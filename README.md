--- conflicted
+++ resolved
@@ -2,15 +2,9 @@
 <a href="https://misskey-hub.net">
 	<img src="./assets/title_float_cherrypick.svg" alt="CherryPick logo" width="400"/>
 </a>
-<<<<<<< HEAD
-	
+
 **🌎 **[CherryPick](https://misskey-hub.net/)** is an open source, decentralized social media platform that's free forever! 🚀**
-	
-=======
 
-**🌎 **[Misskey](https://misskey-hub.net/)** is an open source, decentralized social media platform that's free forever! 🚀**
-
->>>>>>> 12456b22
 ---
 
 <a href="https://misskey-hub.net/instances.html">
