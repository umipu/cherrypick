<div align="center">
<a href="https://misskey-hub.net">
	<img src="./assets/title_float_cherrypick.svg" alt="CherryPick logo" width="400"/>
</a>

**🌎 **[CherryPick](https://misskey-hub.net/)** is an open source, decentralized social media platform that's free forever! 🚀**

---

<a href="https://misskey-hub.net/servers/">
		<img src="https://custom-icon-badges.herokuapp.com/badge/find_an-instance-acea31?logoColor=acea31&style=for-the-badge&logo=misskey&labelColor=363B40" alt="find an instance"/></a>

<a href="https://misskey-hub.net/docs/for-admin/install/guides/">
		<img src="https://custom-icon-badges.herokuapp.com/badge/create_an-instance-FBD53C?logoColor=FBD53C&style=for-the-badge&logo=server&labelColor=363B40" alt="create an instance"/></a>

<a href="./CONTRIBUTING.md">
		<img src="https://custom-icon-badges.herokuapp.com/badge/become_a-contributor-A371F7?logoColor=A371F7&style=for-the-badge&logo=git-merge&labelColor=363B40" alt="become a contributor"/></a>

<a href="https://discord.gg/V8qghB28Aj">
		<img src="https://custom-icon-badges.herokuapp.com/badge/join_the-community-5865F2?logoColor=5865F2&style=for-the-badge&logo=discord&labelColor=363B40" alt="join the community"/></a>

<a href="https://www.patreon.com/noridev">
		<img src="https://custom-icon-badges.herokuapp.com/badge/become_a-patron-F96854?logoColor=F96854&style=for-the-badge&logo=patreon&labelColor=363B40" alt="become a patron"/></a>

---

[![codecov](https://codecov.io/gh/kokonect-link/cherrypick/branch/develop/graph/badge.svg?token=3BRDXE34O0)](https://codecov.io/gh/kokonect-link/cherrypick)

</div>

<div>

<a href="https://xn--931a.moe/"><img src="https://github.com/kokonect-link/cherrypick/blob/develop/assets/ai.png?raw=true" align="right" height="320px"/></a>

## ✨ Features
- **ActivityPub support**\
Not on CherryPick? No problem! Not only can CherryPick instances talk to each other, but you can make friends with people on other networks like Mastodon and Misskey and Pixelfed!
- **Reactions**\
You can add emoji reactions to any post! No longer are you bound by a like button, show everyone exactly how you feel with the tap of a button.
- **Drive**\
With CherryPick's built in drive, you get cloud storage right in your social media, where you can upload any files, make folders, and find media from posts you've made!
- **Rich Web UI**\
	CherryPick has a rich and easy to use Web UI!
	It is highly customizable, from changing the layout and adding widgets to making custom themes.
	Furthermore, plugins can be created using AiScript, an original programming language.
- And much more...

</div>

<div style="clear: both;"></div>

## Documentation

<<<<<<< HEAD
CherryPick Documentation can be found at [Misskey Hub](https://misskey-hub.net/), some of the links and graphics above also lead to specific portions of it.
=======
Misskey Documentation can be found at [Misskey Hub](https://misskey-hub.net/docs/), some of the links and graphics above also lead to specific portions of it.
>>>>>>> 62549549

## Sponsors

<div align="center">
	<a class="rss3" title="RSS3" href="https://rss3.io/" target="_blank"><img src="https://rss3.mypinata.cloud/ipfs/QmUG6H3Z7D5P511shn7sB4CPmpjH5uZWu4m5mWX7U3Gqbu" alt="RSS3" height="60"></a>
</div>

## Thanks

<a href="https://www.chromatic.com/"><img src="https://user-images.githubusercontent.com/321738/84662277-e3db4f80-af1b-11ea-88f5-91d67a5e59f6.png" height="30" alt="Chromatic" /></a>

Thanks to [Chromatic](https://www.chromatic.com/) for providing the visual testing platform that helps us review UI changes and catch visual regressions.

<a href="https://about.codecov.io/for/open-source/"><img src="https://about.codecov.io/wp-content/themes/codecov/assets/brand/sentry-cobranding/logos/codecov-by-sentry-logo.svg" height="30" alt="Codecov" /></a>

Thanks to [Codecov](https://about.codecov.io/for/open-source/) for providing the code coverage platform that helps us improve our test coverage.

<a href="https://crowdin.com/"><img src="https://user-images.githubusercontent.com/20679825/230709597-1299a011-171a-4294-a91e-355a9b37c672.svg" height="30" alt="Crowdin" /></a>

Thanks to [Crowdin](https://crowdin.com/) for providing the localization platform that helps us translate CherryPick into many languages.

<a href="https://hub.docker.com/"><img src="https://user-images.githubusercontent.com/20679825/230148221-f8e73a32-a49b-47c3-9029-9a15c3824f92.png" height="30" alt="Docker" /></a>

Thanks to [Docker](https://hub.docker.com/) for providing the container platform that helps us run CherryPick in production.<|MERGE_RESOLUTION|>--- conflicted
+++ resolved
@@ -51,11 +51,7 @@
 
 ## Documentation
 
-<<<<<<< HEAD
-CherryPick Documentation can be found at [Misskey Hub](https://misskey-hub.net/), some of the links and graphics above also lead to specific portions of it.
-=======
-Misskey Documentation can be found at [Misskey Hub](https://misskey-hub.net/docs/), some of the links and graphics above also lead to specific portions of it.
->>>>>>> 62549549
+CherryPick Documentation can be found at [Misskey Hub](https://misskey-hub.net/docs/), some of the links and graphics above also lead to specific portions of it.
 
 ## Sponsors
 
