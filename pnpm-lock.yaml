--- conflicted
+++ resolved
@@ -11,14 +11,9 @@
       '@tensorflow/tfjs-core': 4.2.0
       '@types/gulp': 4.0.10
       '@types/gulp-rename': 2.0.1
-<<<<<<< HEAD
-      '@typescript-eslint/eslint-plugin': 5.49.0
-      '@typescript-eslint/parser': 5.49.0
-      '@vitalets/google-translate-api': 8.0.0
-=======
       '@typescript-eslint/eslint-plugin': 5.50.0
       '@typescript-eslint/parser': 5.50.0
->>>>>>> ceab34f5
+      '@vitalets/google-translate-api': 8.0.0
       cross-env: 7.0.3
       cypress: 12.5.1
       eslint: 8.33.0
@@ -2139,19 +2134,11 @@
     resolution: {integrity: sha512-gFukHN4t8K4+wVC+ECqeqwzBDeFeTzBXroBTqE6vcWrQGbEUpHO7LYdG0f4xnvYq4VOEwITSlHlp0JBAIFMS/g==}
     dev: true
 
-<<<<<<< HEAD
   /@sindresorhus/is/0.14.0:
     resolution: {integrity: sha512-9NET910DNaIPngYnLLPeg+Ogzqsi9uM4mSboU5y6p8S5DzMTVEsJZrawi+BoDNUVBa2DhJqQYUFvMDfgU062LQ==}
     engines: {node: '>=6'}
     dev: false
 
-  /@sindresorhus/is/0.7.0:
-    resolution: {integrity: sha512-ONhaKPIufzzrlNbqtWFFd+jlnemX6lJAgq9ZeiZtS7I1PIf/la7CW4m83rTXRnVnsMbW2k56pGYu7AUFJD9Pow==}
-    engines: {node: '>=4'}
-    dev: true
-
-=======
->>>>>>> ceab34f5
   /@sindresorhus/is/4.6.0:
     resolution: {integrity: sha512-t09vSN3MdfsyCHoFcTRCH/iUtG7OJ0CsjzB8cjAmKc/va/kIgeDI/TxsigdncE/4be734m0cvIYwNaV4i2XqAw==}
     engines: {node: '>=10'}
@@ -3076,7 +3063,6 @@
       eslint-visitor-keys: 3.3.0
     dev: true
 
-<<<<<<< HEAD
   /@vitalets/google-translate-api/8.0.0:
     resolution: {integrity: sha512-CHOi8DRgDAoLlFQy9pm1KHUauIk5ZXys3+Eh0aSYxzJSuxAE7Z2UL8+5MgNdl1oX7t/O7u+SwGhkhu6+U1bNcg==}
     dependencies:
@@ -3084,10 +3070,7 @@
       got: 9.6.0
     dev: false
 
-  /@vitejs/plugin-vue/4.0.0_vite@4.0.4+vue@3.2.45:
-=======
   /@vitejs/plugin-vue/4.0.0_vite@4.1.1+vue@3.2.47:
->>>>>>> ceab34f5
     resolution: {integrity: sha512-e0X4jErIxAB5oLtDqbHvHpJe/uWNkdpYV83AOG2xo2tEVSzCzewgJMtREZM30wXnM5ls90hxiOtAuVU6H5JgbA==}
     engines: {node: ^14.18.0 || >=16.0.0}
     peerDependencies:
@@ -4213,19 +4196,6 @@
       responselike: 3.0.0
     dev: false
 
-<<<<<<< HEAD
-  /cacheable-request/2.1.4:
-    resolution: {integrity: sha512-vag0O2LKZ/najSoUwDbVlnlCFvhBE/7mGTY2B5FgCBDcRD+oVV1HYTOwM6JZfMg/hIcM6IwnTZ1uQQL5/X3xIQ==}
-    dependencies:
-      clone-response: 1.0.2
-      get-stream: 3.0.0
-      http-cache-semantics: 3.8.1
-      keyv: 3.0.0
-      lowercase-keys: 1.0.0
-      normalize-url: 2.0.1
-      responselike: 1.0.2
-    dev: true
-
   /cacheable-request/6.1.0:
     resolution: {integrity: sha512-Oj3cAGPCqOZX7Rz64Uny2GYAZNliQSqfbePrgAQ1wKAihYmCUnraBtJtKcGR4xz7wF+LoJC+ssFZvv5BgF9Igg==}
     engines: {node: '>=8'}
@@ -4233,14 +4203,12 @@
       clone-response: 1.0.3
       get-stream: 5.2.0
       http-cache-semantics: 4.1.0
-      keyv: 3.0.0
+      keyv: 3.1.0
       lowercase-keys: 2.0.0
       normalize-url: 4.5.1
       responselike: 1.0.2
     dev: false
 
-=======
->>>>>>> ceab34f5
   /cacheable-request/7.0.2:
     resolution: {integrity: sha512-pouW8/FmiPQbuGpkXQ9BAPv/Mo5xDGANgSNXzTzJ8DrKGuXOssM4wIQRjfanNRh3Yu5cfYPvcorqbhg2KIJtew==}
     engines: {node: '>=8'}
@@ -4774,14 +4742,6 @@
       typedarray: 0.0.6
     dev: false
 
-<<<<<<< HEAD
-  /config-chain/1.1.13:
-    resolution: {integrity: sha512-qj+f8APARXHrM0hraqXYb2/bOVSV4PvJQlNZ/DVj0QrmNM2q2euizkeuVckQ57J+W0mRH6Hvi+k50M4Jul2VRQ==}
-    dependencies:
-      ini: 1.3.8
-      proto-list: 1.2.4
-    dev: true
-
   /configstore/5.0.1:
     resolution: {integrity: sha512-aMKprgk5YhBNyH25hj8wGt2+D52Sw1DRRIzqBwLp2Ya9mFmY8KPvvtvmna8SxVR9JMZ4kzMD68N22vlaRpkeFA==}
     engines: {node: '>=8'}
@@ -4794,8 +4754,6 @@
       xdg-basedir: 4.0.0
     dev: false
 
-=======
->>>>>>> ceab34f5
   /consola/2.15.3:
     resolution: {integrity: sha512-9vAdYbHj6x2fLKC4+oPH0kFzY/orMZyG2Aj+kNylHxKGJ/Ed4dpNyAQYwJOdqO4zdM7XpVHmyejQDcQHrnuXbw==}
     dev: false
@@ -5201,16 +5159,14 @@
   /decode-uri-component/0.2.2:
     resolution: {integrity: sha512-FqUYQ+8o158GyGTrMFJms9qh3CqTKvAqgqsTnkLI8sKu0028orqBhxNMFkFen0zGyg6epACD32pjVk58ngIErQ==}
     engines: {node: '>=0.10'}
-<<<<<<< HEAD
+    dev: false
 
   /decompress-response/3.3.0:
     resolution: {integrity: sha512-BzRPQuY1ip+qDonAOz42gRm/pg9F768C+npV/4JOsxRC2sq+Rlk+Q4ZCAsOhnIaMrgarILY+RMUIvMmmX1qAEA==}
     engines: {node: '>=4'}
     dependencies:
       mimic-response: 1.0.1
-=======
-    dev: false
->>>>>>> ceab34f5
+    dev: false
 
   /decompress-response/6.0.0:
     resolution: {integrity: sha512-aW35yZM6Bb/4oJlZncMH2LCoZtJXTRxES17vE3hoRiowU2kWHaJKFkSBDnDR+cm9J+9QhXmREyIfv0pji9ejCQ==}
@@ -5469,12 +5425,10 @@
       readable-stream: 2.3.7
     dev: false
 
-<<<<<<< HEAD
   /duplexer3/0.1.5:
     resolution: {integrity: sha512-1A8za6ws41LQgv9HrE/66jyC5yuSjQ3L/KOpFtoBilsAK2iA2wuS5rTt1OCzIvtS2V7nVmedsUU+DGRcjBmOYA==}
-
-=======
->>>>>>> ceab34f5
+    dev: false
+
   /duplexify/3.7.1:
     resolution: {integrity: sha512-07z8uv2wMyS51kKhD1KsdXJg5WQ6t93RneqRxUHnskXVtlYYkLqM0gqStQZ3pj073g687jPCHrqNfCzawLYh5g==}
     dependencies:
@@ -6977,15 +6931,13 @@
     engines: {node: '>=4'}
     dev: true
 
-<<<<<<< HEAD
   /get-stream/4.1.0:
     resolution: {integrity: sha512-GMat4EJ5161kIy2HevLlr4luNjBgvmj413KaQA7jt4V8B4RDsfpHk7WQ9GVqfYyyx8OS/L66Kox+rJRNklLK7w==}
     engines: {node: '>=6'}
     dependencies:
       pump: 3.0.0
-
-=======
->>>>>>> ceab34f5
+    dev: false
+
   /get-stream/5.2.0:
     resolution: {integrity: sha512-nBF+F1rAZVCu/p7rjzgA+Yb4lfYXrpl7a6VmJrU8wF9I1CKvP/QwPNZHnOlwbTkY6dvtFIzFMSyQXbLoTQPRpA==}
     engines: {node: '>=8'}
@@ -7203,32 +7155,6 @@
       p-cancelable: 3.0.0
       responselike: 3.0.0
     dev: false
-
-<<<<<<< HEAD
-  /got/8.3.2:
-    resolution: {integrity: sha512-qjUJ5U/hawxosMryILofZCkm3C84PLJS/0grRIpjAwu+Lkxxj5cxeCU25BG0/3mDSpXKTyZr8oh8wIgLaH0QCw==}
-    engines: {node: '>=4'}
-    dependencies:
-      '@sindresorhus/is': 0.7.0
-      '@types/keyv': 3.1.4
-      '@types/responselike': 1.0.0
-      cacheable-request: 2.1.4
-      decompress-response: 3.3.0
-      duplexer3: 0.1.5
-      get-stream: 3.0.0
-      into-stream: 3.1.0
-      is-retry-allowed: 1.2.0
-      isurl: 1.0.0
-      lowercase-keys: 1.0.1
-      mimic-response: 1.0.1
-      p-cancelable: 0.4.1
-      p-timeout: 2.0.1
-      pify: 3.0.0
-      safe-buffer: 5.2.1
-      timed-out: 4.0.1
-      url-parse-lax: 3.0.0
-      url-to-options: 1.0.1
-    dev: true
 
   /got/9.6.0:
     resolution: {integrity: sha512-R7eWptXuGYxwijs0eV+v3o6+XH1IqVK8dJOEecQfTmkncw9AV4dcw/Dhxi8MdlqPthxxpZyizMzyg8RTmEsG+Q==}
@@ -7249,8 +7175,6 @@
       url-parse-lax: 3.0.0
     dev: false
 
-=======
->>>>>>> ceab34f5
   /graceful-fs/4.2.10:
     resolution: {integrity: sha512-9ByhssR2fPVsNZj478qUUbKfmL0+t5BDVyjShtyZZLiK7ZDAArFFfopyOTj0M05wE2tJPisA4iTnnXl2YoPvOA==}
 
@@ -8071,18 +7995,11 @@
     resolution: {integrity: sha512-41Cifkg6e8TylSpdtTpeLVMqvSBEVzTttHvERD741+pnZ8ANv0004MRL43QKPDlK9cGvNp6NZWZUBlbGXYxxng==}
     engines: {node: '>=0.12.0'}
 
-<<<<<<< HEAD
   /is-obj/2.0.0:
     resolution: {integrity: sha512-drqDG3cbczxxEJRoOXcOjtdp1J/lyp1mNn0xaznRs8+muBhgQcrnbspox5X5fOw0HnMnbfDzvnEMEtqDEJEo8w==}
     engines: {node: '>=8'}
     dev: false
 
-  /is-object/1.0.2:
-    resolution: {integrity: sha512-2rRIahhZr2UWb45fIOuvZGpFtz0TyOZLf32KxBbSoUCeZR495zCKlWUKKUByk3geS2eAs7ZAABt0Y/Rx0GiQGA==}
-    dev: true
-
-=======
->>>>>>> ceab34f5
   /is-path-inside/3.0.3:
     resolution: {integrity: sha512-Fd4gABb+ycGAmKou8eMftCupSir5lRxqf4aD/vd0cD2qc4HL07OjCeuHMr8Ro4CoMaeCKDB0/ECBOVWjTwUvPQ==}
     engines: {node: '>=8'}
@@ -8886,12 +8803,10 @@
     hasBin: true
     dev: true
 
-<<<<<<< HEAD
   /json-buffer/3.0.0:
     resolution: {integrity: sha512-CuUqjv0FUZIdXkHPI8MezCnFCdaTAacej1TZYulLoAg1h/PhwkdXFN4V/gzY4g+fMBCOV2xF+rp7t2XD2ns/NQ==}
-
-=======
->>>>>>> ceab34f5
+    dev: false
+
   /json-buffer/3.0.1:
     resolution: {integrity: sha512-4bV5BfR2mqfQTJm+V5tPPdf+ZpuhiIvTuAB5g8kcrXOZpTT/QwwVRWBywX1ozr6lEuPdbHxwaJlm9G6mI2sfSQ==}
 
@@ -9021,14 +8936,12 @@
       tsscmp: 1.0.6
     dev: false
 
-<<<<<<< HEAD
-  /keyv/3.0.0:
-    resolution: {integrity: sha512-eguHnq22OE3uVoSYG0LVWNP+4ppamWr9+zWBe1bsNcovIMy6huUJFPgy4mGwCd/rnl3vOLGW1MTlu4c57CT1xA==}
+  /keyv/3.1.0:
+    resolution: {integrity: sha512-9ykJ/46SN/9KPM/sichzQ7OvXyGDYKGTaDlKMGCAlg2UK8KRy4jb0d8sFc+0Tt0YYnThq8X2RZgCg74RPxgcVA==}
     dependencies:
       json-buffer: 3.0.0
-
-=======
->>>>>>> ceab34f5
+    dev: false
+
   /keyv/4.5.2:
     resolution: {integrity: sha512-5MHbFaKn8cNSmVW7BYnijeAVlE4cYA/SVkifVgrh7yotnfhKmjuXpDKjrABLnT0SfHWV21P8ow07OGfRrNDg8g==}
     dependencies:
@@ -9363,18 +9276,11 @@
     resolution: {integrity: sha512-XsP+KhQif4bjX1kbuSiySJFNAehNxgLb6hPRGJ9QsUr8ajHkuXGdrHmFUTUUXhDwVX2R5bY4JNZEwbUiMhV+MA==}
     dev: false
 
-<<<<<<< HEAD
-  /lowercase-keys/1.0.0:
-    resolution: {integrity: sha512-RPlX0+PHuvxVDZ7xX+EBVAp4RsVxP/TdDSN2mJYdiq1Lc4Hz7EUSjUI7RZrKKlmrIzVhf6Jo2stj7++gVarS0A==}
-    engines: {node: '>=0.10.0'}
-    dev: true
-
   /lowercase-keys/1.0.1:
     resolution: {integrity: sha512-G2Lj61tXDnVFFOi8VZds+SoQjtQC3dgokKdDG2mTm1tx4m50NUHBOZSBwQQHyy0V12A0JTG4icfZQH+xPyh8VA==}
     engines: {node: '>=0.10.0'}
-
-=======
->>>>>>> ceab34f5
+    dev: false
+
   /lowercase-keys/2.0.0:
     resolution: {integrity: sha512-tqNXrS78oMOE73NMxK4EMLQsQowWf8jKooH9g7xPavRT706R6bkQJ6DY2Te7QukaZsulxa30wQ7bk0pm4XiHmA==}
     engines: {node: '>=8'}
@@ -10014,23 +9920,11 @@
       sort-keys: 1.1.2
     dev: false
 
-<<<<<<< HEAD
-  /normalize-url/2.0.1:
-    resolution: {integrity: sha512-D6MUW4K/VzoJ4rJ01JFKxDrtY1v9wrgzCX5f2qj/lzH1m/lW6MhUZFKerVsnyjOhOsYzI9Kqqak+10l4LvLpMw==}
-    engines: {node: '>=4'}
-    dependencies:
-      prepend-http: 2.0.0
-      query-string: 5.1.1
-      sort-keys: 2.0.0
-    dev: true
-
   /normalize-url/4.5.1:
     resolution: {integrity: sha512-9UZCFRHQdNrfTpGg8+1INIg93B6zE0aXMVFkw1WFwvO4SlZywU6aLg5Of0Ap/PgcbSw4LNxvMWXMeugwMCX0AA==}
     engines: {node: '>=8'}
     dev: false
 
-=======
->>>>>>> ceab34f5
   /normalize-url/6.1.0:
     resolution: {integrity: sha512-DlL+XwOy3NxAQ8xuC0okPgK46iuVNAK01YN7RueYBqqFeGsBjV9XmCAzAdgt+667bCl5kPh9EqKKDwnaPG1I7A==}
     engines: {node: '>=10'}
@@ -10320,19 +10214,11 @@
     resolution: {integrity: sha512-o6E5qJV5zkAbIDNhGSIlyOhScKXgQrSRMilfph0clDfM0nEnBOlKlH4sWDmG95BW/CvwNz0vmm7dJVtU2KlMiA==}
     dev: true
 
-<<<<<<< HEAD
-  /p-cancelable/0.4.1:
-    resolution: {integrity: sha512-HNa1A8LvB1kie7cERyy21VNeHb2CWJJYqyyC2o3klWFfMGlFmWv2Z7sFgZH8ZiaYL95ydToKTFVXgMV/Os0bBQ==}
-    engines: {node: '>=4'}
-    dev: true
-
   /p-cancelable/1.1.0:
     resolution: {integrity: sha512-s73XxOZ4zpt1edZYZzvhqFa6uvQc1vwUa0K0BdtIZgQMAJj9IbebH+JkgKZc9h+B05PKHLOTl4ajG1BmNrVZlw==}
     engines: {node: '>=6'}
     dev: false
 
-=======
->>>>>>> ceab34f5
   /p-cancelable/2.1.1:
     resolution: {integrity: sha512-BZOr3nRQHOntUjTrH8+Lh54smKHoHyur8We1V8DSMVrl5A2malOOwuJRnKRDjSnkoeBh4at6BwEnb5I7Jl31wg==}
     engines: {node: '>=8'}
@@ -11014,13 +10900,11 @@
     engines: {node: '>=0.10.0'}
     dev: false
 
-<<<<<<< HEAD
   /prepend-http/2.0.0:
     resolution: {integrity: sha512-ravE6m9Atw9Z/jjttRUZ+clIXogdghyZAuWJ3qEzjT+jI/dL1ifAqhZeC5VHzQp1MSt1+jxKkFNemj/iO7tVUA==}
     engines: {node: '>=4'}
-
-=======
->>>>>>> ceab34f5
+    dev: false
+
   /pretty-bytes/5.6.0:
     resolution: {integrity: sha512-FFw039TmrBqFK8ma/7OL3sDz/VytdtJr044/QUJtH0wK9lb9jLq9tJyIxUwtQJHwar2BqtiA4iCWSwo9JLkzFg==}
     engines: {node: '>=6'}
@@ -11753,14 +11637,12 @@
       path-parse: 1.0.7
       supports-preserve-symlinks-flag: 1.0.0
 
-<<<<<<< HEAD
   /responselike/1.0.2:
     resolution: {integrity: sha512-/Fpe5guzJk1gPqdJLJR5u7eG/gNY4nImjbRDaVWVMRhne55TCmj2i9Q+54PBRfatRC8v/rIiv9BN0pMd9OV5EQ==}
     dependencies:
       lowercase-keys: 1.0.1
-
-=======
->>>>>>> ceab34f5
+    dev: false
+
   /responselike/2.0.1:
     resolution: {integrity: sha512-4gl03wn3hj1HP3yzgdI7d3lCkF95F21Pz4BPGvKHinyQzALR5CapwC8yIi0Rh58DEMQ/SguC03wFj2k0M/mHhw==}
     dependencies:
@@ -13279,15 +13161,13 @@
     deprecated: Please see https://github.com/lydell/urix#deprecated
     dev: false
 
-<<<<<<< HEAD
   /url-parse-lax/3.0.0:
     resolution: {integrity: sha512-NjFKA0DidqPa5ciFcSrXnAltTtzz84ogy+NebPvfEgAck0+TNg4UJ4IN+fB7zRZfbgUf0syOo9MDxFkDSMuFaQ==}
     engines: {node: '>=4'}
     dependencies:
       prepend-http: 2.0.0
-
-=======
->>>>>>> ceab34f5
+    dev: false
+
   /url-parse/1.5.10:
     resolution: {integrity: sha512-WypcfiRhfeUP9vvF0j6rw0J3hrWrw6iZv3+22h6iRMJ/8z1Tj6XfLP4DsUix5MhMPnXpiHDoKyoZ/bdCkwBCiQ==}
     dependencies:
