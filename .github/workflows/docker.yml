name: Publish Docker image

on:
  release:
    types: [published]
  workflow_dispatch:

env:
  REGISTRY_IMAGE: misskey/misskey
  TAGS: |
    type=edge
    type=ref,event=pr
    type=ref,event=branch
    type=semver,pattern={{version}}
    type=semver,pattern={{major}}.{{minor}}
    type=semver,pattern={{major}}

jobs:
  # see https://docs.docker.com/build/ci/github-actions/multi-platform/#distribute-build-across-multiple-runners
  build:
    name: Build
    runs-on: ubuntu-latest
    strategy:
      fail-fast: false
      matrix:
        platform:
          - linux/amd64
          - linux/arm64
    steps:
<<<<<<< HEAD
      - name: Free Disk Space
        uses: jlumbroso/free-disk-space@main
        with:
          # This might remove tools that are actually needed, if set to "true" but frees about 6 GB
          tool-cache: false
          # All of these default to true, but feel free to set to "false" if necessary for your workflow
          android: true
          dotnet: true
          haskell: true
          large-packages: true
          swap-storage: true
=======
      - name: Prepare
        run: |
          platform=${{ matrix.platform }}
          echo "PLATFORM_PAIR=${platform//\//-}" >> $GITHUB_ENV
>>>>>>> f18a31c6
      - name: Check out the repo
        uses: actions/checkout@v4.1.1
      - name: Set up Docker Buildx
        uses: docker/setup-buildx-action@v3
      - name: Docker meta
        id: meta
        uses: docker/metadata-action@v5
        with:
<<<<<<< HEAD
          images: noridev/cherrypick
          tags: |
            type=edge
            type=ref,event=pr
            type=ref,event=branch
            type=semver,pattern={{version}}
            type=semver,pattern={{major}}.{{minor}}
            type=semver,pattern={{major}}
=======
          images: ${{ env.REGISTRY_IMAGE }}
          tags: ${{ env.TAGS }}
>>>>>>> f18a31c6
      - name: Log in to Docker Hub
        uses: docker/login-action@v3
        with:
          username: ${{ secrets.DOCKER_USERNAME }}
          password: ${{ secrets.DOCKER_PASSWORD }}
      - name: Build and Push to Docker Hub
        id: build
        uses: docker/build-push-action@v5
        with:
          context: .
          push: true
          platforms: ${{ matrix.platform }}
          provenance: false
          labels: ${{ steps.meta.outputs.labels }}
          cache-from: type=gha
          cache-to: type=gha,mode=max
          outputs: type=image,name=${{ env.REGISTRY_IMAGE }},push-by-digest=true,name-canonical=true,push=true
      - name: Export digest
        run: |
          mkdir -p /tmp/digests
          digest="${{ steps.build.outputs.digest }}"
          touch "/tmp/digests/${digest#sha256:}"
      - name: Upload digest
        uses: actions/upload-artifact@v4
        with:
          name: digests-${{ env.PLATFORM_PAIR }}
          path: /tmp/digests/*
          if-no-files-found: error
          retention-days: 1

  merge:
    runs-on: ubuntu-latest
    needs:
      - build
    steps:
      - name: Download digests
        uses: actions/download-artifact@v4
        with:
          path: /tmp/digests
          pattern: digests-*
          merge-multiple: true
      - name: Set up Docker Buildx
        uses: docker/setup-buildx-action@v3
      - name: Docker meta
        id: meta
        uses: docker/metadata-action@v5
        with:
          images: ${{ env.REGISTRY_IMAGE }}
          tags: ${{ env.TAGS }}
      - name: Login to Docker Hub
        uses: docker/login-action@v3
        with:
          username: ${{ secrets.DOCKER_USERNAME }}
          password: ${{ secrets.DOCKER_PASSWORD }}
      - name: Create manifest list and push
        working-directory: /tmp/digests
        run: |
          docker buildx imagetools create $(jq -cr '.tags | map("-t " + .) | join(" ")' <<< "$DOCKER_METADATA_OUTPUT_JSON") \
            $(printf '${{ env.REGISTRY_IMAGE }}@sha256:%s ' *)
      - name: Inspect image
        run: |
          docker buildx imagetools inspect ${{ env.REGISTRY_IMAGE }}:${{ steps.meta.outputs.version }}<|MERGE_RESOLUTION|>--- conflicted
+++ resolved
@@ -6,7 +6,7 @@
   workflow_dispatch:
 
 env:
-  REGISTRY_IMAGE: misskey/misskey
+  REGISTRY_IMAGE: noridev/cherrypick
   TAGS: |
     type=edge
     type=ref,event=pr
@@ -27,7 +27,6 @@
           - linux/amd64
           - linux/arm64
     steps:
-<<<<<<< HEAD
       - name: Free Disk Space
         uses: jlumbroso/free-disk-space@main
         with:
@@ -39,12 +38,10 @@
           haskell: true
           large-packages: true
           swap-storage: true
-=======
       - name: Prepare
         run: |
           platform=${{ matrix.platform }}
           echo "PLATFORM_PAIR=${platform//\//-}" >> $GITHUB_ENV
->>>>>>> f18a31c6
       - name: Check out the repo
         uses: actions/checkout@v4.1.1
       - name: Set up Docker Buildx
@@ -53,19 +50,8 @@
         id: meta
         uses: docker/metadata-action@v5
         with:
-<<<<<<< HEAD
-          images: noridev/cherrypick
-          tags: |
-            type=edge
-            type=ref,event=pr
-            type=ref,event=branch
-            type=semver,pattern={{version}}
-            type=semver,pattern={{major}}.{{minor}}
-            type=semver,pattern={{major}}
-=======
           images: ${{ env.REGISTRY_IMAGE }}
           tags: ${{ env.TAGS }}
->>>>>>> f18a31c6
       - name: Log in to Docker Hub
         uses: docker/login-action@v3
         with:
