name: Publish Docker image

on:
  release:
    types: [published]
  workflow_dispatch:

jobs:
  push_to_registry:
    name: Push Docker image to Docker Hub
    runs-on: ubuntu-latest

    steps:
      - name: Check out the repo
        uses: actions/checkout@v3.3.0
      - name: Docker meta
        id: meta
        uses: docker/metadata-action@v4
        with:
<<<<<<< HEAD
          images: noridev/cherrypick
=======
          images: misskey/misskey
          tags: |
            type=edge
            type=ref,event=pr
            type=ref,event=branch
            type=semver,pattern={{version}}
            type=semver,pattern={{major}}.{{minor}}
            type=semver,pattern={{major}}
>>>>>>> dbc23b5d
      - name: Log in to Docker Hub
        uses: docker/login-action@v2
        with:
          username: ${{ secrets.DOCKER_USERNAME }}
          password: ${{ secrets.DOCKER_PASSWORD }}
      - name: Build and Push to Docker Hub
        uses: docker/build-push-action@v3
        with:
          context: .
          push: true
          tags: ${{ steps.meta.outputs.tags }}
          labels: ${{ steps.meta.outputs.labels }}<|MERGE_RESOLUTION|>--- conflicted
+++ resolved
@@ -17,10 +17,7 @@
         id: meta
         uses: docker/metadata-action@v4
         with:
-<<<<<<< HEAD
           images: noridev/cherrypick
-=======
-          images: misskey/misskey
           tags: |
             type=edge
             type=ref,event=pr
@@ -28,7 +25,6 @@
             type=semver,pattern={{version}}
             type=semver,pattern={{major}}.{{minor}}
             type=semver,pattern={{major}}
->>>>>>> dbc23b5d
       - name: Log in to Docker Hub
         uses: docker/login-action@v2
         with:
