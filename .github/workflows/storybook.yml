--- conflicted
+++ resolved
@@ -87,15 +87,9 @@
         if [ "$CHROMATIC_PARAMETER" = " --skip" ]; then
           echo "skip=true" >> $GITHUB_OUTPUT
         fi
-<<<<<<< HEAD
-        BRANCH="${{ github.event.pull_request.head.user.login }}:${{ github.event.pull_request.head.ref }}"
-        if [ "$BRANCH" = "kokonect-link:${{ github.event.pull_request.head.ref }}" ]; then
-          BRANCH="${{ github.event.pull_request.head.ref }}"
-=======
         BRANCH="${{ github.event.pull_request.head.user.login }}:$HEAD_REF"
-        if [ "$BRANCH" = "misskey-dev:$HEAD_REF" ]; then
+        if [ "$BRANCH" = "kokonect-link:$HEAD_REF" ]; then
           BRANCH="$HEAD_REF"
->>>>>>> c4fc5824
         fi
         pnpm --filter frontend chromatic --exit-once-uploaded -d storybook-static --branch-name $BRANCH $(echo "$CHROMATIC_PARAMETER")
       env:
