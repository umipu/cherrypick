name: Check the description in CHANGELOG_CHERRYPICK.md

on:
  pull_request:
    branches:
      - master
      - develop

jobs:
  check-changelog:
    runs-on: ubuntu-latest

    steps:
      - name: Checkout head
        uses: actions/checkout@v4.1.1
      - name: Setup Node.js
        uses: actions/setup-node@v4.0.3
        with:
          node-version-file: '.node-version'

      - name: Checkout base
        run: |
          mkdir _base
          cp -r .git _base/.git
          cd _base
          git fetch --depth 1 origin ${{ github.base_ref }}
<<<<<<< HEAD
          git checkout origin/${{ github.base_ref }} CHANGELOG_YOJO.md

      - name: Copy to Checker directory for CHANGELOG-base.md
        run: cp _base/CHANGELOG_YOJO.md scripts/changelog-checker/CHANGELOG-base.md
      - name: Copy to Checker directory for CHANGELOG-head.md
        run: cp CHANGELOG_YOJO.md scripts/changelog-checker/CHANGELOG-head.md
=======
          git checkout origin/${{ github.base_ref }} CHANGELOG_CHERRYPICK.md

      - name: Copy to Checker directory for CHANGELOG_CHERRYPICK-base.md
        run: cp _base/CHANGELOG_CHERRYPICK.md scripts/changelog-checker/CHANGELOG_CHERRYPICK-base.md
      - name: Copy to Checker directory for CHANGELOG_CHERRYPICK-head.md
        run: cp CHANGELOG_CHERRYPICK.md scripts/changelog-checker/CHANGELOG_CHERRYPICK-head.md
>>>>>>> 78d315d9
      - name: diff
        continue-on-error: true
        run: diff -u CHANGELOG_CHERRYPICK-base.md CHANGELOG_CHERRYPICK-head.md
        working-directory: scripts/changelog-checker

      - name: Setup Checker
        run: npm install
        working-directory: scripts/changelog-checker
      - name: Run Checker
        run: npm run run
        working-directory: scripts/changelog-checker<|MERGE_RESOLUTION|>--- conflicted
+++ resolved
@@ -24,21 +24,12 @@
           cp -r .git _base/.git
           cd _base
           git fetch --depth 1 origin ${{ github.base_ref }}
-<<<<<<< HEAD
           git checkout origin/${{ github.base_ref }} CHANGELOG_YOJO.md
 
       - name: Copy to Checker directory for CHANGELOG-base.md
         run: cp _base/CHANGELOG_YOJO.md scripts/changelog-checker/CHANGELOG-base.md
       - name: Copy to Checker directory for CHANGELOG-head.md
         run: cp CHANGELOG_YOJO.md scripts/changelog-checker/CHANGELOG-head.md
-=======
-          git checkout origin/${{ github.base_ref }} CHANGELOG_CHERRYPICK.md
-
-      - name: Copy to Checker directory for CHANGELOG_CHERRYPICK-base.md
-        run: cp _base/CHANGELOG_CHERRYPICK.md scripts/changelog-checker/CHANGELOG_CHERRYPICK-base.md
-      - name: Copy to Checker directory for CHANGELOG_CHERRYPICK-head.md
-        run: cp CHANGELOG_CHERRYPICK.md scripts/changelog-checker/CHANGELOG_CHERRYPICK-head.md
->>>>>>> 78d315d9
       - name: diff
         continue-on-error: true
         run: diff -u CHANGELOG_CHERRYPICK-base.md CHANGELOG_CHERRYPICK-head.md
