name: Publish Docker image (develop)

on:
  push:
    branches:
      - develop
  workflow_dispatch:

env:
  REGISTRY_IMAGE: misskey/misskey

jobs:
  # see https://docs.docker.com/build/ci/github-actions/multi-platform/#distribute-build-across-multiple-runners
  build:
    name: Build
    runs-on: ubuntu-latest
<<<<<<< HEAD
    if: github.repository == 'kokonect-link/cherrypick'
    steps:
      - name: Free Disk Space
        uses: jlumbroso/free-disk-space@main
        with:
          # This might remove tools that are actually needed, if set to "true" but frees about 6 GB
          tool-cache: false
          # All of these default to true, but feel free to set to "false" if necessary for your workflow
          android: true
          dotnet: true
          haskell: true
          large-packages: true
          swap-storage: true
      - name: Check out the repo
        uses: actions/checkout@v4.1.1
      - name: Set up Docker Buildx
        id: buildx
        uses: docker/setup-buildx-action@v3.0.0
        with:
          platforms: linux/amd64,linux/arm64
      - name: Docker meta
        id: meta
        uses: docker/metadata-action@v5
        with:
          images: noridev/cherrypick
=======
    strategy:
      fail-fast: false
      matrix:
        platform:
          - linux/amd64
          - linux/arm64
    if: github.repository == 'misskey-dev/misskey'
    steps:
      - name: Prepare
        run: |
          platform=${{ matrix.platform }}
          echo "PLATFORM_PAIR=${platform//\//-}" >> $GITHUB_ENV
      - name: Check out the repo
        uses: actions/checkout@v4.1.1
      - name: Set up Docker Buildx
        uses: docker/setup-buildx-action@v3
>>>>>>> f18a31c6
      - name: Log in to Docker Hub
        uses: docker/login-action@v3
        with:
          username: ${{ secrets.DOCKER_USERNAME }}
          password: ${{ secrets.DOCKER_PASSWORD }}
      - name: Build and push by digest
        id: build
        uses: docker/build-push-action@v5
        with:
          context: .
          push: true
          platforms: ${{ matrix.platform }}
          provenance: false
<<<<<<< HEAD
          tags: noridev/cherrypick:develop
=======
>>>>>>> f18a31c6
          labels: develop
          cache-from: type=gha
          cache-to: type=gha,mode=max
          outputs: type=image,name=${{ env.REGISTRY_IMAGE }},push-by-digest=true,name-canonical=true,push=true
      - name: Export digest
        run: |
          mkdir -p /tmp/digests
          digest="${{ steps.build.outputs.digest }}"
          touch "/tmp/digests/${digest#sha256:}"
      - name: Upload digest
        uses: actions/upload-artifact@v4
        with:
          name: digests-${{ env.PLATFORM_PAIR }}
          path: /tmp/digests/*
          if-no-files-found: error
          retention-days: 1

  merge:
    runs-on: ubuntu-latest
    needs:
      - build
    steps:
      - name: Download digests
        uses: actions/download-artifact@v4
        with:
          path: /tmp/digests
          pattern: digests-*
          merge-multiple: true
      - name: Set up Docker Buildx
        uses: docker/setup-buildx-action@v3
      - name: Login to Docker Hub
        uses: docker/login-action@v3
        with:
          username: ${{ secrets.DOCKER_USERNAME }}
          password: ${{ secrets.DOCKER_PASSWORD }}
      - name: Create manifest list and push
        working-directory: /tmp/digests
        run: |
          docker buildx imagetools create --tag ${{ env.REGISTRY_IMAGE }}:develop \
            $(printf '${{ env.REGISTRY_IMAGE }}@sha256:%s ' *)
      - name: Inspect image
        run: |
          docker buildx imagetools inspect ${{ env.REGISTRY_IMAGE }}:develop<|MERGE_RESOLUTION|>--- conflicted
+++ resolved
@@ -7,14 +7,19 @@
   workflow_dispatch:
 
 env:
-  REGISTRY_IMAGE: misskey/misskey
+  REGISTRY_IMAGE: noridev/cherrypick
 
 jobs:
   # see https://docs.docker.com/build/ci/github-actions/multi-platform/#distribute-build-across-multiple-runners
   build:
     name: Build
     runs-on: ubuntu-latest
-<<<<<<< HEAD
+    strategy:
+      fail-fast: false
+      matrix:
+        platform:
+          - linux/amd64
+          - linux/arm64
     if: github.repository == 'kokonect-link/cherrypick'
     steps:
       - name: Free Disk Space
@@ -28,27 +33,6 @@
           haskell: true
           large-packages: true
           swap-storage: true
-      - name: Check out the repo
-        uses: actions/checkout@v4.1.1
-      - name: Set up Docker Buildx
-        id: buildx
-        uses: docker/setup-buildx-action@v3.0.0
-        with:
-          platforms: linux/amd64,linux/arm64
-      - name: Docker meta
-        id: meta
-        uses: docker/metadata-action@v5
-        with:
-          images: noridev/cherrypick
-=======
-    strategy:
-      fail-fast: false
-      matrix:
-        platform:
-          - linux/amd64
-          - linux/arm64
-    if: github.repository == 'misskey-dev/misskey'
-    steps:
       - name: Prepare
         run: |
           platform=${{ matrix.platform }}
@@ -57,7 +41,6 @@
         uses: actions/checkout@v4.1.1
       - name: Set up Docker Buildx
         uses: docker/setup-buildx-action@v3
->>>>>>> f18a31c6
       - name: Log in to Docker Hub
         uses: docker/login-action@v3
         with:
@@ -71,10 +54,6 @@
           push: true
           platforms: ${{ matrix.platform }}
           provenance: false
-<<<<<<< HEAD
-          tags: noridev/cherrypick:develop
-=======
->>>>>>> f18a31c6
           labels: develop
           cache-from: type=gha
           cache-to: type=gha,mode=max
