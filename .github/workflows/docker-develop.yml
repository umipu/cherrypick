--- conflicted
+++ resolved
@@ -29,12 +29,7 @@
         with:
           context: .
           push: true
-<<<<<<< HEAD
           tags: noridev/cherrypick:develop
           labels: develop
-=======
-          tags: misskey/misskey:develop
-          labels: develop
           cache-from: type=gha
-          cache-to: type=gha,mode=max
->>>>>>> dbc23b5d
+          cache-to: type=gha,mode=max