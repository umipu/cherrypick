name: Report API Diff

on:
  workflow_run:
    types: [completed]
    workflows:
      - Get api.json from CherryPick # get-api-diff.yml

jobs:
  compare-diff:
    runs-on: ubuntu-latest
    if: ${{ github.event.workflow_run.conclusion == 'success' }}
    permissions:
      pull-requests: write

# api-artifact
    steps:
      - name: Download artifact
        uses: actions/github-script@v7.0.1
        with:
          script: |
            const fs = require('fs');
            let allArtifacts = await github.rest.actions.listWorkflowRunArtifacts({
               owner: context.repo.owner,
               repo: context.repo.repo,
               run_id: context.payload.workflow_run.id,
            });
            let matchArtifacts = allArtifacts.data.artifacts.filter((artifact) => {
              return artifact.name.startsWith("api-artifact-") || artifact.name == "api-artifact"
            });
            await Promise.all(matchArtifacts.map(async (artifact) => {
              let download = await github.rest.actions.downloadArtifact({
                owner: context.repo.owner,
                repo: context.repo.repo,
                artifact_id: artifact.id,
                archive_format: 'zip',
              });
              await fs.promises.writeFile(`${process.env.GITHUB_WORKSPACE}/${artifact.name}.zip`, Buffer.from(download.data));
            }));
      - name: Extract all artifacts
        run: |
          find . -mindepth 1 -maxdepth 1 -type f -name '*.zip' -exec unzip {} -d artifacts ';'
          ls -la
      - name: Load PR Number
        id: load-pr-num
        run: echo "pr-number=$(cat artifacts/pr_number)" >> "$GITHUB_OUTPUT"

      - name: Output base
        run: cat ./artifacts/api-base.json
      - name: Output head
        run: cat ./artifacts/api-head.json
      - name: Arrange json files
        run: |
          jq '.' ./artifacts/api-base.json > ./api-base.json
          jq '.' ./artifacts/api-head.json > ./api-head.json
      - name: Get diff of 2 files
        run: diff -u --label=base --label=head ./api-base.json ./api-head.json | cat > api.json.diff
      - name: Get full diff
        run: diff --label=base --label=head --new-line-format='+%L' --old-line-format='-%L' --unchanged-line-format=' %L' ./api-base.json ./api-head.json | cat > api-full.json.diff
      - name: Echo full diff
        run: cat ./api-full.json.diff
      - name: Upload full diff to Artifact
        uses: actions/upload-artifact@v4
        with:
          name: api-artifact
          path: |
            api-full.json.diff
            api-base.json
            api-head.json
      - id: out-diff
        name: Build diff Comment
        run: |
          HEADER="이 PR에 의한 api.json 차이"
          FOOTER="[Get diff files from Workflow Page](https://github.com/${GITHUB_REPOSITORY}/actions/runs/${GITHUB_RUN_ID})"
          DIFF_BYTES="$(stat ./api.json.diff -c '%s' | tr -d '\n')"

          echo "$HEADER" > ./output.md

          if (( "$DIFF_BYTES" <= 1 )); then
            echo '차이점이 없습니다.' >> ./output.md
          else
<<<<<<< HEAD
            cat <<- EOF >> ./output.md
            <details>
            <summary>차이점은 여기에서 볼 수 있음</summary>

            \`\`\`diff
            $(cat ./api.json.diff)
            \`\`\`
            </details>
            EOF
=======
            echo '<details>' >> ./output.md
            echo '<summary>差分はこちら</summary>' >> ./output.md
            echo >> ./output.md
            echo '```diff' >> ./output.md
            cat ./api.json.diff >> ./output.md
            echo '```' >> ./output.md
            echo '</details>' >> .output.md
>>>>>>> 1b2b95e1
          fi

          echo "$FOOTER" >> ./output.md
      - uses: thollander/actions-comment-pull-request@v2
        with:
          pr_number: ${{ steps.load-pr-num.outputs.pr-number }}
          comment_tag: show_diff
          filePath: ./output.md
      - name: Tell error to PR
        uses: thollander/actions-comment-pull-request@v2
        if: failure() && steps.load-pr-num.outputs.pr-number
        with:
          pr_number: ${{ steps.load-pr-num.outputs.pr-number }}
          comment_tag: show_diff_error
          message: |
            api.json 간 차이점을 생성하는 도중 오류가 발생했습니다. 자세한 내용은 [Workflow 로그](https://github.com/${{ github.repository }}/actions/runs/${{ github.run_id }})를 확인해 주세요.<|MERGE_RESOLUTION|>--- conflicted
+++ resolved
@@ -79,25 +79,13 @@
           if (( "$DIFF_BYTES" <= 1 )); then
             echo '차이점이 없습니다.' >> ./output.md
           else
-<<<<<<< HEAD
-            cat <<- EOF >> ./output.md
-            <details>
-            <summary>차이점은 여기에서 볼 수 있음</summary>
-
-            \`\`\`diff
-            $(cat ./api.json.diff)
-            \`\`\`
-            </details>
-            EOF
-=======
             echo '<details>' >> ./output.md
-            echo '<summary>差分はこちら</summary>' >> ./output.md
+            echo '<summary>차이점은 여기에서 볼 수 있음</summary>' >> ./output.md
             echo >> ./output.md
             echo '```diff' >> ./output.md
             cat ./api.json.diff >> ./output.md
             echo '```' >> ./output.md
             echo '</details>' >> .output.md
->>>>>>> 1b2b95e1
           fi
 
           echo "$FOOTER" >> ./output.md
