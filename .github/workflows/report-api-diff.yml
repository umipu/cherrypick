--- conflicted
+++ resolved
@@ -70,42 +70,27 @@
       - id: out-diff
         name: Build diff Comment
         run: |
-<<<<<<< HEAD
-          cat <<- EOF > ./output.md
-          이 PR에 의한 api.json 차이
-          <details>
-          <summary>차이점은 여기에서 볼 수 있음</summary>
-
-          \`\`\`diff
-          $(cat ./api.json.diff)
-          \`\`\`
-          </details>
-
-          [Get diff files from Workflow Page](https://github.com/${GITHUB_REPOSITORY}/actions/runs/${GITHUB_RUN_ID})
-          EOF
-=======
-          HEADER="このPRによるapi.jsonの差分"
+          HEADER="이 PR에 의한 api.json 차이"
           FOOTER="[Get diff files from Workflow Page](https://github.com/${GITHUB_REPOSITORY}/actions/runs/${GITHUB_RUN_ID})"
           DIFF_BYTES="$(stat ./api.json.diff -c '%s' | tr -d '\n')"
-          
+
           echo "$HEADER" > ./output.md
-          
+
           if (( "$DIFF_BYTES" <= 1 )); then
-            echo '差分はありません。' >> ./output.md
+            echo '차이점이 없습니다.' >> ./output.md
           else
             cat <<- EOF >> ./output.md
             <details>
-            <summary>差分はこちら</summary>
-            
+            <summary>차이점은 여기에서 볼 수 있음</summary>
+
             \`\`\`diff
             $(cat ./api.json.diff)
             \`\`\`
             </details>
             EOF
           fi
-          
+
           echo "$FOOTER" >> ./output.md
->>>>>>> 6378dfbf
       - uses: thollander/actions-comment-pull-request@v2
         with:
           pr_number: ${{ steps.load-pr-num.outputs.pr-number }}
