--- conflicted
+++ resolved
@@ -9,28 +9,17 @@
       - packages/backend/**
       - packages/frontend/**
       - packages/sw/**
-<<<<<<< HEAD
       - packages/cherrypick-js/**
-      - packages/shared/.eslintrc.js
-=======
-      - packages/misskey-js/**
       - packages/shared/eslint.config.js
       - .github/workflows/lint.yml
->>>>>>> 0d76842a
   pull_request:
     paths:
       - packages/backend/**
       - packages/frontend/**
       - packages/sw/**
-<<<<<<< HEAD
       - packages/cherrypick-js/**
-      - packages/shared/.eslintrc.js
-
-=======
-      - packages/misskey-js/**
       - packages/shared/eslint.config.js
       - .github/workflows/lint.yml
->>>>>>> 0d76842a
 jobs:
   pnpm_install:
     runs-on: ubuntu-latest
