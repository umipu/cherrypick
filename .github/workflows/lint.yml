name: Lint

on:
  push:
    branches:
      - master
      - develop
    paths:
      - packages/backend/**
      - packages/frontend/**
      - packages/frontend-shared/**
      - packages/frontend-embed/**
      - packages/sw/**
      - packages/cherrypick-js/**
      - packages/shared/eslint.config.js
      - .github/workflows/lint.yml
  pull_request:
    paths:
      - packages/backend/**
      - packages/frontend/**
      - packages/frontend-shared/**
      - packages/frontend-embed/**
      - packages/sw/**
      - packages/cherrypick-js/**
      - packages/shared/eslint.config.js
      - .github/workflows/lint.yml
jobs:
  pnpm_install:
    runs-on: ubuntu-latest
    steps:
    - uses: actions/checkout@v4.1.1
      with:
        fetch-depth: 0
        submodules: true
    - uses: pnpm/action-setup@v4
    - uses: actions/setup-node@v4.0.3
      with:
        node-version-file: '.node-version'
        cache: 'pnpm'
    - run: corepack enable
    - run: pnpm i --frozen-lockfile

  lint:
    needs: [pnpm_install]
    runs-on: ubuntu-latest
    continue-on-error: true
    strategy:
      matrix:
        workspace:
        - backend
        - frontend
        - frontend-shared
        - frontend-embed
        - sw
<<<<<<< HEAD
        - cherrypick-js
=======
        - misskey-js
    env:
      eslint-cache-version: v1
      eslint-cache-path: ${{ github.workspace }}/node_modules/.cache/eslint-${{ matrix.workspace }}
>>>>>>> 672779a1
    steps:
    - uses: actions/checkout@v4.1.1
      with:
        fetch-depth: 0
        submodules: true
    - uses: pnpm/action-setup@v4
    - uses: actions/setup-node@v4.0.3
      with:
        node-version-file: '.node-version'
        cache: 'pnpm'
    - run: corepack enable
    - run: pnpm i --frozen-lockfile
    - name: Restore eslint cache
      uses: actions/cache@v4.0.2
      with:
        path: ${{ env.eslint-cache-path }}
        key: eslint-${{ env.eslint-cache-version }}-${{ matrix.workspace }}-${{ hashFiles('**/pnpm-lock.yaml') }}-${{ github.ref_name }}-${{ github.sha }}
        restore-keys: eslint-${{ env.eslint-cache-version }}-${{ matrix.workspace }}-${{ hashFiles('**/pnpm-lock.yaml') }}-
    - run: pnpm --filter ${{ matrix.workspace }} run eslint --cache --cache-location ${{ env.eslint-cache-path }} --cache-strategy content

  typecheck:
    needs: [pnpm_install]
    runs-on: ubuntu-latest
    continue-on-error: true
    strategy:
      matrix:
        workspace:
        - backend
        - sw
        - cherrypick-js
    steps:
    - uses: actions/checkout@v4.1.1
      with:
        fetch-depth: 0
        submodules: true
    - uses: pnpm/action-setup@v4
    - uses: actions/setup-node@v4.0.3
      with:
        node-version-file: '.node-version'
        cache: 'pnpm'
    - run: corepack enable
    - run: pnpm i --frozen-lockfile
    - run: pnpm --filter cherrypick-js run build
      if: ${{ matrix.workspace == 'backend' || matrix.workspace == 'sw' }}
    - run: pnpm --filter misskey-reversi run build
      if: ${{ matrix.workspace == 'backend' }}
    - run: pnpm --filter ${{ matrix.workspace }} run typecheck<|MERGE_RESOLUTION|>--- conflicted
+++ resolved
@@ -52,14 +52,10 @@
         - frontend-shared
         - frontend-embed
         - sw
-<<<<<<< HEAD
         - cherrypick-js
-=======
-        - misskey-js
     env:
       eslint-cache-version: v1
       eslint-cache-path: ${{ github.workspace }}/node_modules/.cache/eslint-${{ matrix.workspace }}
->>>>>>> 672779a1
     steps:
     - uses: actions/checkout@v4.1.1
       with:
