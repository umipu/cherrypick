--- conflicted
+++ resolved
@@ -1,8 +1,4 @@
 # These are supported funding model platforms
 
-<<<<<<< HEAD
-patreon: noridev
-=======
-github: [misskey-dev]
-patreon: syuilo
->>>>>>> ba62b737
+github: [kokonect-link]
+patreon: noridev