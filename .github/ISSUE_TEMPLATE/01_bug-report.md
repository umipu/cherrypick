--- conflicted
+++ resolved
@@ -39,12 +39,8 @@
 <!-- Tell us where on the platform it happens -->
 <!-- DO NOT WRITE "latest". Please provide the specific version. -->
 
-<<<<<<< HEAD
 CherryPick version:
-=======
-Misskey version:
 PostgreSQL version:
 Redis version:
->>>>>>> f8232bd1
 Your OS:
 Your browser: