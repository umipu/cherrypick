--- conflicted
+++ resolved
@@ -45,13 +45,9 @@
 * Browser:
   <!-- Example: Chrome 113.0.5672.126 -->
 * Server URL:
-<<<<<<< HEAD
   <!-- Example: kokonect.link -->
-=======
-  <!-- Example: misskey.io -->
-* Misskey:
-  13.x.x
->>>>>>> 308ab8f1
+* CherryPick:
+  13.x.x-cp-4.x.x
 
 ### 🛰 Backend (for server admin)
 <!-- If you are using a managed service, put that after the version. -->
