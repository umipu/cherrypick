--- conflicted
+++ resolved
@@ -53,13 +53,8 @@
         Examples:
           * Model and OS of the device(s): MacBook Pro (14inch, 2021), macOS Ventura 13.4
           * Browser: Chrome 113.0.5672.126
-<<<<<<< HEAD
-          * Server URL: kokonect.link
-          * CherryPick: 4.x.x (Misskey: 2023.x.x)
-=======
-          * Server URL: misskey.example.com
-          * Misskey: 2024.x.x
->>>>>>> 0d76842a
+          * Server URL: cherrypick.example.com
+          * CherryPick: 4.x.x (Misskey: 2024.x.x)
       value: |
         * Model and OS of the device(s):
         * Browser:
@@ -78,13 +73,8 @@
         If you are using a managed service, put that after the version.
 
         Examples:
-<<<<<<< HEAD
           * Installation Method or Hosting Service: docker compose, k8s/docker, systemd, "CherryPick install shell script", development environment
-          * CherryPick: 4.x.x (Misskey: 2023.x.x)
-=======
-          * Installation Method or Hosting Service: docker compose, k8s/docker, systemd, "Misskey install shell script", development environment
-          * Misskey: 2024.x.x
->>>>>>> 0d76842a
+          * CherryPick: 4.x.x (Misskey: 2024.x.x)
           * Node: 20.x.x
           * PostgreSQL: 15.x.x
           * Redis: 7.x.x
