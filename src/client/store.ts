import { markRaw, ref } from 'vue';
import { Storage } from './pizzax';
import { Theme } from './scripts/theme';
import defaultFaces from './scripts/default-faces';

export const postFormActions = [];
export const userActions = [];
export const noteActions = [];
export const noteViewInterruptors = [];
export const notePostInterruptors = [];

// TODO: それぞれいちいちwhereとかdefaultというキーを付けなきゃいけないの冗長なのでなんとかする(ただ型定義が面倒になりそう)
//       あと、現行の定義の仕方なら「whereが何であるかに関わらずキー名の重複不可」という制約を付けられるメリットもあるからそのメリットを引き継ぐ方法も考えないといけない
export const defaultStore = markRaw(new Storage('base', {
	tutorial: {
		where: 'account',
		default: 0
	},
	keepCw: {
		where: 'account',
		default: false
	},
	showFullAcct: {
		where: 'account',
		default: false
	},
	rememberNoteVisibility: {
		where: 'account',
		default: false
	},
	defaultNoteVisibility: {
		where: 'account',
		default: 'public'
	},
	defaultNoteLocalOnly: {
		where: 'account',
		default: false
	},
	uploadFolder: {
		where: 'account',
		default: null as string | null
	},
	pastedFileName: {
		where: 'account',
		default: 'yyyy-MM-dd HH-mm-ss [{{number}}]'
	},
	memo: {
		where: 'account',
		default: null
	},
	reactions: {
		where: 'account',
		default: ['👍', '❤️', '😆', '🤔', '😮', '🎉', '💢', '😥', '😇', '🍮']
	},
	mutedWords: {
		where: 'account',
		default: []
	},
	mutedAds: {
		where: 'account',
		default: [] as string[]
	},

	menu: {
		where: 'deviceAccount',
		default: [
			'explore',
			'notifications',
			'messaging',
			'drive',
			'followRequests',
			'-',
			'gallery',
			'featured',
			'announcements',
			'-',
			'ui',
		]
	},
	visibility: {
		where: 'deviceAccount',
		default: 'public' as 'public' | 'home' | 'followers' | 'specified'
	},
	localOnly: {
		where: 'deviceAccount',
		default: false
	},
	widgets: {
		where: 'deviceAccount',
		default: [] as {
			name: string;
			id: string;
			place: string | null;
			data: Record<string, any>;
		}[]
	},
	tl: {
		where: 'deviceAccount',
		default: {
			src: 'home',
			arg: null
		}
	},

	serverDisconnectedBehavior: {
		where: 'device',
		default: 'quiet' as 'quiet' | 'reload' | 'dialog' | 'none'
	},
	nsfw: {
		where: 'device',
		default: 'respect' as 'respect' | 'force' | 'ignore'
	},
	animation: {
		where: 'device',
		default: true
	},
	animatedMfm: {
		where: 'device',
		default: true
	},
	loadRawImages: {
		where: 'device',
		default: false
	},
	imageNewTab: {
		where: 'device',
		default: false
	},
	disableShowingAnimatedImages: {
		where: 'device',
		default: false
	},
	disablePagesScript: {
		where: 'device',
		default: false
	},
	useOsNativeEmojis: {
		where: 'device',
		default: false
	},
	useBlurEffectForModal: {
		where: 'device',
		default: true
	},
	useBlurEffect: {
		where: 'device',
		default: false
	},
	showFixedPostForm: {
		where: 'device',
		default: false
	},
	enableInfiniteScroll: {
		where: 'device',
		default: true
	},
	useReactionPickerForContextMenu: {
		where: 'device',
		default: true
	},
	showGapBetweenNotesInTimeline: {
		where: 'device',
		default: true
	},
	darkMode: {
		where: 'device',
		default: false
	},
	instanceTicker: {
		where: 'device',
		default: 'remote' as 'none' | 'remote' | 'always'
	},
	reactionPickerWidth: {
		where: 'device',
		default: 1
	},
	reactionPickerHeight: {
		where: 'device',
		default: 1
	},
	recentlyUsedEmojis: {
		where: 'device',
		default: [] as string[]
	},
	recentlyUsedUsers: {
		where: 'device',
		default: [] as string[]
	},
	defaultSideView: {
		where: 'device',
		default: false
	},
	menuDisplay: {
		where: 'device',
		default: 'sideFull' as 'sideFull' | 'sideIcon' | 'top'
	},
	reportError: {
		where: 'device',
		default: false
	},
	squareAvatars: {
		where: 'device',
		default: false
	},
	postFormWithHashtags: {
		where: 'device',
		default: false
	},
	postFormHashtags: {
		where: 'device',
		default: ''
	},
<<<<<<< HEAD

	//#region CherryPick

	showAds: {
		where: 'device',
		default: true
	},
	timelineTabItems: {
		where: 'device',
		default: ['home', 'local']
	},
	injectUnlistedNoteInLTL: {
		where: 'account',
		default: false
	},
	showItemDetails: {
		where: 'device',
		default: true
	},
	newNoteNotiBehavior: {
		where: 'device',
		default: 'default' as 'default' | 'header' | 'smail' | 'none'
	},
	confirmBeforePost: {
		where: 'account',
		default: false
	},
	faces: {
		where: 'account',
		default: defaultFaces
	},
	showPostPreview: {
		where: 'device',
		default: true
	},
	remoteFollowersOnly: {
		where: 'deviceAccount',
=======
	aiChanMode: {
		where: 'device',
>>>>>>> bf7bacce
		default: false
	},
}));

// TODO: 他のタブと永続化されたstateを同期

const PREFIX = 'miux:';

type Plugin = {
	id: string;
	name: string;
	active: boolean;
	configData: Record<string, any>;
	token: string;
	ast: any[];
};

/**
 * 常にメモリにロードしておく必要がないような設定情報を保管するストレージ(非リアクティブ)
 */
export class ColdDeviceStorage {
	public static default = {
		lightTheme: require('@client/themes/noridev/l-cherrypick.json5') as Theme,
		darkTheme: require('@client/themes/noridev/d-cherrypick.json5') as Theme,
		syncDeviceDarkMode: true,
		chatOpenBehavior: 'page' as 'page' | 'window' | 'popout',
		plugins: [] as Plugin[],
		mediaVolume: 0.5,
		sound_masterVolume: 0.3,
		sound_note: { type: 'syuilo/down', volume: 1 },
		sound_noteMy: { type: 'syuilo/up', volume: 1 },
		sound_notification: { type: 'syuilo/pope2', volume: 1 },
		sound_chat: { type: 'syuilo/pope1', volume: 1 },
		sound_chatBg: { type: 'syuilo/waon', volume: 1 },
		sound_antenna: { type: 'syuilo/triple', volume: 1 },
		sound_channel: { type: 'syuilo/square-pico', volume: 1 },
		sound_reversiPutBlack: { type: 'syuilo/kick', volume: 0.3 },
		sound_reversiPutWhite: { type: 'syuilo/snare', volume: 0.3 },
		roomGraphicsQuality: 'medium' as 'cheep' | 'low' | 'medium' | 'high' | 'ultra',
		roomUseOrthographicCamera: true,
	};

	public static watchers = [];

	public static get<T extends keyof typeof ColdDeviceStorage.default>(key: T): typeof ColdDeviceStorage.default[T] {
		// TODO: indexedDBにする
		//       ただしその際はnullチェックではなくキー存在チェックにしないとダメ
		//       (indexedDBはnullを保存できるため、ユーザーが意図してnullを格納した可能性がある)
		const value = localStorage.getItem(PREFIX + key);
		if (value == null) {
			return ColdDeviceStorage.default[key];
		} else {
			return JSON.parse(value);
		}
	}

	public static set<T extends keyof typeof ColdDeviceStorage.default>(key: T, value: typeof ColdDeviceStorage.default[T]): void {
		localStorage.setItem(PREFIX + key, JSON.stringify(value));

		for (const watcher of this.watchers) {
			if (watcher.key === key) watcher.callback(value);
		}
	}

	public static watch(key, callback) {
		this.watchers.push({ key, callback });
	}

	// TODO: VueのcustomRef使うと良い感じになるかも
	public static ref<T extends keyof typeof ColdDeviceStorage.default>(key: T) {
		const v = ColdDeviceStorage.get(key);
		const r = ref(v);
		// TODO: このままではwatcherがリークするので開放する方法を考える
		this.watch(key, v => {
			r.value = v;
		});
		return r;
	}

	/**
	 * 特定のキーの、簡易的なgetter/setterを作ります
	 * 主にvue場で設定コントロールのmodelとして使う用
	 */
	public static makeGetterSetter<K extends keyof typeof ColdDeviceStorage.default>(key: K) {
		// TODO: VueのcustomRef使うと良い感じになるかも
		const valueRef = ColdDeviceStorage.ref(key);
		return {
			get: () => {
				return valueRef.value;
			},
			set: (value: unknown) => {
				const val = value;
				ColdDeviceStorage.set(key, val);
			}
		};
	}
}

// このファイルに書きたくないけどここに書かないと何故かVeturが認識しない
declare module '@vue/runtime-core' {
	interface ComponentCustomProperties {
		$store: typeof defaultStore;
	}
}<|MERGE_RESOLUTION|>--- conflicted
+++ resolved
@@ -210,7 +210,10 @@
 		where: 'device',
 		default: ''
 	},
-<<<<<<< HEAD
+	aiChanMode: {
+		where: 'device',
+		default: false
+	},
 
 	//#region CherryPick
 
@@ -248,10 +251,6 @@
 	},
 	remoteFollowersOnly: {
 		where: 'deviceAccount',
-=======
-	aiChanMode: {
-		where: 'device',
->>>>>>> bf7bacce
 		default: false
 	},
 }));
