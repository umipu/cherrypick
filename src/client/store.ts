--- conflicted
+++ resolved
@@ -198,7 +198,14 @@
 		where: 'device',
 		default: false
 	},
-<<<<<<< HEAD
+	postFormWithHashtags: {
+		where: 'device',
+		default: false
+	},
+	postFormHashtags: {
+		where: 'device',
+		default: ''
+	},
 
 	//#region CherryPick
 
@@ -233,15 +240,6 @@
 	showPostPreview: {
 		where: 'device',
 		default: true
-=======
-	postFormWithHashtags: {
-		where: 'device',
-		default: false
-	},
-	postFormHashtags: {
-		where: 'device',
-		default: ''
->>>>>>> 39a8942d
 	},
 }));
 
