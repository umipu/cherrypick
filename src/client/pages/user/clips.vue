--- conflicted
+++ resolved
@@ -16,12 +16,7 @@
 <script lang="ts">
 import { defineComponent } from 'vue';
 import MkPagination from '@client/components/ui/pagination.vue';
-<<<<<<< HEAD
-import { userPage, acct } from '../../filters/user';
-import { userName } from '@client/filters/user';
-=======
-import { userPage, acct } from '@client/filters/user';
->>>>>>> 39a8942d
+import { userPage, userName, acct } from '@client/filters/user';
 
 export default defineComponent({
 	components: {
@@ -56,7 +51,7 @@
 	methods: {
 		userPage,
 		userName,
-		
+
 		acct
 	}
 });
