<template>
<div style="overflow: clip;">
	<FormBase class="znqjceqz">
<<<<<<< HEAD
		<FormGroup>
			<div id="debug"></div>
			<section class="_formItem about">
				<div class="_formPanel panel" :class="{ playing: easterEggEngine != null }" ref="about">
					<img src="/static-assets/client/about-icon.png" alt="" class="icon" ref="icon" @load="iconLoaded" draggable="false"/>
					<div class="cherrypick">CherryPick</div>
					<div class="version">v{{ version }}</div>
					<span class="emoji" v-for="emoji in easterEggEmojis" :key="emoji.id" :data-physics-x="emoji.left" :data-physics-y="emoji.top" :class="{ _physics_circle_: !emoji.emoji.startsWith(':') }"><MkEmoji class="emoji" :emoji="emoji.emoji" :custom-emojis="$instance.emojis" :is-reaction="false" :normal="true" :no-style="true"/></span>
				</div>
			</section>
			<FormLink :to="`https://github.com/kokonect-link/cherrypick/releases/tag/${version}`" external>
				{{ $ts._aboutMisskey.releaseNote }}
			</FormLink>
		</FormGroup>
		<section class="_formItem" style="text-align: center; padding: 0 16px;" @click="gravity">
			{{ $ts._aboutMisskey.about }}
=======
		<div id="debug"></div>
		<section class="_formItem about">
			<div class="_formPanel panel" :class="{ playing: easterEggEngine != null }" ref="about">
				<img src="/static-assets/client/about-icon.png" alt="" class="icon" @load="iconLoaded" draggable="false" @click="gravity"/>
				<div class="misskey">Misskey</div>
				<div class="version">v{{ version }}</div>
				<span class="emoji" v-for="emoji in easterEggEmojis" :key="emoji.id" :data-physics-x="emoji.left" :data-physics-y="emoji.top" :class="{ _physics_circle_: !emoji.emoji.startsWith(':') }"><MkEmoji class="emoji" :emoji="emoji.emoji" :custom-emojis="$instance.emojis" :is-reaction="false" :normal="true" :no-style="true"/></span>
			</div>
		</section>
		<section class="_formItem" style="text-align: center; padding: 0 16px;">
			{{ $ts._aboutMisskey.about }}<br><MkA class="_link" to="/docs/general/misskey">{{ $ts.learnMore }}</MkA>
>>>>>>> 60553a8a
		</section>
		<FormGroup>
			<template #label>{{ $ts.cherrypick }}</template>
			<FormLink to="https://github.com/kokonect-link/cherrypick" external>
				<template #icon><i class="fas fa-code"></i></template>
				{{ $ts._aboutMisskey.source }}
				<template #suffix>GitHub</template>
			</FormLink>
			<FormLink to="https://discord.gg/V8qghB28Aj" external>
				<template #icon><i class="fab fa-discord"></i></template>
				{{ $ts._aboutMisskey._cherrypick.community }}
				<template #suffix>Discord</template>
			</FormLink>
			<FormLink to="https://relay.kokonect.link" external>
				<template #icon><i class="fas fa-network-wired"></i></template>
				{{ $ts._aboutMisskey._cherrypick.relayServer }}
			</FormLink>
			<FormLink to="https://www.patreon.com/noridev" external>
				<template #icon><i class="fas fa-hand-holding-medical"></i></template>
				{{ $ts._aboutMisskey._cherrypick.donate }}
				<template #suffix>Patreon</template>
			</FormLink>
			<template #caption>{{ $ts._aboutMisskey._cherrypick.about }}</template>
		</FormGroup>
		<FormGroup v-if="isKokonect">
			<template #label>{{ $ts.kokonect }}</template>
			<FormLink to="https://status.kokonect.link" external>
				<template #icon><i class="fas fa-tachometer-alt"></i></template>
				{{ $ts._aboutMisskey._kokonect.serverStatus }}
			</FormLink>
			<FormLink to="https://www.patreon.com/noridev" external>
				<template #icon><i class="fas fa-hand-holding-medical"></i></template>
				{{ $ts._aboutMisskey._kokonect.donate }}
				<template #suffix>Patreon</template>
			</FormLink>
		</FormGroup>
		<FormGroup>
			<template #label>Misskey</template>
			<FormLink to="https://github.com/misskey-dev/misskey" external>
				<template #icon><i class="fas fa-code"></i></template>
				{{ $ts._aboutMisskey.source }}
				<template #suffix>GitHub</template>
			</FormLink>
			<FormLink to="https://crowdin.com/project/misskey" external>
				<template #icon><i class="fas fa-language"></i></template>
				{{ $ts._aboutMisskey.translation }}
				<template #suffix>Crowdin</template>
			</FormLink>
			<FormLink to="https://www.patreon.com/syuilo" external>
				<template #icon><i class="fas fa-hand-holding-medical"></i></template>
				{{ $ts._aboutMisskey.donate }}
				<template #suffix>Patreon</template>
			</FormLink>
		</FormGroup>
		<FormGroup>
			<template #label>{{ $ts._aboutMisskey.contributors }}</template>
			<FormLink to="https://github.com/noridev" external>@noridev</FormLink>
			<template #caption><MkLink url="https://github.com/kokonect-link/cherrypick/graphs/contributors">{{ $ts._aboutMisskey.allContributors }}</MkLink></template>
		</FormGroup>
		<FormGroup>
			<template #label>{{ $ts._aboutMisskey.contributorsMisskey }}</template>
			<FormLink to="https://github.com/syuilo" external>@syuilo</FormLink>
			<FormLink to="https://github.com/AyaMorisawa" external>@AyaMorisawa</FormLink>
			<FormLink to="https://github.com/mei23" external>@mei23</FormLink>
			<FormLink to="https://github.com/acid-chicken" external>@acid-chicken</FormLink>
			<FormLink to="https://github.com/tamaina" external>@tamaina</FormLink>
			<FormLink to="https://github.com/rinsuki" external>@rinsuki</FormLink>
			<FormLink to="https://github.com/Xeltica" external>@Xeltica</FormLink>
			<FormLink to="https://github.com/u1-liquid" external>@u1-liquid</FormLink>
			<FormLink to="https://github.com/marihachi" external>@marihachi</FormLink>
			<template #caption><MkLink url="https://github.com/misskey-dev/misskey/graphs/contributors">{{ $ts._aboutMisskey.allContributors }}</MkLink></template>
		</FormGroup>
		<FormGroup v-if="patrons.length > 0">
			<template #label><Mfm text="[jelly ❤]"/> {{ $ts._aboutMisskey.patrons }}</template>
			<FormKeyValueView v-for="patron in patrons" :key="patron"><template #key>{{ patron }}</template></FormKeyValueView>
			<template #caption>{{ $ts._aboutMisskey.morePatrons }}</template>
		</FormGroup>
		<FormGroup v-if="patronsMisskey.length > 0">
			<template #label><Mfm text="[jelly ❤]"/> {{ $ts._aboutMisskey.patronsMisskey }}</template>
			<FormKeyValueView v-for="patron in patronsMisskey" :key="patron"><template #key>{{ patron }}</template></FormKeyValueView>
			<template #caption>{{ $ts._aboutMisskey.morePatrons }}</template>
		</FormGroup>
	</FormBase>
</div>
</template>

<script lang="ts">
import { defineComponent } from 'vue';
import { version } from '@client/config';
import FormLink from '@client/components/form/link.vue';
import FormBase from '@client/components/form/base.vue';
import FormGroup from '@client/components/form/group.vue';
import FormKeyValueView from '@client/components/form/key-value-view.vue';
import MkLink from '@client/components/link.vue';
import { physics } from '@client/scripts/physics.ts';
import * as symbols from '@client/symbols';

const patrons = [];
const patronsMisskey = [
	'Satsuki Yanagi',
	'noellabo',
	'mametsuko',
	'AureoleArk',
	'Gargron',
	'Nokotaro Takeda',
	'Suji Yan',
	'Hekovic',
	'Gitmo Life Services',
	'nenohi',
	'naga_rus',
	'Melilot',
	'Efertone',
	'oi_yekssim',
	'nanami kan',
	'motcha',
	'dansup',
	'Quinton Macejkovic',
	'YUKIMOCHI',
	'mewl hayabusa',
	'makokunsan',
	'Peter G.',
	'Nesakko',
	'regtan',
	'見当かなみ',
	'natalie',
	'Jerry',
	'takimura',
	'sikyosyounin',
	'YuzuRyo61',
	'sheeta.s',
	'osapon',
	'mkatze',
	'CG',
	'nafuchoco',
	'Takumi Sugita',
	'chidori ninokura',
	'mydarkstar',
	'kiritan',
	'kabo2468y',
	'weepjp',
	'Liaizon Wakest',
	'Steffen K9',
	'Roujo',
	'uroco @99',
	'totokoro',
	'public_yusuke',
	'wara',
	'S Y',
	'Denshi',
	'Osushimaru',
	'吴浥',
	'DignifiedSilence',
	't_w',
];

export default defineComponent({
	components: {
		FormBase,
		FormGroup,
		FormLink,
		FormKeyValueView,
		MkLink,
	},

	data() {
		return {
			[symbols.PAGE_INFO]: {
				title: this.$ts.aboutMisskey,
				icon: null
			},
			version,
			patrons,
			patronsMisskey,
			easterEggReady: false,
			easterEggEmojis: [],
			easterEggEngine: null,
			isKokonect: null
		}
	},

<<<<<<< HEAD
	mounted() {
		VanillaTilt.init(this.$refs.icon, {
			max: 30,
			perspective: 500,
			scale: 1.125,
			speed: 1000,
		});

		this.init();
	},

=======
>>>>>>> 60553a8a
	beforeUnmount() {
		if (this.easterEggEngine) {
			this.easterEggEngine.stop();
		}
	},

	methods: {
		iconLoaded() {
			const emojis = this.$store.state.reactions;
			const containerWidth = this.$refs.about.offsetWidth;
			for (let i = 0; i < 32; i++) {
				this.easterEggEmojis.push({
					id: i.toString(),
					top: -(128 + (Math.random() * 256)),
					left: (Math.random() * containerWidth),
					emoji: emojis[Math.floor(Math.random() * emojis.length)],
				});
			}

			this.$nextTick(() => {
				this.easterEggReady = true;
			});
		},

		gravity() {
			if (!this.easterEggReady) return;
			this.easterEggReady = false;
			this.easterEggEngine = physics(this.$refs.about);
		},

		async init() {
			const meta = await os.api('meta', { detail: true });
			this.isKokonect = meta.uri == 'https://kokonect.link' || 'http://localhost:3000';
		}
	}
});
</script>

<style lang="scss" scoped>
.znqjceqz {
	max-width: 800px;
	box-sizing: border-box;
	margin: 0 auto;

	.about {
		> .panel {
			position: relative;
			text-align: center;
			padding: 16px;

			&.playing {
				&, * {
					user-select: none;
				}

				* {
					will-change: transform;
				}

				> .emoji {
					visibility: visible;
				}
			}

			> .icon {
				display: block;
				width: 100px;
				margin: 0 auto;
				border-radius: 16px;
			}

			> .cherrypick {
				margin: 0.75em auto 0 auto;
				width: max-content;
			}

			> .version {
				margin: 0 auto;
				width: max-content;
				opacity: 0.5;
			}

			> .emoji {
				position: absolute;
				top: 0;
				left: 0;
				visibility: hidden;

				> .emoji {
					pointer-events: none;
					font-size: 24px;
					width: 24px;
				}
			}
		}
	}
}
</style><|MERGE_RESOLUTION|>--- conflicted
+++ resolved
@@ -1,12 +1,11 @@
 <template>
 <div style="overflow: clip;">
 	<FormBase class="znqjceqz">
-<<<<<<< HEAD
 		<FormGroup>
 			<div id="debug"></div>
 			<section class="_formItem about">
 				<div class="_formPanel panel" :class="{ playing: easterEggEngine != null }" ref="about">
-					<img src="/static-assets/client/about-icon.png" alt="" class="icon" ref="icon" @load="iconLoaded" draggable="false"/>
+					<img src="/static-assets/client/about-icon.png" alt="" class="icon" @load="iconLoaded" draggable="false" @click="gravity"/>
 					<div class="cherrypick">CherryPick</div>
 					<div class="version">v{{ version }}</div>
 					<span class="emoji" v-for="emoji in easterEggEmojis" :key="emoji.id" :data-physics-x="emoji.left" :data-physics-y="emoji.top" :class="{ _physics_circle_: !emoji.emoji.startsWith(':') }"><MkEmoji class="emoji" :emoji="emoji.emoji" :custom-emojis="$instance.emojis" :is-reaction="false" :normal="true" :no-style="true"/></span>
@@ -16,21 +15,8 @@
 				{{ $ts._aboutMisskey.releaseNote }}
 			</FormLink>
 		</FormGroup>
-		<section class="_formItem" style="text-align: center; padding: 0 16px;" @click="gravity">
-			{{ $ts._aboutMisskey.about }}
-=======
-		<div id="debug"></div>
-		<section class="_formItem about">
-			<div class="_formPanel panel" :class="{ playing: easterEggEngine != null }" ref="about">
-				<img src="/static-assets/client/about-icon.png" alt="" class="icon" @load="iconLoaded" draggable="false" @click="gravity"/>
-				<div class="misskey">Misskey</div>
-				<div class="version">v{{ version }}</div>
-				<span class="emoji" v-for="emoji in easterEggEmojis" :key="emoji.id" :data-physics-x="emoji.left" :data-physics-y="emoji.top" :class="{ _physics_circle_: !emoji.emoji.startsWith(':') }"><MkEmoji class="emoji" :emoji="emoji.emoji" :custom-emojis="$instance.emojis" :is-reaction="false" :normal="true" :no-style="true"/></span>
-			</div>
-		</section>
 		<section class="_formItem" style="text-align: center; padding: 0 16px;">
 			{{ $ts._aboutMisskey.about }}<br><MkA class="_link" to="/docs/general/misskey">{{ $ts.learnMore }}</MkA>
->>>>>>> 60553a8a
 		</section>
 		<FormGroup>
 			<template #label>{{ $ts.cherrypick }}</template>
@@ -211,20 +197,6 @@
 		}
 	},
 
-<<<<<<< HEAD
-	mounted() {
-		VanillaTilt.init(this.$refs.icon, {
-			max: 30,
-			perspective: 500,
-			scale: 1.125,
-			speed: 1000,
-		});
-
-		this.init();
-	},
-
-=======
->>>>>>> 60553a8a
 	beforeUnmount() {
 		if (this.easterEggEngine) {
 			this.easterEggEngine.stop();
@@ -269,7 +241,7 @@
 	box-sizing: border-box;
 	margin: 0 auto;
 
-	.about {
+	> .about {
 		> .panel {
 			position: relative;
 			text-align: center;
