--- conflicted
+++ resolved
@@ -111,12 +111,8 @@
 import FormGroup from '@client/components/form/group.vue';
 import FormKeyValueView from '@client/components/form/key-value-view.vue';
 import MkLink from '@client/components/link.vue';
-<<<<<<< HEAD
-import { physics } from '@client/scripts/physics.ts';
+import { physics } from '@client/scripts/physics';
 import * as os from '@client/os';
-=======
-import { physics } from '@client/scripts/physics';
->>>>>>> dad6a776
 import * as symbols from '@client/symbols';
 
 const patrons = [
