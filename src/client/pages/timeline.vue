--- conflicted
+++ resolved
@@ -9,13 +9,8 @@
 			<button class="_button tab" @click="() => { src = 'social'; saveSrc(); }" :class="{ active: src === 'social' }" v-tooltip="$ts._timelines.social" v-if="isLocalTimelineAvailable"><i class="fas fa-share-alt"></i></button>
 			<button class="_button tab" @click="() => { src = 'global'; saveSrc(); }" :class="{ active: src === 'global' }" v-tooltip="$ts._timelines.global" v-if="isGlobalTimelineAvailable"><i class="fas fa-globe"></i></button>
 			<span class="divider"></span>
-<<<<<<< HEAD
-			<button class="_button tab" @click="() => { src = 'mentions'; saveSrc(); }" :class="{ active: src === 'mentions' }" v-tooltip="$ts.mentions"><Fa :icon="faAt"/><Fa :icon="faCircle" class="i" v-if="$i.hasUnreadMentions"/></button>
-			<!-- <button class="_button tab" @click="() => { src = 'directs'; saveSrc(); }" :class="{ active: src === 'directs' }" v-tooltip="$ts.directNotes"><Fa :icon="faEnvelope"/><Fa :icon="faCircle" class="i" v-if="$i.hasUnreadSpecifiedNotes"/></button> -->
-=======
 			<button class="_button tab" @click="() => { src = 'mentions'; saveSrc(); }" :class="{ active: src === 'mentions' }" v-tooltip="$ts.mentions"><i class="fas fa-at"></i><i v-if="$i.hasUnreadMentions" class="fas fa-circle i"></i></button>
-			<button class="_button tab" @click="() => { src = 'directs'; saveSrc(); }" :class="{ active: src === 'directs' }" v-tooltip="$ts.directNotes"><i class="fas fa-envelope"></i><i v-if="$i.hasUnreadSpecifiedNotes" class="fas fa-circle i"></i></button>
->>>>>>> fa9f0d9f
+			<!-- <button class="_button tab" @click="() => { src = 'directs'; saveSrc(); }" :class="{ active: src === 'directs' }" v-tooltip="$ts.directNotes"><i class="fas fa-envelope"></i><i v-if="$i.hasUnreadSpecifiedNotes" class="fas fa-circle i"></i></button> -->
 		</div>
 		<div class="right">
 			<button class="_button tab" @click="chooseChannel" :class="{ active: src === 'channel' }" v-tooltip="$ts.channel"><i class="fas fa-satellite-dish"></i><i v-if="$i.hasUnreadChannel" class="fas fa-circle i"></i></button>
