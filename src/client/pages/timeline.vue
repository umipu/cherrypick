--- conflicted
+++ resolved
@@ -1,15 +1,8 @@
 <template>
-<<<<<<< HEAD
 <div class="cmuxhskf _root" :class="{ isMobile }" v-hotkey.global="keymap">
-	<XTutorial v-if="$store.reactiveState.tutorial.value != -1" class="tutorial _block"/>
-	<XPostForm v-if="$store.reactiveState.showFixedPostForm.value" class="post-form _block" fixed/>
-	<div v-if="!isFriendlyUI" class="_block" :class="{ 'tabs-friendly-legacy': isFriendlyUILegacy, 'tabs': !isFriendlyUILegacy, 'tabs-friendly-legacy-mobile': isFriendlyUILegacy && isMobile }">
-=======
-<div class="cmuxhskf _root" v-hotkey.global="keymap">
 	<XTutorial v-if="$store.reactiveState.tutorial.value != -1" class="tutorial _block _isolated"/>
 	<XPostForm v-if="$store.reactiveState.showFixedPostForm.value" class="post-form _block _isolated" fixed/>
-	<div class="tabs">
->>>>>>> 39a8942d
+	<div v-if="!isFriendlyUI" :class="{ 'tabs-friendly-legacy': isFriendlyUILegacy, 'tabs': !isFriendlyUILegacy, 'tabs-friendly-legacy-mobile': isFriendlyUILegacy && isMobile }">
 		<div class="left">
 			<button class="_button tab" @click="() => { src = 'home'; saveSrc(); queueReset(); top(); }" :class="{ active: src === 'home' }" v-tooltip="$ts._timelines.home"><i class="fas fa-home"></i></button>
 			<button class="_button tab" @click="() => { src = 'local'; saveSrc(); queueReset(); top(); }" :class="{ active: src === 'local' }" v-tooltip="$ts._timelines.local" v-if="isLocalTimelineAvailable"><i class="fas fa-comments"></i></button>
@@ -42,7 +35,7 @@
 </template>
 
 <script lang="ts">
-import { computed, ComputedRef, defineAsyncComponent, defineComponent } from 'vue';
+import { defineComponent, defineAsyncComponent, computed, ComputedRef } from 'vue';
 import Progress from '@client/scripts/loading';
 import XTimeline from '@client/components/timeline.vue';
 import XPostForm from '@client/components/post-form.vue';
@@ -72,7 +65,6 @@
 			channel: null,
 			menuOpened: false,
 			queue: 0,
-<<<<<<< HEAD
 			width: 0,
 			announcements: [],
 			hasUnreadAnnouncements: false,
@@ -148,6 +140,7 @@
 				}
 				return {
 					title: this.$ts.timeline,
+					subtitle: this.src === 'local' ? this.$ts._timelines.local : this.src === 'social' ? this.$ts._timelines.social : this.src === 'global' ? this.$ts._timelines.global : this.$ts._timelines.home,
 					tabs,
 					icon: this.src === 'local' ? 'fas fa-comments' : this.src === 'social' ? 'fas fa-share-alt' : this.src === 'global' ? 'fas fa-globe' : 'fas fa-home',
 					actions: [{
@@ -161,18 +154,6 @@
 			isFriendlyUILegacy: localStorage.getItem('ui') == "friendly-legacy",
 			isMobile: window.innerWidth <= MOBILE_THRESHOLD,
 			isDesktop: window.innerWidth >= DESKTOP_THRESHOLD
-=======
-			[symbols.PAGE_INFO]: computed(() => ({
-				title: this.$ts.timeline,
-				subtitle: this.src === 'local' ? this.$ts._timelines.local : this.src === 'social' ? this.$ts._timelines.social : this.src === 'global' ? this.$ts._timelines.global : this.$ts._timelines.home,
-				icon: this.src === 'local' ? 'fas fa-comments' : this.src === 'social' ? 'fas fa-share-alt' : this.src === 'global' ? 'fas fa-globe' : 'fas fa-home',
-				actions: [{
-					icon: 'fas fa-calendar-alt',
-					text: this.$ts.jumpToSpecifiedDate,
-					handler: this.timetravel
-				}]
-			})),
->>>>>>> 39a8942d
 		};
 	},
 
@@ -439,14 +420,10 @@
 
 <style lang="scss" scoped>
 .cmuxhskf {
-<<<<<<< HEAD
+	background: var(--bg);
+
 	> .new,
 		.new-friendly-legacy {
-=======
-	background: var(--bg);
-
-	> .new {
->>>>>>> 39a8942d
 		position: sticky;
 		top: calc(var(--stickyTop, 0px) + 16px);
 		z-index: 1000;
