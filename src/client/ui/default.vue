<template>
<div class="mk-app" :class="{ wallpaper, isMobile }">
	<div class="columns" :class="{ fullView }">
		<div class="sidebar" ref="sidebar" v-if="!isMobile">
			<XSidebar/>
		</div>

		<main class="main _panel" @contextmenu.stop="onContextmenu">
			<header v-if="$store.state.titlebar" class="header" @click="onHeaderClick">
				<XHeader :info="pageInfo"/>
			</header>
			<div class="content" :class="{ _flat_: !fullView }">
				<router-view v-slot="{ Component }">
					<transition :name="$store.state.animation ? 'page' : ''" mode="out-in" @enter="onTransition">
						<keep-alive :include="['timeline']">
							<component :is="Component" :ref="changePage"/>
						</keep-alive>
					</transition>
				</router-view>
			</div>
		</main>

		<div v-if="isDesktop" class="widgets" ref="widgets">
			<XWidgets @mounted="attachSticky"/>
		</div>
	</div>

	<div class="buttons" v-if="isMobile">
		<button class="button nav _button" @click="showDrawerNav" ref="navButton"><i class="fas fa-bars"></i><span v-if="navIndicated" class="indicator"><i class="fas fa-circle"></i></span></button>
		<button class="button home _button" @click="$route.name === 'index' ? top() : $router.push('/')"><i class="fas fa-home"></i></button>
		<button class="button notifications _button" @click="$router.push('/my/notifications')"><i class="fas fa-bell"></i><span v-if="$i.hasUnreadNotification" class="indicator"><i class="fas fa-circle"></i></span></button>
		<button class="button widget _button" @click="widgetsShowing = true"><i class="fas fa-layer-group"></i></button>
		<button class="button post _button" @click="post"><i class="fas fa-pencil-alt"></i></button>
	</div>

	<XDrawerSidebar ref="drawerNav" class="sidebar" v-if="isMobile"/>

	<transition name="tray-back">
		<div class="tray-back _modalBg"
			v-if="widgetsShowing"
			@click="widgetsShowing = false"
			@touchstart.passive="widgetsShowing = false"
		></div>
	</transition>

	<transition name="tray">
		<XWidgets v-if="widgetsShowing" class="tray"/>
	</transition>

	<XCommon/>
</div>
</template>

<script lang="ts">
import { defineComponent, defineAsyncComponent } from 'vue';
import { instanceName } from '@client/config';
import { StickySidebar } from '@client/scripts/sticky-sidebar';
import XSidebar from './default.sidebar.vue';
import XDrawerSidebar from '@client/ui/_common_/sidebar.vue';
import XCommon from './_common_/common.vue';
import XHeader from './_common_/header.vue';
import * as os from '@client/os';
import { sidebarDef } from '@client/sidebar';
import * as symbols from '@client/symbols';

const DESKTOP_THRESHOLD = 1100;
const MOBILE_THRESHOLD = 600;

export default defineComponent({
	components: {
		XCommon,
		XSidebar,
		XDrawerSidebar,
		XHeader,
		XWidgets: defineAsyncComponent(() => import('./default.widgets.vue')),
	},

	data() {
		return {
			pageInfo: null,
			menuDef: sidebarDef,
			isMobile: window.innerWidth <= MOBILE_THRESHOLD,
			isDesktop: window.innerWidth >= DESKTOP_THRESHOLD,
			widgetsShowing: false,
			fullView: false,
			wallpaper: localStorage.getItem('wallpaper') != null,
		};
	},

	computed: {
		navIndicated(): boolean {
			for (const def in this.menuDef) {
				if (def === 'notifications') continue; // 通知は下にボタンとして表示されてるから
				if (this.menuDef[def].indicated) return true;
			}
			return false;
		}
	},

	created() {
		document.documentElement.style.overflowY = 'scroll';

		if (this.$store.state.widgets.length === 0) {
			this.$store.set('widgets', [{
				name: 'calendar',
				id: 'a', place: 'right', data: {}
			}, {
				name: 'notifications',
				id: 'b', place: 'right', data: {}
			}, {
				name: 'trends',
				id: 'c', place: 'right', data: {}
			}]);
		}
	},

	mounted() {
		window.addEventListener('resize', () => {
			this.isMobile = (window.innerWidth <= MOBILE_THRESHOLD);
			this.isDesktop = (window.innerWidth >= DESKTOP_THRESHOLD);
		}, { passive: true });
	},

	methods: {
		changePage(page) {
			if (page == null) return;
			if (page[symbols.PAGE_INFO]) {
				this.pageInfo = page[symbols.PAGE_INFO];
				document.title = `${this.pageInfo.title} | ${instanceName}`;
			}
		},

		attachSticky() {
			const sticky = new StickySidebar(this.$refs.widgets, 16);
			window.addEventListener('scroll', () => {
				sticky.calc(window.scrollY);
			}, { passive: true });
		},

		post() {
			os.post();
		},

		top() {
			window.scroll({ top: 0, behavior: 'smooth' });
		},

		showDrawerNav() {
			this.$refs.drawerNav.show();
		},

		onTransition() {
			if (window._scroll) window._scroll();
		},

		onHeaderClick() {
			window.scroll({ top: 0, behavior: 'smooth' });
		},

		onContextmenu(e) {
			const isLink = (el: HTMLElement) => {
				if (el.tagName === 'A') return true;
				if (el.parentElement) {
					return isLink(el.parentElement);
				}
			};
			if (isLink(e.target)) return;
			if (['INPUT', 'TEXTAREA', 'IMG', 'VIDEO'].includes(e.target.tagName) || e.target.attributes['contenteditable']) return;
			if (window.getSelection().toString() !== '') return;
			const path = this.$route.path;
			os.contextMenu([{
				type: 'label',
				text: path,
			}, {
				icon: this.fullView ? 'fas fa-compress' : 'fas fa-expand',
				text: this.fullView ? this.$ts.quitFullView : this.$ts.fullView,
				action: () => {
					this.fullView = !this.fullView;
				}
			}, {
				icon: 'fas fa-window-maximize',
				text: this.$ts.openInWindow,
				action: () => {
					os.pageWindow(path);
				}
			}], e);
		},
	}
});
</script>

<style lang="scss" scoped>
.tray-enter-active,
.tray-leave-active {
	opacity: 1;
	transform: translateX(0);
	transition: transform 300ms cubic-bezier(0.23, 1, 0.32, 1), opacity 300ms cubic-bezier(0.23, 1, 0.32, 1);
}
.tray-enter-from,
.tray-leave-active {
	opacity: 0;
	transform: translateX(240px);
}

.tray-back-enter-active,
.tray-back-leave-active {
	opacity: 1;
	transition: opacity 300ms cubic-bezier(0.23, 1, 0.32, 1);
}
.tray-back-enter-from,
.tray-back-leave-active {
	opacity: 0;
}

.mk-app {
	$header-height: 50px;
	$ui-font-size: 1em;
	$widgets-hide-threshold: 1200px;
	$nav-icon-only-width: 78px; // TODO: どこかに集約したい

	--panelShadow: none;

	// ほんとは単に 100vh と書きたいところだが... https://css-tricks.com/the-trick-to-viewport-units-on-mobile/
	min-height: calc(var(--vh, 1vh) * 100);
	box-sizing: border-box;

	&.wallpaper {
		background: var(--wallpaperOverlay);
		//backdrop-filter: blur(4px);
	}

	&.isMobile {
		> .columns {
			display: block;
			margin: 0;

			> .main {
				margin: 0;
				padding-bottom: 92px;
				border: none;
				width: 100%;
				border-radius: 0;

				> .header {
					width: 100%;
				}
			}
		}
	}

	> .columns {
		display: flex;
		justify-content: center;
		max-width: 100%;
		//margin: 32px 0;

		&.fullView {
			margin: 0;
		
			> .sidebar {
				display: none;
			}

			> .widgets {
				display: none;
			}

			> .main {
				margin: 0;
				border-radius: 0;
				box-shadow: none;
				width: 100%;
			}
		}

		> .main {
			min-width: 0;
			width: 750px;
			margin: 0 16px 0 0;
			background: var(--bg);
			box-shadow: 0 0 0 1px var(--divider);
			border-radius: 0;
			--margin: 12px;

			> .header {
				position: sticky;
				z-index: 1000;
				top: 0;
				height: $header-height;
				line-height: $header-height;
				-webkit-backdrop-filter: blur(32px);
				backdrop-filter: blur(32px);
				background-color: var(--header);
				border-bottom: solid 0.5px var(--divider);
			}

			> .content {
				background: var(--bg);
				--stickyTop: #{$header-height};
			}

			@media (max-width: 850px) {
				padding-top: $header-height;

				> .header {
					position: fixed;
					width: calc(100% - #{$nav-icon-only-width});
				}
			}
		}

		> .widgets {
			//--panelShadow: none;
<<<<<<< HEAD
=======
			width: 300px;
			margin-top: 16px;
>>>>>>> fa9f0d9f

			@media (max-width: $widgets-hide-threshold) {
				display: none;
			}
		}

		> .sidebar {
			margin-top: 16px;
		}

		@media (max-width: 850px) {
			margin: 0;

			> .sidebar {
				border-right: solid 0.5px var(--divider);
			}

			> .main {
				margin: 0;
				border-radius: 0;
				box-shadow: none;
				width: 100%;
			}
		}
	}

	> .buttons {
		position: fixed;
		z-index: 1000;
		bottom: 0;
		padding: 16px;
		display: flex;
		width: 100%;
		box-sizing: border-box;
		-webkit-backdrop-filter: blur(32px);
		backdrop-filter: blur(32px);
		background-color: var(--header);
		border-top: solid 0.5px var(--divider);

		> .button {
			position: relative;
			flex: 1;
			padding: 0;
			margin: auto;
			height: 64px;
			border-radius: 8px;
			background: var(--panel);
			color: var(--fg);

			&:not(:last-child) {
				margin-right: 12px;
			}

			@media (max-width: 400px) {
				height: 60px;

				&:not(:last-child) {
					margin-right: 8px;
				}
			}

			&:hover {
				background: var(--X2);
			}

			> .indicator {
				position: absolute;
				top: 0;
				left: 0;
				color: var(--indicator);
				font-size: 16px;
				animation: blink 1s infinite;
			}

			&:first-child {
				margin-left: 0;
			}

			&:last-child {
				margin-right: 0;
			}

			> * {
				font-size: 22px;
			}

			&:disabled {
				cursor: default;

				> * {
					opacity: 0.5;
				}
			}
		}
	}

	> .tray-back {
		z-index: 1001;
	}

	> .tray {
		position: fixed;
		top: 0;
		right: 0;
		z-index: 1001;
		// ほんとは単に 100vh と書きたいところだが... https://css-tricks.com/the-trick-to-viewport-units-on-mobile/
		height: calc(var(--vh, 1vh) * 100);
		padding: var(--margin);
		box-sizing: border-box;
		overflow: auto;
		background: var(--bg);
	}
}
</style><|MERGE_RESOLUTION|>--- conflicted
+++ resolved
@@ -311,11 +311,8 @@
 
 		> .widgets {
 			//--panelShadow: none;
-<<<<<<< HEAD
-=======
 			width: 300px;
 			margin-top: 16px;
->>>>>>> fa9f0d9f
 
 			@media (max-width: $widgets-hide-threshold) {
 				display: none;
