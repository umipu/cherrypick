<template>
<div class="mvcprjjd">
	<transition name="nav-back">
		<div class="nav-back _modalBg"
			v-if="showing"
			@click="showing = false"
			@touchstart.passive="showing = false"
		></div>
	</transition>

	<transition name="nav">
		<nav class="nav" :class="{ iconOnly, hidden }" v-show="showing">
			<div>
				<button class="item _button account" @click="openAccountMenu" v-click-anime>
					<MkAvatar :user="$i" class="avatar"/><MkAcct class="text" :user="$i"/>
				</button>
				<MkA class="item index" active-class="active" to="/" exact v-click-anime>
					<i class="fas fa-home fa-fw"></i><span class="text">{{ $ts.timeline }}</span>
				</MkA>
				<template v-for="item in menu">
					<div v-if="item === '-'" class="divider"></div>
					<component v-else-if="menuDef[item] && (menuDef[item].show !== false)" :is="menuDef[item].to ? 'MkA' : 'button'" class="item _button" :class="[item, { active: menuDef[item].active }]" active-class="active" v-on="menuDef[item].action ? { click: menuDef[item].action } : {}" :to="menuDef[item].to" v-click-anime>
						<i class="fa-fw" :class="menuDef[item].icon"></i><span class="text">{{ $ts[menuDef[item].title] }}</span>
						<span v-if="menuDef[item].indicated" class="indicator"><i class="fas fa-circle"></i></span>
					</component>
				</template>
				<div class="divider"></div>
				<MkA v-if="$i.isAdmin || $i.isModerator" class="item" active-class="active" to="/instance" v-click-anime>
					<i class="fas fa-server fa-fw"></i><span class="text">{{ $ts.instance }}</span>
				</MkA>
				<button class="item _button" @click="more" v-click-anime>
					<i class="fa fa-ellipsis-h fa-fw"></i><span class="text">{{ $ts.more }}</span>
					<span v-if="otherNavItemIndicated" class="indicator"><i class="fas fa-circle"></i></span>
				</button>
				<MkA class="item" active-class="active" to="/settings" v-click-anime>
					<i class="fas fa-cog fa-fw"></i><span class="text">{{ $ts.settings }}</span>
				</MkA>
				<button class="item-post _button post" @click="post">
					<i class="fas fa-pencil-alt fa-fw"></i><span class="text">{{ $ts.note }}</span>
				</button>
				<div class="divider"></div>
				<template v-if="$i.isPatron">
					<button v-if="$i.isVip" class="patron-button _button" @click="patron" v-click-anime>
						<span class="patron"><i class="fas fa-gem fa-fw"></i></span><span class="patron-text">{{ $ts.youAreVip }}</span>
					</button>
					<button v-else class="patron-button _button" @click="patron" v-click-anime>
						<span class="patron"><i class="fas fa-heart fa-fw" style="animation: 1s linear 0s infinite normal both running mfm-rubberBand;"></i></span><span class="patron-text">{{ $ts.youArePatron }}</span>
					</button>
				</template>
				<button v-else class="patron-button _button" @click="patron" v-click-anime>
					<span class="not-patron"><i class="fas fa-heart fa-fw"></i></span><span class="patron-text">{{ $ts.youAreNotPatron }}</span>
				</button>
				<div class="divider"></div>
				<div class="about">
					<MkA class="link" to="/about" v-click-anime>
						<template v-if="isKokonect">
							<MkEmoji :normal="true" :no-style="true" emoji="🍮"/>
							<p style="font-size:10px;"><b><span style="color: var(--cherry);">KOKO</span><span style="color: var(--pick);">NECT</span></b></p>
						</template>
						<template v-else>
							<img :src="$instance.iconUrl || $instance.faviconUrl || '/favicon.ico'" class="_ghost"/>
						</template>
					</MkA>
				</div>
			</div>
		</nav>
	</transition>
</div>
</template>

<script lang="ts">
import { defineComponent } from 'vue';
import { host } from '@client/config';
import { search } from '@client/scripts/search';
import * as os from '@client/os';
import { menuDef } from '@client/menu';
import { getAccounts, addAccount, login } from '@client/account';

export default defineComponent({
	props: {
		defaultHidden: {
			type: Boolean,
			required: false,
			default: false,
		}
	},

	data() {
		return {
			host: host,
			showing: false,
			accounts: [],
			connection: null,
			menuDef: menuDef,
			iconOnly: false,
			hidden: this.defaultHidden,
			isKokonect: null
		};
	},

	computed: {
		menu(): string[] {
			return this.$store.state.menu;
		},

		otherNavItemIndicated(): boolean {
			for (const def in this.menuDef) {
				if (this.menu.includes(def)) continue;
				if (this.menuDef[def].indicated) return true;
			}
			return false;
		},
	},

	watch: {
		$route(to, from) {
			this.showing = false;
		},

		'$store.reactiveState.menuDisplay.value'() {
			this.calcViewState();
		},

		iconOnly() {
			this.$nextTick(() => {
				this.$emit('change-view-mode');
			});
		},

		hidden() {
			this.$nextTick(() => {
				this.$emit('change-view-mode');
			});
		}
	},

	created() {
		window.addEventListener('resize', this.calcViewState);
		this.calcViewState();
	},

	mounted() {
		this.init();
	},

	methods: {
		calcViewState() {
			this.iconOnly = (window.innerWidth <= 1279) || (this.$store.state.menuDisplay === 'sideIcon');
			if (!this.defaultHidden) {
				this.hidden = (window.innerWidth <= 650);
			}
		},

		show() {
			this.showing = true;
		},

		post() {
			os.post_form();
		},

		search() {
			search();
		},

		async openAccountMenu(ev) {
			const storedAccounts = await getAccounts().then(accounts => accounts.filter(x => x.id !== this.$i.id));
			const accountsPromise = os.api('users/show', { userIds: storedAccounts.map(x => x.id) });

			const accountItemPromises = storedAccounts.map(a => new Promise(res => {
				accountsPromise.then(accounts => {
					const account = accounts.find(x => x.id === a.id);
					if (account == null) return res(null);
					res({
						type: 'user',
						user: account,
						action: () => { this.switchAccount(account); }
					});
				});
			}));

			os.popupMenu([...[{
				type: 'link',
				text: this.$ts.profile,
				to: `/@${ this.$i.username }`,
				avatar: this.$i,
			}, null, ...accountItemPromises, {
				icon: 'fas fa-plus',
				text: this.$ts.addAccount,
				action: () => {
					os.popupMenu([{
						text: this.$ts.existingAccount,
						action: () => { this.addAccount(); },
					}, {
						text: this.$ts.createAccount,
						action: () => { this.createAccount(); },
					}], ev.currentTarget || ev.target);
				},
			}]], ev.currentTarget || ev.target, {
				align: 'left'
			});
		},

		more(ev) {
			os.popup(import('@client/components/launch-pad.vue'), {}, {
			}, 'closed');
		},

		addAccount() {
			os.popup(import('@client/components/signin-dialog.vue'), {}, {
				done: res => {
					addAccount(res.id, res.i);
					os.success();
				},
			}, 'closed');
		},

		createAccount() {
			os.popup(import('@client/components/signup-dialog.vue'), {}, {
				done: res => {
					addAccount(res.id, res.i);
					this.switchAccountWithToken(res.i);
				},
			}, 'closed');
		},

		async switchAccount(account: any) {
			const storedAccounts = await getAccounts();
			const token = storedAccounts.find(x => x.id === account.id).token;
			this.switchAccountWithToken(token);
		},

		switchAccountWithToken(token: string) {
			login(token);
		},

		patron() {
			window.open("https://www.patreon.com/noridev", "_blank");
		},

		async init() {
			const meta = await os.api('meta', { detail: true });
			this.isKokonect = meta.uri == 'https://kokonect.link' || 'http://localhost:3000';
		}
	}
});
</script>

<style lang="scss" scoped>
.nav-enter-active,
.nav-leave-active {
	opacity: 1;
	transform: translateX(0);
	transition: transform 300ms cubic-bezier(0.23, 1, 0.32, 1), opacity 300ms cubic-bezier(0.23, 1, 0.32, 1);
}
.nav-enter-from,
.nav-leave-active {
	opacity: 0;
	transform: translateX(-240px);
}

.nav-back-enter-active,
.nav-back-leave-active {
	opacity: 1;
	transition: opacity 300ms cubic-bezier(0.23, 1, 0.32, 1);
}
.nav-back-enter-from,
.nav-back-leave-active {
	opacity: 0;
}

.mvcprjjd {
	$ui-font-size: 1em; // TODO: どこかに集約したい
	$nav-width: 250px;
	$nav-icon-only-width: 86px;

	> .nav-back {
		z-index: 1001;
	}

	> .nav {
		$avatar-size: 32px;
		$avatar-margin: 8px;

		flex: 0 0 $nav-width;
		width: $nav-width;
		box-sizing: border-box;

		&.iconOnly {
			flex: 0 0 $nav-icon-only-width;
			width: $nav-icon-only-width;

			&:not(.hidden) {
				> div {
					width: $nav-icon-only-width;

					> .divider {
						margin: 8px auto;
						width: calc(100% - 32px);
					}

<<<<<<< HEAD
					> .item,
						.patron-button {
						padding: 10px 0;
=======
					> .item {
						padding-left: 0;
						padding: 18px 0;
>>>>>>> b985e14b
						width: 100%;
						text-align: center;
						font-size: $ui-font-size * 1.1;
						line-height: initial;

						> i,
						> .avatar {
							display: block;
							margin: 0 auto;
						}

						> i {
							opacity: 0.7;
						}

<<<<<<< HEAD
						> .text,
							.patron-text{
							display: inline-block;
							font-size: 0.5em;
							line-height: initial;
							overflow: hidden;
							text-overflow: ellipsis;
							white-space: nowrap;
							max-width: 100%;
							opacity: 0.7;
=======
						> .text {
							display: none;
>>>>>>> b985e14b
						}

						&:hover, &.active {
							> i, > .text {
								opacity: 1;
							}
						}

						> .patron,
							.not-patron {
							margin: 0;
						}

						&:first-child {
							margin-bottom: 8px;
						}

						&:last-child {
							margin-top: 8px;
						}
					}
				}
			}
		}

		&.hidden {
			position: fixed;
			top: 0;
			left: 0;
			z-index: 1001;
		}

		&:not(.hidden) {
			display: block !important;
		}

		> div {
			position: fixed;
			top: 0;
			left: 0;
			z-index: 1001;
			width: $nav-width;
			// ほんとは単に 100vh と書きたいところだが... https://css-tricks.com/the-trick-to-viewport-units-on-mobile/
			height: calc(var(--vh, 1vh) * 100);
			box-sizing: border-box;
			overflow: auto;
			overflow-x: clip;
			background: var(--navBg);

			> .divider {
				margin: 16px 16px;
				border-top: solid 0.5px var(--divider);
			}

			> .about {
				fill: currentColor;
				padding: 8px 0 16px 0;
				text-align: center;

				> .link {
					display: block;
					//width: 32px;
					margin: 0 auto;

					img {
						display: block;
						width: 100%;
					}

					&:hover {
						text-decoration: none;
					}
				}
			}

			> .item,
				.patron-button {
				position: relative;
				display: block;
				padding-left: 24px;
				font-size: $ui-font-size;
				line-height: 2.85rem;
				text-overflow: ellipsis;
				overflow: hidden;
				white-space: nowrap;
				width: 100%;
				text-align: left;
				box-sizing: border-box;
				color: var(--navFg);

				> i {
					position: relative;
					width: 32px;
				}

				> i,
				> .avatar {
					margin-right: $avatar-margin;
				}

				> .avatar {
					width: $avatar-size;
					height: $avatar-size;
					vertical-align: middle;
				}

				> .indicator {
					position: absolute;
					top: 0;
					left: 20px;
					color: var(--navIndicator);
					font-size: 8px;
					animation: blink 1s infinite;
				}

				> .text {
					position: relative;
					font-size: 0.9em;
				}

				> .patron,
				.not-patron {
					margin-left: 6px;
					margin-right: 12px;
				}

				> .patron {
					color: var(--patron);
				}

				> .patron-text {
					font-size: 0.9em;
				}

				&:hover {
					text-decoration: none;
					color: var(--navHoverFg);
				}

				&.active {
					color: var(--navActive);
				}

				&:hover, &.active {
					&:before {
						content: "";
						display: block;
						width: calc(100% - 24px);
						height: 100%;
						margin: auto;
						position: absolute;
						top: 0;
						left: 0;
						right: 0;
						bottom: 0;
						border-radius: 8px;
						background: var(--accentedBg);
					}
				}

				&:first-child, &:last-child {
					position: sticky;
					z-index: 1;
					padding-top: 8px;
					padding-bottom: 8px;
					background: var(--X14);
					-webkit-backdrop-filter: var(--blur, blur(8px));
					backdrop-filter: var(--blur, blur(8px));
				}

				&:first-child {
					top: 0;

					&:hover, &.active {
						&:before {
							content: none;
						}
					}
				}

				&:last-child {
					bottom: 0;
					color: var(--fgOnAccent);

					&:before {
						content: "";
						display: block;
						width: calc(100% - 20px);
						height: calc(100% - 20px);
						margin: auto;
						position: absolute;
						top: 0;
						left: 0;
						right: 0;
						bottom: 0;
						border-radius: 999px;
						background: var(--accent);
					}

					&:hover, &.active {
						&:before {
							background: var(--accentLighten);
						}
					}
				}
			}

			> .patron-button {
				background: unset;
				border: unset;
			}

			.item-post {
				display: block;
				padding-left: 24px;
				font-size: $ui-font-size;
				line-height: 3rem;
				text-overflow: ellipsis;
				overflow: hidden;
				white-space: nowrap;
				width: 100%;
				text-align: left;
				box-sizing: border-box;
				color: var(--navFg);

				position: sticky;
				z-index: 1;
				padding-top: 8px;
				padding-bottom: 8px;
				background: var(--X14);
				-webkit-backdrop-filter: blur(8px);
				backdrop-filter: blur(8px);
				bottom: 0;
				margin-top: 16px;
				border-top: solid 0.5px var(--divider);

				> i {
					width: 32px;
					margin-right: $avatar-margin;
				}

				&:hover {
					text-decoration: none;
					color: var(--navHoverFg);
				}
			}
		}
	}
}
</style><|MERGE_RESOLUTION|>--- conflicted
+++ resolved
@@ -299,15 +299,9 @@
 						width: calc(100% - 32px);
 					}
 
-<<<<<<< HEAD
 					> .item,
 						.patron-button {
-						padding: 10px 0;
-=======
-					> .item {
-						padding-left: 0;
 						padding: 18px 0;
->>>>>>> b985e14b
 						width: 100%;
 						text-align: center;
 						font-size: $ui-font-size * 1.1;
@@ -323,32 +317,20 @@
 							opacity: 0.7;
 						}
 
-<<<<<<< HEAD
 						> .text,
-							.patron-text{
-							display: inline-block;
-							font-size: 0.5em;
-							line-height: initial;
-							overflow: hidden;
-							text-overflow: ellipsis;
-							white-space: nowrap;
-							max-width: 100%;
-							opacity: 0.7;
-=======
-						> .text {
+							.patron-text {
 							display: none;
->>>>>>> b985e14b
+						}
+
+						> .patron,
+							.not-patron {
+							margin: 0;
 						}
 
 						&:hover, &.active {
 							> i, > .text {
 								opacity: 1;
 							}
-						}
-
-						> .patron,
-							.not-patron {
-							margin: 0;
 						}
 
 						&:first-child {
@@ -459,7 +441,7 @@
 				}
 
 				> .patron,
-				.not-patron {
+					.not-patron {
 					margin-left: 6px;
 					margin-right: 12px;
 				}
