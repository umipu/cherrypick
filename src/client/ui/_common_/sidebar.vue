<template>
<div class="mvcprjjd">
	<transition name="nav-back">
		<div class="nav-back _modalBg"
			v-if="showing"
			@click="showing = false"
			@touchstart.passive="showing = false"
		></div>
	</transition>

	<transition name="nav">
		<nav class="nav" :class="{ iconOnly, hidden }" v-show="showing">
			<div>
				<button class="item _button account" @click="openAccountMenu" v-click-anime>
					<MkAvatar :user="$i" class="avatar"/><MkAcct class="text" :user="$i"/>
				</button>
				<MkA class="item index" active-class="active" to="/" exact v-click-anime>
					<i class="fas fa-home fa-fw"></i><span class="text">{{ $ts.timeline }}</span>
				</MkA>
				<template v-for="item in menu">
					<div v-if="item === '-'" class="divider"></div>
					<component v-else-if="menuDef[item] && (menuDef[item].show !== false)" :is="menuDef[item].to ? 'MkA' : 'button'" class="item _button" :class="[item, { active: menuDef[item].active }]" active-class="active" v-on="menuDef[item].action ? { click: menuDef[item].action } : {}" :to="menuDef[item].to" v-click-anime>
						<i class="fa-fw" :class="menuDef[item].icon"></i><span class="text">{{ $ts[menuDef[item].title] }}</span>
						<span v-if="menuDef[item].indicated" class="indicator"><i class="fas fa-circle"></i></span>
					</component>
				</template>
				<div class="divider"></div>
				<MkA v-if="$i.isAdmin || $i.isModerator" class="item" active-class="active" to="/instance" v-click-anime>
					<i class="fas fa-server fa-fw"></i><span class="text">{{ $ts.instance }}</span>
				</MkA>
				<button class="item _button" @click="more" v-click-anime>
					<i class="fa fa-ellipsis-h fa-fw"></i><span class="text">{{ $ts.more }}</span>
					<span v-if="otherNavItemIndicated" class="indicator"><i class="fas fa-circle"></i></span>
				</button>
				<MkA class="item" active-class="active" to="/settings" v-click-anime>
					<i class="fas fa-cog fa-fw"></i><span class="text">{{ $ts.settings }}</span>
				</MkA>
				<button class="item-post _button post" @click="post">
					<i class="fas fa-pencil-alt fa-fw"></i><span class="text">{{ $ts.note }}</span>
				</button>
				<div class="divider"></div>
				<template v-if="$i.isPatron">
					<button v-if="$i.isVip" class="patron-button _button" @click="patron" v-click-anime>
						<span class="patron"><i class="fas fa-gem fa-fw"></i></span><span class="patron-text">{{ $ts.youAreVip }}</span>
					</button>
					<button v-else class="patron-button _button" @click="patron" v-click-anime>
						<span class="patron"><i class="fas fa-heart fa-fw" style="animation: 1s linear 0s infinite normal both running mfm-rubberBand;"></i></span><span class="patron-text">{{ $ts.youArePatron }}</span>
					</button>
				</template>
				<button v-else class="patron-button _button" @click="patron" v-click-anime>
					<span class="not-patron"><i class="fas fa-heart fa-fw"></i></span><span class="patron-text">{{ $ts.youAreNotPatron }}</span>
				</button>
				<div class="divider"></div>
				<div class="about">
					<MkA class="link" to="/about" v-click-anime>
						<template v-if="isKokonect">
							<MkEmoji :normal="true" :no-style="true" emoji="🍮"/>
							<p style="font-size:10px;"><b><span style="color: var(--cherry);">KOKO</span><span style="color: var(--pick);">NECT</span></b></p>
						</template>
						<template v-else>
							<img :src="$instance.iconUrl || $instance.faviconUrl || '/favicon.ico'" class="_ghost"/>
						</template>
					</MkA>
				</div>
			</div>
		</nav>
	</transition>
</div>
</template>

<script lang="ts">
import { defineComponent } from 'vue';
import { host } from '@client/config';
import { search } from '@client/scripts/search';
import * as os from '@client/os';
import { menuDef } from '@client/menu';
import { getAccounts, addAccount, login } from '@client/account';

export default defineComponent({
	props: {
		defaultHidden: {
			type: Boolean,
			required: false,
			default: false,
		}
	},

	data() {
		return {
			host: host,
			showing: false,
			accounts: [],
			connection: null,
			menuDef: menuDef,
			iconOnly: false,
			hidden: this.defaultHidden,
			isKokonect: null
		};
	},

	computed: {
		menu(): string[] {
			return this.$store.state.menu;
		},

		otherNavItemIndicated(): boolean {
			for (const def in this.menuDef) {
				if (this.menu.includes(def)) continue;
				if (this.menuDef[def].indicated) return true;
			}
			return false;
		},
	},

	watch: {
		$route(to, from) {
			this.showing = false;
		},

		'$store.reactiveState.menuDisplay.value'() {
			this.calcViewState();
		},

		iconOnly() {
			this.$nextTick(() => {
				this.$emit('change-view-mode');
			});
		},

		hidden() {
			this.$nextTick(() => {
				this.$emit('change-view-mode');
			});
		}
	},

	created() {
		window.addEventListener('resize', this.calcViewState);
		this.calcViewState();
	},

	mounted() {
		this.init();
	},

	methods: {
		calcViewState() {
			this.iconOnly = (window.innerWidth <= 1279) || (this.$store.state.menuDisplay === 'sideIcon');
			if (!this.defaultHidden) {
				this.hidden = (window.innerWidth <= 650);
			}
		},

		show() {
			this.showing = true;
		},

		post() {
			os.post_form();
		},

		search() {
			search();
		},

		async openAccountMenu(ev) {
			const storedAccounts = await getAccounts().then(accounts => accounts.filter(x => x.id !== this.$i.id));
			const accountsPromise = os.api('users/show', { userIds: storedAccounts.map(x => x.id) });

			const accountItemPromises = storedAccounts.map(a => new Promise(res => {
				accountsPromise.then(accounts => {
					const account = accounts.find(x => x.id === a.id);
					if (account == null) return res(null);
					res({
						type: 'user',
						user: account,
						action: () => { this.switchAccount(account); }
					});
				});
			}));

			os.popupMenu([...[{
				type: 'link',
				text: this.$ts.profile,
				to: `/@${ this.$i.username }`,
				avatar: this.$i,
			}, null, ...accountItemPromises, {
				icon: 'fas fa-plus',
				text: this.$ts.addAccount,
				action: () => {
					os.popupMenu([{
						text: this.$ts.existingAccount,
						action: () => { this.addAccount(); },
					}, {
						text: this.$ts.createAccount,
						action: () => { this.createAccount(); },
					}], ev.currentTarget || ev.target);
				},
			}]], ev.currentTarget || ev.target, {
				align: 'left'
			});
		},

		more(ev) {
			os.popup(import('@client/components/launch-pad.vue'), {}, {
			}, 'closed');
		},

		addAccount() {
			os.popup(import('@client/components/signin-dialog.vue'), {}, {
				done: res => {
					addAccount(res.id, res.i);
					os.success();
				},
			}, 'closed');
		},

		createAccount() {
			os.popup(import('@client/components/signup-dialog.vue'), {}, {
				done: res => {
					addAccount(res.id, res.i);
					this.switchAccountWithToken(res.i);
				},
			}, 'closed');
		},

		async switchAccount(account: any) {
			const storedAccounts = await getAccounts();
			const token = storedAccounts.find(x => x.id === account.id).token;
			this.switchAccountWithToken(token);
		},

		switchAccountWithToken(token: string) {
			login(token);
		},

		patron() {
			window.open("https://www.patreon.com/noridev", "_blank");
		},

		async init() {
			const meta = await os.api('meta', { detail: true });
			this.isKokonect = meta.uri == 'https://kokonect.link' || 'http://localhost:3000';
		}
	}
});
</script>

<style lang="scss" scoped>
.nav-enter-active,
.nav-leave-active {
	opacity: 1;
	transform: translateX(0);
	transition: transform 300ms cubic-bezier(0.23, 1, 0.32, 1), opacity 300ms cubic-bezier(0.23, 1, 0.32, 1);
}
.nav-enter-from,
.nav-leave-active {
	opacity: 0;
	transform: translateX(-240px);
}

.nav-back-enter-active,
.nav-back-leave-active {
	opacity: 1;
	transition: opacity 300ms cubic-bezier(0.23, 1, 0.32, 1);
}
.nav-back-enter-from,
.nav-back-leave-active {
	opacity: 0;
}

.mvcprjjd {
	$ui-font-size: 1em; // TODO: どこかに集約したい
	$nav-width: 250px;
	$nav-icon-only-width: 86px;

	> .nav-back {
		z-index: 1001;
	}

	> .nav {
		$avatar-size: 32px;
		$avatar-margin: 8px;

		flex: 0 0 $nav-width;
		width: $nav-width;
		box-sizing: border-box;

		&.iconOnly {
			flex: 0 0 $nav-icon-only-width;
			width: $nav-icon-only-width;

			&:not(.hidden) {
				> div {
					width: $nav-icon-only-width;

					> .divider {
						margin: 8px auto;
						width: calc(100% - 32px);
					}

					> .item,
						.patron-button {
						padding-left: 0;
						padding: 10px 0;
						width: 100%;
						text-align: center;
						font-size: $ui-font-size * 1.1;
						line-height: initial;

						> i,
						> .avatar {
							display: block;
							margin: 0 auto;
						}

						> i {
							opacity: 0.7;
						}

<<<<<<< HEAD
						> .text,
							.patron-text {
							display: none;
=======
						> .text {
							display: inline-block;
							font-size: 0.5em;
							line-height: initial;
							overflow: hidden;
							text-overflow: ellipsis;
							white-space: nowrap;
							max-width: 100%;
							opacity: 0.7;
						}

						&:hover, &.active {
							> i, > .text {
								opacity: 1;
							}
>>>>>>> 92088259
						}

						> .patron,
							.not-patron {
							margin: 0;
						}

						&:first-child {
							margin-bottom: 8px;
						}

						&:last-child {
							margin-top: 8px;
						}
					}
				}
			}
		}

		&.hidden {
			position: fixed;
			top: 0;
			left: 0;
			z-index: 1001;
		}

		&:not(.hidden) {
			display: block !important;
		}

		> div {
			position: fixed;
			top: 0;
			left: 0;
			z-index: 1001;
			width: $nav-width;
			// ほんとは単に 100vh と書きたいところだが... https://css-tricks.com/the-trick-to-viewport-units-on-mobile/
			height: calc(var(--vh, 1vh) * 100);
			box-sizing: border-box;
			overflow: auto;
			overflow-x: clip;
			background: var(--navBg);

			> .divider {
				margin: 16px 16px;
				border-top: solid 0.5px var(--divider);
			}

			> .about {
				fill: currentColor;
				padding: 8px 0 16px 0;
				text-align: center;

				> .link {
					display: block;
					//width: 32px;
					margin: 0 auto;

					img {
						display: block;
						width: 100%;
					}

					&:hover {
						text-decoration: none;
					}
				}
			}

			> .item,
				.patron-button {
				position: relative;
				display: block;
				padding-left: 24px;
				font-size: $ui-font-size;
				line-height: 2.85rem;
				text-overflow: ellipsis;
				overflow: hidden;
				white-space: nowrap;
				width: 100%;
				text-align: left;
				box-sizing: border-box;
				color: var(--navFg);

				> i {
					position: relative;
					width: 32px;
				}

				> i,
				> .avatar {
					margin-right: $avatar-margin;
				}

				> .avatar {
					width: $avatar-size;
					height: $avatar-size;
					vertical-align: middle;
				}

				> .indicator {
					position: absolute;
					top: 0;
					left: 20px;
					color: var(--navIndicator);
					font-size: 8px;
					animation: blink 1s infinite;
				}

<<<<<<< HEAD
				> .patron,
				.not-patron {
					margin-left: 6px;
					margin-right: 12px;
				}

				> .patron {
					color: var(--patron);
				}

				> .patron-text {
=======
				> .text {
					position: relative;
>>>>>>> 92088259
					font-size: 0.9em;
				}

				&:hover {
					text-decoration: none;
					color: var(--navHoverFg);
				}

				&.active {
					color: var(--navActive);
				}

				&:hover, &.active {
					&:before {
						content: "";
						display: block;
						width: calc(100% - 24px);
						height: 100%;
						margin: auto;
						position: absolute;
						top: 0;
						left: 0;
						right: 0;
						bottom: 0;
						border-radius: 8px;
						background: var(--accentedBg);
					}
				}

				&:first-child, &:last-child {
					position: sticky;
					z-index: 1;
					padding-top: 8px;
					padding-bottom: 8px;
					background: var(--X14);
					-webkit-backdrop-filter: var(--blur, blur(8px));
					backdrop-filter: var(--blur, blur(8px));
				}

				&:first-child {
					top: 0;

					&:hover, &.active {
						&:before {
							content: none;
						}
					}
				}

				&:last-child {
					bottom: 0;
					color: var(--fgOnAccent);

					&:before {
						content: "";
						display: block;
						width: calc(100% - 20px);
						height: calc(100% - 20px);
						margin: auto;
						position: absolute;
						top: 0;
						left: 0;
						right: 0;
						bottom: 0;
						border-radius: 999px;
						background: var(--accent);
					}
					
					&:hover, &.active {
						&:before {
							background: var(--accentLighten);
						}
					}
				}
			}

			> .patron-button {
				background: unset;
				border: unset;
			}

			.item-post {
				display: block;
				padding-left: 24px;
				font-size: $ui-font-size;
				line-height: 3rem;
				text-overflow: ellipsis;
				overflow: hidden;
				white-space: nowrap;
				width: 100%;
				text-align: left;
				box-sizing: border-box;
				color: var(--navFg);

				position: sticky;
				z-index: 1;
				padding-top: 8px;
				padding-bottom: 8px;
				background: var(--X14);
				-webkit-backdrop-filter: blur(8px);
				backdrop-filter: blur(8px);
				bottom: 0;
				margin-top: 16px;
				border-top: solid 0.5px var(--divider);

				> i {
					width: 32px;
					margin-right: $avatar-margin;
				}

				&:hover {
					text-decoration: none;
					color: var(--navHoverFg);
				}
			}
		}
	}
}
</style><|MERGE_RESOLUTION|>--- conflicted
+++ resolved
@@ -301,7 +301,6 @@
 
 					> .item,
 						.patron-button {
-						padding-left: 0;
 						padding: 10px 0;
 						width: 100%;
 						text-align: center;
@@ -318,12 +317,8 @@
 							opacity: 0.7;
 						}
 
-<<<<<<< HEAD
 						> .text,
-							.patron-text {
-							display: none;
-=======
-						> .text {
+							.patron-text{
 							display: inline-block;
 							font-size: 0.5em;
 							line-height: initial;
@@ -338,7 +333,6 @@
 							> i, > .text {
 								opacity: 1;
 							}
->>>>>>> 92088259
 						}
 
 						> .patron,
@@ -448,7 +442,11 @@
 					animation: blink 1s infinite;
 				}
 
-<<<<<<< HEAD
+				> .text {
+					position: relative;
+					font-size: 0.9em;
+				}
+
 				> .patron,
 				.not-patron {
 					margin-left: 6px;
@@ -460,10 +458,6 @@
 				}
 
 				> .patron-text {
-=======
-				> .text {
-					position: relative;
->>>>>>> 92088259
 					font-size: 0.9em;
 				}
 
@@ -531,7 +525,7 @@
 						border-radius: 999px;
 						background: var(--accent);
 					}
-					
+
 					&:hover, &.active {
 						&:before {
 							background: var(--accentLighten);
