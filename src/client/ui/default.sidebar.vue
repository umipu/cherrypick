--- conflicted
+++ resolved
@@ -256,15 +256,11 @@
 				.patron-text {
 				display: none;
 			}
-<<<<<<< HEAD
 
 			> .patron,
 				.not-patron {
 				margin: 0;
 			}
-
-=======
->>>>>>> 3e7a87f7
 		}
 	}
 
