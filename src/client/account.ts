import { get, set } from '@client/scripts/idb-proxy';
import { reactive } from 'vue';
import { apiUrl } from '@client/config';
import { waiting } from '@client/os';
import { unisonReload, reloadChannel } from '@client/scripts/unison-reload';

// TODO: 他のタブと永続化されたstateを同期

type Account = {
	id: string;
	token: string;
	isModerator: boolean;
	isAdmin: boolean;
};

const data = localStorage.getItem('account');

// TODO: 外部からはreadonlyに
export const $i = data ? reactive(JSON.parse(data) as Account) : null;

export async function signout() {
	waiting();
	localStorage.removeItem('account');

	//#region Remove account
	const accounts = await getAccounts();
	accounts.splice(accounts.findIndex(x => x.id === $i.id), 1);
	set('accounts', accounts);
	//#endregion

	//#region Remove push notification registration
	const registration = await navigator.serviceWorker.ready;
	const push = await registration.pushManager.getSubscription();
	if (!push) return;
	await fetch(`${apiUrl}/sw/unregister`, {
		method: 'POST',
		body: JSON.stringify({
			i: $i.token,
			endpoint: push.endpoint,
		}),
	});
	//#endregion

	document.cookie = `igi=; path=/`;

	if (accounts.length > 0) login(accounts[0].token);
	else unisonReload();
}

<<<<<<< HEAD
export function signoutAll() {
	localStorage.removeItem('account');
	localStorage.removeItem('accounts');
	document.cookie = `igi=; path=/`;
	location.href = '/';
}

export function getAccounts() {
	const accountsData = localStorage.getItem('accounts');
	const accounts: { id: Account['id'], token: Account['token'] }[] = accountsData ? JSON.parse(accountsData) : [];
	return accounts;
=======
export async function getAccounts(): Promise<{ id: Account['id'], token: Account['token'] }[]> {
	return (await get('accounts')) || [];
>>>>>>> cf0a5d57
}

export async function addAccount(id: Account['id'], token: Account['token']) {
	const accounts = await getAccounts();
	if (!accounts.some(x => x.id === id)) {
		await set('accounts', accounts.concat([{ id, token }]));
	}
}

function fetchAccount(token): Promise<Account> {
	return new Promise((done, fail) => {
		// Fetch user
		fetch(`${apiUrl}/i`, {
			method: 'POST',
			body: JSON.stringify({
				i: token
			})
		})
		.then(res => {
			// When failed to authenticate user
			if (res.status !== 200 && res.status < 500) {
				return signout();
			}

			// Parse response
			res.json().then(i => {
				i.token = token;
				done(i);
			});
		})
		.catch(fail);
	});
}

export function updateAccount(data) {
	for (const [key, value] of Object.entries(data)) {
		$i[key] = value;
	}
	localStorage.setItem('account', JSON.stringify($i));
}

export function refreshAccount() {
	return fetchAccount($i.token).then(updateAccount);
}

export async function login(token: Account['token'], redirect?: string) {
	waiting();
	if (_DEV_) console.log('logging as token ', token);
	const me = await fetchAccount(token);
	localStorage.setItem('account', JSON.stringify(me));
	await addAccount(me.id, token);

	if (redirect) {
		reloadChannel.postMessage('reload');
		location.href = redirect;
		return;
	}

	unisonReload();
}

// このファイルに書きたくないけどここに書かないと何故かVeturが認識しない
declare module '@vue/runtime-core' {
	interface ComponentCustomProperties {
		$i: typeof $i;
	}
}<|MERGE_RESOLUTION|>--- conflicted
+++ resolved
@@ -47,7 +47,6 @@
 	else unisonReload();
 }
 
-<<<<<<< HEAD
 export function signoutAll() {
 	localStorage.removeItem('account');
 	localStorage.removeItem('accounts');
@@ -55,14 +54,8 @@
 	location.href = '/';
 }
 
-export function getAccounts() {
-	const accountsData = localStorage.getItem('accounts');
-	const accounts: { id: Account['id'], token: Account['token'] }[] = accountsData ? JSON.parse(accountsData) : [];
-	return accounts;
-=======
 export async function getAccounts(): Promise<{ id: Account['id'], token: Account['token'] }[]> {
 	return (await get('accounts')) || [];
->>>>>>> cf0a5d57
 }
 
 export async function addAccount(id: Account['id'], token: Account['token']) {
