--- conflicted
+++ resolved
@@ -66,19 +66,7 @@
 	render() {
 		if (this.items.length === 0) return;
 
-<<<<<<< HEAD
-		return h(this.$store.state.animation ? TransitionGroup : 'div', this.$store.state.animation ? {
-			class: 'sqadhkmv' + (this.isFriendlyUILegacy ? ' friendly-legacy' : '') + (this.isFriendlyUILegacy && this.isMobile ? '-mobile' : '') + (this.noGap ? ' noGap _block' : ''),
-			name: 'list',
-			tag: 'div',
-			'data-direction': this.direction,
-			'data-reversed': this.reversed ? 'true' : 'false',
-		} : {
-			class: 'sqadhkmv' + (this.isFriendlyUILegacy ? ' friendly-legacy' : '') + (this.isFriendlyUILegacy && this.isMobile ? '-mobile' : '') + (this.noGap ? ' noGap _block' : ''),
-		}, this.items.map((item, i) => {
-=======
 		const renderChildren = () => this.items.map((item, i) => {
->>>>>>> 9d138aa2
 			const el = this.$slots.default({
 				item: item
 			})[0];
@@ -123,13 +111,13 @@
 		});
 
 		return h(this.$store.state.animation ? TransitionGroup : 'div', this.$store.state.animation ? {
-			class: 'sqadhkmv' + (this.noGap ? ' noGap _block' : ''),
+			class: 'sqadhkmv' + (this.isFriendlyUILegacy ? ' friendly-legacy' : '') + (this.isFriendlyUILegacy && this.isMobile ? '-mobile' : '') + (this.noGap ? ' noGap _block' : ''),
 			name: 'list',
 			tag: 'div',
 			'data-direction': this.direction,
 			'data-reversed': this.reversed ? 'true' : 'false',
 		} : {
-			class: 'sqadhkmv' + (this.noGap ? ' noGap _block' : ''),
+			class: 'sqadhkmv' + (this.isFriendlyUILegacy ? ' friendly-legacy' : '') + (this.isFriendlyUILegacy && this.isMobile ? '-mobile' : '') + (this.noGap ? ' noGap _block' : ''),
 		}, {
 			default: renderChildren
 		});
