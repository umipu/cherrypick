<template>
<button
	class="hkzvhatu _button"
	:class="{ reacted: note.myReaction == reaction, canToggle }"
	@click="toggleReaction(reaction)"
	v-if="count > 0"
	@touchstart.passive="onMouseover"
	@mouseover="onMouseover"
	@mouseleave="onMouseleave"
	@touchend="onMouseleave"
	ref="reaction"
	v-particle="canToggle"
>
	<XReactionIcon :reaction="reaction" :custom-emojis="note.emojis"/>
	<span>{{ count }}</span>
</button>
</template>

<script lang="ts">
import { defineComponent, ref } from 'vue';
import XDetails from '@client/components/reactions-viewer.details.vue';
import XReactionIcon from '@client/components/reaction-icon.vue';
import * as os from '@client/os';

export default defineComponent({
	components: {
		XReactionIcon
	},
	props: {
		reaction: {
			type: String,
			required: true,
		},
		count: {
			type: Number,
			required: true,
		},
		isInitial: {
			type: Boolean,
			required: true,
		},
		note: {
			type: Object,
			required: true,
		},
	},
	data() {
		return {
			close: null,
			detailsTimeoutId: null,
			isHovering: false
		};
	},
	computed: {
		canToggle(): boolean {
			return !this.reaction.match(/@\w/) && this.$i;
		},
	},
	watch: {
		count(newCount, oldCount) {
			if (oldCount < newCount) this.anime();
			if (this.close != null) this.openDetails();
		},
	},
	mounted() {
		if (!this.isInitial) this.anime();
	},
	methods: {
		toggleReaction() {
			if (!this.canToggle) return;

			const oldReaction = this.note.myReaction;
			if (oldReaction) {
				os.api('notes/reactions/delete', {
					noteId: this.note.id
				}).then(() => {
					if (oldReaction !== this.reaction) {
						os.api('notes/reactions/create', {
							noteId: this.note.id,
							reaction: this.reaction
						});
					}
				});
			} else {
				os.api('notes/reactions/create', {
					noteId: this.note.id,
					reaction: this.reaction
				});
			}
		},
		onMouseover() {
			if (this.isHovering) return;
			this.isHovering = true;
			this.detailsTimeoutId = setTimeout(this.openDetails, 300);
		},
		onMouseleave() {
			if (!this.isHovering) return;
			this.isHovering = false;
			clearTimeout(this.detailsTimeoutId);
			this.closeDetails();
		},
		openDetails() {
			os.api('notes/reactions', {
				noteId: this.note.id,
				type: this.reaction,
				limit: 11
			}).then((reactions: any[]) => {
				const users = reactions
					.sort((a, b) => new Date(a.createdAt).getTime() - new Date(b.createdAt).getTime())
					.map(x => x.user);

				this.closeDetails();
				if (!this.isHovering) return;

				const showing = ref(true);
				os.popup(XDetails, {
					showing,
					reaction: this.reaction,
					emojis: this.note.emojis,
					users,
					count: this.count,
					source: this.$refs.reaction
				}, {}, 'closed');

				this.close = () => {
					showing.value = false;
				};
			});
		},
		closeDetails() {
			if (this.close != null) {
				this.close();
				this.close = null;
			}
		},
		anime() {
			if (document.hidden) return;

			// TODO
		},
	}
});
</script>

<style lang="scss" scoped>
.hkzvhatu {
	display: inline-block;
	height: 32px;
	margin: 2px;
	padding: 0 12px;
	border-radius: 999px;

	&.canToggle {
		background: rgba(0, 0, 0, 0.05);

		&:hover {
			background: rgba(0, 0, 0, 0.1);
		}
	}

	&:not(.canToggle) {
		cursor: default;
	}

	&.reacted {
		background: var(--accent);

		&:hover {
			background: var(--accent);
		}

		> span {
<<<<<<< HEAD
			color: #fff;
			margin-left: 3px;
=======
			color: var(--fgOnAccent);
>>>>>>> 9d138aa2
		}
	}

	> span {
		font-size: 0.9em;
		line-height: 32px;
		margin-left: 3px;
	}
}
</style><|MERGE_RESOLUTION|>--- conflicted
+++ resolved
@@ -148,7 +148,7 @@
 	height: 32px;
 	margin: 2px;
 	padding: 0 12px;
-	border-radius: 999px;
+	border-radius: 100%;
 
 	&.canToggle {
 		background: rgba(0, 0, 0, 0.05);
@@ -170,12 +170,8 @@
 		}
 
 		> span {
-<<<<<<< HEAD
-			color: #fff;
+			color: var(--fgOnAccent);
 			margin-left: 3px;
-=======
-			color: var(--fgOnAccent);
->>>>>>> 9d138aa2
 		}
 	}
 
