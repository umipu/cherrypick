--- conflicted
+++ resolved
@@ -4,21 +4,14 @@
 		<MkUserName :user="note.user"/>
 		<MkAcct class="username" :user="note.user"/>
 	</MkA>
-<<<<<<< HEAD
-	<span class="is-bot" v-if="note.user.isBot">bot</span>
-	<span class="locked" v-if="note.user.isLocked" :title="$ts.isLocked"><i class="fas fa-lock"></i></span>
-	<span class="admin" v-if="note.user.isAdmin" :title="$ts.administrator"><i class="fas fa-crown"></i></span>
-	<span class="moderator" v-if="!note.user.isAdmin && note.user.isModerator" :title="$ts.moderator"><i class="fas fa-chess-queen"></i></span>
+	<div class="is-bot" v-if="note.user.isBot">bot</div>
+	<div class="locked" v-if="note.user.isLocked" :title="$ts.isLocked"><i class="fas fa-lock"></i></div>
+	<div class="admin" v-if="note.user.isAdmin" :title="$ts.administrator"><i class="fas fa-crown"></i></div>
+	<div class="moderator" v-if="!note.user.isAdmin && note.user.isModerator" :title="$ts.moderator"><i class="fas fa-chess-queen"></i></div>
 	<template v-if="note.user.isPatron">
-		<span class="patron" v-if="note.user.isVip" :title="$ts.vip"><i class="fas fa-gem"></i></span>
-		<span class="patron" v-else :title="$ts.patron"><i class="fas fa-heart"></i></span>
+		<div class="patron" v-if="note.user.isVip" :title="$ts.vip"><i class="fas fa-gem"></i></div>
+		<div class="patron" v-else :title="$ts.patron"><i class="fas fa-heart"></i></div>
 	</template>
-=======
-	<div class="is-bot" v-if="note.user.isBot">bot</div>
-	<div class="username"><MkAcct :user="note.user"/></div>
-	<div class="admin" v-if="note.user.isAdmin"><i class="fas fa-bookmark"></i></div>
-	<div class="moderator" v-if="!note.user.isAdmin && note.user.isModerator"><i class="far fa-bookmark"></i></div>
->>>>>>> 92088259
 	<div class="info">
 		<span class="mobile" v-if="note.viaMobile"><i class="fas fa-mobile-alt"></i></span>
 		<MkA class="created-at" :to="notePage(note)">
@@ -86,6 +79,7 @@
 		}
 
 		> .username {
+			flex-shrink: 9999999;
 			margin: 0 0 0 .5em;
 			overflow: hidden;
 			text-overflow: ellipsis;
@@ -110,7 +104,6 @@
 		color: var(--badge);
 	}
 
-<<<<<<< HEAD
 	> .locked {
 		margin-right: 0.5em;
 	}
@@ -118,13 +111,6 @@
 	> .patron {
 		margin-right: 0.5em;
 		color: var(--patron);
-=======
-	> .username {
-		flex-shrink: 9999999;
-		margin: 0 .5em 0 0;
-		overflow: hidden;
-		text-overflow: ellipsis;
->>>>>>> 92088259
 	}
 
 	> .info {
