<template>
<div class="rrevdjwt" :class="{ left: align === 'left', pointer: point === 'top' }"
	ref="items"
	@contextmenu.self="e => e.preventDefault()"
	v-hotkey="keymap"
>
	<template v-for="(item, i) in _items">
		<div v-if="item === null" class="divider"></div>
		<span v-else-if="item.type === 'label'" class="label item">
			<span>{{ item.text }}</span>
		</span>
		<span v-else-if="item.type === 'pending'" :tabindex="i" class="pending item">
			<span><MkEllipsis/></span>
		</span>
		<MkA v-else-if="item.type === 'link'" :to="item.to" @click.passive="close()" :tabindex="i" class="_button item">
			<i v-if="item.icon" class="fa-fw" :class="item.icon"></i>
			<MkAvatar v-if="item.avatar" :user="item.avatar" class="avatar"/>
			<span>{{ item.text }}</span>
			<span v-if="item.indicate" class="indicator"><i class="fas fa-circle"></i></span>
		</MkA>
		<a v-else-if="item.type === 'a'" :href="item.href" :target="item.target" :download="item.download" @click="close()" :tabindex="i" class="_button item">
			<i v-if="item.icon" class="fa-fw" :class="item.icon"></i>
			<span>{{ item.text }}</span>
			<span v-if="item.indicate" class="indicator"><i class="fas fa-circle"></i></span>
		</a>
		<button v-else-if="item.type === 'user'" @click="clicked(item.action, $event)" :tabindex="i" class="_button item">
			<MkAvatar :user="item.user" class="avatar"/><MkUserName :user="item.user"/>
			<span v-if="item.indicate" class="indicator"><i class="fas fa-circle"></i></span>
		</button>
		<button v-else @click="clicked(item.action, $event)" :tabindex="i" class="_button item" :class="{ danger: item.danger }">
			<i v-if="item.icon" class="fa-fw" :class="item.icon"></i>
			<MkAvatar v-if="item.avatar" :user="item.avatar" class="avatar"/>
			<span>{{ item.text }}</span>
			<span v-if="item.indicate" class="indicator"><i class="fas fa-circle"></i></span>
		</button>
	</template>
	<span v-if="_items.length === 0" class="none item">
		<span>{{ $ts.none }}</span>
	</span>
</div>
</template>

<script lang="ts">
import { defineComponent, ref, unref } from 'vue';
import { focusPrev, focusNext } from '@client/scripts/focus';
import contains from '@client/scripts/contains';

export default defineComponent({
	props: {
		items: {
			type: Array,
			required: true
		},
		viaKeyboard: {
			type: Boolean,
			required: false
		},
		align: {
			type: String,
			requried: false
		},
		point: {
			type: String,
			requried: false
		},
	},
	emits: ['close'],
	data() {
		return {
			_items: [],
		};
	},
	computed: {
		keymap(): any {
			return {
				'up|k|shift+tab': this.focusUp,
				'down|j|tab': this.focusDown,
				'esc': this.close,
			};
		},
	},
<<<<<<< HEAD
	created() {
		const items = ref(this.items.filter(item => item !== undefined));

		for (let i = 0; i < items.value.length; i++) {
			const item = items.value[i];

			if (item && item.then) { // if item is Promise
				items.value[i] = { type: 'pending' };
				item.then(actualItem => {
					items.value[i] = actualItem;
				});
			}
		}
=======
	watch: {
		items: {
			handler() {
				const items = ref(unref(this.items).filter(item => item !== undefined));
>>>>>>> 92088259

				for (let i = 0; i < items.value.length; i++) {
					const item = items.value[i];
					
					if (item && item.then) { // if item is Promise
						items.value[i] = { type: 'pending' };
						item.then(actualItem => {
							items.value[i] = actualItem;
						});
					}
				}

				this._items = items;
			},
			immediate: true
		}
	},
	mounted() {
		if (this.viaKeyboard) {
			this.$nextTick(() => {
				focusNext(this.$refs.items.children[0], true, false);
			});
		}

		if (this.contextmenuEvent) {
			this.$el.style.top = this.contextmenuEvent.pageY + 'px';
			this.$el.style.left = this.contextmenuEvent.pageX + 'px';

			for (const el of Array.from(document.querySelectorAll('body *'))) {
				el.addEventListener('mousedown', this.onMousedown);
			}
		}
	},
	beforeUnmount() {
		for (const el of Array.from(document.querySelectorAll('body *'))) {
			el.removeEventListener('mousedown', this.onMousedown);
		}
	},
	methods: {
		clicked(fn, ev) {
			fn(ev);
			this.close();
		},
		close() {
			this.$emit('close');
		},
		focusUp() {
			focusPrev(document.activeElement);
		},
		focusDown() {
			focusNext(document.activeElement);
		},
		onMousedown(e) {
			if (!contains(this.$el, e.target) && (this.$el != e.target)) this.close();
		},
	}
});
</script>

<style lang="scss" scoped>
.rrevdjwt {
	padding: 8px 0;

	&.pointer {
		&:before {
			--size: 8px;
			content: '';
			display: block;
			position: absolute;
			top: calc(0px - (var(--size) * 2));
			left: 0;
			right: 0;
			width: 0;
			margin: auto;
			border: solid var(--size) transparent;
			border-bottom-color: var(--popup);
		}
	}

	&.left {
		> .item {
			text-align: left;
		}
	}

	> .item {
		display: block;
		position: relative;
		padding: 8px 16px;
		width: 100%;
		box-sizing: border-box;
		white-space: nowrap;
		font-size: 0.9em;
		line-height: 20px;
		text-align: center;
		overflow: hidden;
		text-overflow: ellipsis;

		&.danger {
			color: #ff2a2a;

			&:hover {
				color: #fff;
				background: #ff4242;
			}

			&:active {
				color: #fff;
				background: #d42e2e;
			}
		}

		&:hover {
			color: var(--fgOnAccent);
			background: var(--accent);
			text-decoration: none;
		}

		&:active {
			color: var(--fgOnAccent);
			background: var(--accentDarken);
		}

		&:not(:active):focus {
			box-shadow: 0 0 0 2px var(--focus) inset;
		}

		&.label {
			pointer-events: none;
			font-size: 0.7em;
			padding-bottom: 4px;

			> span {
				opacity: 0.7;
			}
		}

		&.pending {
			pointer-events: none;
			opacity: 0.7;
		}

		&.none {
			pointer-events: none;
			opacity: 0.7;
		}

		> i {
			margin-right: 4px;
			width: 20px;
		}

		> .avatar {
			margin-right: 4px;
			width: 20px;
			height: 20px;
		}

		> .indicator {
			position: absolute;
			top: 5px;
			left: 13px;
			color: var(--indicator);
			font-size: 12px;
			animation: blink 1s infinite;
		}
	}

	> .divider {
		margin: 8px 0;
		height: 1px;
		background: var(--divider);
	}
}
</style><|MERGE_RESOLUTION|>--- conflicted
+++ resolved
@@ -79,30 +79,14 @@
 			};
 		},
 	},
-<<<<<<< HEAD
-	created() {
-		const items = ref(this.items.filter(item => item !== undefined));
-
-		for (let i = 0; i < items.value.length; i++) {
-			const item = items.value[i];
-
-			if (item && item.then) { // if item is Promise
-				items.value[i] = { type: 'pending' };
-				item.then(actualItem => {
-					items.value[i] = actualItem;
-				});
-			}
-		}
-=======
 	watch: {
 		items: {
 			handler() {
 				const items = ref(unref(this.items).filter(item => item !== undefined));
->>>>>>> 92088259
 
 				for (let i = 0; i < items.value.length; i++) {
 					const item = items.value[i];
-					
+
 					if (item && item.then) { // if item is Promise
 						items.value[i] = { type: 'pending' };
 						item.then(actualItem => {
