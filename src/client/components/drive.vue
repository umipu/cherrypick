--- conflicted
+++ resolved
@@ -628,47 +628,12 @@
 			}];
 		},
 
-<<<<<<< HEAD
-		onContextmenuMobile() {
-			os.modalMenuFloat([{
-				text: this.$ts.addFile,
-				type: 'label'
-			}, {
-				text: this.$ts.upload,
-				icon: 'fas fa-upload',
-				action: () => { this.selectLocalFile(); }
-			}, {
-				text: this.$ts.fromUrl,
-				icon: 'fas fa-link',
-				action: () => { this.urlUpload(); }
-			}, null, {
-				text: this.folder ? this.folder.name : this.$ts.drive,
-				type: 'label'
-			}, this.folder ? {
-				text: this.$ts.renameFolder,
-				icon: 'fas fa-i-cursor',
-				action: () => { this.renameFolder(this.folder); }
-			} : undefined, this.folder ? {
-				text: this.$ts.deleteFolder,
-				icon: 'fas fa-trash-alt',
-				action: () => { this.deleteFolder(this.folder); }
-			} : undefined, {
-				text: this.$ts.createFolder,
-				icon: 'fas fa-folder-plus',
-				action: () => { this.createFolder(); }
-			}]);
-		},
-
-		onContextmenu(e) {
-			os.contextMenu(this.getMenu(), e);
-=======
 		showMenu(ev) {
 			os.modalMenu(this.getMenu(), ev.currentTarget || ev.target);
 		},
 
 		onContextmenu(ev) {
 			os.contextMenu(this.getMenu(), ev);
->>>>>>> b1e6a33d
 		},
 	}
 });
