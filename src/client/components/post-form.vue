--- conflicted
+++ resolved
@@ -13,6 +13,7 @@
 			<button class="_button" @click="link" v-tooltip="$ts._mfmpad.link"><i class="fas fa-link"/></button>
 			<button class="_button function" @click="insertFunction" v-tooltip="$ts._mfmpad.functions"><code style="font-weight: bold">[]</code></button>
 			<button class="_button" @click="insertMention" v-tooltip="$ts.mention"><i class="fas fa-at"></i></button>
+			<button class="_button" @click="withHashtags = !withHashtags" v-tooltip="$ts.hashtags"><i class="fas fa-hashtag"></i></button>
 			<button class="_button" @click="insertEmoji" v-tooltip="$ts.emoji"><i class="fas fa-laugh-squint"></i></button>
 			<div class="divider"></div>
 			<button class="_button help" v-tooltip="$ts.help" @click="help"><i class="fas fa-question-circle"/></button>
@@ -41,8 +42,8 @@
 		</div>
 		<MkInfo warn v-if="hasNotSpecifiedMentions" class="hasNotSpecifiedMentions">{{ $ts.notSpecifiedMentionWarning }} - <button class="_textButton" @click="addMissingMention()">{{ $ts.add }}</button></MkInfo>
 		<input v-show="useCw" ref="cw" class="cw" v-model="cw" :placeholder="$ts.annotation" @keydown="onKeydown">
-<<<<<<< HEAD
 		<textarea v-model="text" class="text" :class="{ withCw: useCw }" ref="text" :disabled="posting" :placeholder="placeholder" @keydown="onKeydown" @paste="onPaste" @compositionupdate="onCompositionUpdate" @compositionend="onCompositionEnd"/>
+		<input v-show="withHashtags" ref="hashtags" class="hashtags" v-model="hashtags" :placeholder="$ts.hashtags" list="hashtags">
 		<div class="text-func">
 			<button class="_button" @click="insert('**')" v-tooltip="$ts._mfm.bold"><i class="fas fa-bold"/></button>
 			<button class="_button" @click="insert('<small></small>')" v-tooltip="$ts._mfm.small"><i class="fas fa-text-height"/></button>
@@ -52,41 +53,28 @@
 			<button class="_button" @click="insert('```')" v-tooltip="$ts._mfm.blockCode"><i class="fas fa-file-code"/></button>
 		</div>
 		<input v-show="useBroadcast" ref="broadcastText" class="broadcastText" v-model="broadcastText" :placeholder="$ts.broadcastTextDescription" @keydown="onKeydown">
-=======
-		<textarea v-model="text" class="text" :class="{ withCw: useCw }" ref="text" :disabled="posting" :placeholder="placeholder" @keydown="onKeydown" @paste="onPaste" @compositionupdate="onCompositionUpdate" @compositionend="onCompositionEnd" />
-		<input v-show="withHashtags" ref="hashtags" class="hashtags" v-model="hashtags" :placeholder="$ts.hashtags" list="hashtags">
->>>>>>> 39a8942d
 		<XPostFormAttaches class="attaches" :files="files" @updated="updateFiles" @detach="detachFile" @changeSensitive="updateFileSensitive" @changeName="updateFileName"/>
 		<XPollEditor v-if="poll" :poll="poll" @destroyed="poll = null" @updated="onPollUpdate"/>
 		<footer>
 			<button :disabled="!currentAccountIsMyself" class="_button" @click="chooseFileFrom" v-tooltip="$ts.attachFile"><i class="fas fa-photo-video"></i></button>
 			<button class="_button" @click="togglePoll" :class="{ active: poll }" v-tooltip="$ts.poll"><i class="fas fa-poll-h"></i></button>
 			<button class="_button" @click="useCw = !useCw" :class="{ active: useCw }" v-tooltip="$ts.useCw"><i class="fas fa-eye-slash"></i></button>
-<<<<<<< HEAD
 			<button class="_button" @click="useBroadcast = !useBroadcast" :class="{ active: useBroadcast }" v-tooltip="$ts.broadcastMode"><i class="fas fa-bullhorn"/></button>
 			<button class="_button" @click="insertFace" v-tooltip="$ts.gacha"><i class="fas fa-fish"/></button>
 			<button v-if="currentAccount && accounts.length > 1" class="_button switch-user" @click="switchUser" v-tooltip="$ts.switchUser">
 				<MkAvatar class="avatar" :user="currentAccount" disable-link disable-preview />
 			</button>
-=======
-			<button class="_button" @click="insertMention" v-tooltip="$ts.mention"><i class="fas fa-at"></i></button>
-			<button class="_button" @click="withHashtags = !withHashtags" v-tooltip="$ts.hashtags"><i class="fas fa-hashtag"></i></button>
-			<button class="_button" @click="insertEmoji" v-tooltip="$ts.emoji"><i class="fas fa-laugh-squint"></i></button>
->>>>>>> 39a8942d
 			<button class="_button" @click="showActions" v-tooltip="$ts.plugin" v-if="postFormActions.length > 0"><i class="fas fa-plug"></i></button>
 			<span class="text-count" :class="{ over: textLength > max }">{{ max - textLength }}</span>
 			<button class="submit _buttonPrimary" :disabled="!canPost" @click="postAsk">{{ submitText }}<i :class="reply ? 'fas fa-reply' : renote ? 'fas fa-quote-right' : 'fas fa-paper-plane'"></i></button>
 		</footer>
-<<<<<<< HEAD
+		<datalist id="hashtags">
+			<option v-for="hashtag in recentHashtags" :value="hashtag" :key="hashtag"/>
+		</datalist>
 		<details v-if="text" class="note-preview" :open="isPreviewOpened" @toggle="isPreviewOpened = $event.target.open">
 			<summary>{{ $ts.preview }}</summary>
 			<XNotePreview class="note" :note="previewNote"/>
 		</details>
-=======
-		<datalist id="hashtags">
-			<option v-for="hashtag in recentHashtags" :value="hashtag" :key="hashtag"/>
-		</datalist>
->>>>>>> 39a8942d
 	</div>
 </div>
 </template>
@@ -107,20 +95,13 @@
 import { noteVisibilities } from '../../types';
 import * as os from '@client/os';
 import { selectFile } from '@client/scripts/select-file';
-<<<<<<< HEAD
 import { FormItem } from '../scripts/form';
-=======
->>>>>>> 39a8942d
 import { defaultStore, notePostInterruptors, postFormActions } from '@client/store';
 import { isMobile } from '@client/scripts/is-mobile';
 import { throttle } from 'throttle-debounce';
 import MkInfo from '@client/components/ui/info.vue';
-<<<<<<< HEAD
 import MkSwitch from '@client/components/ui/switch.vue';
-import {unisonReload} from "@client/scripts/unison-reload";
-=======
 import { defaultStore } from '@client/store';
->>>>>>> 39a8942d
 
 export default defineComponent({
 	components: {
@@ -272,7 +253,9 @@
 			return this.$instance ? this.$instance.maxNoteTextLength : 1000;
 		},
 
-<<<<<<< HEAD
+		withHashtags: defaultStore.makeGetterSetter('postFormWithHashtags'),
+		hashtags: defaultStore.makeGetterSetter('postFormHashtags'),
+
 		previewNote() {
 			return {
 				id: '',
@@ -292,10 +275,6 @@
 		currentAccountIsMyself(): boolean {
 			return this.$i.id === this.currentAccount.id;
 		},
-=======
-		withHashtags: defaultStore.makeGetterSetter('postFormWithHashtags'),
-		hashtags: defaultStore.makeGetterSetter('postFormHashtags'),
->>>>>>> 39a8942d
 	},
 
 	watch: {
@@ -1005,13 +984,9 @@
 		}
 
 		> .cw,
-<<<<<<< HEAD
+		> .hashtags,
 		> .text,
 		> .broadcastText {
-=======
-		> .hashtags,
-		> .text {
->>>>>>> 39a8942d
 			display: block;
 			box-sizing: border-box;
 			padding: 0 24px;
@@ -1039,18 +1014,17 @@
 			border-bottom: solid 0.5px var(--divider);
 		}
 
-<<<<<<< HEAD
 		> .broadcastText {
 			z-index: 1;
 			padding: 8px 24px;
 			border-bottom: solid 1px var(--divider);
-=======
+		}
+
 		> .hashtags {
 			z-index: 1;
 			padding-top: 8px;
 			padding-bottom: 8px;
 			border-top: solid 0.5px var(--divider);
->>>>>>> 39a8942d
 		}
 
 		> .text {
@@ -1066,7 +1040,8 @@
 		> .text-func {
 			display: flex;
 			position: relative;
-			padding: 0 16px;
+			padding: 8px 16px 0;
+			border-top: .5px solid var(--divider);
 
 			> button {
 				font-size: 14px;
