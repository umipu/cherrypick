# API de Streaming

Usando la API de streaming, se puede recibir en tiempo real toda clase de información (por ejemplo, los posts nuevos que pasaron por la linea de tiempo, los mensajes recibidos, las notificaciones de seguimiento, etc.) y manejar varias operaciones en estas.

## Conectarse a streams

Para usar la API de streaming, primero hay que conectar un **websocket** al servidor de CherryPick

Conecte el websocket a la URL mencionada abajo, incluyendo la información de autenticación en el parámetro `i`Ej:
```
%WS_URL%/streaming?i=xxxxxxxxxxxxxxx
```

La información de autenticación hace referencia a tu propia clave de la API, o al token de acceso del usuario cuando se conecta al stream desde la aplicación

<div class="ui info">
    <p><i class="fas fa-info-circle"></i> Para obtener la información de la autenticación, consulte <a href="./api">Este documento</a></p>
</div>

---

La información de autenticación puede omitirse, pero en ese caso de uso sin un login, se restringirá la información que puede ser recibida y las operaciones posibles,Ej:

```
%WS_URL%/streaming
```

---

Al conectarse al stream, se pueden ejecutar las operaciones de la API mencionadas abajo y la suscripción de posts. Sin embargo en esta fase, todavía no es posible recibir los posts nuevos llegando a la linea de tiempo. Para hacer eso, es necesario conectarse a los **canales** mencionados más abajo.

**Todos los envíos y recibimientos de información con el stream son JSONs**

<<<<<<< HEAD
## Canal
CherryPickのストリーミングAPIにはチャンネルという概念があります。これは、送受信する情報を分離するための仕組みです。 CherryPickのストリームに接続しただけでは、まだリアルタイムでタイムラインの投稿を受信したりはできません。 ストリーム上でチャンネルに接続することで、様々な情報を受け取ったり情報を送信したりすることができるようになります。
=======
## Canales
En la API de streaming de Misskey, hay un concepto llamado "canal". Es una estructura para separar la información enviada y recibida. Solo con conectarse al stream de Misskey, aún no es posible recibir los posts de la linea de tiempo en tiempo real. Al conectarse al canal en el stream, se puede enviar y recibir variada información relacionada a los canales.
>>>>>>> 3182606e

### Conectarse a canales
Para conectarse a los canales, hay que enviar al stream en formato JSON los siguientes datos.

```json
{
    type: 'connect',
    body: {
        channel: 'xxxxxxxx',
        id: 'foobar',
        params: {
            ...
        }
    }
}
```

Aquí
* En `channel` ingrese el nombre del canal al que quiere conectarse. Más abajo se menciona una lista de canales.
* En `id` ingrese un ID al azar para el intercambio de información con aquel canal. Como en el stream pasan varios mensajes, es necesario identificar de qué canales son esos mensajes. Este ID puede ser un UUID o un número al azar.
* `params` son los parámetros para conectarse al canal. Los parámetros requeridos al momento de conectarse varían según el canal. Si se conecta a un canal que no requiere parámetros, esta propiedad puede omitirse.

<div class="ui info">
    <p><i class="fas fa-info-circle"></i> El ID no es por canal sino "por conexión al canal". Porque hay casos en que se pueden hacer múltiples conexiones con parámetros distintos al mismo canal. </p>
</div>

### Recibir mensajes del canal
Por ejemplo, cuando hay nuevos posts en el canal, envía un mensaje. Al recibir ese mensaje, se puede conocer en tiempo real que hay nuevos posts en la linea de tiempo.

Cuando el canal envía un mensaje, se envía al stream en formato JSON los siguientes datos.
```json
{
    type: 'channel',
    body: {
        id: 'foobar',
        type: 'something',
        body: {
            some: 'thing'
        }
    }
}
```

Aquí
* En `id` se incluye el ID usado para conectarse al canal mencionado más arriba. Con esto se puede conocer a qué canales pertenecen los mensajes.
* En `type` se incluye el tipo del mensaje. Dependiendo del canal, varía qué tipo de mensajes pasan.
* En `body` se incluye el contenido del mensaje. Dependiendo del canal, varía qué contenido de mensajes pasan.

### Enviar mensajes al canal
Dependiendo del canal, se puede no solo recibir mensajes, sino también mandar mensajes a dicho canal, y realizar algunas operaciones.

Para mandar un mensaje al canal, se envía al stream en formato JSON los siguientes datos.
```json
{
    type: 'channel',
    body: {
        id: 'foobar',
        type: 'something',
        body: {
            some: 'thing'
        }
    }
}
```

Aquí
* En `id` ingrese el ID usado para conectarse al canal mencionado más arriba. Con esto se puede identificar a qué canales fueron dirigidos los mensajes.
* En `type` ingrese el tipo del mensaje. Dependiendo del canal, varía qué tipo de mensajes serán aceptados.
* En `body` ingrese el contenido del mensaje. Dependiendo del canal, varía qué contenidos de mensajes serán aceptados.

### Desconectarse del canal
Para desconectarse de un canal, se envía al stream en formato JSON los siguientes datos.

```json
{
    type: 'disconnect',
    body: {
        id: 'foobar'
    }
}
```

Aquí
* En `id` ingrese el ID usado para conectarse al canal mencionado más arriba.

## Hacer pedidos a la API a través del stream

Al hacer pedidos a la API a través del stream, se puede usar la API sin que se genere un pedido HTTP. Para eso, probablemente se pueda hacer el código más conciso y mejorar el rendimiento.

Para hacer pedidos a la API a través del stream, se envía al stream en formato JSON los siguientes datos.
```json
{
    type: 'api',
    body: {
        id: 'xxxxxxxxxxxxxxxx',
        endpoint: 'notes/create',
        data: {
            text: 'yee haw!'
        }
    }
}
```

Aquí
* En `id` se requiere ingresar un ID único por cada pedido a la API, para distinguir las respuestas de la API. Puede ser un UUID o un número aleatorio.
* En `endpoint` ingrese el endpoint de la API a la que quiere hacer el pedido.
* En `data` incluya los parámetros del endpoint 

<div class="ui info">
    <p><i class="fas fa-info-circle"></i> En cuanto a los endpoint de la API y los parámetros, consulte las referencias de la API.</p>
</div>

### Recibiendo respuestas

Al hacer un pedido a la API, llegará desde el stream una respuesta en el siguiente formato.

```json
{
    type: 'api:xxxxxxxxxxxxxxxx',
    body: {
        ...
    }
}
```

Aquí
* En la porción que dice `xxxxxxxxxxxxxxxx` viene el `id` ingresado en el momento de hacer el pedido. Con esto, se puede distinguir a qué pedido corresponde la respuesta.
* En `body` vienen los datos de la respuesta.

## Captura de posts

<<<<<<< HEAD
CherryPickは投稿のキャプチャと呼ばれる仕組みを提供しています。これは、指定した投稿のイベントをストリームで受け取る機能です。
=======
Misskey ofrece una construcción llamada "captura de posts". Es una función para recibir en el stream los eventos de un post seleccionado.
>>>>>>> 3182606e

Por ejemplo, supongamos que se obtiene la linea de tiempo y se la muestra al usuario. Y ahí, supongamos que alguien reaccionó a un post incluido en esa linea de tiempo.

Sin embargo, como desde el cliente no hay forma de conocer las reacciones añadidas a cierto post, las reacciones no pueden reflejarse en el post en la linea de tiempo en tiempo real.

<<<<<<< HEAD
この問題を解決するために、CherryPickは投稿のキャプチャ機構を用意しています。投稿をキャプチャすると、その投稿に関するイベントを受け取ることができるため、リアルタイムでリアクションを反映させたりすることが可能になります。
=======
Para solucionar este problema, Misskey prepara un mecanismo de captura de posts. Cuando se captura un post, se pueden reflejar las reacciones en tiempo real para poder recibir los eventos relacionados al post.
>>>>>>> 3182606e

### Capturar posts

Para capturar posts, se envía al stream el siguiente mensaje.

```json
{
    type: 'subNote',
    body: {
        id: 'xxxxxxxxxxxxxxxx'
    }
}
```

Aquí
* En `id` ingrese el `id` del post que se desea capturar.

<<<<<<< HEAD
このメッセージを送信すると、CherryPickにキャプチャを要請したことになり、以後、その投稿に関するイベントが流れてくるようになります。
=======
Al enviarse el mensaje, se convierte en un pedido de captura a Misskey. Luego, los eventos relacionados a ese post serán emitidos.
>>>>>>> 3182606e

Por ejemplo, suponiendo que se reacciona a un post, se emite el siguiente mensaje:

```json
{
    type: 'noteUpdated',
    body: {
        id: 'xxxxxxxxxxxxxxxx',
        type: 'reacted',
        body: {
            reaction: 'like',
            userId: 'yyyyyyyyyyyyyyyy'
        }
    }
}
```

Aquí
* En el `id` dentro del `body`, viene el ID del post que causó el evento.
* En el `type` dentro del `body`, viene el tipo del evento.
* En el `body` dentro del `body`, vienen los detalles del evento.

#### Tipos de eventos

##### `reacted`
Ocurre cuando se añade una reacción a un post.

* En `reaction` viene el tipo de reacción.
* En `userId` viene el ID del usuario que hizo la reacción.

Ej:
```json
{
    type: 'noteUpdated',
    body: {
        id: 'xxxxxxxxxxxxxxxx',
        type: 'reacted',
        body: {
            reaction: 'like',
            userId: 'yyyyyyyyyyyyyyyy'
        }
    }
}
```

##### `deleted`
Ocurre cuando ese post fue eliminado.

* En `deletedAt` viene la fecha y hora en que fue eliminado.

Ej:
```json
{
    type: 'noteUpdated',
    body: {
        id: 'xxxxxxxxxxxxxxxx',
        type: 'deleted',
        body: {
            deletedAt: '2018-10-22T02:17:09.703Z'
        }
    }
}
```

##### `pollVoted`
Ocurre cuando se hizo un voto a una encuesta incluida en el post.

* En `choice` viene el ID de la opción elegida.
* En `userId` viene el ID del usuario que hizo el voto.

Ej:
```json
{
    type: 'noteUpdated',
    body: {
        id: 'xxxxxxxxxxxxxxxx',
        type: 'pollVoted',
        body: {
            choice: 2,
            userId: 'yyyyyyyyyyyyyyyy'
        }
    }
}
```

### Cancelar la captura del post

Cuando el post ya no sea mostrado en pantalla y ya no sea necesario recibir los eventos relacionados a este, pida cancelar la captura.

Envíe el siguiente mensaje:

```json
{
    type: 'unsubNote',
    body: {
        id: 'xxxxxxxxxxxxxxxx'
    }
}
```

Aquí
* En `id` ingrese el `id` del post que se desea dejar de capturar.

Al mandar este mensaje, ya no se emitirán los eventos relacionados a dicho post.

# Lista de canales
## `main`
Se emite la información básica relacionada a la cuenta. Este canal no tiene parámetros.

### Lista de eventos emitidos

#### `renote`
Un evento que ocurre cuando un post propio es renotado. No ocurre cuando uno mismo renota el post.

#### `mention`
Un evento que ocurre cuando alguien te menciona.

#### `readAllNotifications`
Un evento que ocurre cuando todas tus notificaciones fueron marcadas como leídas. Se espera que se use el evento en casos como apagar el indicador que muestra si se tienen notificaciones sin leer.

#### `meUpdated`
Un evento que ocurre cuando tu información de perfil es actualizada.

#### `follow`
Un evento que ocurre cuando tú sigues a alguien.

#### `unfollow`
Un evento que ocurre cuando dejas de seguir a alguien.

#### `followed`
Un evento que ocurre cuando alguien te sigue.

## `homeTimeline`
Se emite la información subida a la linea de tiempo del inicio. Este canal no tiene parámetros.

### Lista de eventos emitidos

#### `note`
Un evento que ocurre cuando se emite un nuevo post en la linea de tiempo.

## `localTimeline`
Se emite la información subida a la linea de tiempo local. Este canal no tiene parámetros.

### Lista de eventos emitidos

#### `note`
Un evento que ocurre cuando se emite un nuevo post en la linea de tiempo local.

## `hybridTimeline`
Se emite la información subida a la linea de tiempo social. Este canal no tiene parámetros.

### Lista de eventos emitidos

#### `note`
Un evento que ocurre cuando se emite un nuevo post en la linea de tiempo social.

## `globalTimeline`
Se emite la información subida a la linea de tiempo global. Este canal no tiene parámetros.

### Lista de eventos emitidos

#### `note`
Un evento que ocurre cuando se emite un nuevo post en la linea de tiempo global.<|MERGE_RESOLUTION|>--- conflicted
+++ resolved
@@ -31,13 +31,8 @@
 
 **Todos los envíos y recibimientos de información con el stream son JSONs**
 
-<<<<<<< HEAD
-## Canal
-CherryPickのストリーミングAPIにはチャンネルという概念があります。これは、送受信する情報を分離するための仕組みです。 CherryPickのストリームに接続しただけでは、まだリアルタイムでタイムラインの投稿を受信したりはできません。 ストリーム上でチャンネルに接続することで、様々な情報を受け取ったり情報を送信したりすることができるようになります。
-=======
 ## Canales
-En la API de streaming de Misskey, hay un concepto llamado "canal". Es una estructura para separar la información enviada y recibida. Solo con conectarse al stream de Misskey, aún no es posible recibir los posts de la linea de tiempo en tiempo real. Al conectarse al canal en el stream, se puede enviar y recibir variada información relacionada a los canales.
->>>>>>> 3182606e
+En la API de streaming de CherryPick, hay un concepto llamado "canal". Es una estructura para separar la información enviada y recibida. Solo con conectarse al stream de CherryPick, aún no es posible recibir los posts de la linea de tiempo en tiempo real. Al conectarse al canal en el stream, se puede enviar y recibir variada información relacionada a los canales.
 
 ### Conectarse a canales
 Para conectarse a los canales, hay que enviar al stream en formato JSON los siguientes datos.
@@ -169,21 +164,13 @@
 
 ## Captura de posts
 
-<<<<<<< HEAD
-CherryPickは投稿のキャプチャと呼ばれる仕組みを提供しています。これは、指定した投稿のイベントをストリームで受け取る機能です。
-=======
-Misskey ofrece una construcción llamada "captura de posts". Es una función para recibir en el stream los eventos de un post seleccionado.
->>>>>>> 3182606e
+CherryPick ofrece una construcción llamada "captura de posts". Es una función para recibir en el stream los eventos de un post seleccionado.
 
 Por ejemplo, supongamos que se obtiene la linea de tiempo y se la muestra al usuario. Y ahí, supongamos que alguien reaccionó a un post incluido en esa linea de tiempo.
 
 Sin embargo, como desde el cliente no hay forma de conocer las reacciones añadidas a cierto post, las reacciones no pueden reflejarse en el post en la linea de tiempo en tiempo real.
 
-<<<<<<< HEAD
-この問題を解決するために、CherryPickは投稿のキャプチャ機構を用意しています。投稿をキャプチャすると、その投稿に関するイベントを受け取ることができるため、リアルタイムでリアクションを反映させたりすることが可能になります。
-=======
-Para solucionar este problema, Misskey prepara un mecanismo de captura de posts. Cuando se captura un post, se pueden reflejar las reacciones en tiempo real para poder recibir los eventos relacionados al post.
->>>>>>> 3182606e
+Para solucionar este problema, CherryPick prepara un mecanismo de captura de posts. Cuando se captura un post, se pueden reflejar las reacciones en tiempo real para poder recibir los eventos relacionados al post.
 
 ### Capturar posts
 
@@ -201,11 +188,7 @@
 Aquí
 * En `id` ingrese el `id` del post que se desea capturar.
 
-<<<<<<< HEAD
-このメッセージを送信すると、CherryPickにキャプチャを要請したことになり、以後、その投稿に関するイベントが流れてくるようになります。
-=======
-Al enviarse el mensaje, se convierte en un pedido de captura a Misskey. Luego, los eventos relacionados a ese post serán emitidos.
->>>>>>> 3182606e
+Al enviarse el mensaje, se convierte en un pedido de captura a CherryPick. Luego, los eventos relacionados a ese post serán emitidos.
 
 Por ejemplo, suponiendo que se reacciona a un post, se emite el siguiente mensaje:
 
