--- conflicted
+++ resolved
@@ -1,47 +1,30 @@
-<<<<<<< HEAD
-# CherryPickリバーシBotの開発
-CherryPickのリバーシ機能に対応したBotの開発方法をここに記します。
-
-1. `games/reversi`ストリームに以下のパラメータを付けて接続する:
-	* `i`: botアカウントのAPIキー
-
-2. 対局への招待が来たら、ストリームから`invited`イベントが流れてくる
-	* イベントの中身に、`parent`という名前で対局へ誘ってきたユーザーの情報が含まれている
-=======
-# Desarrollo del bot de reversi de Misskey
-Aquí se cuenta la forma de desarrollar un Bot compatible con la característica del Reversi en Misskey.
+# Desarrollo del bot de reversi de CherryPick
+Aquí se cuenta la forma de desarrollar un Bot compatible con la característica del Reversi en CherryPick.
 
 1. Conéctese al stream `games/reversi` con los siguientes parámetros
     * `i`: clave API de la cuenta del bot
 
 2. Cuando llegue una invitación al juego, aparecerá un evento `invited` desde el stream
     * En el contenido del evento, en la sección `parent` viene la información del usuario que hizo la invitación
->>>>>>> 3182606e
 
 3. Envíe un pedido a `games/reversi/match` incluyendo el `id` del `parent` como `user_id`
 
-<<<<<<< HEAD
-4. 上手くいくとゲーム情報が返ってくるので、`games/reversi-game`ストリームへ、以下のパラメータを付けて接続する:
-	* `i`: botアカウントのAPIキー
-	* `game`: `game`の`id`
-=======
 4. Si todo anda bien, la respuesta será la información del juego. Luego conéctese al stream `games/reversi-game` con los siguientes parámetros:
     * `i`: clave API de la cuenta del bot
     * `game`:`id` del `game`
->>>>>>> 3182606e
 
 5. この間、相手がゲームの設定を変更するとその都度`update-settings`イベントが流れてくるので、必要であれば何かしらの処理を行う
 
 6. 設定に満足したら、`{ type: 'accept' }`メッセージをストリームに送信する
 
 7. ゲームが開始すると、`started`イベントが流れてくる
-	* イベントの中身にはゲーム情報が含まれている
+    * イベントの中身にはゲーム情報が含まれている
 
 8. 石を打つには、ストリームに`{ type: 'set', pos: <位置> }`を送信する(位置の計算方法は後述)
 
 9. 相手または自分が石を打つと、ストリームから`set`イベントが流れてくる
-	* `color`として石の色が含まれている
-	* `pos`として位置情報が含まれている
+    * `color`として石の色が含まれている
+    * `pos`として位置情報が含まれている
 
 ## 位置の計算法
 8x8のマップを考える場合、各マスの位置(インデックスと呼びます)は次のようになっています:
@@ -71,9 +54,7 @@
 ```
 
 ## マップ情報
-マップ情報は、ゲーム情報の`map`に入っています。
-文字列の配列になっており、ひとつひとつの文字がマス情報を表しています。
-それをもとにマップのデザインを知る事が出来ます:
+マップ情報は、ゲーム情報の`map`に入っています。 文字列の配列になっており、ひとつひとつの文字がマス情報を表しています。 それをもとにマップのデザインを知る事が出来ます:
 * `(スペース)` ... マス無し
 * `-` ... マス
 * `b` ... 初期配置される黒石
@@ -98,8 +79,7 @@
 ```
 
 ## ユーザーにフォームを提示して対話可能Botを作成する
-ユーザーとのコミュニケーションを行うため、ゲームの設定画面でユーザーにフォームを提示することができます。
-例えば、Botの強さをユーザーが設定できるようにする、といったシナリオが考えられます。
+ユーザーとのコミュニケーションを行うため、ゲームの設定画面でユーザーにフォームを提示することができます。 例えば、Botの強さをユーザーが設定できるようにする、といったシナリオが考えられます。
 
 フォームを提示するには、`reversi-game`ストリームに次のメッセージを送信します:
 ```javascript
@@ -109,8 +89,7 @@
 }
 ```
 
-フォームコントロールの配列については今から説明します。
-フォームコントロールは、次のようなオブジェクトです:
+フォームコントロールの配列については今から説明します。 フォームコントロールは、次のようなオブジェクトです:
 ```javascript
 {
   id: 'switch1',
@@ -119,15 +98,10 @@
   value: false
 }
 ```
-`id` ... コントロールのID。
-`type` ... コントロールの種類。後述します。
-`label` ... コントロールと一緒に表記するテキスト。
-`value` ... コントロールのデフォルト値。
+`id` ... コントロールのID。 `type` ... コントロールの種類。後述します。 `label` ... コントロールと一緒に表記するテキスト。 `value` ... コントロールのデフォルト値。
 
 ### フォームの操作を受け取る
-ユーザーがフォームを操作すると、ストリームから`update-form`イベントが流れてきます。
-イベントの中身には、コントロールのIDと、ユーザーが設定した値が含まれています。
-例えば、上で示したスイッチをユーザーがオンにしたとすると、次のイベントが流れてきます:
+ユーザーがフォームを操作すると、ストリームから`update-form`イベントが流れてきます。 イベントの中身には、コントロールのIDと、ユーザーが設定した値が含まれています。 例えば、上で示したスイッチをユーザーがオンにしたとすると、次のイベントが流れてきます:
 ```javascript
 {
   id: 'switch1',
@@ -136,16 +110,14 @@
 ```
 
 ### フォームコントロールの種類
-#### スイッチ
-type: `switch`
-スイッチを表示します。何かの機能をオン/オフさせたい場合に有用です。
+#### Interruptor
+type: `switch` スイッチを表示します。何かの機能をオン/オフさせたい場合に有用です。
 
 ##### プロパティ
 `label` ... スイッチに表記するテキスト。
 
 #### ラジオボタン
-type: `radio`
-ラジオボタンを表示します。選択肢を提示するのに有用です。例えば、Botの強さを設定させるなどです。
+type: `radio` ラジオボタンを表示します。選択肢を提示するのに有用です。例えば、Botの強さを設定させるなどです。
 
 ##### プロパティ
 `items` ... ラジオボタンの選択肢。例:
@@ -163,22 +135,16 @@
 ```
 
 #### スライダー
-type: `slider`
-スライダーを表示します。
+type: `slider` スライダーを表示します。
 
 ##### プロパティ
-`min` ... スライダーの下限。
-`max` ... スライダーの上限。
-`step` ... 入力欄で刻むステップ値。
+`min` ... スライダーの下限。 `max` ... スライダーの上限。 `step` ... 入力欄で刻むステップ値。
 
 #### テキストボックス
-type: `textbox`
-テキストボックスを表示します。ユーザーになにか入力させる一般的な用途に利用できます。
+type: `textbox` テキストボックスを表示します。ユーザーになにか入力させる一般的な用途に利用できます。
 
 ## ユーザーにメッセージを表示する
-設定画面でユーザーと対話する、フォーム以外のもうひとつの方法がこれです。ユーザーになにかメッセージを表示することができます。
-例えば、ユーザーがBotの対応していないモードやマップを選択したとき、警告を表示するなどです。
-メッセージを表示するには、次のメッセージをストリームに送信します:
+設定画面でユーザーと対話する、フォーム以外のもうひとつの方法がこれです。ユーザーになにかメッセージを表示することができます。 例えば、ユーザーがBotの対応していないモードやマップを選択したとき、警告を表示するなどです。 メッセージを表示するには、次のメッセージをストリームに送信します:
 ```javascript
 {
   type: 'message',
