# CherryPick API

CherryPick API를 사용하여 CherryPick 클라이언트, CherryPick 연계 웹 서비스, 봇 등(이하 "애플리케이션"이라고 부릅니다)을 개발할 수 있습니다.
스트리밍 API도 있기 때문에 실시간 애플리케이션을 만들 수도 있습니다.

CherryPick API를 사용하여 CherryPick 클라이언트, CherryPick 연계 웹 서비스, 봇 등(이하 "애플리케이션"이라고 부릅니다)을 개발할 수 있습니다. 스트리밍 API도 있기 때문에 실시간 애플리케이션을 만들 수도 있습니다.

API를 사용하려면 먼저 액세스 토큰을 취득해야 합니다. 이 문서에서는 액세스 토큰을 취득하는 절차를 설명한 후 기본적인 API 사용법을 설명합니다.

## 액세스 토큰 가져오기
기본적으로 API는 요청 시에 액세스 토큰이 필요합니다. API에 요청하는 것이 자기 자신인지, 불특정한 유저에게 사용하는 애플리케이션인지에 따라 취득 절차가 달라집니다.

<<<<<<< HEAD
* 전자의 경우: [「자기 자신의 액세스 토큰을 수동으로 발급하기」](#자기-자신의-액세스-토큰을-수동으로-발급하기)로 진행
* 후자의 경우: [「애플리케이션 사용자에게 액세스 토큰 발급을 요청하기」](#애플리케이션-사용자에게-액세스-토큰-발급을-요청하기)로 진행

### 자기 자신의 액세스 토큰을 수동으로 발급하기
「설정 &#062; API」에서 자신의 액세스 토큰을 발급할 수 있습니다.
=======
* 전자의 경우: [「자기 자신의 액세스 토큰을 수동으로 발급하기」](#自分自身のアクセストークンを手動発行する)로 진행
* 후자의 경우: [「애플리케이션 사용자에게 액세스 토큰 발급을 요청하기」](#アプリケーション利用者にアクセストークンの発行をリクエストする)로 진행

### 자기 자신의 액세스 토큰을 수동으로 발급하기
「설정 > API」에서 자신의 액세스 토큰을 발급할 수 있습니다.
>>>>>>> e1247b3e

[「API 사용 방법」으로 이동](#API-사용-방법)

### 애플리케이션 사용자에게 액세스 토큰 발급을 요청하기
애플리케이션 사용자의 액세스 토큰을 취득하려면, 다음 순서로 발급을 요청합니다.

#### 1 단계

UUID를 생성합니다. 이것을 세션 ID라고 부릅니다.

> 이 세션 ID는 매번 새로 생성하는 것이 아닙니다.

#### 2 단계

`{_URL_}/miauth/{session}`을 사용자의 브라우저에 입력합니다. `{session}` 부분은 세션 ID로 대체해서 입력합니다.
> 예: `{_URL_}/miauth/c1f6d42b-468b-4fd2-8274-e58abdedef6f`

표시할 때 URL에 쿼리 매개변수로 몇 가지 옵션을 설정할 수 있습니다:
* `name` ... 애플리케이션 이름
    * > 예: `MissDeck`
* `icon` ... 애플리케이션 아이콘의 이미지 URL
    * > 예: `https://missdeck.example.com/icon.png`
* `callback` ... 인증이 끝난 후 리디렉션되는 URL
    * > 예: `https://missdeck.example.com/callback`
    * 리디렉션 할 시, `session`이라는 쿼리 매개변수로 세션 ID가 붙습니다.
* `permission` ... 애플리케이션이 요구하는 권한
    * > 예: `write:notes,write:following,read:drive`
    * 요구하는 권한을 `,`으로 구분해서 작성합니다.
    * 권한의 종류에 대해서는 [API 레퍼런스](/api-doc)에서 확인할 수 있습니다.

#### 3 단계
사용자가 발급을 허용한 후, `{_URL_}/api/miauth/{session}/check`에 POST 요청을 하면 응답으로 액세스 토큰을 포함한 JSON이 반환됩니다.

응답에 포함되는 속성:
* `token` ... 유저의 액세스 토큰
* `user` ... 유저 정보

[「API 사용 방법」으로 이동](#API-사용-방법)

## API 사용 방법
**API는 모두 POST 방식이며, 요청/응답 모두 JSON 형식입니다. REST가 아닙니다.** 액세스 토큰은`i`라는 매개변수로 요청에 포함됩니다.

* [API 레퍼런스](/api-doc)
* [스트리밍 API](./stream)<|MERGE_RESOLUTION|>--- conflicted
+++ resolved
@@ -10,19 +10,11 @@
 ## 액세스 토큰 가져오기
 기본적으로 API는 요청 시에 액세스 토큰이 필요합니다. API에 요청하는 것이 자기 자신인지, 불특정한 유저에게 사용하는 애플리케이션인지에 따라 취득 절차가 달라집니다.
 
-<<<<<<< HEAD
 * 전자의 경우: [「자기 자신의 액세스 토큰을 수동으로 발급하기」](#자기-자신의-액세스-토큰을-수동으로-발급하기)로 진행
 * 후자의 경우: [「애플리케이션 사용자에게 액세스 토큰 발급을 요청하기」](#애플리케이션-사용자에게-액세스-토큰-발급을-요청하기)로 진행
 
 ### 자기 자신의 액세스 토큰을 수동으로 발급하기
-「설정 &#062; API」에서 자신의 액세스 토큰을 발급할 수 있습니다.
-=======
-* 전자의 경우: [「자기 자신의 액세스 토큰을 수동으로 발급하기」](#自分自身のアクセストークンを手動発行する)로 진행
-* 후자의 경우: [「애플리케이션 사용자에게 액세스 토큰 발급을 요청하기」](#アプリケーション利用者にアクセストークンの発行をリクエストする)로 진행
-
-### 자기 자신의 액세스 토큰을 수동으로 발급하기
 「설정 > API」에서 자신의 액세스 토큰을 발급할 수 있습니다.
->>>>>>> e1247b3e
 
 [「API 사용 방법」으로 이동](#API-사용-방법)
 
@@ -63,7 +55,7 @@
 [「API 사용 방법」으로 이동](#API-사용-방법)
 
 ## API 사용 방법
-**API는 모두 POST 방식이며, 요청/응답 모두 JSON 형식입니다. REST가 아닙니다.** 액세스 토큰은`i`라는 매개변수로 요청에 포함됩니다.
+**API는 모두 POST 방식이며, 요청/응답 모두 JSON 형식입니다. REST가 아닙니다.** 액세스 토큰은 `i`라는 매개변수로 요청에 포함됩니다.
 
 * [API 레퍼런스](/api-doc)
 * [스트리밍 API](./stream)