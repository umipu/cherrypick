# 페이지

## 변수
<<<<<<< HEAD
변수를 사용하여 동적 페이지를 생성할 수 있습니다. 텍스트 내에서 <b>{ 변수명 }</b>을 쓰면 해당 위치에 변수의 값을 설정할 수 있습니다. 예를 들면 <b>Hello { thing } world!</b> 라는 텍스트에서 변수(thing)의 값이 <b>ai</b>였을 경우, 텍스트는 <b>Hello ai world!</b>가 됩니다.

변수의 평가(값을 산출하는 것)는 위에서 아래로 이루어지기 떄문에, 어떤 변수는 자신보다 아래에 있는 변수를 참조할 수 없습니다. 예를 들어, 위에서 <b>A、B、C</b>라는 3가지 변수를 정의했을 때, <b>C</b>에서 <b>A</b>나<b>B</b>를 참조할 수는 있지만, <b>A</b>에서 <b>B</b>나<b>C</b>를 참조할 수는 없습니다.
=======
변수를 사용하여 동적 페이지를 생성할 수 있습니다. 텍스트 내에서 <b>{ 변수명 }</b>을 쓰면 해당 위치에 변수의 값을 설정할 수 있습니다. 예를 들면 <b>Hello { thing } world!</b> 라는 텍스트에서 변수(things)의 값이 <b>ai</b>였을 경우, 텍스트는 <b>Hello ai world!</b>가 됩니다.

변수의 평가(값을 산출하는 것)는 위에서 아래로 이루어지기 때문에, 어떤 변수든 자신보다 아래에 있는 변수를 참조할 수 없습니다. 예를 들어, 위에서 <b>A, B, C</b>라는 3가지 변수를 정의했을 때, <b>C</b>에서 <b>A</b>나 <b>B</b>를 참조할 수는 있지만, <b>A</b>에서 <b>B</b>나 <b>C</b>를 참조할 수는 없습니다.
>>>>>>> 7c26fbbb

사용자의 입력을 받기 위해서는, 페이지에 「유저 입력」 블럭을 설치하고, 「변수명」에 입력을 저장하려는 변수 이름을 설정합니다(변수는 자동으로 생성됩니다). 이 변수를 이용해, 사용자가 입력한 내용에 대응하는 동작을 실행할 수 있습니다.

함수를 사용하면 값 산출 처리를 다시 사용 가능한 형태로 정리할 수 있습니다. 함수를 만들려면, 「함수」 유형의 변수를 만듭니다. 함수에는 슬롯(인수)을 설정할 수 있으며, 슬롯 값은 함수 내에서 변수로 이용할 수 있습니다. 또한, 함수의 인수를 취하는 함수(고계함수라 불립니다)도 존재합니다. 함수는 미리 정의해 두는 것 외에, 이러한 고계함수의 슬롯에 직접 설정할 수도 있습니다.<|MERGE_RESOLUTION|>--- conflicted
+++ resolved
@@ -1,15 +1,9 @@
 # 페이지
 
 ## 변수
-<<<<<<< HEAD
-변수를 사용하여 동적 페이지를 생성할 수 있습니다. 텍스트 내에서 <b>{ 변수명 }</b>을 쓰면 해당 위치에 변수의 값을 설정할 수 있습니다. 예를 들면 <b>Hello { thing } world!</b> 라는 텍스트에서 변수(thing)의 값이 <b>ai</b>였을 경우, 텍스트는 <b>Hello ai world!</b>가 됩니다.
-
-변수의 평가(값을 산출하는 것)는 위에서 아래로 이루어지기 떄문에, 어떤 변수는 자신보다 아래에 있는 변수를 참조할 수 없습니다. 예를 들어, 위에서 <b>A、B、C</b>라는 3가지 변수를 정의했을 때, <b>C</b>에서 <b>A</b>나<b>B</b>를 참조할 수는 있지만, <b>A</b>에서 <b>B</b>나<b>C</b>를 참조할 수는 없습니다.
-=======
 변수를 사용하여 동적 페이지를 생성할 수 있습니다. 텍스트 내에서 <b>{ 변수명 }</b>을 쓰면 해당 위치에 변수의 값을 설정할 수 있습니다. 예를 들면 <b>Hello { thing } world!</b> 라는 텍스트에서 변수(things)의 값이 <b>ai</b>였을 경우, 텍스트는 <b>Hello ai world!</b>가 됩니다.
 
 변수의 평가(값을 산출하는 것)는 위에서 아래로 이루어지기 때문에, 어떤 변수든 자신보다 아래에 있는 변수를 참조할 수 없습니다. 예를 들어, 위에서 <b>A, B, C</b>라는 3가지 변수를 정의했을 때, <b>C</b>에서 <b>A</b>나 <b>B</b>를 참조할 수는 있지만, <b>A</b>에서 <b>B</b>나 <b>C</b>를 참조할 수는 없습니다.
->>>>>>> 7c26fbbb
 
 사용자의 입력을 받기 위해서는, 페이지에 「유저 입력」 블럭을 설치하고, 「변수명」에 입력을 저장하려는 변수 이름을 설정합니다(변수는 자동으로 생성됩니다). 이 변수를 이용해, 사용자가 입력한 내용에 대응하는 동작을 실행할 수 있습니다.
 
