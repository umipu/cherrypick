# リンク集

## Webサイト
<<<<<<< HEAD
- [Oficiala Discord](https://discord.gg/V8qghB28Aj) - Servilo Discord'a oficiala de CherryPick
=======
- [Oficiala Discord](https://discord.gg/Wp8gVStHW3) - la Servilo Discord'a oficiala de Misskey
>>>>>>> 78ac41a6
- [Misskey Forum](https://forum.misskey.io/) - Misskeyに関する話題を扱うフォーラム

## Kontoj
- [@repo@kokonect.link](https://kokonect.link/@repo) - CherryPickのリポジトリの更新を投稿するbot

## ライブラリ
- [misskey-dev/misskey.js](https://github.com/misskey-dev/misskey.js) - JavaScriptのMisskey SDK
- [misskey-dev/mfm.js](https://github.com/misskey-dev/mfm.js) - JavaScriptのMFMパーサー実装<|MERGE_RESOLUTION|>--- conflicted
+++ resolved
@@ -1,11 +1,7 @@
 # リンク集
 
 ## Webサイト
-<<<<<<< HEAD
-- [Oficiala Discord](https://discord.gg/V8qghB28Aj) - Servilo Discord'a oficiala de CherryPick
-=======
-- [Oficiala Discord](https://discord.gg/Wp8gVStHW3) - la Servilo Discord'a oficiala de Misskey
->>>>>>> 78ac41a6
+- [Oficiala Discord](https://discord.gg/V8qghB28Aj) - la Servilo Discord'a oficiala de CherryPick
 - [Misskey Forum](https://forum.misskey.io/) - Misskeyに関する話題を扱うフォーラム
 
 ## Kontoj
