block vars

doctype html

<<<<<<< HEAD
!= '\n'
!= '<!-- Thank you for using CherryPick! -->\n'
!= '<!-- If you are reading this message... how about joining the development of CherryPick? -->\n'
!= '<!-- https://github.com/kokonect-link/cherrypick -->'
!= '\n'
=======
!= '<!--\n'
!= '  _____ _         _           \n'
!= ' |     |_|___ ___| |_ ___ _ _ \n'
!= ' | | | | |_ -|_ -| \'_| -_| | |\n'
!= ' |_|_|_|_|___|___|_,_|___|_  |\n'
!= '                         |___|\n'
!= ' Thank you for using Misskey!\n'
!= ' If you are reading this message... how about joining the development?\n'
!= ' https://github.com/misskey-dev/misskey'
!= '\n-->\n'
>>>>>>> 9d138aa2

html

	head
		meta(charset='utf-8')
		meta(name='application-name' content='CherryPick')
		meta(name='referrer' content='origin')
		meta(name='theme-color' content='#ffa9c3')
		meta(name='theme-color-orig' content='#ffa9c3')
		meta(property='og:site_name' content= instanceName || 'CherryPick')
		meta(name='viewport' content='width=device-width, initial-scale=1, viewport-fit=cover')
		link(rel='icon' href= icon || '/favicon.ico')
		link(rel='apple-touch-icon' href= icon || '/apple-touch-icon.png')
		link(rel='manifest' href='/manifest.json')
		link(rel='prefetch' href='https://xn--931a.moe/assets/info.jpg')
		link(rel='prefetch' href='https://xn--931a.moe/assets/not-found.jpg')
		link(rel='prefetch' href='https://xn--931a.moe/assets/error.jpg')
		link(rel='preload' href='https://use.fontawesome.com/releases/v5.15.3/css/all.css' as='style')
		link(rel='stylesheet' href='https://use.fontawesome.com/releases/v5.15.3/css/all.css')

		title
			block title
				= title || 'CherryPick'

		block desc
			meta(name='description' content= desc || '✨🌎✨ A interplanetary communication platform ✨🚀✨')

		block meta

		block og
			meta(property='og:image' content=img)

		style
			include ../style.css

		script
			include ../boot.js

	body
		noscript: p
			| JavaScriptを有効にしてください
			br
			| Please turn on your JavaScript
		div#splash
			img(src='/favicon.ico')
		block content<|MERGE_RESOLUTION|>--- conflicted
+++ resolved
@@ -2,24 +2,17 @@
 
 doctype html
 
-<<<<<<< HEAD
-!= '\n'
-!= '<!-- Thank you for using CherryPick! -->\n'
-!= '<!-- If you are reading this message... how about joining the development of CherryPick? -->\n'
-!= '<!-- https://github.com/kokonect-link/cherrypick -->'
-!= '\n'
-=======
 != '<!--\n'
-!= '  _____ _         _           \n'
-!= ' |     |_|___ ___| |_ ___ _ _ \n'
-!= ' | | | | |_ -|_ -| \'_| -_| | |\n'
-!= ' |_|_|_|_|___|___|_,_|___|_  |\n'
-!= '                         |___|\n'
-!= ' Thank you for using Misskey!\n'
+!= '  _________ .__                                __________.__        __    \n'
+!= ' \\_   ___ \\|  |__   __________________ ___.__.\\______   \\__| ____ |  | __\n'
+!= ' /    \\  \\/|  |  \\_/ __ \\_  __ \\_  __ <   |  | |     ___/  |/ ___\\|  |/ /\n'
+!= ' \\     \\___|   Y  \\  ___/|  | \\/|  | \\/\\___  | |    |   |  \\  \\___|    < \n'
+!= '  \\______  /___|  /\\___  >__|   |__|   / ____| |____|   |__|\\___  >__|_ \\\n'
+!= '         \\/     \\/     \\/              \\/                       \\/     \\/\n'
+!= ' Thank you for using CherryPick!\n'
 != ' If you are reading this message... how about joining the development?\n'
-!= ' https://github.com/misskey-dev/misskey'
+!= ' https://github.com/kokonect-link/cherrypick'
 != '\n-->\n'
->>>>>>> 9d138aa2
 
 html
 
