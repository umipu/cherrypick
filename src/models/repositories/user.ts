--- conflicted
+++ resolved
@@ -388,7 +388,6 @@
 		isPatron: {
 			type: 'boolean' as const,
 			nullable: false as const, optional: false as const,
-			description: 'Whether this account is a patron.',
 			default: false
 		},
 		isBot: {
@@ -439,10 +438,6 @@
 			type: 'string' as const,
 			nullable: false as const, optional: true as const,
 			format: 'date-time',
-<<<<<<< HEAD
-			description: 'The date that the user account was created on CherryPick.'
-=======
->>>>>>> a65eb502
 		},
 		updatedAt: {
 			type: 'string' as const,
