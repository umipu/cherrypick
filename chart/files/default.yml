--- conflicted
+++ resolved
@@ -77,7 +77,6 @@
 # You can configure any number of replicas here
 #dbSlaves:
 #  -
-<<<<<<< HEAD
 #    host: localhost
 #    port: 5433
 #    db: cherrypick
@@ -89,19 +88,6 @@
 #    db: cherrypick
 #    user: example-cherrypick-user
 #    pass: example-cherrypick-pass
-=======
-#    host:
-#    port:
-#    db:
-#    user:
-#    pass:
-#  -
-#    host:
-#    port:
-#    db:
-#    user:
-#    pass:
->>>>>>> daea5a39
 
 #   ┌─────────────────────┐
 #───┘ Redis configuration └─────────────────────────────────────
