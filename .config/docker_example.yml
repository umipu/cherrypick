--- conflicted
+++ resolved
@@ -106,23 +106,23 @@
 #  #prefix: example-prefix
 #  #db: 1
 
-<<<<<<< HEAD
+#redisForReactions:
+#  host: redis
+#  port: 6379
+#  #family: 0  # 0=Both, 4=IPv4, 6=IPv6
+#  #pass: example-pass
+#  #prefix: example-prefix
+#  #db: 1
+
 #redisForRemoteApis:
 #  host: localhost
-=======
-#redisForReactions:
-#  host: redis
->>>>>>> d3f4d310
-#  port: 6379
-#  #family: 0  # 0=Both, 4=IPv4, 6=IPv6
-#  #pass: example-pass
-#  #prefix: example-prefix
-#  #db: 1
-<<<<<<< HEAD
+#  port: 6379
+#  #family: 0  # 0=Both, 4=IPv4, 6=IPv6
+#  #pass: example-pass
+#  #prefix: example-prefix
+#  #db: 1
 #  # You can specify more ioredis options...
 #  #username: example-username
-=======
->>>>>>> d3f4d310
 
 #   ┌───────────────────────────┐
 #───┘ MeiliSearch configuration └─────────────────────────────
