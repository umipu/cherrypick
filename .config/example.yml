--- conflicted
+++ resolved
@@ -31,11 +31,7 @@
 port: 3000
 
 # You can also use UNIX domain socket.
-<<<<<<< HEAD
 # socket: /path/to/cherrypick.sock
-=======
-# socket: /path/to/misskey.sock
->>>>>>> 5edc885c
 # chmodSocket: '777'
 
 #   ┌──────────────────────────┐
@@ -64,19 +60,6 @@
 # You can configure any number of replicas here
 #dbSlaves:
 #  -
-<<<<<<< HEAD
-#    host: localhost
-#    port: 5433
-#    db: cherrypick
-#    user: example-cherrypick-user
-#    pass: example-cherrypick-pass
-#  -
-#    host: localhost
-#    port: 5434
-#    db: cherrypick
-#    user: example-cherrypick-user
-#    pass: example-cherrypick-pass
-=======
 #    host:
 #    port:
 #    db:
@@ -88,7 +71,6 @@
 #    db:
 #    user:
 #    pass:
->>>>>>> 5edc885c
 
 #   ┌─────────────────────┐
 #───┘ Redis configuration └─────────────────────────────────────
