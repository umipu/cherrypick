--- conflicted
+++ resolved
@@ -1,11 +1,6 @@
 {
-<<<<<<< HEAD
 	"name": "CherryPick",
-	"dockerComposeFile": "docker-compose.yml",
-=======
-	"name": "Misskey",
 	"dockerComposeFile": "compose.yml",
->>>>>>> 0d76842a
 	"service": "app",
 	"workspaceFolder": "/workspace",
 	"features": {
