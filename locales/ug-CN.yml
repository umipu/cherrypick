--- conflicted
+++ resolved
@@ -17,9 +17,7 @@
   renewTOTPCancel: "ئۇنى توختىتىڭ"
 _widgets:
   profile: "profile"
-<<<<<<< HEAD
-=======
+
 _notification:
   _types:
-    login: "كىرىش"
->>>>>>> b180f8ec
+    login: "كىرىش"