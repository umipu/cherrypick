---
_lang_: "Nederlands"
headlineMisskey: "Netwerk verbonden door notities"
<<<<<<< HEAD
introMisskey: "Welkom! CherryPick is een open source, gedecentraliseerde microblogdienst.\nMaak \"notities\" om je gedachten te delen met iedereen om je heen. 📡\nMet \"reacties\" kun je ook snel je mening geven over berichten van anderen. 👍\nLaten we een nieuwe wereld verkennen! 🚀"
=======
introMisskey: "Welkom! Misskey is een open source, gedecentraliseerde microblogdienst.\nMaak \"notities\" om je gedachten te delen met iedereen om je heen. 📡\nMet \"reacties\" kun je ook snel je mening geven over berichten van anderen. 👍\nLaten we een nieuwe wereld verkennen! 🚀"
poweredByMisskeyDescription: "{name} is één van de services die door het open source platform <b>Misskey</b> wordt geleverd (het wordt ook wel een \"Misskey server genmoemd\")."
>>>>>>> dbc23b5d
monthAndDay: "{day} {month}"
search: "Zoeken"
notifications: "Meldingen"
username: "Gebruikersnaam"
password: "Wachtwoord"
forgotPassword: "Wachtwoord vergeten"
fetchingAsApObject: "Ophalen vanuit de Fediverse"
ok: "Ok"
gotIt: "Begrepen"
cancel: "Annuleren"
noThankYou: "Nee, bedankt"
enterUsername: "Voer een gebruikersnaam in"
renotedBy: "Hergedeeld door {user}"
noNotes: "Geen notities"
noNotifications: "Geen meldingen"
instance: "Server"
settings: "Instellingen"
basicSettings: "Basisinstellingen"
otherSettings: "Overige instellingen"
openInWindow: "In een venster openen"
profile: "Profiel"
timeline: "Tijdlijn"
noAccountDescription: "Deze gebruiker heeft nog geen bio geschreven"
login: "Inloggen"
loggingIn: "Aan het inloggen"
logout: "Afmelden"
signup: "Registreren"
uploading: "Bezig met uploaden"
save: "Opslaan"
users: "Gebruikers"
addUser: "Toevoegen gebruiker"
favorite: "Favorieten"
favorites: "Toevoegen aan favorieten"
unfavorite: "Verwijderen uit favorieten"
favorited: "Toegevoegd aan favorieten."
alreadyFavorited: "Al toegevoegd aan favorieten"
cantFavorite: "Kon niet toevoegen aan favorieten"
pin: "Vastmaken aan profielpagina"
unpin: "Losmaken van profielpagina"
copyContent: "Kopiëren inhoud"
copyLink: "Kopiëren link"
delete: "Verwijderen"
deleteAndEdit: "Verwijderen en bewerken"
deleteAndEditConfirm: "Weet je zeker dat je deze notitie wilt verwijderen en dan bewerken? Je verliest alle reacties, herdelingen en antwoorden erop."
addToList: "Aan lijst toevoegen"
sendMessage: "Verstuur bericht"
copyUsername: "Kopiëren gebruikersnaam "
searchUser: "Zoeken een gebruiker"
reply: "Antwoord"
loadMore: "Laad meer"
showMore: "Toon meer"
showLess: "Sluiten"
youGotNewFollower: "volgde jou"
receiveFollowRequest: "Volgverzoek ontvangen"
followRequestAccepted: "Volgverzoek geaccepteerd"
mention: "Vermelding"
mentions: "Vermeldingen"
directNotes: "Directe notities"
importAndExport: "Import / export"
import: "Import"
export: "Export"
files: "Bestanden"
download: "Downloaden"
driveFileDeleteConfirm: "Weet je zeker dat je het bestand \"{name}\" wilt verwijderen? Notities met dit bestand als bijlage worden ook verwijderd."
unfollowConfirm: "Weet je zeker dat je {name} wilt ontvolgen?"
exportRequested: "Je hebt een export aangevraagd. Dit kan een tijdje duren. Het wordt toegevoegd aan je Drive zodra het is voltooid."
importRequested: "Je hebt een import aangevraagd. Dit kan even duren."
lists: "Lijsten"
noLists: "Je hebt geen lijsten"
note: "Notitie"
notes: "Notities"
following: "Volgend"
followers: "Volgers"
followsYou: "Volgt jou"
createList: "Creëer lijst"
manageLists: "Beheren lijsten"
error: "Fout"
somethingHappened: "Er is iets misgegaan."
retry: "Probeer opnieuw"
pageLoadError: "Pagina laden mislukt"
pageLoadErrorDescription: "Dit wordt normaal gesproken veroorzaakt door netwerkfouten of door de cache van de browser. Probeer de cache te wissen en probeer het na een tijdje wachten opnieuw."
serverIsDead: "De server reageert niet. Wacht even en probeer het opnieuw."
youShouldUpgradeClient: "Werk je client bij om deze pagina te zien."
enterListName: "Voer de naam van de lijst in"
privacy: "Privacy"
makeFollowManuallyApprove: "Volgverzoeken vergen een goedkeuring"
defaultNoteVisibility: "Standaard zichtbaarheid"
follow: "Volgen"
followRequest: "Verzoek om te mogen volgen"
followRequests: "Volgverzoeken"
unfollow: "Ontvolgen"
followRequestPending: "Wachten op goedkeuring volgverzoek"
enterEmoji: "Voer een emoji in"
renote: "Herdelen"
unrenote: "Stop herdelen"
renoted: "Herdeeld"
cantRenote: "Dit bericht kan niet worden herdeeld"
cantReRenote: "Een herdeling kan niet worden herdeeld"
quote: "Quote"
pinnedNote: "Vastgemaakte notitie"
pinned: "Vastmaken aan profielpagina"
you: "Jij"
clickToShow: "Klik om te bekijken"
sensitive: "NSFW"
add: "Toevoegen"
reaction: "Reacties"
reactions: "Reacties"
reactionSetting: "Reacties die in de reactie-selector worden getoond"
reactionSettingDescription2: "Sleep om opnieuw te ordenen, Klik om te verwijderen, Druk op \"+\" om toe te voegen"
rememberNoteVisibility: "Vergeet niet de notitie zichtbaarheidsinstellingen"
attachCancel: "Verwijder bijlage"
markAsSensitive: "Markeren als NSFW"
unmarkAsSensitive: "Geen NSFW"
enterFileName: "Invoeren bestandsnaam"
mute: "Dempen"
unmute: "Stop dempen"
block: "Blokkeren"
unblock: "Deblokkeren"
suspend: "Opschorten"
unsuspend: "Heractiveren"
blockConfirm: "Weet je zeker dat je dit account wil blokkeren?"
unblockConfirm: "Ben je zeker dat je deze account wil blokkeren?"
suspendConfirm: "Ben je zeker dat je deze account wil suspenderen?"
unsuspendConfirm: "Ben je zeker dat je deze account wil opnieuw aanstellen?"
selectList: "Kies een lijst."
selectAntenna: "Kies een antenne"
selectWidget: "Kies een widget"
editWidgets: "Bewerk widgets"
editWidgetsExit: "Klaar"
customEmojis: "Maatwerk emoji"
emoji: "Emoji"
emojis: "Emoji"
emojiName: "Naam emoji"
emojiUrl: "URL emoji"
addEmoji: "Toevoegen emoji"
settingGuide: "Aanbevolen instellingen"
cacheRemoteFiles: "Externe bestanden cachen"
flagAsBot: "Markeer dit account als een robot."
flagAsBotDescription: "Als dit account van een programma wordt beheerd, zet deze vlag aan. Het aanzetten helpt andere ontwikkelaars om bijvoorbeeld onbedoelde feedback loops te doorbreken of om CherryPick meer geschikt te maken."
flagAsCat: "Markeer dit account als een kat."
flagAsCatDescription: "Zet deze vlag aan als je wilt aangeven dat dit account een kat is."
flagShowTimelineReplies: "Toon antwoorden op de tijdlijn."
flagShowTimelineRepliesDescription: "Als je dit vlag aanzet, toont de tijdlijn ook antwoorden op andere en niet alleen jouw eigen notities."
autoAcceptFollowed: "Accepteer verzoeken om jezelf te volgen vanzelf als je de verzoeker al volgt."
addAccount: "Account toevoegen"
loginFailed: "Aanmelding mislukt."
showOnRemote: "Toon op de externe instantie."
general: "Algemeen"
wallpaper: "Achtergrond"
setWallpaper: "Achtergrond instellen"
removeWallpaper: "Achtergrond verwijderen"
searchWith: "Zoeken: {q}"
youHaveNoLists: "Je hebt geen lijsten"
followConfirm: "Weet je zeker dat je {name} wilt volgen?"
proxyAccount: "Proxy account"
proxyAccountDescription: "Een proxy-account is een account dat onder bepaalde voorwaarden fungeert als externe volger voor gebruikers. Als een gebruiker bijvoorbeeld een externe gebruiker aan de lijst toevoegt, wordt de activiteit van de externe gebruiker niet aan de server geleverd als geen lokale gebruiker die gebruiker volgt, dus het proxy-account volgt in plaats daarvan."
host: "Server"
selectUser: "Kies een gebruiker"
recipient: "Ontvanger"
annotation: "Reacties"
federation: "Federatie"
instances: "Server"
registeredAt: "Geregistreerd op"
latestRequestReceivedAt: "Laatste aanvraag ontvangen"
latestStatus: "Laatste status"
storageUsage: "Gebruikte opslagruimte"
charts: "Grafieken"
perHour: "Per uur"
perDay: "Per dag"
stopActivityDelivery: "Stop met versturen activiteiten"
blockThisInstance: "Blokkeer deze server"
operations: "Verwerkingen"
software: "Software"
version: "Versie"
metadata: "Metadata"
withNFiles: "{n} bestand(en)"
monitor: "Monitor"
jobQueue: "Job Queue"
cpuAndMemory: "CPU en geheugen"
network: "Netwerk"
disk: "Schijfruimte"
instanceInfo: "Serverinformatie"
statistics: "Statistieken"
clearQueue: "Wachtrij wissen"
clearQueueConfirmTitle: "Weet je zeker dat je de wachtrji leeg wil maken?"
clearQueueConfirmText: "Niet-bezorgde biljetten die nog in de wachtrij staan, worden niet gefedereerd. Meestal is deze operatie niet nodig."
clearCachedFiles: "Cache opschonen"
clearCachedFilesConfirm: "Weet je zeker dat je alle externe bestanden in de cache wilt verwijderen?"
blockedInstances: "Geblokkeerde servers"
blockedInstancesDescription: "Maak een lijst van de servers die moeten worden geblokkeerd, gescheiden door regeleinden. Geblokkeerde servers kunnen niet meer communiceren met deze server."
muteAndBlock: "Gedempt en geblokkeerd"
mutedUsers: "Gedempte gebruikers"
blockedUsers: "Geblokkeerde gebruikers"
noUsers: "Er zijn geen gebruikers."
editProfile: "Bewerk Profiel"
noteDeleteConfirm: "Ben je zeker dat je dit bericht wil verwijderen?"
pinLimitExceeded: "Je kunt geen berichten meer vastprikken"
intro: "Installatie van CherryPick geëindigd! Maak nu een beheerder aan."
done: "Klaar"
processing: "Bezig met verwerken"
preview: "Voorbeeld"
default: "Standaard"
defaultValueIs: "Standaard: {value}"
noCustomEmojis: "Er zijn geen emojis"
noJobs: "Er zijn geen taken"
federating: "Federeren"
blocked: "Geblokkeerd"
suspended: "Opgeschort"
all: "Alle"
subscribing: "Abonneren"
publishing: "Publiceren"
notResponding: "Reageert niet"
instanceFollowing: "Volgend op server"
instanceFollowers: "Volgers op server"
instanceUsers: "Gebruikers van deze server"
changePassword: "Wachtwoord wijzigen"
security: "Beveiliging"
retypedNotMatch: "Invoer komt niet overeen"
currentPassword: "Huidig wachtwoord"
newPassword: "Nieuwe wachtwoord"
newPasswordRetype: "Nieuw wachtwoord (herhalen)"
attachFile: "Bestanden toevoegen"
more: "Meer!"
featured: "Uitgelicht"
usernameOrUserId: "Gebruikersnaam of id"
noSuchUser: "Gebruiker niet gevonden"
lookup: "Opzoeken"
announcements: "Aankondigingen"
imageUrl: "AfbeeldingsURL"
remove: "Verwijderen"
removed: "Succesvol verwijderd"
removeAreYouSure: "Weet je zeker dat je \"{x}\" wil verwijderen?"
deleteAreYouSure: "Weet je zeker dat je \"{x}\" wil verwijderen?"
resetAreYouSure: "Resetten?"
saved: "Opgeslagen"
messaging: "Chat"
upload: "Uploaden"
keepOriginalUploading: "Origineel beeld behouden."
keepOriginalUploadingDescription: "Bewaar de originele versie bij het uploaden van afbeeldingen. Indien uitgeschakeld, wordt bij het uploaden een alternatieve versie voor webpublicatie genereert."
fromDrive: "Van schijf"
fromUrl: "Van  URL"
uploadFromUrl: "Uploaden vanaf een URL"
uploadFromUrlDescription: "URL van het bestand dat je wil uploaden"
uploadFromUrlRequested: "Uploadverzoek"
uploadFromUrlMayTakeTime: "Het kan even duren voordat het uploaden voltooid is."
explore: "Verkennen"
messageRead: "Lezen"
noMoreHistory: "Er is geen verdere geschiedenis"
startMessaging: "Start een gesprek"
nUsersRead: "gelezen door {n}"
agreeTo: "Ik stem in met {0}"
tos: "Gebruiksvoorwaarden"
start: "Aan de slag"
home: "Startpagina"
remoteUserCaution: "Aangezien deze gebruiker van een externe server afkomstig is, kan de weergegeven informatie onvolledig zijn."
activity: "Activiteit"
images: "Afbeeldingen"
birthday: "Geboortedatum"
yearsOld: "{age} jaar"
registeredDate: "Inschrijvingsdatum"
location: "Locatie"
theme: "Thema's"
themeForLightMode: "Thema voor gebruik in de lichte modus"
themeForDarkMode: "Thema voor gebruik in de donkere modus"
light: "Licht"
dark: "Donker"
lightThemes: "Licht thema's"
darkThemes: "Donkere thema's"
syncDeviceDarkMode: "Synchroniseer donkere modus met je apparaatinstellingen"
drive: "Schijf"
fileName: "Bestandsnaam"
selectFile: "Kies een bestand"
selectFiles: "Selecteer bestanden"
selectFolder: "Kies een map"
selectFolders: "Kies mappen"
renameFile: "Wijzig bestandsnaam"
folderName: "Mapnaam"
createFolder: "Map aanmaken"
renameFolder: "Map hernoemen"
deleteFolder: "Map verwijderen"
addFile: "Bestand toevoegen"
emptyDrive: "Jouw Drive is leeg."
emptyFolder: "Deze map is leeg"
unableToDelete: "Kan niet worden verwijderd"
inputNewFileName: "Voer een nieuwe naam in"
inputNewDescription: "Voer hier het onderschrift in"
inputNewFolderName: "Naam invoeren voor nieuwe map"
circularReferenceFolder: "De bestemmingsmap is een submap van de map die je wilt verplaatsen."
hasChildFilesOrFolders: "Omdat deze map niet leeg is, kan die niet worden verwijderd."
copyUrl: "URL kopiëren"
rename: "Hernoemen"
avatar: "Avatar"
banner: "Banner"
nsfw: "NSFW"
whenServerDisconnected: "Wanneer de verbinding met de server wordt onderbroken"
disconnectedFromServer: "Verbinding met de server onderbroken."
reload: "Verversen"
doNothing: "Negeren"
reloadConfirm: "Weet je zeker dat je je tijdlijn wil verversen?"
watch: "Volgen"
unwatch: "Niet meer volgen"
accept: "Accepteren"
reject: "Weigeren"
normal: "Normaal"
instanceName: "Naam van de server"
instanceDescription: "Beschrijving van de server"
maintainerName: "Onderhouder"
maintainerEmail: "E-mailadres beheerder"
tosUrl: "URL gebruiksvoorwaarden"
thisYear: "Jaar"
thisMonth: "Maand"
today: "Vandaag"
dayX: "{day}"
monthX: "{month}"
yearX: "{year}"
pages: "Pagina's"
integration: "Integraties"
connectService: "Verbinden"
disconnectService: "Verbinding verbreken"
enableLocalTimeline: "Inschakelen lokale tijdlijn"
enableGlobalTimeline: "Inschakelen globale tijdlijn "
disablingTimelinesInfo: "Beheerders en moderators hebben altijd toegang tot alle tijdlijnen, ook als ze niet actief zijn."
registration: "Registreren"
enableRegistration: "Inschakelen registratie nieuwe gebruikers "
invite: "Uitnodigen"
driveCapacityPerLocalAccount: "Opslagruimte per lokale gebruiker"
driveCapacityPerRemoteAccount: "Opslagruimte per externe gebruiker"
inMb: "in megabytes"
iconUrl: "Pictogram URL"
bannerUrl: "Banner URL"
backgroundImageUrl: "URL afbeelding"
basicInfo: "Basisinformatie"
pinnedUsers: "Vastgeprikte gebruikers"
pinnedPages: "Vastgeprikte pagina's"
pinnedNotes: "Vastgemaakte notitie"
hcaptcha: "hCaptcha"
enableHcaptcha: "Inschakelen hCaptcha"
hcaptchaSiteKey: "Site sleutel"
hcaptchaSecretKey: "Geheime sleutel"
recaptcha: "reCAPTCHA"
enableRecaptcha: "Inschakelen reCAPTCHA"
recaptchaSiteKey: "Site sleutel"
recaptchaSecretKey: "Geheime sleutel"
turnstile: "Tourniquet"
enableTurnstile: "Inschakelen tourniquet"
turnstileSiteKey: "Site sleutel"
turnstileSecretKey: "Geheime sleutel"
antennas: "Antennes"
manageAntennas: "Antennes beheren"
name: "Naam"
antennaSource: "Bron antenne"
antennaKeywords: "Sleutelwoorden"
antennaExcludeKeywords: "Blokkeerwoorden"
withReplies: "Antwoorden toevoegen"
connectedTo: "De volgende accounts zijn verbonden"
notesAndReplies: "Berichten en reacties"
withFiles: "Bestanden toevoegen"
silence: "Dempen"
silenceConfirm: "Weet je zeker dat je deze gebruiker wil dempen?"
unsilence: "Dempen uitschakelen"
unsilenceConfirm: "Weet je zeker dat je deze gebruiker niet meer wil dempen?"
popularUsers: "Populaire gebruikers"
recentlyUpdatedUsers: "Recent actieve gebruikers"
recentlyRegisteredUsers: "Recent geregistreerde gebruikers"
recentlyDiscoveredUsers: "Nieuw ontdekte gebruikers "
exploreUsersCount: "Er zijn {count} gebruikers"
exploreFediverse: "Ontdek de Fediverse"
popularTags: "Populaire tags"
userList: "Lijsten"
<<<<<<< HEAD
aboutMisskey: "Over CherryPick"
=======
about: "Over"
aboutMisskey: "Over Misskey"
>>>>>>> dbc23b5d
administrator: "Beheerder"
token: "Token"
twoStepAuthentication: "Tweestapsverificatie"
moderator: "Moderator"
moderation: "Moderatie"
nUsersMentioned: "Vermeld door {n} gebruikers"
securityKey: "Beveiligingssleutel"
securityKeyName: "Sleutelnaam"
registerSecurityKey: "Zekerheids-Sleutel registreren"
lastUsed: "Laatst gebruikt"
unregister: "Uitschrijven"
passwordLessLogin: "Inloggen zonder wachtwoord"
resetPassword: "Wachtwoord terugzetten"
newPasswordIs: "Het nieuwe wachtwoord is „{password}”."
reduceUiAnimation: "Verminder beweging in de UI"
share: "Delen"
notFound: "Niet gevonden"
uploadFolder: "Standaardmap voor uploaden"
cacheClear: "Cache verwijderen"
markAsReadAllNotifications: "Markeer alle meldingen als gelezen"
markAsReadAllUnreadNotes: "Markeer alle berichten als gelezen"
markAsReadAllTalkMessages: "Markeer alle berichten als gelezen"
help: "Help"
inputMessageHere: "Voer hier je bericht in"
close: "Sluiten"
group: "Groep"
groups: "Groepen"
invites: "Uitnodigen"
invitations: "Uitnodigen"
sound: "Geluid"
smtpHost: "Server"
smtpUser: "Gebruikersnaam"
smtpPass: "Wachtwoord"
clearCache: "Cache opschonen"
info: "Over"
user: "Gebruikers"
muteThread: "Discussies dempen "
unmuteThread: "Dempen van discussie ongedaan maken"
hide: "Verbergen"
searchByGoogle: "Zoeken"
cropImage: "Afbeelding bijsnijden"
cropImageAsk: "Bijsnijdengevraagd"
file: "Bestanden"
pushNotification: "Pushberichten"
subscribePushNotification: "Push meldingen inschakelen"
unsubscribePushNotification: "Pushberichten uitschakelen"
pushNotificationAlreadySubscribed: "Pushberichtrn al ingeschakeld"
windowMaximize: "Maximaliseren"
windowRestore: "Herstellen"
loggedInAsBot: "Momenteel als bot ingelogd"
_email:
  _follow:
    title: "volgde jou"
_mfm:
  mention: "Vermelding"
  quote: "Quote"
  emoji: "Maatwerk emoji"
  search: "Zoeken"
_theme:
  keys:
    mention: "Vermelding"
    renote: "Herdelen"
_sfx:
  note: "Notities"
  notification: "Meldingen"
  chat: "Chat"
_widgets:
  profile: "Profiel"
  instanceInfo: "Serverinformatie"
  notifications: "Meldingen"
  timeline: "Tijdlijn"
  activity: "Activiteit"
  federation: "Federatie"
  jobQueue: "Job Queue"
  _userList:
    chooseList: "Kies een lijst."
_cw:
  show: "Laad meer"
_visibility:
  home: "Startpagina"
  followers: "Volgers"
_profile:
  name: "Naam"
  username: "Gebruikersnaam"
_exportOrImport:
  followingList: "Volgend"
  muteList: "Dempen"
  blockingList: "Blokkeren"
  userLists: "Lijsten"
  excludeMutingUsers: "Negeer gedempte gebruikers"
  excludeInactiveUsers: "Negeer inactieve gebruikers"
_charts:
  federation: "Federatie"
_timelines:
  home: "Startpagina"
_pages:
  blocks:
    image: "Afbeeldingen"
_notification:
  youWereFollowed: "volgde jou"
  unreadAntennaNote: "Antenne {name}"
  _types:
    follow: "Volgend"
    mention: "Vermelding"
    renote: "Herdelen"
    quote: "Quote"
    reaction: "Reacties"
  _actions:
    reply: "Antwoord"
    renote: "Herdelen"
_deck:
  _columns:
    notifications: "Meldingen"
    tl: "Tijdlijn"
    antenna: "Antennes"
    list: "Lijsten"
    mentions: "Vermeldingen"<|MERGE_RESOLUTION|>--- conflicted
+++ resolved
@@ -1,12 +1,8 @@
 ---
 _lang_: "Nederlands"
 headlineMisskey: "Netwerk verbonden door notities"
-<<<<<<< HEAD
 introMisskey: "Welkom! CherryPick is een open source, gedecentraliseerde microblogdienst.\nMaak \"notities\" om je gedachten te delen met iedereen om je heen. 📡\nMet \"reacties\" kun je ook snel je mening geven over berichten van anderen. 👍\nLaten we een nieuwe wereld verkennen! 🚀"
-=======
-introMisskey: "Welkom! Misskey is een open source, gedecentraliseerde microblogdienst.\nMaak \"notities\" om je gedachten te delen met iedereen om je heen. 📡\nMet \"reacties\" kun je ook snel je mening geven over berichten van anderen. 👍\nLaten we een nieuwe wereld verkennen! 🚀"
 poweredByMisskeyDescription: "{name} is één van de services die door het open source platform <b>Misskey</b> wordt geleverd (het wordt ook wel een \"Misskey server genmoemd\")."
->>>>>>> dbc23b5d
 monthAndDay: "{day} {month}"
 search: "Zoeken"
 notifications: "Meldingen"
@@ -376,12 +372,8 @@
 exploreFediverse: "Ontdek de Fediverse"
 popularTags: "Populaire tags"
 userList: "Lijsten"
-<<<<<<< HEAD
+about: "Over"
 aboutMisskey: "Over CherryPick"
-=======
-about: "Over"
-aboutMisskey: "Over Misskey"
->>>>>>> dbc23b5d
 administrator: "Beheerder"
 token: "Token"
 twoStepAuthentication: "Tweestapsverificatie"
