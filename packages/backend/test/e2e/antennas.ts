--- conflicted
+++ resolved
@@ -19,12 +19,7 @@
 	uploadFile,
 	userList,
 } from '../utils.js';
-<<<<<<< HEAD
 import type * as misskey from 'cherrypick-js';
-import type { INestApplicationContext } from '@nestjs/common';
-=======
-import type * as misskey from 'misskey-js';
->>>>>>> 14aedc17
 
 const compareBy = <T extends { id: string }>(selector: (s: T) => string = (s: T): string => s.id) => (a: T, b: T): number => {
 	return selector(a).localeCompare(selector(b));
