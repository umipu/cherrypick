--- conflicted
+++ resolved
@@ -28,14 +28,7 @@
 	// エンティティとしてのアンテナを主眼においたテストを記述する
 	// (Antennaを返すエンドポイント、Antennaエンティティを書き換えるエンドポイント、Antennaからノートを取得するエンドポイントをテストする)
 
-<<<<<<< HEAD
-	// BUG cherrypick-jsとjson-schemaが一致していない。
-	// - srcのenumにgroupが残っている
-	// - userGroupIdが残っている, isActiveがない
-	type Antenna = misskey.entities.Antenna | Packed<'Antenna'>;
-=======
 	type Antenna = misskey.entities.Antenna;
->>>>>>> ca2df14a
 	type User = misskey.entities.SignupResponse;
 	type Note = misskey.entities.Note;
 
@@ -207,36 +200,13 @@
 	});
 
 	const antennaParamPattern = [
-<<<<<<< HEAD
-		{ parameters: (): object => ({ name: 'x'.repeat(100) }) },
-		{ parameters: (): object => ({ name: 'x' }) },
-		{ parameters: (): object => ({ src: 'home' }) },
-		{ parameters: (): object => ({ src: 'all' }) },
-		{ parameters: (): object => ({ src: 'users' }) },
-		{ parameters: (): object => ({ src: 'list' }) },
-		{ parameters: (): object => ({ userGroupId: null }) },
-		{ parameters: (): object => ({ userListId: null }) },
-		{ parameters: (): object => ({ src: 'list', userListId: aliceList.id }) },
-		{ parameters: (): object => ({ keywords: [['x']] }) },
-		{ parameters: (): object => ({ keywords: [['a', 'b', 'c'], ['x'], ['y'], ['z']] }) },
-		{ parameters: (): object => ({ excludeKeywords: [['a', 'b', 'c'], ['x'], ['y'], ['z']] }) },
-		{ parameters: (): object => ({ users: [alice.username] }) },
-		{ parameters: (): object => ({ users: [alice.username, bob.username, carol.username] }) },
-		{ parameters: (): object => ({ caseSensitive: false }) },
-		{ parameters: (): object => ({ caseSensitive: true }) },
-		{ parameters: (): object => ({ withReplies: false }) },
-		{ parameters: (): object => ({ withReplies: true }) },
-		{ parameters: (): object => ({ withFile: false }) },
-		{ parameters: (): object => ({ withFile: true }) },
-		{ parameters: (): object => ({ notify: false }) },
-		{ parameters: (): object => ({ notify: true }) },
-=======
 		{ parameters: () => ({ name: 'x'.repeat(100) }) },
 		{ parameters: () => ({ name: 'x' }) },
 		{ parameters: () => ({ src: 'home' as const }) },
 		{ parameters: () => ({ src: 'all' as const }) },
 		{ parameters: () => ({ src: 'users' as const }) },
 		{ parameters: () => ({ src: 'list' as const }) },
+		{ parameters: () => ({ userGroupId: null }) },
 		{ parameters: () => ({ userListId: null }) },
 		{ parameters: () => ({ src: 'list' as const, userListId: aliceList.id }) },
 		{ parameters: () => ({ keywords: [['x']] }) },
@@ -252,7 +222,6 @@
 		{ parameters: () => ({ withFile: true }) },
 		{ parameters: () => ({ notify: false }) },
 		{ parameters: () => ({ notify: true }) },
->>>>>>> ca2df14a
 	];
 	test.each(antennaParamPattern)('を作成できること($#)', async ({ parameters }) => {
 		const response = await successfulApiCall({
