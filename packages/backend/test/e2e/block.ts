/*
 * SPDX-FileCopyrightText: syuilo and other misskey, cherrypick contributors
 * SPDX-License-Identifier: AGPL-3.0-only
 */

process.env.NODE_ENV = 'test';

import * as assert from 'assert';
<<<<<<< HEAD
import { signup, api, post, startServer } from '../utils.js';
import type { INestApplicationContext } from '@nestjs/common';
import type * as misskey from 'cherrypick-js';
=======
import { api, post, signup } from '../utils.js';
import type * as misskey from 'misskey-js';
>>>>>>> 14aedc17

describe('Block', () => {
	// alice blocks bob
	let alice: misskey.entities.SignupResponse;
	let bob: misskey.entities.SignupResponse;
	let carol: misskey.entities.SignupResponse;

	beforeAll(async () => {
		alice = await signup({ username: 'alice' });
		bob = await signup({ username: 'bob' });
		carol = await signup({ username: 'carol' });
	}, 1000 * 60 * 2);

	test('Block作成', async () => {
		const res = await api('/blocking/create', {
			userId: bob.id,
		}, alice);

		assert.strictEqual(res.status, 200);
	});

	test('ブロックされているユーザーをフォローできない', async () => {
		const res = await api('/following/create', { userId: alice.id }, bob);

		assert.strictEqual(res.status, 400);
		assert.strictEqual(res.body.error.id, 'c4ab57cc-4e41-45e9-bfd9-584f61e35ce0');
	});

	test('ブロックされているユーザーにリアクションできない', async () => {
		const note = await post(alice, { text: 'hello' });

		const res = await api('/notes/reactions/create', { noteId: note.id, reaction: '👍' }, bob);

		assert.strictEqual(res.status, 400);
		assert.strictEqual(res.body.error.id, '20ef5475-9f38-4e4c-bd33-de6d979498ec');
	});

	test('ブロックされているユーザーに返信できない', async () => {
		const note = await post(alice, { text: 'hello' });

		const res = await api('/notes/create', { replyId: note.id, text: 'yo' }, bob);

		assert.strictEqual(res.status, 400);
		assert.strictEqual(res.body.error.id, 'b390d7e1-8a5e-46ed-b625-06271cafd3d3');
	});

	test('ブロックされているユーザーのノートをRenoteできない', async () => {
		const note = await post(alice, { text: 'hello' });

		const res = await api('/notes/create', { renoteId: note.id, text: 'yo' }, bob);

		assert.strictEqual(res.status, 400);
		assert.strictEqual(res.body.error.id, 'b390d7e1-8a5e-46ed-b625-06271cafd3d3');
	});

	// TODO: ユーザーリストに入れられないテスト

	// TODO: ユーザーリストから除外されるテスト

	test('タイムライン(LTL)にブロックされているユーザーの投稿が含まれない', async () => {
		const aliceNote = await post(alice, { text: 'hi' });
		const bobNote = await post(bob, { text: 'hi' });
		const carolNote = await post(carol, { text: 'hi' });

		const res = await api('/notes/local-timeline', {}, bob);

		assert.strictEqual(res.status, 200);
		assert.strictEqual(Array.isArray(res.body), true);
		assert.strictEqual(res.body.some((note: any) => note.id === aliceNote.id), false);
		assert.strictEqual(res.body.some((note: any) => note.id === bobNote.id), true);
		assert.strictEqual(res.body.some((note: any) => note.id === carolNote.id), true);
	});
});<|MERGE_RESOLUTION|>--- conflicted
+++ resolved
@@ -6,14 +6,8 @@
 process.env.NODE_ENV = 'test';
 
 import * as assert from 'assert';
-<<<<<<< HEAD
-import { signup, api, post, startServer } from '../utils.js';
-import type { INestApplicationContext } from '@nestjs/common';
+import { api, post, signup } from '../utils.js';
 import type * as misskey from 'cherrypick-js';
-=======
-import { api, post, signup } from '../utils.js';
-import type * as misskey from 'misskey-js';
->>>>>>> 14aedc17
 
 describe('Block', () => {
 	// alice blocks bob
