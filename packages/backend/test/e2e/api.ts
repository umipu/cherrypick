--- conflicted
+++ resolved
@@ -1,5 +1,5 @@
 /*
- * SPDX-FileCopyrightText: syuilo and other misskey contributors
+ * SPDX-FileCopyrightText: syuilo and other misskey, cherrypick contributors
  * SPDX-License-Identifier: AGPL-3.0-only
  */
 
@@ -9,12 +9,7 @@
 import { IncomingMessage } from 'http';
 import { signup, api, startServer, successfulApiCall, failedApiCall, uploadFile, waitFire, connectStream, relativeFetch } from '../utils.js';
 import type { INestApplicationContext } from '@nestjs/common';
-<<<<<<< HEAD
 import type * as misskey from 'cherrypick-js';
-import { IncomingMessage } from 'http';
-=======
-import type * as misskey from 'misskey-js';
->>>>>>> 007ed5c9
 
 describe('API', () => {
 	let app: INestApplicationContext;
