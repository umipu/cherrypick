/*
 * SPDX-FileCopyrightText: syuilo and misskey-project
 * SPDX-License-Identifier: AGPL-3.0-only
 */

process.env.NODE_ENV = 'test';

import * as assert from 'assert';
import { IncomingMessage } from 'http';
import {
	api,
	connectStream,
	createAppToken,
	failedApiCall,
	relativeFetch,
	signup,
	successfulApiCall,
	uploadFile,
	waitFire,
} from '../utils.js';
import type * as misskey from 'cherrypick-js';

describe('API', () => {
	let alice: misskey.entities.SignupResponse;
	let bob: misskey.entities.SignupResponse;

	beforeAll(async () => {
		alice = await signup({ username: 'alice' });
		bob = await signup({ username: 'bob' });
	}, 1000 * 60 * 2);

	describe('General validation', () => {
		test('wrong type', async () => {
			const res = await api('test', {
				required: true,
				// @ts-expect-error string must be string
				string: 42,
			});
			assert.strictEqual(res.status, 400);
		});

		test('missing require param', async () => {
			// @ts-expect-error required is required
			const res = await api('test', {
				string: 'a',
			});
			assert.strictEqual(res.status, 400);
		});

		test('invalid misskey:id (empty string)', async () => {
			const res = await api('test', {
				required: true,
				id: '',
			});
			assert.strictEqual(res.status, 400);
		});

		test('valid misskey:id', async () => {
			const res = await api('test', {
				required: true,
				id: '8wvhjghbxu',
			});
			assert.strictEqual(res.status, 200);
		});

		test('default value', async () => {
			const res = await api('test', {
				required: true,
				string: 'a',
			});
			assert.strictEqual(res.status, 200);
			assert.strictEqual(res.body.default, 'hello');
		});

		test('can set null even if it has default value', async () => {
			const res = await api('test', {
				required: true,
				nullableDefault: null,
			});
			assert.strictEqual(res.status, 200);
			assert.strictEqual(res.body.nullableDefault, null);
		});

		test('cannot set undefined if it has default value', async () => {
			const res = await api('test', {
				required: true,
				nullableDefault: undefined,
			});
			assert.strictEqual(res.status, 200);
			assert.strictEqual(res.body.nullableDefault, 'hello');
		});
	});

	test('管理者専用のAPIのアクセス制限', async () => {
		const application = await createAppToken(alice, ['read:account']);
		const application2 = await createAppToken(alice, ['read:admin:index-stats']);
		const application3 = await createAppToken(bob, []);
		const application4 = await createAppToken(bob, ['read:admin:index-stats']);

		// aliceは管理者、APIを使える
		await successfulApiCall({
			endpoint: 'admin/get-index-stats',
			parameters: {},
			user: alice,
		});

		// bobは一般ユーザーだからダメ
		await failedApiCall({
			endpoint: 'admin/get-index-stats',
			parameters: {},
			user: bob,
		}, {
			status: 403,
			code: 'ROLE_PERMISSION_DENIED',
			id: 'c3d38592-54c0-429d-be96-5636b0431a61',
		});

		// publicアクセスももちろんダメ
		await failedApiCall({
			endpoint: 'admin/get-index-stats',
			parameters: {},
			user: undefined,
		}, {
			status: 401,
			code: 'CREDENTIAL_REQUIRED',
			id: '1384574d-a912-4b81-8601-c7b1c4085df1',
		});

		// ごまがしもダメ
		await failedApiCall({
			endpoint: 'admin/get-index-stats',
			parameters: {},
			user: { token: 'tsukawasete' },
		}, {
			status: 401,
			code: 'AUTHENTICATION_FAILED',
			id: 'b0a7f5f8-dc2f-4171-b91f-de88ad238e14',
		});

		await successfulApiCall({
			endpoint: 'admin/get-index-stats',
			parameters: {},
			user: { token: application2 },
		});

		await failedApiCall({
			endpoint: 'admin/get-index-stats',
			parameters: {},
			user: { token: application },
		}, {
			status: 403,
			code: 'PERMISSION_DENIED',
			id: '1370e5b7-d4eb-4566-bb1d-7748ee6a1838',
		});

		await failedApiCall({
			endpoint: 'admin/get-index-stats',
			parameters: {},
			user: { token: application3 },
		}, {
			status: 403,
			code: 'ROLE_PERMISSION_DENIED',
			id: 'c3d38592-54c0-429d-be96-5636b0431a61',
		});

		await failedApiCall({
			endpoint: 'admin/get-index-stats',
			parameters: {},
			user: { token: application4 },
		}, {
			status: 403,
			code: 'ROLE_PERMISSION_DENIED',
			id: 'c3d38592-54c0-429d-be96-5636b0431a61',
		});
	});

	describe('Authentication header', () => {
		test('一般リクエスト', async () => {
			await successfulApiCall({
				endpoint: 'admin/get-index-stats',
				parameters: {},
				user: {
					token: alice.token,
					bearer: true,
				},
			});
		});

		test('multipartリクエスト', async () => {
			const result = await uploadFile({
				token: alice.token,
				bearer: true,
			});
			assert.strictEqual(result.status, 200);
		});

		test('streaming', async () => {
			const fired = await waitFire(
				{
					token: alice.token,
					bearer: true,
				},
				'homeTimeline',
				() => api('notes/create', { text: 'foo' }, alice),
				msg => msg.type === 'note' && msg.body.text === 'foo',
			);
			assert.strictEqual(fired, true);
		});
	});

	describe('tokenエラー応答でWWW-Authenticate headerを送る', () => {
		describe('invalid_token', () => {
			test('一般リクエスト', async () => {
<<<<<<< HEAD
				const result = await api('/admin/get-index-stats', {}, {
					token: 'noridev',
=======
				const result = await api('admin/get-index-stats', {}, {
					token: 'syuilo',
>>>>>>> ca2df14a
					bearer: true,
				});
				assert.strictEqual(result.status, 401);
				assert.ok(result.headers.get('WWW-Authenticate')?.startsWith('Bearer realm="CherryPick", error="invalid_token", error_description'));
			});

			test('multipartリクエスト', async () => {
				const result = await uploadFile({
					token: 'noridev',
					bearer: true,
				});
				assert.strictEqual(result.status, 401);
				assert.ok(result.headers.get('WWW-Authenticate')?.startsWith('Bearer realm="CherryPick", error="invalid_token", error_description'));
			});

			test('streaming', async () => {
				await assert.rejects(connectStream(
					{
						token: 'noridev',
						bearer: true,
					},
					'homeTimeline',
					() => { },
				), (err: IncomingMessage) => {
					assert.strictEqual(err.statusCode, 401);
					assert.ok(err.headers['www-authenticate']?.startsWith('Bearer realm="CherryPick", error="invalid_token", error_description'));
					return true;
				});
			});
		});

		describe('tokenがないとrealmだけおくる', () => {
			test('一般リクエスト', async () => {
				const result = await api('admin/get-index-stats', {});
				assert.strictEqual(result.status, 401);
				assert.strictEqual(result.headers.get('WWW-Authenticate'), 'Bearer realm="CherryPick"');
			});

			test('multipartリクエスト', async () => {
				const result = await uploadFile();
				assert.strictEqual(result.status, 401);
				assert.strictEqual(result.headers.get('WWW-Authenticate'), 'Bearer realm="CherryPick"');
			});
		});

		test('invalid_request', async () => {
			// @ts-expect-error text must be string
			const result = await api('notes/create', { text: true }, {
				token: alice.token,
				bearer: true,
			});
			assert.strictEqual(result.status, 400);
			assert.ok(result.headers.get('WWW-Authenticate')?.startsWith('Bearer realm="CherryPick", error="invalid_request", error_description'));
		});

		describe('invalid bearer format', () => {
			test('No preceding bearer', async () => {
				const result = await relativeFetch('api/notes/create', {
					method: 'POST',
					headers: {
						Authorization: alice.token,
						'Content-Type': 'application/json',
					},
					body: JSON.stringify({ text: 'test' }),
				});
				assert.strictEqual(result.status, 401);
			});

			test('Lowercase bearer', async () => {
				const result = await relativeFetch('api/notes/create', {
					method: 'POST',
					headers: {
						Authorization: `bearer ${alice.token}`,
						'Content-Type': 'application/json',
					},
					body: JSON.stringify({ text: 'test' }),
				});
				assert.strictEqual(result.status, 401);
			});

			test('No space after bearer', async () => {
				const result = await relativeFetch('api/notes/create', {
					method: 'POST',
					headers: {
						Authorization: `Bearer${alice.token}`,
						'Content-Type': 'application/json',
					},
					body: JSON.stringify({ text: 'test' }),
				});
				assert.strictEqual(result.status, 401);
			});
		});
	});
});<|MERGE_RESOLUTION|>--- conflicted
+++ resolved
@@ -211,13 +211,8 @@
 	describe('tokenエラー応答でWWW-Authenticate headerを送る', () => {
 		describe('invalid_token', () => {
 			test('一般リクエスト', async () => {
-<<<<<<< HEAD
-				const result = await api('/admin/get-index-stats', {}, {
+				const result = await api('admin/get-index-stats', {}, {
 					token: 'noridev',
-=======
-				const result = await api('admin/get-index-stats', {}, {
-					token: 'syuilo',
->>>>>>> ca2df14a
 					bearer: true,
 				});
 				assert.strictEqual(result.status, 401);
