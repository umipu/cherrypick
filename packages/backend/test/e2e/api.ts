process.env.NODE_ENV = 'test';

import * as assert from 'assert';
import { signup, api, startServer, successfulApiCall, failedApiCall, uploadFile, waitFire, connectStream } from '../utils.js';
import type { INestApplicationContext } from '@nestjs/common';
<<<<<<< HEAD
import type * as misskey from 'cherrypick-js';
=======
import type * as misskey from 'misskey-js';
import { IncomingMessage } from 'http';
>>>>>>> 1b1f82a2

describe('API', () => {
	let app: INestApplicationContext;
	let alice: misskey.entities.MeSignup;
	let bob: misskey.entities.MeSignup;
	let carol: misskey.entities.MeSignup;

	beforeAll(async () => {
		app = await startServer();
		alice = await signup({ username: 'alice' });
		bob = await signup({ username: 'bob' });
		carol = await signup({ username: 'carol' });
	}, 1000 * 60 * 2);

	afterAll(async () => {
		await app.close();
	});

	describe('General validation', () => {
		test('wrong type', async () => {
			const res = await api('/test', {
				required: true,
				string: 42,
			});
			assert.strictEqual(res.status, 400);
		});

		test('missing require param', async () => {
			const res = await api('/test', {
				string: 'a',
			});
			assert.strictEqual(res.status, 400);
		});

		test('invalid misskey:id (empty string)', async () => {
			const res = await api('/test', {
				required: true,
				id: '',
			});
			assert.strictEqual(res.status, 400);
		});

		test('valid misskey:id', async () => {
			const res = await api('/test', {
				required: true,
				id: '8wvhjghbxu',
			});
			assert.strictEqual(res.status, 200);
		});

		test('default value', async () => {
			const res = await api('/test', {
				required: true,
				string: 'a',
			});
			assert.strictEqual(res.status, 200);
			assert.strictEqual(res.body.default, 'hello');
		});

		test('can set null even if it has default value', async () => {
			const res = await api('/test', {
				required: true,
				nullableDefault: null,
			});
			assert.strictEqual(res.status, 200);
			assert.strictEqual(res.body.nullableDefault, null);
		});

		test('cannot set undefined if it has default value', async () => {
			const res = await api('/test', {
				required: true,
				nullableDefault: undefined,
			});
			assert.strictEqual(res.status, 200);
			assert.strictEqual(res.body.nullableDefault, 'hello');
		});
	});

	test('管理者専用のAPIのアクセス制限', async () => {
		// aliceは管理者、APIを使える
		await successfulApiCall({
			endpoint: '/admin/get-index-stats',
			parameters: {},
			user: alice,
		});

		// bobは一般ユーザーだからダメ
		await failedApiCall({
			endpoint: '/admin/get-index-stats',
			parameters: {},
			user: bob,
		}, {
			status: 403,
			code: 'ROLE_PERMISSION_DENIED',
			id: 'c3d38592-54c0-429d-be96-5636b0431a61',
		});

		// publicアクセスももちろんダメ
		await failedApiCall({
			endpoint: '/admin/get-index-stats',
			parameters: {},
			user: undefined,
		}, {
			status: 401,
			code: 'CREDENTIAL_REQUIRED',
			id: '1384574d-a912-4b81-8601-c7b1c4085df1',
		});

		// ごまがしもダメ
		await failedApiCall({
			endpoint: '/admin/get-index-stats',
			parameters: {},
			user: { token: 'tsukawasete' },
		}, {
			status: 401,
			code: 'AUTHENTICATION_FAILED',
			id: 'b0a7f5f8-dc2f-4171-b91f-de88ad238e14',
		});
	});

	describe('Authentication header', () => {
		test('一般リクエスト', async () => {
			await successfulApiCall({
				endpoint: '/admin/get-index-stats',
				parameters: {},
				user: {
					token: alice.token,
					bearer: true,
				},
			});
		});

		test('multipartリクエスト', async () => {
			const result = await uploadFile({
				token: alice.token,
				bearer: true,
			});
			assert.strictEqual(result.status, 200);
		});

		test('streaming', async () => {
			const fired = await waitFire(
				{
					token: alice.token,
					bearer: true,
				},
				'homeTimeline',
				() => api('notes/create', { text: 'foo' }, alice),
				msg => msg.type === 'note' && msg.body.text === 'foo',
			);
			assert.strictEqual(fired, true);
		});
	});

	describe('tokenエラー応答でWWW-Authenticate headerを送る', () => {
		describe('invalid_token', () => {
			test('一般リクエスト', async () => {
				const result = await api('/admin/get-index-stats', {}, {
					token: 'syuilo',
					bearer: true,
				});
				assert.strictEqual(result.status, 401);
				assert.ok(result.headers.get('WWW-Authenticate')?.startsWith('Bearer realm="Misskey", error="invalid_token", error_description'));
			});

			test('multipartリクエスト', async () => {
				const result = await uploadFile({
					token: 'syuilo',
					bearer: true,
				});
				assert.strictEqual(result.status, 401);
				assert.ok(result.headers.get('WWW-Authenticate')?.startsWith('Bearer realm="Misskey", error="invalid_token", error_description'));
			});

			test('streaming', async () => {
				await assert.rejects(connectStream(
					{
						token: 'syuilo',
						bearer: true,
					},
					'homeTimeline',
					() => { },
				), (err: IncomingMessage) => {
					assert.strictEqual(err.statusCode, 401);
					assert.ok(err.headers['www-authenticate']?.startsWith('Bearer realm="Misskey", error="invalid_token", error_description'));
					return true;
				});
			});
		});

		describe('tokenがないとrealmだけおくる', () => {
			test('一般リクエスト', async () => {
				const result = await api('/admin/get-index-stats', {});
				assert.strictEqual(result.status, 401);
				assert.strictEqual(result.headers.get('WWW-Authenticate'), 'Bearer realm="Misskey"');
			});

			test('multipartリクエスト', async () => {
				const result = await uploadFile();
				assert.strictEqual(result.status, 401);
				assert.strictEqual(result.headers.get('WWW-Authenticate'), 'Bearer realm="Misskey"');
			});
		});

		test('invalid_request', async () => {
			const result = await api('/notes/create', { text: true }, {
				token: alice.token,
				bearer: true,
			});
			assert.strictEqual(result.status, 400);
			assert.ok(result.headers.get('WWW-Authenticate')?.startsWith('Bearer realm="Misskey", error="invalid_request", error_description'));
		});

		// TODO: insufficient_scope test (authテストが全然なくて書けない)
	});
});<|MERGE_RESOLUTION|>--- conflicted
+++ resolved
@@ -3,12 +3,8 @@
 import * as assert from 'assert';
 import { signup, api, startServer, successfulApiCall, failedApiCall, uploadFile, waitFire, connectStream } from '../utils.js';
 import type { INestApplicationContext } from '@nestjs/common';
-<<<<<<< HEAD
 import type * as misskey from 'cherrypick-js';
-=======
-import type * as misskey from 'misskey-js';
 import { IncomingMessage } from 'http';
->>>>>>> 1b1f82a2
 
 describe('API', () => {
 	let app: INestApplicationContext;
@@ -167,33 +163,33 @@
 		describe('invalid_token', () => {
 			test('一般リクエスト', async () => {
 				const result = await api('/admin/get-index-stats', {}, {
-					token: 'syuilo',
+					token: 'noridev',
 					bearer: true,
 				});
 				assert.strictEqual(result.status, 401);
-				assert.ok(result.headers.get('WWW-Authenticate')?.startsWith('Bearer realm="Misskey", error="invalid_token", error_description'));
+				assert.ok(result.headers.get('WWW-Authenticate')?.startsWith('Bearer realm="CherryPick", error="invalid_token", error_description'));
 			});
 
 			test('multipartリクエスト', async () => {
 				const result = await uploadFile({
-					token: 'syuilo',
+					token: 'noridev',
 					bearer: true,
 				});
 				assert.strictEqual(result.status, 401);
-				assert.ok(result.headers.get('WWW-Authenticate')?.startsWith('Bearer realm="Misskey", error="invalid_token", error_description'));
+				assert.ok(result.headers.get('WWW-Authenticate')?.startsWith('Bearer realm="CherryPick", error="invalid_token", error_description'));
 			});
 
 			test('streaming', async () => {
 				await assert.rejects(connectStream(
 					{
-						token: 'syuilo',
+						token: 'noridev',
 						bearer: true,
 					},
 					'homeTimeline',
 					() => { },
 				), (err: IncomingMessage) => {
 					assert.strictEqual(err.statusCode, 401);
-					assert.ok(err.headers['www-authenticate']?.startsWith('Bearer realm="Misskey", error="invalid_token", error_description'));
+					assert.ok(err.headers['www-authenticate']?.startsWith('Bearer realm="CherryPick", error="invalid_token", error_description'));
 					return true;
 				});
 			});
@@ -203,13 +199,13 @@
 			test('一般リクエスト', async () => {
 				const result = await api('/admin/get-index-stats', {});
 				assert.strictEqual(result.status, 401);
-				assert.strictEqual(result.headers.get('WWW-Authenticate'), 'Bearer realm="Misskey"');
+				assert.strictEqual(result.headers.get('WWW-Authenticate'), 'Bearer realm="CherryPick"');
 			});
 
 			test('multipartリクエスト', async () => {
 				const result = await uploadFile();
 				assert.strictEqual(result.status, 401);
-				assert.strictEqual(result.headers.get('WWW-Authenticate'), 'Bearer realm="Misskey"');
+				assert.strictEqual(result.headers.get('WWW-Authenticate'), 'Bearer realm="CherryPick"');
 			});
 		});
 
@@ -219,7 +215,7 @@
 				bearer: true,
 			});
 			assert.strictEqual(result.status, 400);
-			assert.ok(result.headers.get('WWW-Authenticate')?.startsWith('Bearer realm="Misskey", error="invalid_request", error_description'));
+			assert.ok(result.headers.get('WWW-Authenticate')?.startsWith('Bearer realm="CherryPick", error="invalid_request", error_description'));
 		});
 
 		// TODO: insufficient_scope test (authテストが全然なくて書けない)
