/*
 * SPDX-FileCopyrightText: syuilo and other misskey, cherrypick contributors
 * SPDX-License-Identifier: AGPL-3.0-only
 */

process.env.NODE_ENV = 'test';

import * as assert from 'assert';
import { MiNote } from '@/models/Note.js';
import { MAX_NOTE_TEXT_LENGTH } from '@/const.js';
<<<<<<< HEAD
import { signup, post, uploadUrl, startServer, initTestDb, api, uploadFile } from '../utils.js';
import type { INestApplicationContext } from '@nestjs/common';
import type * as misskey from 'cherrypick-js';
=======
import { api, initTestDb, post, signup, uploadFile, uploadUrl } from '../utils.js';
import type * as misskey from 'misskey-js';
>>>>>>> 14aedc17

describe('Note', () => {
	let Notes: any;

	let alice: misskey.entities.SignupResponse;
	let bob: misskey.entities.SignupResponse;

	beforeAll(async () => {
		const connection = await initTestDb(true);
		Notes = connection.getRepository(MiNote);
		alice = await signup({ username: 'alice' });
		bob = await signup({ username: 'bob' });
	}, 1000 * 60 * 2);

	test('投稿できる', async () => {
		const post = {
			text: 'test',
		};

		const res = await api('/notes/create', post, alice);

		assert.strictEqual(res.status, 200);
		assert.strictEqual(typeof res.body === 'object' && !Array.isArray(res.body), true);
		assert.strictEqual(res.body.createdNote.text, post.text);
	});

	test('ファイルを添付できる', async () => {
		const file = await uploadUrl(alice, 'https://raw.githubusercontent.com/kokonect-link/cherrypick/develop/packages/backend/test/resources/Lenna.jpg');

		const res = await api('/notes/create', {
			fileIds: [file.id],
		}, alice);

		assert.strictEqual(res.status, 200);
		assert.strictEqual(typeof res.body === 'object' && !Array.isArray(res.body), true);
		assert.deepStrictEqual(res.body.createdNote.fileIds, [file.id]);
	}, 1000 * 10);

	test('他人のファイルで怒られる', async () => {
		const file = await uploadUrl(bob, 'https://raw.githubusercontent.com/kokonect-link/cherrypick/develop/packages/backend/test/resources/Lenna.jpg');

		const res = await api('/notes/create', {
			text: 'test',
			fileIds: [file.id],
		}, alice);

		assert.strictEqual(res.status, 400);
		assert.strictEqual(res.body.error.code, 'NO_SUCH_FILE');
		assert.strictEqual(res.body.error.id, 'b6992544-63e7-67f0-fa7f-32444b1b5306');
	}, 1000 * 10);

	test('存在しないファイルで怒られる', async () => {
		const res = await api('/notes/create', {
			text: 'test',
			fileIds: ['000000000000000000000000'],
		}, alice);

		assert.strictEqual(res.status, 400);
		assert.strictEqual(res.body.error.code, 'NO_SUCH_FILE');
		assert.strictEqual(res.body.error.id, 'b6992544-63e7-67f0-fa7f-32444b1b5306');
	});

	test('不正なファイルIDで怒られる', async () => {
		const res = await api('/notes/create', {
			fileIds: ['kyoppie'],
		}, alice);
		assert.strictEqual(res.status, 400);
		assert.strictEqual(res.body.error.code, 'NO_SUCH_FILE');
		assert.strictEqual(res.body.error.id, 'b6992544-63e7-67f0-fa7f-32444b1b5306');
	});

	test('返信できる', async () => {
		const bobPost = await post(bob, {
			text: 'foo',
		});

		const alicePost = {
			text: 'bar',
			replyId: bobPost.id,
		};

		const res = await api('/notes/create', alicePost, alice);

		assert.strictEqual(res.status, 200);
		assert.strictEqual(typeof res.body === 'object' && !Array.isArray(res.body), true);
		assert.strictEqual(res.body.createdNote.text, alicePost.text);
		assert.strictEqual(res.body.createdNote.replyId, alicePost.replyId);
		assert.strictEqual(res.body.createdNote.reply.text, bobPost.text);
	});

	test('renoteできる', async () => {
		const bobPost = await post(bob, {
			text: 'test',
		});

		const alicePost = {
			renoteId: bobPost.id,
		};

		const res = await api('/notes/create', alicePost, alice);

		assert.strictEqual(res.status, 200);
		assert.strictEqual(typeof res.body === 'object' && !Array.isArray(res.body), true);
		assert.strictEqual(res.body.createdNote.renoteId, alicePost.renoteId);
		assert.strictEqual(res.body.createdNote.renote.text, bobPost.text);
	});

	test('引用renoteできる', async () => {
		const bobPost = await post(bob, {
			text: 'test',
		});

		const alicePost = {
			text: 'test',
			renoteId: bobPost.id,
		};

		const res = await api('/notes/create', alicePost, alice);

		assert.strictEqual(res.status, 200);
		assert.strictEqual(typeof res.body === 'object' && !Array.isArray(res.body), true);
		assert.strictEqual(res.body.createdNote.text, alicePost.text);
		assert.strictEqual(res.body.createdNote.renoteId, alicePost.renoteId);
		assert.strictEqual(res.body.createdNote.renote.text, bobPost.text);
	});

	test('visibility: followersでrenoteできる', async () => {
		const createRes = await api('/notes/create', {
			text: 'test',
			visibility: 'followers',
		}, alice);

		assert.strictEqual(createRes.status, 200);

		const renoteId = createRes.body.createdNote.id;
		const renoteRes = await api('/notes/create', {
			visibility: 'followers',
			renoteId,
		}, alice);

		assert.strictEqual(renoteRes.status, 200);
		assert.strictEqual(renoteRes.body.createdNote.renoteId, renoteId);
		assert.strictEqual(renoteRes.body.createdNote.visibility, 'followers');

		const deleteRes = await api('/notes/delete', {
			noteId: renoteRes.body.createdNote.id,
		}, alice);

		assert.strictEqual(deleteRes.status, 204);
	});

	test('文字数ぎりぎりで怒られない', async () => {
		const post = {
			text: '!'.repeat(MAX_NOTE_TEXT_LENGTH), // 3000文字
		};
		const res = await api('/notes/create', post, alice);
		assert.strictEqual(res.status, 200);
	});

	test('文字数オーバーで怒られる', async () => {
		const post = {
			text: '!'.repeat(MAX_NOTE_TEXT_LENGTH + 1), // 3001文字
		};
		const res = await api('/notes/create', post, alice);
		assert.strictEqual(res.status, 400);
	});

	test('存在しないリプライ先で怒られる', async () => {
		const post = {
			text: 'test',
			replyId: '000000000000000000000000',
		};
		const res = await api('/notes/create', post, alice);
		assert.strictEqual(res.status, 400);
	});

	test('存在しないrenote対象で怒られる', async () => {
		const post = {
			renoteId: '000000000000000000000000',
		};
		const res = await api('/notes/create', post, alice);
		assert.strictEqual(res.status, 400);
	});

	test('不正なリプライ先IDで怒られる', async () => {
		const post = {
			text: 'test',
			replyId: 'foo',
		};
		const res = await api('/notes/create', post, alice);
		assert.strictEqual(res.status, 400);
	});

	test('不正なrenote対象IDで怒られる', async () => {
		const post = {
			renoteId: 'foo',
		};
		const res = await api('/notes/create', post, alice);
		assert.strictEqual(res.status, 400);
	});

	test('存在しないユーザーにメンションできる', async () => {
		const post = {
			text: '@ghost yo',
		};

		const res = await api('/notes/create', post, alice);

		assert.strictEqual(res.status, 200);
		assert.strictEqual(typeof res.body === 'object' && !Array.isArray(res.body), true);
		assert.strictEqual(res.body.createdNote.text, post.text);
	});

	test('同じユーザーに複数メンションしても内部的にまとめられる', async () => {
		const post = {
			text: '@bob @bob @bob yo',
		};

		const res = await api('/notes/create', post, alice);

		assert.strictEqual(res.status, 200);
		assert.strictEqual(typeof res.body === 'object' && !Array.isArray(res.body), true);
		assert.strictEqual(res.body.createdNote.text, post.text);

		const noteDoc = await Notes.findOneBy({ id: res.body.createdNote.id });
		assert.deepStrictEqual(noteDoc.mentions, [bob.id]);
	});

	describe('添付ファイル情報', () => {
		test('ファイルを添付した場合、投稿成功時にファイル情報入りのレスポンスが帰ってくる', async () => {
			const file = await uploadFile(alice);
			const res = await api('/notes/create', {
				fileIds: [file.body.id],
			}, alice);

			assert.strictEqual(res.status, 200);
			assert.strictEqual(typeof res.body === 'object' && !Array.isArray(res.body), true);
			assert.strictEqual(res.body.createdNote.files.length, 1);
			assert.strictEqual(res.body.createdNote.files[0].id, file.body.id);
		});

		test('ファイルを添付した場合、タイムラインでファイル情報入りのレスポンスが帰ってくる', async () => {
			const file = await uploadFile(alice);
			const createdNote = await api('/notes/create', {
				fileIds: [file.body.id],
			}, alice);

			assert.strictEqual(createdNote.status, 200);

			const res = await api('/notes', {
				withFiles: true,
			}, alice);

			assert.strictEqual(res.status, 200);
			assert.strictEqual(Array.isArray(res.body), true);
			const myNote = res.body.find((note: { id: string; files: { id: string }[] }) => note.id === createdNote.body.createdNote.id);
			assert.notEqual(myNote, null);
			assert.strictEqual(myNote.files.length, 1);
			assert.strictEqual(myNote.files[0].id, file.body.id);
		});

		test('ファイルが添付されたノートをリノートした場合、タイムラインでファイル情報入りのレスポンスが帰ってくる', async () => {
			const file = await uploadFile(alice);
			const createdNote = await api('/notes/create', {
				fileIds: [file.body.id],
			}, alice);

			assert.strictEqual(createdNote.status, 200);

			const renoted = await api('/notes/create', {
				renoteId: createdNote.body.createdNote.id,
			}, alice);
			assert.strictEqual(renoted.status, 200);

			const res = await api('/notes', {
				renote: true,
			}, alice);

			assert.strictEqual(res.status, 200);
			assert.strictEqual(Array.isArray(res.body), true);
			const myNote = res.body.find((note: { id: string }) => note.id === renoted.body.createdNote.id);
			assert.notEqual(myNote, null);
			assert.strictEqual(myNote.renote.files.length, 1);
			assert.strictEqual(myNote.renote.files[0].id, file.body.id);
		});

		test('ファイルが添付されたノートに返信した場合、タイムラインでファイル情報入りのレスポンスが帰ってくる', async () => {
			const file = await uploadFile(alice);
			const createdNote = await api('/notes/create', {
				fileIds: [file.body.id],
			}, alice);

			assert.strictEqual(createdNote.status, 200);

			const reply = await api('/notes/create', {
				replyId: createdNote.body.createdNote.id,
				text: 'this is reply',
			}, alice);
			assert.strictEqual(reply.status, 200);

			const res = await api('/notes', {
				reply: true,
			}, alice);

			assert.strictEqual(res.status, 200);
			assert.strictEqual(Array.isArray(res.body), true);
			const myNote = res.body.find((note: { id: string }) => note.id === reply.body.createdNote.id);
			assert.notEqual(myNote, null);
			assert.strictEqual(myNote.reply.files.length, 1);
			assert.strictEqual(myNote.reply.files[0].id, file.body.id);
		});

		test('ファイルが添付されたノートへの返信をリノートした場合、タイムラインでファイル情報入りのレスポンスが帰ってくる', async () => {
			const file = await uploadFile(alice);
			const createdNote = await api('/notes/create', {
				fileIds: [file.body.id],
			}, alice);

			assert.strictEqual(createdNote.status, 200);

			const reply = await api('/notes/create', {
				replyId: createdNote.body.createdNote.id,
				text: 'this is reply',
			}, alice);
			assert.strictEqual(reply.status, 200);

			const renoted = await api('/notes/create', {
				renoteId: reply.body.createdNote.id,
			}, alice);
			assert.strictEqual(renoted.status, 200);

			const res = await api('/notes', {
				renote: true,
			}, alice);

			assert.strictEqual(res.status, 200);
			assert.strictEqual(Array.isArray(res.body), true);
			const myNote = res.body.find((note: { id: string }) => note.id === renoted.body.createdNote.id);
			assert.notEqual(myNote, null);
			assert.strictEqual(myNote.renote.reply.files.length, 1);
			assert.strictEqual(myNote.renote.reply.files[0].id, file.body.id);
		});

		test('NSFWが強制されている場合変更できない', async () => {
			const file = await uploadFile(alice);

			const res = await api('admin/roles/create', {
				name: 'test',
				description: '',
				color: null,
				iconUrl: null,
				displayOrder: 0,
				target: 'manual',
				condFormula: {},
				isAdministrator: false,
				isModerator: false,
				isPublic: false,
				isExplorable: false,
				asBadge: false,
				canEditMembersByModerator: false,
				policies: {
					alwaysMarkNsfw: {
						useDefault: false,
						priority: 0,
						value: true,
					},
				},
			}, alice);

			assert.strictEqual(res.status, 200);

			const assign = await api('admin/roles/assign', {
				userId: alice.id,
				roleId: res.body.id,
			}, alice);

			assert.strictEqual(assign.status, 204);
			assert.strictEqual(file.body.isSensitive, false);

			const nsfwfile = await uploadFile(alice);

			assert.strictEqual(nsfwfile.status, 200);
			assert.strictEqual(nsfwfile.body.isSensitive, true);

			const liftnsfw = await api('drive/files/update', {
				fileId: nsfwfile.body.id,
				isSensitive: false,
			}, alice);

			assert.strictEqual(liftnsfw.status, 400);
			assert.strictEqual(liftnsfw.body.error.code, 'RESTRICTED_BY_ROLE');

			const oldaddnsfw = await api('drive/files/update', {
				fileId: file.body.id,
				isSensitive: true,
			}, alice);

			assert.strictEqual(oldaddnsfw.status, 200);

			await api('admin/roles/unassign', {
				userId: alice.id,
				roleId: res.body.id,
			});

			await api('admin/roles/delete', {
				roleId: res.body.id,
			}, alice);
		});
	});

	describe('notes/create', () => {
		test('投票を添付できる', async () => {
			const res = await api('/notes/create', {
				text: 'test',
				poll: {
					choices: ['foo', 'bar'],
				},
			}, alice);

			assert.strictEqual(res.status, 200);
			assert.strictEqual(typeof res.body === 'object' && !Array.isArray(res.body), true);
			assert.strictEqual(res.body.createdNote.poll != null, true);
		});

		test('投票の選択肢が無くて怒られる', async () => {
			const res = await api('/notes/create', {
				poll: {},
			}, alice);
			assert.strictEqual(res.status, 400);
		});

		test('投票の選択肢が無くて怒られる (空の配列)', async () => {
			const res = await api('/notes/create', {
				poll: {
					choices: [],
				},
			}, alice);
			assert.strictEqual(res.status, 400);
		});

		test('投票の選択肢が1つで怒られる', async () => {
			const res = await api('/notes/create', {
				poll: {
					choices: ['Strawberry Pasta'],
				},
			}, alice);
			assert.strictEqual(res.status, 400);
		});

		test('投票できる', async () => {
			const { body } = await api('/notes/create', {
				text: 'test',
				poll: {
					choices: ['sakura', 'izumi', 'ako'],
				},
			}, alice);

			const res = await api('/notes/polls/vote', {
				noteId: body.createdNote.id,
				choice: 1,
			}, alice);

			assert.strictEqual(res.status, 204);
		});

		test('複数投票できない', async () => {
			const { body } = await api('/notes/create', {
				text: 'test',
				poll: {
					choices: ['sakura', 'izumi', 'ako'],
				},
			}, alice);

			await api('/notes/polls/vote', {
				noteId: body.createdNote.id,
				choice: 0,
			}, alice);

			const res = await api('/notes/polls/vote', {
				noteId: body.createdNote.id,
				choice: 2,
			}, alice);

			assert.strictEqual(res.status, 400);
		});

		test('許可されている場合は複数投票できる', async () => {
			const { body } = await api('/notes/create', {
				text: 'test',
				poll: {
					choices: ['sakura', 'izumi', 'ako'],
					multiple: true,
				},
			}, alice);

			await api('/notes/polls/vote', {
				noteId: body.createdNote.id,
				choice: 0,
			}, alice);

			await api('/notes/polls/vote', {
				noteId: body.createdNote.id,
				choice: 1,
			}, alice);

			const res = await api('/notes/polls/vote', {
				noteId: body.createdNote.id,
				choice: 2,
			}, alice);

			assert.strictEqual(res.status, 204);
		});

		test('締め切られている場合は投票できない', async () => {
			const { body } = await api('/notes/create', {
				text: 'test',
				poll: {
					choices: ['sakura', 'izumi', 'ako'],
					expiredAfter: 1,
				},
			}, alice);

			await new Promise(x => setTimeout(x, 2));

			const res = await api('/notes/polls/vote', {
				noteId: body.createdNote.id,
				choice: 1,
			}, alice);

			assert.strictEqual(res.status, 400);
		});

		test('センシティブな投稿はhomeになる (単語指定)', async () => {
			const sensitive = await api('admin/update-meta', {
				sensitiveWords: [
					'test',
				],
			}, alice);

			assert.strictEqual(sensitive.status, 204);

			await new Promise(x => setTimeout(x, 2));

			const note1 = await api('/notes/create', {
				text: 'hogetesthuge',
			}, alice);

			assert.strictEqual(note1.status, 200);
			assert.strictEqual(note1.body.createdNote.visibility, 'home');
		});

		test('センシティブな投稿はhomeになる (正規表現)', async () => {
			const sensitive = await api('admin/update-meta', {
				sensitiveWords: [
					'/Test/i',
				],
			}, alice);

			assert.strictEqual(sensitive.status, 204);

			const note2 = await api('/notes/create', {
				text: 'hogetesthuge',
			}, alice);

			assert.strictEqual(note2.status, 200);
			assert.strictEqual(note2.body.createdNote.visibility, 'home');
		});

		test('センシティブな投稿はhomeになる (スペースアンド)', async () => {
			const sensitive = await api('admin/update-meta', {
				sensitiveWords: [
					'Test hoge',
				],
			}, alice);

			assert.strictEqual(sensitive.status, 204);

			const note2 = await api('/notes/create', {
				text: 'hogeTesthuge',
			}, alice);

			assert.strictEqual(note2.status, 200);
			assert.strictEqual(note2.body.createdNote.visibility, 'home');
		});
	});

	describe('notes/delete', () => {
		test('delete a reply', async () => {
			const mainNoteRes = await api('notes/create', {
				text: 'main post',
			}, alice);
			const replyOneRes = await api('notes/create', {
				text: 'reply one',
				replyId: mainNoteRes.body.createdNote.id,
			}, alice);
			const replyTwoRes = await api('notes/create', {
				text: 'reply two',
				replyId: mainNoteRes.body.createdNote.id,
			}, alice);

			const deleteOneRes = await api('notes/delete', {
				noteId: replyOneRes.body.createdNote.id,
			}, alice);

			assert.strictEqual(deleteOneRes.status, 204);
			let mainNote = await Notes.findOneBy({ id: mainNoteRes.body.createdNote.id });
			assert.strictEqual(mainNote.repliesCount, 1);

			const deleteTwoRes = await api('notes/delete', {
				noteId: replyTwoRes.body.createdNote.id,
			}, alice);

			assert.strictEqual(deleteTwoRes.status, 204);
			mainNote = await Notes.findOneBy({ id: mainNoteRes.body.createdNote.id });
			assert.strictEqual(mainNote.repliesCount, 0);
		});
	});
});<|MERGE_RESOLUTION|>--- conflicted
+++ resolved
@@ -8,14 +8,8 @@
 import * as assert from 'assert';
 import { MiNote } from '@/models/Note.js';
 import { MAX_NOTE_TEXT_LENGTH } from '@/const.js';
-<<<<<<< HEAD
-import { signup, post, uploadUrl, startServer, initTestDb, api, uploadFile } from '../utils.js';
-import type { INestApplicationContext } from '@nestjs/common';
+import { api, initTestDb, post, signup, uploadFile, uploadUrl } from '../utils.js';
 import type * as misskey from 'cherrypick-js';
-=======
-import { api, initTestDb, post, signup, uploadFile, uploadUrl } from '../utils.js';
-import type * as misskey from 'misskey-js';
->>>>>>> 14aedc17
 
 describe('Note', () => {
 	let Notes: any;
