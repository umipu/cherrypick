--- conflicted
+++ resolved
@@ -4,12 +4,8 @@
 import { Note } from '@/models/entities/Note.js';
 import { signup, post, uploadUrl, startServer, initTestDb, api, uploadFile } from '../utils.js';
 import type { INestApplicationContext } from '@nestjs/common';
-<<<<<<< HEAD
 import type * as misskey from 'cherrypick-js';
-=======
-import type * as misskey from 'misskey-js';
 import { MAX_NOTE_TEXT_LENGTH } from '@/const.js';
->>>>>>> a8d45d4b
 
 describe('Note', () => {
 	let app: INestApplicationContext;
