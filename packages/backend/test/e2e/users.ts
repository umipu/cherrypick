--- conflicted
+++ resolved
@@ -497,11 +497,7 @@
 		{ parameters: (): object => ({ mutedWords: [] }) },
 		{ parameters: (): object => ({ mutedInstances: ['xxxx.xxxxx'] }) },
 		{ parameters: (): object => ({ mutedInstances: [] }) },
-<<<<<<< HEAD
-		{ parameters: (): object => ({ mutingNotificationTypes: ['follow', 'mention', 'reply', 'renote', 'quote', 'reaction', 'pollEnded', 'receiveFollowRequest', 'followRequestAccepted', 'achievementEarned', 'groupInvited', 'app'] }) },
-=======
-		{ parameters: (): object => ({ mutingNotificationTypes: ['note', 'follow', 'mention', 'reply', 'renote', 'quote', 'reaction', 'pollEnded', 'receiveFollowRequest', 'followRequestAccepted', 'achievementEarned', 'app'] }) },
->>>>>>> 03b5acf1
+		{ parameters: (): object => ({ mutingNotificationTypes: ['note', 'follow', 'mention', 'reply', 'renote', 'quote', 'reaction', 'pollEnded', 'receiveFollowRequest', 'followRequestAccepted', 'achievementEarned', 'groupInvited', 'app'] }) },
 		{ parameters: (): object => ({ mutingNotificationTypes: [] }) },
 		{ parameters: (): object => ({ emailNotificationTypes: ['mention', 'reply', 'quote', 'follow', 'receiveFollowRequest', 'groupInvited'] }) },
 		{ parameters: (): object => ({ emailNotificationTypes: [] }) },
