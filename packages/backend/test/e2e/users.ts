--- conflicted
+++ resolved
@@ -416,13 +416,8 @@
 		assert.deepStrictEqual(response.unreadAnnouncements, []);
 		assert.deepStrictEqual(response.mutedWords, []);
 		assert.deepStrictEqual(response.mutedInstances, []);
-<<<<<<< HEAD
-		assert.deepStrictEqual(response.mutingNotificationTypes, []);
+		assert.deepStrictEqual(response.notificationRecieveConfig, {});
 		assert.deepStrictEqual(response.emailNotificationTypes, ['follow', 'receiveFollowRequest', 'groupInvited']);
-=======
-		assert.deepStrictEqual(response.notificationRecieveConfig, {});
-		assert.deepStrictEqual(response.emailNotificationTypes, ['follow', 'receiveFollowRequest']);
->>>>>>> 5edc885c
 		assert.deepStrictEqual(response.achievements, []);
 		assert.deepStrictEqual(response.loggedInDays, 0);
 		assert.deepStrictEqual(response.policies, DEFAULT_POLICIES);
@@ -502,15 +497,9 @@
 		{ parameters: (): object => ({ mutedWords: [] }) },
 		{ parameters: (): object => ({ mutedInstances: ['xxxx.xxxxx'] }) },
 		{ parameters: (): object => ({ mutedInstances: [] }) },
-<<<<<<< HEAD
-		{ parameters: (): object => ({ mutingNotificationTypes: ['note', 'follow', 'mention', 'reply', 'renote', 'quote', 'reaction', 'pollEnded', 'receiveFollowRequest', 'followRequestAccepted', 'achievementEarned', 'groupInvited', 'app'] }) },
-		{ parameters: (): object => ({ mutingNotificationTypes: [] }) },
-		{ parameters: (): object => ({ emailNotificationTypes: ['mention', 'reply', 'quote', 'follow', 'receiveFollowRequest', 'groupInvited'] }) },
-=======
 		{ parameters: (): object => ({ notificationRecieveConfig: { mention: { type: 'following' } } }) },
 		{ parameters: (): object => ({ notificationRecieveConfig: {} }) },
-		{ parameters: (): object => ({ emailNotificationTypes: ['mention', 'reply', 'quote', 'follow', 'receiveFollowRequest'] }) },
->>>>>>> 5edc885c
+		{ parameters: (): object => ({ emailNotificationTypes: ['mention', 'reply', 'quote', 'follow', 'receiveFollowRequest', 'groupInvited'] }) },
 		{ parameters: (): object => ({ emailNotificationTypes: [] }) },
 	] as const)('を書き換えることができる($#)', async ({ parameters }) => {
 		const response = await successfulApiCall({ endpoint: 'i/update', parameters: parameters(), user: alice });
