--- conflicted
+++ resolved
@@ -8,11 +8,7 @@
 import * as assert from 'assert';
 import { inspect } from 'node:util';
 import { api, post, role, signup, successfulApiCall, uploadFile } from '../utils.js';
-<<<<<<< HEAD
 import type * as misskey from 'cherrypick-js';
-=======
-import type * as misskey from 'misskey-js';
->>>>>>> b6578861
 import { DEFAULT_POLICIES } from '@/core/RoleService.js';
 
 describe('ユーザー', () => {
