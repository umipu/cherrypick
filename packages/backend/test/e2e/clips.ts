process.env.NODE_ENV = 'test';

import * as assert from 'assert';
import { JTDDataType } from 'ajv/dist/jtd';
import { DEFAULT_POLICIES } from '@/core/RoleService.js';
import type { Packed } from '@/misc/json-schema.js';
import { paramDef as CreateParamDef } from '@/server/api/endpoints/clips/create.js';
import { paramDef as UpdateParamDef } from '@/server/api/endpoints/clips/update.js';
import { paramDef as DeleteParamDef } from '@/server/api/endpoints/clips/delete.js';
import { paramDef as ShowParamDef } from '@/server/api/endpoints/clips/show.js';
import { paramDef as FavoriteParamDef } from '@/server/api/endpoints/clips/favorite.js';
import { paramDef as UnfavoriteParamDef } from '@/server/api/endpoints/clips/unfavorite.js';
import { paramDef as AddNoteParamDef } from '@/server/api/endpoints/clips/add-note.js';
import { paramDef as RemoveNoteParamDef } from '@/server/api/endpoints/clips/remove-note.js';
import { paramDef as NotesParamDef } from '@/server/api/endpoints/clips/notes.js';
import {
	signup,
	post,
	startServer,
	api,
	successfulApiCall,
	failedApiCall,
	ApiRequest,
	hiddenNote,
} from '../utils.js';
import type { INestApplicationContext } from '@nestjs/common';

describe('クリップ', () => {
	type User = Packed<'User'>;
	type Note = Packed<'Note'>;
	type Clip = Packed<'Clip'>;

	let app: INestApplicationContext;

	let alice: User;
	let bob: User;
	let aliceNote: Note;
	let aliceHomeNote: Note;
	let aliceFollowersNote: Note;
	let aliceSpecifiedNote: Note;
	let bobNote: Note;
	let bobHomeNote: Note;
	let bobFollowersNote: Note;
	let bobSpecifiedNote: Note;

	const compareBy = <T extends { id: string }, >(selector: (s: T) => string = (s: T): string => s.id) => (a: T, b: T): number => {
		return selector(a).localeCompare(selector(b));
	};

	type CreateParam = JTDDataType<typeof CreateParamDef>;
	const defaultCreate = (): Partial<CreateParam> => ({
		name: 'test',
	});
	const create = async (parameters: Partial<CreateParam> = {}, request: Partial<ApiRequest> = {}): Promise<Clip> => {
		const clip = await successfulApiCall<Clip>({
			endpoint: '/clips/create',
			parameters: {
				...defaultCreate(),
				...parameters,
			},
			user: alice,
			...request,
		});

		// 入力が結果として入っていること
		assert.deepStrictEqual(clip, {
			...clip,
			...defaultCreate(),
			...parameters,
		});
		return clip;
	};

	const createMany = async (parameters: Partial<CreateParam>, count = 10, user = alice): Promise<Clip[]> => {
		return await Promise.all([...Array(count)].map((_, i) => create({
			name: `test${i}`,
			...parameters,
		}, { user })));
	};

	type UpdateParam = JTDDataType<typeof UpdateParamDef>;
	const update = async (parameters: Partial<UpdateParam>, request: Partial<ApiRequest> = {}): Promise<Clip> => {
		const clip = await successfulApiCall<Clip>({
			endpoint: '/clips/update',
			parameters: {
				name: 'updated',
				...parameters,
			},
			user: alice,
			...request,
		});

		// 入力が結果として入っていること。clipIdはidになるので消しておく
		delete (parameters as { clipId?: string }).clipId;
		assert.deepStrictEqual(clip, {
			...clip,
			...parameters,
		});
		return clip;
	};

	type DeleteParam = JTDDataType<typeof DeleteParamDef>;
	const deleteClip = async (parameters: DeleteParam, request: Partial<ApiRequest> = {}): Promise<void> => {
		return await successfulApiCall<void>({
			endpoint: '/clips/delete',
			parameters,
			user: alice,
			...request,
		}, {
			status: 204,
		});
	};

	type ShowParam = JTDDataType<typeof ShowParamDef>;
	const show = async (parameters: ShowParam, request: Partial<ApiRequest> = {}): Promise<Clip> => {
		return await successfulApiCall<Clip>({
			endpoint: '/clips/show',
			parameters,
			user: alice,
			...request,
		});
	};

	const list = async (request: Partial<ApiRequest>): Promise<Clip[]> => {
		return successfulApiCall<Clip[]>({
			endpoint: '/clips/list',
			parameters: {},
			user: alice,
			...request,
		});
	};

	const usersClips = async (request: Partial<ApiRequest>): Promise<Clip[]> => {
		return await successfulApiCall<Clip[]>({
			endpoint: '/users/clips',
			parameters: {},
			user: alice,
			...request,
		});
	};

	beforeAll(async () => {
		app = await startServer();
		alice = await signup({ username: 'alice' });
		bob = await signup({ username: 'bob' });

<<<<<<< HEAD
		// FIXME: cherrypick-jsのNoteはoutdatedなので直接変換できない
		aliceNote = await post(alice, { text: 'test' }) as any; 
		aliceHomeNote = await post(alice, { text: 'home only', visibility: 'home' }) as any; 
		aliceFollowersNote = await post(alice, { text: 'followers only', visibility: 'followers' }) as any; 
		aliceSpecifiedNote = await post(alice, { text: 'specified only', visibility: 'specified' }) as any; 
		bobNote = await post(bob, { text: 'test' }) as any; 
		bobHomeNote = await post(bob, { text: 'home only', visibility: 'home' }) as any; 
		bobFollowersNote = await post(bob, { text: 'followers only', visibility: 'followers' }) as any; 
		bobSpecifiedNote = await post(bob, { text: 'specified only', visibility: 'specified' }) as any; 
=======
		// FIXME: misskey-jsのNoteはoutdatedなので直接変換できない
		aliceNote = await post(alice, { text: 'test' }) as any;
		aliceHomeNote = await post(alice, { text: 'home only', visibility: 'home' }) as any;
		aliceFollowersNote = await post(alice, { text: 'followers only', visibility: 'followers' }) as any;
		aliceSpecifiedNote = await post(alice, { text: 'specified only', visibility: 'specified' }) as any;
		bobNote = await post(bob, { text: 'test' }) as any;
		bobHomeNote = await post(bob, { text: 'home only', visibility: 'home' }) as any;
		bobFollowersNote = await post(bob, { text: 'followers only', visibility: 'followers' }) as any;
		bobSpecifiedNote = await post(bob, { text: 'specified only', visibility: 'specified' }) as any;
>>>>>>> 58a898df
	}, 1000 * 60 * 2);

	afterAll(async () => {
		await app.close();
	});

	afterEach(async () => {
		// テスト間で影響し合わないように毎回全部消す。
		for (const user of [alice, bob]) {
			const list = await api('/clips/list', { limit: 11 }, user);
			for (const clip of list.body) {
				await api('/clips/delete', { clipId: clip.id }, user);
			}
		}
	});

	test('の作成ができる', async () => {
		const res = await create();
		// ISO 8601で日付が返ってくること
		assert.strictEqual(res.createdAt, new Date(res.createdAt).toISOString());
		assert.strictEqual(res.lastClippedAt, null);
		assert.strictEqual(res.name, 'test');
		assert.strictEqual(res.description, null);
		assert.strictEqual(res.isPublic, false);
		assert.strictEqual(res.favoritedCount, 0);
		assert.strictEqual(res.isFavorited, false);
	});

	test('の作成はポリシーで定められた数以上はできない。', async () => {
		// ポリシー + 1まで作れるという所がミソ
		const clipLimit = DEFAULT_POLICIES.clipLimit + 1;
		for (let i = 0; i < clipLimit; i++) {
			await create();
		}

		await failedApiCall({
			endpoint: '/clips/create',
			parameters: defaultCreate(),
			user: alice,
		}, {
			status: 400,
			code: 'TOO_MANY_CLIPS',
			id: '920f7c2d-6208-4b76-8082-e632020f5883',
		});
	});

	const createClipAllowedPattern = [
		{ label: 'nameが最大長', parameters: { name: 'x'.repeat(100) } },
		{ label: 'private', parameters: { isPublic: false } },
		{ label: 'public', parameters: { isPublic: true } },
		{ label: 'descriptionがnull', parameters: { description: null } },
		{ label: 'descriptionが最大長', parameters: { description: 'a'.repeat(2048) } },
	];
	test.each(createClipAllowedPattern)('の作成は$labelでもできる', async ({ parameters }) => await create(parameters));

	const createClipDenyPattern = [
		{ label: 'nameがnull', parameters: { name: null } },
		{ label: 'nameが最大長+1', parameters: { name: 'x'.repeat(101) } },
		{ label: 'isPublicがboolじゃない', parameters: { isPublic: 'true' } },
		{ label: 'descriptionがゼロ長', parameters: { description: '' } },
		{ label: 'descriptionが最大長+1', parameters: { description: 'a'.repeat(2049) } },
	];
	test.each(createClipDenyPattern)('の作成は$labelならできない', async ({ parameters }) => failedApiCall({
		endpoint: '/clips/create',
		parameters: {
			...defaultCreate(),
			...parameters,
		},
		user: alice,
	}, {
		status: 400,
		code: 'INVALID_PARAM',
		id: '3d81ceae-475f-4600-b2a8-2bc116157532',
	}));

	test('の更新ができる', async () => {
		const res = await update({
			clipId: (await create()).id,
			name: 'updated',
			description: 'new description',
			isPublic: true,
		});

		// ISO 8601で日付が返ってくること
		assert.strictEqual(res.createdAt, new Date(res.createdAt).toISOString());
		assert.strictEqual(res.lastClippedAt, null);
		assert.strictEqual(res.name, 'updated');
		assert.strictEqual(res.description, 'new description');
		assert.strictEqual(res.isPublic, true);
		assert.strictEqual(res.favoritedCount, 0);
		assert.strictEqual(res.isFavorited, false);
	});

	test.each(createClipAllowedPattern)('の更新は$labelでもできる', async ({ parameters }) => await update({
		clipId: (await create()).id,
		name: 'updated',
		...parameters,
	}));

	test.each([
		{ label: 'clipIdがnull', parameters: { clipId: null } },
		{ label: '存在しないクリップ', parameters: { clipId: 'xxxxxx' }, assertion: {
			code: 'NO_SUCH_CLIP',
			id: 'b4d92d70-b216-46fa-9a3f-a8c811699257',
		} },
		{ label: '他人のクリップ', user: (): User => bob, assertion: {
			code: 'NO_SUCH_CLIP',
			id: 'b4d92d70-b216-46fa-9a3f-a8c811699257',
		} },
		...createClipDenyPattern as any,
	])('の更新は$labelならできない', async ({ parameters, user, assertion }) => failedApiCall({
		endpoint: '/clips/update',
		parameters: {
			clipId: (await create({}, { user: (user ?? ((): User => alice))() })).id,
			name: 'updated',
			...parameters,
		},
		user: alice,
	}, {
		status: 400,
		code: 'INVALID_PARAM',
		id: '3d81ceae-475f-4600-b2a8-2bc116157532',
		...assertion,
	}));

	test('の削除ができる', async () => {
		await deleteClip({
			clipId: (await create()).id,
		});
		assert.deepStrictEqual(await list({}), []);
	});

	test.each([
		{ label: 'clipIdがnull', parameters: { clipId: null } },
		{ label: '存在しないクリップ', parameters: { clipId: 'xxxxxx' }, assertion: {
			code: 'NO_SUCH_CLIP',
			id: '70ca08ba-6865-4630-b6fb-8494759aa754',
		} },
		{ label: '他人のクリップ', user: (): User => bob, assertion: {
			code: 'NO_SUCH_CLIP',
			id: '70ca08ba-6865-4630-b6fb-8494759aa754',
		} },
	])('の削除は$labelならできない', async ({ parameters, user, assertion }) => failedApiCall({
		endpoint: '/clips/delete',
		parameters: {
			clipId: (await create({}, { user: (user ?? ((): User => alice))() })).id,
			...parameters,
		},
		user: alice,
	}, {
		status: 400,
		code: 'INVALID_PARAM',
		id: '3d81ceae-475f-4600-b2a8-2bc116157532',
		...assertion,
	}));

	test('のID指定取得ができる', async () => {
		const clip = await create();
		const res = await show({ clipId: clip.id });
		assert.deepStrictEqual(res, clip);
	});

	test('のID指定取得は他人のPrivateなクリップは取得できない', async () => {
		const clip = await create({ isPublic: false }, { user: bob } );
		failedApiCall({
			endpoint: '/clips/show',
			parameters: { clipId: clip.id },
			user: alice,
		}, {
			status: 400,
			code: 'NO_SUCH_CLIP',
			id: 'c3c5fe33-d62c-44d2-9ea5-d997703f5c20',
		});
	});

	test.each([
		{ label: 'clipId未指定', parameters: { clipId: undefined } },
		{ label: '存在しないクリップ', parameters: { clipId: 'xxxxxx' }, assetion: {
			code: 'NO_SUCH_CLIP',
			id: 'c3c5fe33-d62c-44d2-9ea5-d997703f5c20',
		} },
	])('のID指定取得は$labelならできない', async ({ parameters, assetion }) => failedApiCall({
		endpoint: '/clips/show',
		parameters: {
			...parameters,
		},
		user: alice,
	}, {
		status: 400,
		code: 'INVALID_PARAM',
		id: '3d81ceae-475f-4600-b2a8-2bc116157532',
		...assetion,
	}));

	test('の一覧(clips/list)が取得できる(空)', async () => {
		const res = await list({});
		assert.deepStrictEqual(res, []);
	});

	test('の一覧(clips/list)が取得できる(上限いっぱい)', async () => {
		const clipLimit = DEFAULT_POLICIES.clipLimit + 1;
		const clips = await createMany({}, clipLimit);
		const res = await list({
			parameters: { limit: 1 }, // FIXME: 無視されて11全部返ってくる
		});

		// 返ってくる配列には順序保障がないのでidでソートして厳密比較
		assert.deepStrictEqual(
			res.sort(compareBy(s => s.id)),
			clips.sort(compareBy(s => s.id)),
		);
	});

	test('の一覧が取得できる(空)', async () => {
		const res = await usersClips({
			parameters: {
				userId: alice.id,
			},
		});
		assert.deepStrictEqual(res, []);
	});

	test.each([
		{ label: '' },
		{ label: '他人アカウントから', user: (): User => bob },
	])('の一覧が$label取得できる', async () => {
		const clips = await createMany({ isPublic: true });
		const res = await usersClips({
			parameters: {
				userId: alice.id,
			},
		});

		// 返ってくる配列には順序保障がないのでidでソートして厳密比較
		assert.deepStrictEqual(
			res.sort(compareBy<Clip>(s => s.id)),
			clips.sort(compareBy(s => s.id)));

		// 認証状態で見たときだけisFavoritedが入っている
		for (const clip of res) {
			assert.strictEqual(clip.isFavorited, false);
		}
	});

	test.each([
		{ label: '未認証', user: (): undefined => undefined },
		{ label: '存在しないユーザーのもの', parameters: { userId: 'xxxxxxx' } },
	])('の一覧は$labelでも取得できる', async ({ parameters, user }) => {
		const clips = await createMany({ isPublic: true });
		const res = await usersClips({
			parameters: {
				userId: alice.id,
				limit: clips.length,
				...parameters,
			},
			user: (user ?? ((): User => alice))(),
		});

		// 未認証で見たときはisFavoritedは入らない
		for (const clip of res) {
			assert.strictEqual('isFavorited' in clip, false);
		}
	});

	test('の一覧はPrivateなクリップを含まない(自分のものであっても。)', async () => {
		await create({ isPublic: false });
		const aliceClip = await create({ isPublic: true });
		const res = await usersClips({
			parameters: {
				userId: alice.id,
				limit: 2,
			},
		});
		assert.deepStrictEqual(res, [aliceClip]);
	});

	test('の一覧はID指定で範囲選択ができる', async () => {
		const clips = await createMany({ isPublic: true }, 7);
		clips.sort(compareBy(s => s.id));
		const res = await usersClips({
			parameters: {
				userId: alice.id,
				sinceId: clips[1].id,
				untilId: clips[5].id,
				limit: 4,
			},
		});

		// Promise.allで返ってくる配列には順序保障がないのでidでソートして厳密比較
		assert.deepStrictEqual(
			res.sort(compareBy<Clip>(s => s.id)),
			[clips[2], clips[3], clips[4]], // sinceIdとuntilId自体は結果に含まれない
			clips[1].id + ' ... ' + clips[3].id + ' with ' + clips.map(s => s.id) + ' vs. ' + res.map(s => s.id));
	});

	test.each([
		{ label: 'userId未指定', parameters: { userId: undefined } },
		{ label: 'limitゼロ', parameters: { limit: 0 } },
		{ label: 'limit最大+1', parameters: { limit: 101 } },
	])('の一覧は$labelだと取得できない', async ({ parameters }) => failedApiCall({
		endpoint: '/users/clips',
		parameters: {
			userId: alice.id,
			...parameters,
		},
		user: alice,
	}, {
		status: 400,
		code: 'INVALID_PARAM',
		id: '3d81ceae-475f-4600-b2a8-2bc116157532',
	}));

	test.each([
		{ label: '作成', endpoint: '/clips/create' },
		{ label: '更新', endpoint: '/clips/update' },
		{ label: '削除', endpoint: '/clips/delete' },
		{ label: '取得', endpoint: '/clips/list' },
		{ label: 'お気に入り設定', endpoint: '/clips/favorite' },
		{ label: 'お気に入り解除', endpoint: '/clips/unfavorite' },
		{ label: 'お気に入り取得', endpoint: '/clips/my-favorites' },
		{ label: 'ノート追加', endpoint: '/clips/add-note' },
		{ label: 'ノート削除', endpoint: '/clips/remove-note' },
	])('の$labelは未認証ではできない', async ({ endpoint }) => await failedApiCall({
		endpoint: endpoint,
		parameters: {},
		user: undefined,
	}, {
		status: 401,
		code: 'CREDENTIAL_REQUIRED',
		id: '1384574d-a912-4b81-8601-c7b1c4085df1',
	}));

	describe('のお気に入り', () => {
		let aliceClip: Clip;

		type FavoriteParam = JTDDataType<typeof FavoriteParamDef>;
		const favorite = async (parameters: FavoriteParam, request: Partial<ApiRequest> = {}): Promise<void> => {
			return successfulApiCall<void>({
				endpoint: '/clips/favorite',
				parameters,
				user: alice,
				...request,
			}, {
				status: 204,
			});
		};

		type UnfavoriteParam = JTDDataType<typeof UnfavoriteParamDef>;
		const unfavorite = async (parameters: UnfavoriteParam, request: Partial<ApiRequest> = {}): Promise<void> => {
			return successfulApiCall<void>({
				endpoint: '/clips/unfavorite',
				parameters,
				user: alice,
				...request,
			}, {
				status: 204,
			});
		};

		const myFavorites = async (request: Partial<ApiRequest> = {}): Promise<Clip[]> => {
			return successfulApiCall<Clip[]>({
				endpoint: '/clips/my-favorites',
				parameters: {},
				user: alice,
				...request,
			});
		};

		beforeEach(async () => {
			aliceClip = await create();
		});

		test('を設定できる。', async () => {
			await favorite({ clipId: aliceClip.id });
			const clip = await show({ clipId: aliceClip.id });
			assert.strictEqual(clip.favoritedCount, 1);
			assert.strictEqual(clip.isFavorited, true);
		});

		test('はPublicな他人のクリップに設定できる。', async () => {
			const publicClip = await create({ isPublic: true });
			await favorite({ clipId: publicClip.id }, { user: bob });
			const clip = await show({ clipId: publicClip.id }, { user: bob });
			assert.strictEqual(clip.favoritedCount, 1);
			assert.strictEqual(clip.isFavorited, true);

			// isFavoritedは見る人によって切り替わる。
			const clip2 = await show({ clipId: publicClip.id });
			assert.strictEqual(clip2.favoritedCount, 1);
			assert.strictEqual(clip2.isFavorited, false);
		});

		test('は1つのクリップに対して複数人が設定できる。', async () => {
			const publicClip = await create({ isPublic: true });
			await favorite({ clipId: publicClip.id }, { user: bob });
			await favorite({ clipId: publicClip.id });
			const clip = await show({ clipId: publicClip.id }, { user: bob });
			assert.strictEqual(clip.favoritedCount, 2);
			assert.strictEqual(clip.isFavorited, true);

			const clip2 = await show({ clipId: publicClip.id });
			assert.strictEqual(clip2.favoritedCount, 2);
			assert.strictEqual(clip2.isFavorited, true);
		});

		test('は11を超えて設定できる。', async () => {
			const clips = [
				aliceClip,
				...await createMany({}, 10, alice),
				...await createMany({ isPublic: true }, 10, bob),
			];
			for (const clip of clips) {
				await favorite({ clipId: clip.id });
			}

			// pagenationはない。全部一気にとれる。
			const favorited = await myFavorites();
			assert.strictEqual(favorited.length, clips.length);
			for (const clip of favorited) {
				assert.strictEqual(clip.favoritedCount, 1);
				assert.strictEqual(clip.isFavorited, true);
			}
		});

		test('は同じクリップに対して二回設定できない。', async () => {
			await favorite({ clipId: aliceClip.id });
			await failedApiCall({
				endpoint: '/clips/favorite',
				parameters: {
					clipId: aliceClip.id,
				},
				user: alice,
			}, {
				status: 400,
				code: 'ALREADY_FAVORITED',
				id: '92658936-c625-4273-8326-2d790129256e',
			});
		});

		test.each([
			{ label: 'clipIdがnull', parameters: { clipId: null } },
			{ label: '存在しないクリップ', parameters: { clipId: 'xxxxxx' }, assertion: {
				code: 'NO_SUCH_CLIP',
				id: '4c2aaeae-80d8-4250-9606-26cb1fdb77a5',
			} },
			{ label: '他人のクリップ', user: (): User => bob, assertion: {
				code: 'NO_SUCH_CLIP',
				id: '4c2aaeae-80d8-4250-9606-26cb1fdb77a5',
			} },
		])('の設定は$labelならできない', async ({ parameters, user, assertion }) => failedApiCall({
			endpoint: '/clips/favorite',
			parameters: {
				clipId: (await create({}, { user: (user ?? ((): User => alice))() })).id,
				...parameters,
			},
			user: alice,
		}, {
			status: 400,
			code: 'INVALID_PARAM',
			id: '3d81ceae-475f-4600-b2a8-2bc116157532',
			...assertion,
		}));

		test('を設定解除できる。', async () => {
			await favorite({ clipId: aliceClip.id });
			await unfavorite({ clipId: aliceClip.id });
			const clip = await show({ clipId: aliceClip.id });
			assert.strictEqual(clip.favoritedCount, 0);
			assert.strictEqual(clip.isFavorited, false);
			assert.deepStrictEqual(await myFavorites(), []);
		});

		test.each([
			{ label: 'clipIdがnull', parameters: { clipId: null } },
			{ label: '存在しないクリップ', parameters: { clipId: 'xxxxxx' }, assertion: {
				code: 'NO_SUCH_CLIP',
				id: '2603966e-b865-426c-94a7-af4a01241dc1',
			} },
			{ label: '他人のクリップ', user: (): User => bob, assertion: {
				code: 'NOT_FAVORITED',
				id: '90c3a9e8-b321-4dae-bf57-2bf79bbcc187',
			} },
			{ label: 'お気に入りしていないクリップ', assertion: {
				code: 'NOT_FAVORITED',
				id: '90c3a9e8-b321-4dae-bf57-2bf79bbcc187',
			} },
		])('の設定解除は$labelならできない', async ({ parameters, user, assertion }) => failedApiCall({
			endpoint: '/clips/unfavorite',
			parameters: {
				clipId: (await create({}, { user: (user ?? ((): User => alice))() })).id,
				...parameters,
			},
			user: alice,
		}, {
			status: 400,
			code: 'INVALID_PARAM',
			id: '3d81ceae-475f-4600-b2a8-2bc116157532',
			...assertion,
		}));

		test('を取得できる。', async () => {
			await favorite({ clipId: aliceClip.id });
			const favorited = await myFavorites();
			assert.deepStrictEqual(favorited, [await show({ clipId: aliceClip.id })]);
		});

		test('を取得したとき他人のお気に入りは含まない。', async () => {
			await favorite({ clipId: aliceClip.id });
			const favorited = await myFavorites({ user: bob });
			assert.deepStrictEqual(favorited, []);
		});
	});

	describe('に紐づくノート', () => {
		let aliceClip: Clip;

		const sampleNotes = (): Note[] => [
			aliceNote, aliceHomeNote, aliceFollowersNote, aliceSpecifiedNote,
			bobNote, bobHomeNote, bobFollowersNote, bobSpecifiedNote,
		];

		type AddNoteParam = JTDDataType<typeof AddNoteParamDef>;
		const addNote = async (parameters: AddNoteParam, request: Partial<ApiRequest> = {}): Promise<void> => {
			return successfulApiCall<void>({
				endpoint: '/clips/add-note',
				parameters,
				user: alice,
				...request,
			}, {
				status: 204,
			});
		};

		type RemoveNoteParam = JTDDataType<typeof RemoveNoteParamDef>;
		const removeNote = async (parameters: RemoveNoteParam, request: Partial<ApiRequest> = {}): Promise<void> => {
			return successfulApiCall<void>({
				endpoint: '/clips/remove-note',
				parameters,
				user: alice,
				...request,
			}, {
				status: 204,
			});
		};

		type NotesParam = JTDDataType<typeof NotesParamDef>;
		const notes = async (parameters: Partial<NotesParam>, request: Partial<ApiRequest> = {}): Promise<Note[]> => {
			return successfulApiCall<Note[]>({
				endpoint: '/clips/notes',
				parameters,
				user: alice,
				...request,
			});
		};

		beforeEach(async () => {
			aliceClip = await create();
		});

		test('を追加できる。', async () => {
			await addNote({ clipId: aliceClip.id, noteId: aliceNote.id });
			const res = await show({ clipId: aliceClip.id });
			assert.strictEqual(res.lastClippedAt, new Date(res.lastClippedAt ?? '').toISOString());
			assert.deepStrictEqual(await notes({ clipId: aliceClip.id }), [aliceNote]);

			// 他人の非公開ノートも突っ込める
			await addNote({ clipId: aliceClip.id, noteId: bobHomeNote.id });
			await addNote({ clipId: aliceClip.id, noteId: bobFollowersNote.id });
			await addNote({ clipId: aliceClip.id, noteId: bobSpecifiedNote.id });
		});

		test('として同じノートを二回紐づけることはできない', async () => {
			await addNote({ clipId: aliceClip.id, noteId: aliceNote.id });
			await failedApiCall({
				endpoint: '/clips/add-note',
				parameters: {
					clipId: aliceClip.id,
					noteId: aliceNote.id,
				},
				user: alice,
			}, {
				status: 400,
				code: 'ALREADY_CLIPPED',
				id: '734806c4-542c-463a-9311-15c512803965',
			});
		});

		// TODO: 17000msくらいかかる...
		test('をポリシーで定められた上限いっぱい(200)を超えて追加はできない。', async () => {
			const noteLimit = DEFAULT_POLICIES.noteEachClipsLimit + 1;
			const noteList = await Promise.all([...Array(noteLimit)].map((_, i) => post(alice, {
				text: `test ${i}`,
			}) as unknown)) as Note[];
			await Promise.all(noteList.map(s => addNote({ clipId: aliceClip.id, noteId: s.id })));

			await failedApiCall({
				endpoint: '/clips/add-note',
				parameters: {
					clipId: aliceClip.id,
					noteId: aliceNote.id,
				},
				user: alice,
			}, {
				status: 400,
				code: 'TOO_MANY_CLIP_NOTES',
				id: 'f0dba960-ff73-4615-8df4-d6ac5d9dc118',
			});
		});

		test('は他人のクリップへ追加できない。', async () => await failedApiCall({
			endpoint: '/clips/add-note',
			parameters: {
				clipId: aliceClip.id,
				noteId: aliceNote.id,
			},
			user: bob,
		}, {
			status: 400,
			code: 'NO_SUCH_CLIP',
			id: 'd6e76cc0-a1b5-4c7c-a287-73fa9c716dcf',
		}));

		test.each([
			{ label: 'clipId未指定', parameters: { clipId: undefined } },
			{ label: 'noteId未指定', parameters: { noteId: undefined } },
			{ label: '存在しないクリップ', parameters: { clipId: 'xxxxxx' }, assetion: {
				code: 'NO_SUCH_CLIP',
				id: 'd6e76cc0-a1b5-4c7c-a287-73fa9c716dcf',
			} },
			{ label: '存在しないノート', parameters: { noteId: 'xxxxxx' }, assetion: {
				code: 'NO_SUCH_NOTE',
				id: 'fc8c0b49-c7a3-4664-a0a6-b418d386bb8b',
			} },
			{ label: '他人のクリップ', user: (): object => bob, assetion: {
				code: 'NO_SUCH_CLIP',
				id: 'd6e76cc0-a1b5-4c7c-a287-73fa9c716dcf',
			} },
		])('の追加は$labelだとできない', async ({ parameters, user, assetion }) => failedApiCall({
			endpoint: '/clips/add-note',
			parameters: {
				clipId: aliceClip.id,
				noteId: aliceNote.id,
				...parameters,
			},
			user: (user ?? ((): User => alice))(),
		}, {
			status: 400,
			code: 'INVALID_PARAM',
			id: '3d81ceae-475f-4600-b2a8-2bc116157532',
			...assetion,
		}));

		test('を削除できる。', async () => {
			await addNote({ clipId: aliceClip.id, noteId: aliceNote.id });
			await removeNote({ clipId: aliceClip.id, noteId: aliceNote.id });
			assert.deepStrictEqual(await notes({ clipId: aliceClip.id }), []);
		});

		test.each([
			{ label: 'clipId未指定', parameters: { clipId: undefined } },
			{ label: 'noteId未指定', parameters: { noteId: undefined } },
			{ label: '存在しないクリップ', parameters: { clipId: 'xxxxxx' }, assetion: {
				code: 'NO_SUCH_CLIP',
				id: 'b80525c6-97f7-49d7-a42d-ebccd49cfd52', // add-noteと異なる
			} },
			{ label: '存在しないノート', parameters: { noteId: 'xxxxxx' }, assetion: {
				code: 'NO_SUCH_NOTE',
				id: 'aff017de-190e-434b-893e-33a9ff5049d8', // add-noteと異なる
			} },
			{ label: '他人のクリップ', user: (): object => bob, assetion: {
				code: 'NO_SUCH_CLIP',
				id: 'b80525c6-97f7-49d7-a42d-ebccd49cfd52', // add-noteと異なる
			} },
		])('の削除は$labelだとできない', async ({ parameters, user, assetion }) => failedApiCall({
			endpoint: '/clips/remove-note',
			parameters: {
				clipId: aliceClip.id,
				noteId: aliceNote.id,
				...parameters,
			},
			user: (user ?? ((): User => alice))(),
		}, {
			status: 400,
			code: 'INVALID_PARAM',
			id: '3d81ceae-475f-4600-b2a8-2bc116157532',
			...assetion,
		}));

		test('を取得できる。', async () => {
			const noteList = sampleNotes();
			for (const note of noteList) {
				await addNote({ clipId: aliceClip.id, noteId: note.id });
			}

			const res = await notes({ clipId: aliceClip.id });

			// 自分のノートは非公開でも入れられるし、見える
			// 他人の非公開ノートは入れられるけど、除外される
			const expects = [
				aliceNote, aliceHomeNote, aliceFollowersNote, aliceSpecifiedNote,
				bobNote, bobHomeNote,
			];
			assert.deepStrictEqual(
				res.sort(compareBy(s => s.id)),
				expects.sort(compareBy(s => s.id)));
		});

		test('を始端IDとlimitで取得できる。', async () => {
			const noteList = sampleNotes();
			noteList.sort(compareBy(s => s.id));
			for (const note of noteList) {
				await addNote({ clipId: aliceClip.id, noteId: note.id });
			}

			const res = await notes({
				clipId: aliceClip.id,
				sinceId: noteList[2].id,
				limit: 3,
			});

			// Promise.allで返ってくる配列はID順で並んでないのでソートして厳密比較
			const expects = [noteList[3], noteList[4], noteList[5]];
			assert.deepStrictEqual(
				res.sort(compareBy(s => s.id)),
				expects.sort(compareBy(s => s.id)));
		});

		test('をID範囲指定で取得できる。', async () => {
			const noteList = sampleNotes();
			noteList.sort(compareBy(s => s.id));
			for (const note of noteList) {
				await addNote({ clipId: aliceClip.id, noteId: note.id });
			}

			const res = await notes({
				clipId: aliceClip.id,
				sinceId: noteList[1].id,
				untilId: noteList[4].id,
			});

			// Promise.allで返ってくる配列はID順で並んでないのでソートして厳密比較
			const expects = [noteList[2], noteList[3]];
			assert.deepStrictEqual(
				res.sort(compareBy(s => s.id)),
				expects.sort(compareBy(s => s.id)));
		});

		test.todo('Remoteのノートもクリップできる。どうテストしよう？');

		test('は他人のPublicなクリップからも取得できる。', async () => {
			const bobClip = await create({ isPublic: true }, { user: bob } );
			await addNote({ clipId: bobClip.id, noteId: aliceNote.id }, { user: bob });
			const res = await notes({ clipId: bobClip.id });
			assert.deepStrictEqual(res, [aliceNote]);
		});

		test('はPublicなクリップなら認証なしでも取得できる。(非公開ノートはhideされて返ってくる)', async () => {
			const publicClip = await create({ isPublic: true });
			await addNote({ clipId: publicClip.id, noteId: aliceNote.id });
			await addNote({ clipId: publicClip.id, noteId: aliceHomeNote.id });
			await addNote({ clipId: publicClip.id, noteId: aliceFollowersNote.id });
			await addNote({ clipId: publicClip.id, noteId: aliceSpecifiedNote.id });

			const res = await notes({ clipId: publicClip.id }, { user: undefined });
			const expects = [
				aliceNote, aliceHomeNote,
				// 認証なしだと非公開ノートは結果には含むけどhideされる。
				hiddenNote(aliceFollowersNote), hiddenNote(aliceSpecifiedNote),
			];
			assert.deepStrictEqual(
				res.sort(compareBy(s => s.id)),
				expects.sort(compareBy(s => s.id)));
		});

		test.todo('ブロック、ミュートされたユーザーからの設定＆取得etc.');

		test.each([
			{ label: 'clipId未指定', parameters: { clipId: undefined } },
			{ label: 'limitゼロ', parameters: { limit: 0 } },
			{ label: 'limit最大+1', parameters: { limit: 101 } },
			{ label: '存在しないクリップ', parameters: { clipId: 'xxxxxx' }, assertion: {
				code: 'NO_SUCH_CLIP',
				id: '1d7645e6-2b6d-4635-b0fe-fe22b0e72e00',
			} },
			{ label: '他人のPrivateなクリップから', user: (): object => bob, assertion: {
				code: 'NO_SUCH_CLIP',
				id: '1d7645e6-2b6d-4635-b0fe-fe22b0e72e00',
			} },
			{ label: '未認証でPrivateなクリップから', user: (): undefined => undefined, assertion: {
				code: 'NO_SUCH_CLIP',
				id: '1d7645e6-2b6d-4635-b0fe-fe22b0e72e00',
			} },
		])('は$labelだと取得できない', async ({ parameters, user, assertion }) => failedApiCall({
			endpoint: '/clips/notes',
			parameters: {
				clipId: aliceClip.id,
				...parameters,
			},
			user: (user ?? ((): User => alice))(),
		}, {
			status: 400,
			code: 'INVALID_PARAM',
			id: '3d81ceae-475f-4600-b2a8-2bc116157532',
			...assertion,
		}));
	});
});<|MERGE_RESOLUTION|>--- conflicted
+++ resolved
@@ -144,18 +144,7 @@
 		alice = await signup({ username: 'alice' });
 		bob = await signup({ username: 'bob' });
 
-<<<<<<< HEAD
 		// FIXME: cherrypick-jsのNoteはoutdatedなので直接変換できない
-		aliceNote = await post(alice, { text: 'test' }) as any; 
-		aliceHomeNote = await post(alice, { text: 'home only', visibility: 'home' }) as any; 
-		aliceFollowersNote = await post(alice, { text: 'followers only', visibility: 'followers' }) as any; 
-		aliceSpecifiedNote = await post(alice, { text: 'specified only', visibility: 'specified' }) as any; 
-		bobNote = await post(bob, { text: 'test' }) as any; 
-		bobHomeNote = await post(bob, { text: 'home only', visibility: 'home' }) as any; 
-		bobFollowersNote = await post(bob, { text: 'followers only', visibility: 'followers' }) as any; 
-		bobSpecifiedNote = await post(bob, { text: 'specified only', visibility: 'specified' }) as any; 
-=======
-		// FIXME: misskey-jsのNoteはoutdatedなので直接変換できない
 		aliceNote = await post(alice, { text: 'test' }) as any;
 		aliceHomeNote = await post(alice, { text: 'home only', visibility: 'home' }) as any;
 		aliceFollowersNote = await post(alice, { text: 'followers only', visibility: 'followers' }) as any;
@@ -164,7 +153,6 @@
 		bobHomeNote = await post(bob, { text: 'home only', visibility: 'home' }) as any;
 		bobFollowersNote = await post(bob, { text: 'followers only', visibility: 'followers' }) as any;
 		bobSpecifiedNote = await post(bob, { text: 'specified only', visibility: 'specified' }) as any;
->>>>>>> 58a898df
 	}, 1000 * 60 * 2);
 
 	afterAll(async () => {
