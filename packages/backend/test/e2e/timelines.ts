--- conflicted
+++ resolved
@@ -12,10 +12,6 @@
 import * as assert from 'assert';
 import { api, post, randomString, signup, sleep, startServer, uploadUrl } from '../utils.js';
 import type { INestApplicationContext } from '@nestjs/common';
-<<<<<<< HEAD
-import type * as misskey from 'cherrypick-js';
-=======
->>>>>>> 433d46e5
 
 function genHost() {
 	return randomString() + '.example.com';
