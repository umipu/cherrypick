--- conflicted
+++ resolved
@@ -19,12 +19,7 @@
 	PublicKeyCredentialRequestOptionsJSON,
 	RegistrationResponseJSON,
 } from '@simplewebauthn/typescript-types';
-<<<<<<< HEAD
-import type { INestApplicationContext } from '@nestjs/common';
 import type * as misskey from 'cherrypick-js';
-=======
-import type * as misskey from 'misskey-js';
->>>>>>> 14aedc17
 
 describe('2要素認証', () => {
 	let alice: misskey.entities.SignupResponse;
