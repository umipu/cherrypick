--- conflicted
+++ resolved
@@ -6,14 +6,8 @@
 process.env.NODE_ENV = 'test';
 
 import * as assert from 'assert';
-<<<<<<< HEAD
-import { signup, api, startServer, simpleGet } from '../utils.js';
-import type { INestApplicationContext } from '@nestjs/common';
+import { api, signup, simpleGet } from '../utils.js';
 import type * as misskey from 'cherrypick-js';
-=======
-import { api, signup, simpleGet } from '../utils.js';
-import type * as misskey from 'misskey-js';
->>>>>>> 14aedc17
 
 describe('FF visibility', () => {
 	let alice: misskey.entities.SignupResponse;
