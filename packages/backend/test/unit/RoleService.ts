--- conflicted
+++ resolved
@@ -30,10 +30,6 @@
 import { NotificationService } from '@/core/NotificationService.js';
 import { RoleCondFormulaValue } from '@/models/Role.js';
 import { UserEntityService } from '@/core/entities/UserEntityService.js';
-<<<<<<< HEAD
-import { sleep } from '../utils.js';
-=======
->>>>>>> 0d76842a
 import type { TestingModule } from '@nestjs/testing';
 import type { MockFunctionMetadata } from 'jest-mock';
 
