--- conflicted
+++ resolved
@@ -144,14 +144,10 @@
 	MiUserPublickey,
 	MiUserList,
 	MiUserListFavorite,
-<<<<<<< HEAD
-	MiUserListJoining,
+	MiUserListMembership,
 	MiUserGroup,
 	MiUserGroupJoining,
 	MiUserGroupInvitation,
-=======
-	MiUserListMembership,
->>>>>>> 2a7bc847
 	MiUserNotePining,
 	MiUserSecurityKey,
 	MiUsedUsername,
