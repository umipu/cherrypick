--- conflicted
+++ resolved
@@ -97,14 +97,6 @@
 			type: 'string',
 			optional: false, nullable: true,
 		},
-<<<<<<< HEAD
-		isSilenced: {
-			type: 'boolean',
-			optional: false,
-			nullable: false,
-		},
-=======
->>>>>>> c284d41b
 		infoUpdatedAt: {
 			type: 'string',
 			optional: false, nullable: true,
