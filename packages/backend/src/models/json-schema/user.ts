--- conflicted
+++ resolved
@@ -502,11 +502,11 @@
 			type: 'boolean',
 			nullable: false, optional: false,
 		},
-<<<<<<< HEAD
 		hasUnreadMessagingMessage: {
-=======
+			type: 'boolean',
+			nullable: false, optional: false,
+		},
 		hasUnreadChannel: {
->>>>>>> c284d41b
 			type: 'boolean',
 			nullable: false, optional: false,
 		},
