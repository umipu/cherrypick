/*
 * SPDX-FileCopyrightText: syuilo and other misskey, cherrypick contributors
 * SPDX-License-Identifier: AGPL-3.0-only
 */

const notificationRecieveConfig = {
	type: 'object',
	nullable: false, optional: true,
	properties: {
		type: {
			type: 'string',
			nullable: false, optional: false,
			enum: ['all', 'following', 'follower', 'mutualFollow', 'list', 'never'],
		},
	},
} as const;

export const packedUserLiteSchema = {
	type: 'object',
	properties: {
		id: {
			type: 'string',
			nullable: false, optional: false,
			format: 'id',
			example: 'xxxxxxxxxx',
		},
		name: {
			type: 'string',
			nullable: true, optional: false,
			example: '藍',
		},
		username: {
			type: 'string',
			nullable: false, optional: false,
			example: 'ai',
		},
		host: {
			type: 'string',
			nullable: true, optional: false,
			example: 'cherrypick.example.com',
			description: 'The local host is represented with `null`.',
		},
		avatarUrl: {
			type: 'string',
			format: 'url',
			nullable: true, optional: false,
		},
		avatarBlurhash: {
			type: 'string',
			nullable: true, optional: false,
		},
		avatarDecorations: {
			type: 'array',
			nullable: false, optional: false,
			items: {
				type: 'object',
				nullable: false, optional: false,
				properties: {
					id: {
						type: 'string',
						nullable: false, optional: false,
						format: 'id',
					},
					angle: {
						type: 'number',
						nullable: false, optional: true,
					},
					flipH: {
						type: 'boolean',
						nullable: false, optional: true,
					},
					offsetX: {
						type: 'number',
						nullable: false, optional: true,
					},
					offsetY: {
						type: 'number',
						nullable: false, optional: true,
					},
					scale: {
						type: 'number',
						nullable: false, optional: true,
					},
					opacity: {
						type: 'number',
						nullable: false, optional: true,
					},
					url: {
						type: 'string',
						format: 'url',
						nullable: false, optional: false,
					},
				},
			},
		},
		isBot: {
			type: 'boolean',
			nullable: false, optional: true,
		},
		isCat: {
			type: 'boolean',
			nullable: false, optional: true,
		},
		instance: {
			type: 'object',
			nullable: false, optional: true,
			properties: {
				name: {
					type: 'string',
					nullable: true, optional: false,
				},
				softwareName: {
					type: 'string',
					nullable: true, optional: false,
				},
				softwareVersion: {
					type: 'string',
					nullable: true, optional: false,
				},
				iconUrl: {
					type: 'string',
					nullable: true, optional: false,
				},
				faviconUrl: {
					type: 'string',
					nullable: true, optional: false,
				},
				themeColor: {
					type: 'string',
					nullable: true, optional: false,
				},
			},
		},
		emojis: {
			type: 'object',
			nullable: false, optional: false,
		},
		onlineStatus: {
			type: 'string',
			nullable: false, optional: false,
			enum: ['unknown', 'online', 'active', 'offline'],
		},
		badgeRoles: {
			type: 'array',
			nullable: false, optional: true,
			items: {
				type: 'object',
				nullable: false, optional: false,
				properties: {
					name: {
						type: 'string',
						nullable: false, optional: false,
					},
					iconUrl: {
						type: 'string',
						nullable: true, optional: false,
					},
					displayOrder: {
						type: 'number',
						nullable: false, optional: false,
					},
				},
			},
		},
	},
} as const;

export const packedUserDetailedNotMeOnlySchema = {
	type: 'object',
	properties: {
		url: {
			type: 'string',
			format: 'url',
			nullable: true, optional: false,
		},
		uri: {
			type: 'string',
			format: 'uri',
			nullable: true, optional: false,
		},
		movedTo: {
			type: 'string',
			format: 'uri',
			nullable: true, optional: false,
		},
		alsoKnownAs: {
			type: 'array',
			nullable: true, optional: false,
			items: {
				type: 'string',
				format: 'id',
				nullable: false, optional: false,
			},
		},
		createdAt: {
			type: 'string',
			nullable: false, optional: false,
			format: 'date-time',
		},
		updatedAt: {
			type: 'string',
			nullable: true, optional: false,
			format: 'date-time',
		},
		lastFetchedAt: {
			type: 'string',
			nullable: true, optional: false,
			format: 'date-time',
		},
		bannerUrl: {
			type: 'string',
			format: 'url',
			nullable: true, optional: false,
		},
		bannerBlurhash: {
			type: 'string',
			nullable: true, optional: false,
		},
		isLocked: {
			type: 'boolean',
			nullable: false, optional: false,
		},
		isSilenced: {
			type: 'boolean',
			nullable: false, optional: false,
		},
		isSuspended: {
			type: 'boolean',
			nullable: false, optional: false,
			example: false,
		},
		description: {
			type: 'string',
			nullable: true, optional: false,
			example: 'Hi masters, I am Ai!',
		},
		location: {
			type: 'string',
			nullable: true, optional: false,
		},
		birthday: {
			type: 'string',
			nullable: true, optional: false,
			example: '2018-03-12',
		},
		lang: {
			type: 'string',
			nullable: true, optional: false,
			example: 'ja-JP',
		},
		fields: {
			type: 'array',
			nullable: false, optional: false,
			maxItems: 16,
			items: {
				type: 'object',
				nullable: false, optional: false,
				properties: {
					name: {
						type: 'string',
						nullable: false, optional: false,
					},
					value: {
						type: 'string',
						nullable: false, optional: false,
					},
				},
			},
		},
		verifiedLinks: {
			type: 'array',
			nullable: false, optional: false,
			items: {
				type: 'string',
				nullable: false, optional: false,
				format: 'url',
			},
		},
		followersCount: {
			type: 'number',
			nullable: false, optional: false,
		},
		followingCount: {
			type: 'number',
			nullable: false, optional: false,
		},
		notesCount: {
			type: 'number',
			nullable: false, optional: false,
		},
		pinnedNoteIds: {
			type: 'array',
			nullable: false, optional: false,
			items: {
				type: 'string',
				nullable: false, optional: false,
				format: 'id',
			},
		},
		pinnedNotes: {
			type: 'array',
			nullable: false, optional: false,
			items: {
				type: 'object',
				nullable: false, optional: false,
				ref: 'Note',
			},
		},
		pinnedPageId: {
			type: 'string',
			nullable: true, optional: false,
		},
		pinnedPage: {
			type: 'object',
			nullable: true, optional: false,
			ref: 'Page',
		},
		publicReactions: {
			type: 'boolean',
			nullable: false, optional: false,
		},
		followingVisibility: {
			type: 'string',
			nullable: false, optional: false,
			enum: ['public', 'followers', 'private'],
		},
		followersVisibility: {
			type: 'string',
			nullable: false, optional: false,
			enum: ['public', 'followers', 'private'],
		},
		twoFactorEnabled: {
			type: 'boolean',
			nullable: false, optional: false,
			default: false,
		},
		usePasswordLessLogin: {
			type: 'boolean',
			nullable: false, optional: false,
			default: false,
		},
		securityKeys: {
			type: 'boolean',
			nullable: false, optional: false,
			default: false,
		},
		roles: {
			type: 'array',
			nullable: false, optional: false,
			items: {
				type: 'object',
				nullable: false, optional: false,
				ref: 'RoleLite',
			},
		},
		memo: {
			type: 'string',
			nullable: true, optional: false,
		},
		moderationNote: {
			type: 'string',
			nullable: false, optional: true,
		},
		//#region relations
		isFollowing: {
			type: 'boolean',
			nullable: false, optional: true,
		},
		isFollowed: {
			type: 'boolean',
			nullable: false, optional: true,
		},
		hasPendingFollowRequestFromYou: {
			type: 'boolean',
			nullable: false, optional: true,
		},
		hasPendingFollowRequestToYou: {
			type: 'boolean',
			nullable: false, optional: true,
		},
		isBlocking: {
			type: 'boolean',
			nullable: false, optional: true,
		},
		isBlocked: {
			type: 'boolean',
			nullable: false, optional: true,
		},
		isMuted: {
			type: 'boolean',
			nullable: false, optional: true,
		},
		isRenoteMuted: {
			type: 'boolean',
			nullable: false, optional: true,
		},
		notify: {
			type: 'string',
			nullable: false, optional: true,
			enum: ['normal', 'none'],
		},
		withReplies: {
			type: 'boolean',
			nullable: false, optional: true,
		},
		//#endregion
	},
} as const;

export const packedMeDetailedOnlySchema = {
	type: 'object',
	properties: {
		avatarId: {
			type: 'string',
			nullable: true, optional: false,
			format: 'id',
		},
		bannerId: {
			type: 'string',
			nullable: true, optional: false,
			format: 'id',
		},
		isModerator: {
			type: 'boolean',
			nullable: true, optional: false,
		},
		isAdmin: {
			type: 'boolean',
			nullable: true, optional: false,
		},
		injectFeaturedNote: {
			type: 'boolean',
			nullable: false, optional: false,
		},
		receiveAnnouncementEmail: {
			type: 'boolean',
			nullable: false, optional: false,
		},
		alwaysMarkNsfw: {
			type: 'boolean',
			nullable: false, optional: false,
		},
		autoSensitive: {
			type: 'boolean',
			nullable: false, optional: false,
		},
		carefulBot: {
			type: 'boolean',
			nullable: false, optional: false,
		},
		autoAcceptFollowed: {
			type: 'boolean',
			nullable: false, optional: false,
		},
		noCrawle: {
			type: 'boolean',
			nullable: false, optional: false,
		},
		preventAiLearning: {
			type: 'boolean',
			nullable: false, optional: false,
		},
		isExplorable: {
			type: 'boolean',
			nullable: false, optional: false,
		},
		isDeleted: {
			type: 'boolean',
			nullable: false, optional: false,
		},
		twoFactorBackupCodesStock: {
			type: 'string',
			enum: ['full', 'partial', 'none'],
			nullable: false, optional: false,
		},
		hideOnlineStatus: {
			type: 'boolean',
			nullable: false, optional: false,
		},
		hasUnreadSpecifiedNotes: {
			type: 'boolean',
			nullable: false, optional: false,
		},
		hasUnreadMentions: {
			type: 'boolean',
			nullable: false, optional: false,
		},
		hasUnreadAnnouncement: {
			type: 'boolean',
			nullable: false, optional: false,
		},
		unreadAnnouncements: {
			type: 'array',
			nullable: false, optional: false,
			items: {
				type: 'object',
				nullable: false, optional: false,
				ref: 'Announcement',
			},
		},
		hasUnreadAntenna: {
			type: 'boolean',
			nullable: false, optional: false,
		},
		hasUnreadMessagingMessage: {
			type: 'boolean',
			nullable: false, optional: false,
		},
		hasUnreadChannel: {
			type: 'boolean',
			nullable: false, optional: false,
		},
		hasUnreadNotification: {
			type: 'boolean',
			nullable: false, optional: false,
		},
		hasPendingReceivedFollowRequest: {
			type: 'boolean',
			nullable: false, optional: false,
		},
		unreadNotificationsCount: {
			type: 'number',
			nullable: false, optional: false,
		},
		mutedWords: {
			type: 'array',
			nullable: false, optional: false,
			items: {
				type: 'array',
				nullable: false, optional: false,
				items: {
					type: 'string',
					nullable: false, optional: false,
				},
			},
		},
		hardMutedWords: {
			type: 'array',
			nullable: false, optional: false,
			items: {
				type: 'array',
				nullable: false, optional: false,
				items: {
					type: 'string',
					nullable: false, optional: false,
				},
			},
		},
		mutedInstances: {
			type: 'array',
			nullable: true, optional: false,
			items: {
				type: 'string',
				nullable: false, optional: false,
			},
		},
		notificationRecieveConfig: {
			type: 'object',
			nullable: false, optional: false,
			properties: {
				app: notificationRecieveConfig,
				quote: notificationRecieveConfig,
				reply: notificationRecieveConfig,
				follow: notificationRecieveConfig,
				renote: notificationRecieveConfig,
				mention: notificationRecieveConfig,
				reaction: notificationRecieveConfig,
				pollEnded: notificationRecieveConfig,
				receiveFollowRequest: notificationRecieveConfig,
<<<<<<< HEAD
				followRequestAccepted: notificationRecieveConfig,
				groupInvited: notificationRecieveConfig,
=======
>>>>>>> 79ca93ce
			},
		},
		emailNotificationTypes: {
			type: 'array',
			nullable: false, optional: false,
			items: {
				type: 'string',
				nullable: false, optional: false,
			},
		},
		achievements: {
			type: 'array',
			nullable: false, optional: false,
			items: {
				type: 'object',
				nullable: false, optional: false,
				properties: {
					name: {
						type: 'string',
						nullable: false, optional: false,
					},
					unlockedAt: {
						type: 'number',
						nullable: false, optional: false,
					},
				},
			},
		},
		loggedInDays: {
			type: 'number',
			nullable: false, optional: false,
		},
		policies: {
			type: 'object',
			nullable: false, optional: false,
			properties: {
				gtlAvailable: {
					type: 'boolean',
					nullable: false, optional: false,
				},
				ltlAvailable: {
					type: 'boolean',
					nullable: false, optional: false,
				},
				canPublicNote: {
					type: 'boolean',
					nullable: false, optional: false,
				},
				canInvite: {
					type: 'boolean',
					nullable: false, optional: false,
				},
				inviteLimit: {
					type: 'number',
					nullable: false, optional: false,
				},
				inviteLimitCycle: {
					type: 'number',
					nullable: false, optional: false,
				},
				inviteExpirationTime: {
					type: 'number',
					nullable: false, optional: false,
				},
				canManageCustomEmojis: {
					type: 'boolean',
					nullable: false, optional: false,
				},
				canManageAvatarDecorations: {
					type: 'boolean',
					nullable: false, optional: false,
				},
				canSearchNotes: {
					type: 'boolean',
					nullable: false, optional: false,
				},
				canUseTranslator: {
					type: 'boolean',
					nullable: false, optional: false,
				},
				canHideAds: {
					type: 'boolean',
					nullable: false, optional: false,
				},
				driveCapacityMb: {
					type: 'number',
					nullable: false, optional: false,
				},
				alwaysMarkNsfw: {
					type: 'boolean',
					nullable: false, optional: false,
				},
				pinLimit: {
					type: 'number',
					nullable: false, optional: false,
				},
				antennaLimit: {
					type: 'number',
					nullable: false, optional: false,
				},
				wordMuteLimit: {
					type: 'number',
					nullable: false, optional: false,
				},
				webhookLimit: {
					type: 'number',
					nullable: false, optional: false,
				},
				clipLimit: {
					type: 'number',
					nullable: false, optional: false,
				},
				noteEachClipsLimit: {
					type: 'number',
					nullable: false, optional: false,
				},
				userListLimit: {
					type: 'number',
					nullable: false, optional: false,
				},
				userEachUserListsLimit: {
					type: 'number',
					nullable: false, optional: false,
				},
				rateLimitFactor: {
					type: 'number',
					nullable: false, optional: false,
				},
				avatarDecorationLimit: {
					type: 'number',
					nullable: false, optional: false,
				},
			},
		},
		//#region secrets
		email: {
			type: 'string',
			nullable: true, optional: true,
		},
		emailVerified: {
			type: 'boolean',
			nullable: true, optional: true,
		},
		securityKeysList: {
			type: 'array',
			nullable: false, optional: true,
			items: {
				type: 'object',
				nullable: false, optional: false,
				properties: {
					id: {
						type: 'string',
						nullable: false, optional: false,
						format: 'id',
						example: 'xxxxxxxxxx',
					},
					name: {
						type: 'string',
						nullable: false, optional: false,
					},
					lastUsed: {
						type: 'string',
						nullable: false, optional: false,
						format: 'date-time',
					},
				},
			},
		},
		//#endregion
	},
} as const;

export const packedUserDetailedNotMeSchema = {
	type: 'object',
	allOf: [
		{
			type: 'object',
			ref: 'UserLite',
		},
		{
			type: 'object',
			ref: 'UserDetailedNotMeOnly',
		},
	],
} as const;

export const packedMeDetailedSchema = {
	type: 'object',
	allOf: [
		{
			type: 'object',
			ref: 'UserLite',
		},
		{
			type: 'object',
			ref: 'UserDetailedNotMeOnly',
		},
		{
			type: 'object',
			ref: 'MeDetailedOnly',
		},
	],
} as const;

export const packedUserDetailedSchema = {
	oneOf: [
		{
			type: 'object',
			ref: 'UserDetailedNotMe',
		},
		{
			type: 'object',
			ref: 'MeDetailed',
		},
	],
} as const;

export const packedUserSchema = {
	oneOf: [
		{
			type: 'object',
			ref: 'UserLite',
		},
		{
			type: 'object',
			ref: 'UserDetailed',
		},
		{
			type: 'object',
			ref: 'UserDetailedNotMe',
		},
		{
			type: 'object',
			ref: 'MeDetailed',
		},
	],
} as const;<|MERGE_RESOLUTION|>--- conflicted
+++ resolved
@@ -567,11 +567,7 @@
 				reaction: notificationRecieveConfig,
 				pollEnded: notificationRecieveConfig,
 				receiveFollowRequest: notificationRecieveConfig,
-<<<<<<< HEAD
-				followRequestAccepted: notificationRecieveConfig,
 				groupInvited: notificationRecieveConfig,
-=======
->>>>>>> 79ca93ce
 			},
 		},
 		emailNotificationTypes: {
