<<<<<<< HEAD
import { AbuseReportResolver } from '@/models/entities/AbuseReportResolver.js';
=======
/*
 * SPDX-FileCopyrightText: syuilo and other misskey contributors
 * SPDX-License-Identifier: AGPL-3.0-only
 */

>>>>>>> 8b74d153
import { AbuseUserReport } from '@/models/entities/AbuseUserReport.js';
import { AccessToken } from '@/models/entities/AccessToken.js';
import { Ad } from '@/models/entities/Ad.js';
import { Announcement } from '@/models/entities/Announcement.js';
import { AnnouncementRead } from '@/models/entities/AnnouncementRead.js';
import { Antenna } from '@/models/entities/Antenna.js';
import { App } from '@/models/entities/App.js';
import { AttestationChallenge } from '@/models/entities/AttestationChallenge.js';
import { AuthSession } from '@/models/entities/AuthSession.js';
import { Blocking } from '@/models/entities/Blocking.js';
import { ChannelFollowing } from '@/models/entities/ChannelFollowing.js';
import { ChannelFavorite } from '@/models/entities/ChannelFavorite.js';
import { Clip } from '@/models/entities/Clip.js';
import { ClipNote } from '@/models/entities/ClipNote.js';
import { ClipFavorite } from '@/models/entities/ClipFavorite.js';
import { DriveFile } from '@/models/entities/DriveFile.js';
import { DriveFolder } from '@/models/entities/DriveFolder.js';
import { Emoji } from '@/models/entities/Emoji.js';
import { Following } from '@/models/entities/Following.js';
import { FollowRequest } from '@/models/entities/FollowRequest.js';
import { GalleryLike } from '@/models/entities/GalleryLike.js';
import { GalleryPost } from '@/models/entities/GalleryPost.js';
import { Hashtag } from '@/models/entities/Hashtag.js';
import { Instance } from '@/models/entities/Instance.js';
import { Meta } from '@/models/entities/Meta.js';
import { ModerationLog } from '@/models/entities/ModerationLog.js';
import { MutedNote } from '@/models/entities/MutedNote.js';
import { Muting } from '@/models/entities/Muting.js';
import { RenoteMuting } from '@/models/entities/RenoteMuting.js';
import { Note } from '@/models/entities/Note.js';
import { NoteFavorite } from '@/models/entities/NoteFavorite.js';
import { NoteReaction } from '@/models/entities/NoteReaction.js';
import { NoteThreadMuting } from '@/models/entities/NoteThreadMuting.js';
import { NoteUnread } from '@/models/entities/NoteUnread.js';
import { Page } from '@/models/entities/Page.js';
import { PageLike } from '@/models/entities/PageLike.js';
import { PasswordResetRequest } from '@/models/entities/PasswordResetRequest.js';
import { Poll } from '@/models/entities/Poll.js';
import { PollVote } from '@/models/entities/PollVote.js';
import { PromoNote } from '@/models/entities/PromoNote.js';
import { PromoRead } from '@/models/entities/PromoRead.js';
import { RegistrationTicket } from '@/models/entities/RegistrationTicket.js';
import { RegistryItem } from '@/models/entities/RegistryItem.js';
import { Relay } from '@/models/entities/Relay.js';
import { Signin } from '@/models/entities/Signin.js';
import { SwSubscription } from '@/models/entities/SwSubscription.js';
import { UsedUsername } from '@/models/entities/UsedUsername.js';
import { User } from '@/models/entities/User.js';
import { UserIp } from '@/models/entities/UserIp.js';
import { UserKeypair } from '@/models/entities/UserKeypair.js';
import { UserList } from '@/models/entities/UserList.js';
import { UserListJoining } from '@/models/entities/UserListJoining.js';
import { UserNotePining } from '@/models/entities/UserNotePining.js';
import { UserPending } from '@/models/entities/UserPending.js';
import { UserProfile } from '@/models/entities/UserProfile.js';
import { UserPublickey } from '@/models/entities/UserPublickey.js';
import { UserSecurityKey } from '@/models/entities/UserSecurityKey.js';
import { UserMemo } from '@/models/entities/UserMemo.js';
import { Webhook } from '@/models/entities/Webhook.js';
import { Channel } from '@/models/entities/Channel.js';
import { RetentionAggregation } from '@/models/entities/RetentionAggregation.js';
import { Role } from '@/models/entities/Role.js';
import { RoleAssignment } from '@/models/entities/RoleAssignment.js';
import { Flash } from '@/models/entities/Flash.js';
import { FlashLike } from '@/models/entities/FlashLike.js';
import { UserListFavorite } from './entities/UserListFavorite.js';
import type { Repository } from 'typeorm';

export {
	AbuseReportResolver,
	AbuseUserReport,
	AccessToken,
	Ad,
	Announcement,
	AnnouncementRead,
	Antenna,
	App,
	AttestationChallenge,
	AuthSession,
	Blocking,
	ChannelFollowing,
	ChannelFavorite,
	Clip,
	ClipNote,
	ClipFavorite,
	DriveFile,
	DriveFolder,
	Emoji,
	Following,
	FollowRequest,
	GalleryLike,
	GalleryPost,
	Hashtag,
	Instance,
	Meta,
	ModerationLog,
	MutedNote,
	Muting,
	RenoteMuting,
	Note,
	NoteFavorite,
	NoteReaction,
	NoteThreadMuting,
	NoteUnread,
	Page,
	PageLike,
	PasswordResetRequest,
	Poll,
	PollVote,
	PromoNote,
	PromoRead,
	RegistrationTicket,
	RegistryItem,
	Relay,
	Signin,
	SwSubscription,
	UsedUsername,
	User,
	UserIp,
	UserKeypair,
	UserList,
	UserListFavorite,
	UserListJoining,
	UserNotePining,
	UserPending,
	UserProfile,
	UserPublickey,
	UserSecurityKey,
	Webhook,
	Channel,
	RetentionAggregation,
	Role,
	RoleAssignment,
	Flash,
	FlashLike,
	UserMemo,
};

export type AbuseReportResolversRepository = Repository<AbuseReportResolver>;
export type AbuseUserReportsRepository = Repository<AbuseUserReport>;
export type AccessTokensRepository = Repository<AccessToken>;
export type AdsRepository = Repository<Ad>;
export type AnnouncementsRepository = Repository<Announcement>;
export type AnnouncementReadsRepository = Repository<AnnouncementRead>;
export type AntennasRepository = Repository<Antenna>;
export type AppsRepository = Repository<App>;
export type AttestationChallengesRepository = Repository<AttestationChallenge>;
export type AuthSessionsRepository = Repository<AuthSession>;
export type BlockingsRepository = Repository<Blocking>;
export type ChannelFollowingsRepository = Repository<ChannelFollowing>;
export type ChannelFavoritesRepository = Repository<ChannelFavorite>;
export type ClipsRepository = Repository<Clip>;
export type ClipNotesRepository = Repository<ClipNote>;
export type ClipFavoritesRepository = Repository<ClipFavorite>;
export type DriveFilesRepository = Repository<DriveFile>;
export type DriveFoldersRepository = Repository<DriveFolder>;
export type EmojisRepository = Repository<Emoji>;
export type FollowingsRepository = Repository<Following>;
export type FollowRequestsRepository = Repository<FollowRequest>;
export type GalleryLikesRepository = Repository<GalleryLike>;
export type GalleryPostsRepository = Repository<GalleryPost>;
export type HashtagsRepository = Repository<Hashtag>;
export type InstancesRepository = Repository<Instance>;
export type MetasRepository = Repository<Meta>;
export type ModerationLogsRepository = Repository<ModerationLog>;
export type MutedNotesRepository = Repository<MutedNote>;
export type MutingsRepository = Repository<Muting>;
export type RenoteMutingsRepository = Repository<RenoteMuting>;
export type NotesRepository = Repository<Note>;
export type NoteFavoritesRepository = Repository<NoteFavorite>;
export type NoteReactionsRepository = Repository<NoteReaction>;
export type NoteThreadMutingsRepository = Repository<NoteThreadMuting>;
export type NoteUnreadsRepository = Repository<NoteUnread>;
export type PagesRepository = Repository<Page>;
export type PageLikesRepository = Repository<PageLike>;
export type PasswordResetRequestsRepository = Repository<PasswordResetRequest>;
export type PollsRepository = Repository<Poll>;
export type PollVotesRepository = Repository<PollVote>;
export type PromoNotesRepository = Repository<PromoNote>;
export type PromoReadsRepository = Repository<PromoRead>;
export type RegistrationTicketsRepository = Repository<RegistrationTicket>;
export type RegistryItemsRepository = Repository<RegistryItem>;
export type RelaysRepository = Repository<Relay>;
export type SigninsRepository = Repository<Signin>;
export type SwSubscriptionsRepository = Repository<SwSubscription>;
export type UsedUsernamesRepository = Repository<UsedUsername>;
export type UsersRepository = Repository<User>;
export type UserIpsRepository = Repository<UserIp>;
export type UserKeypairsRepository = Repository<UserKeypair>;
export type UserListsRepository = Repository<UserList>;
export type UserListFavoritesRepository = Repository<UserListFavorite>;
export type UserListJoiningsRepository = Repository<UserListJoining>;
export type UserNotePiningsRepository = Repository<UserNotePining>;
export type UserPendingsRepository = Repository<UserPending>;
export type UserProfilesRepository = Repository<UserProfile>;
export type UserPublickeysRepository = Repository<UserPublickey>;
export type UserSecurityKeysRepository = Repository<UserSecurityKey>;
export type WebhooksRepository = Repository<Webhook>;
export type ChannelsRepository = Repository<Channel>;
export type RetentionAggregationsRepository = Repository<RetentionAggregation>;
export type RolesRepository = Repository<Role>;
export type RoleAssignmentsRepository = Repository<RoleAssignment>;
export type FlashsRepository = Repository<Flash>;
export type FlashLikesRepository = Repository<FlashLike>;
export type UserMemoRepository = Repository<UserMemo>;<|MERGE_RESOLUTION|>--- conflicted
+++ resolved
@@ -1,12 +1,9 @@
-<<<<<<< HEAD
-import { AbuseReportResolver } from '@/models/entities/AbuseReportResolver.js';
-=======
 /*
  * SPDX-FileCopyrightText: syuilo and other misskey contributors
  * SPDX-License-Identifier: AGPL-3.0-only
  */
 
->>>>>>> 8b74d153
+import { AbuseReportResolver } from '@/models/entities/AbuseReportResolver.js';
 import { AbuseUserReport } from '@/models/entities/AbuseUserReport.js';
 import { AccessToken } from '@/models/entities/AccessToken.js';
 import { Ad } from '@/models/entities/Ad.js';
