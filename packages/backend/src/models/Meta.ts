--- conflicted
+++ resolved
@@ -421,11 +421,8 @@
 		length: 1024,
 		nullable: true,
 	})
-<<<<<<< HEAD
 	public statusUrl: string | null;
-=======
 	public inquiryUrl: string | null;
->>>>>>> adb8ec02
 
 	@Column('varchar', {
 		length: 8192,
