/*
 * SPDX-FileCopyrightText: syuilo and misskey-project
 * SPDX-License-Identifier: AGPL-3.0-only
 */

import { Entity, Column, PrimaryColumn, ManyToOne, JoinColumn } from 'typeorm';
import { id } from './util/id.js';
import { MiUser } from './User.js';

@Entity('meta')
export class MiMeta {
	@PrimaryColumn({
		type: 'varchar',
		length: 32,
	})
	public id: string;

	@Column('varchar', {
		length: 1024, nullable: true,
	})
	public name: string | null;

	@Column('varchar', {
		length: 64, nullable: true,
	})
	public shortName: string | null;

	@Column('varchar', {
		length: 1024, nullable: true,
	})
	public description: string | null;

	/**
	 * メンテナの名前
	 */
	@Column('varchar', {
		length: 1024, nullable: true,
	})
	public maintainerName: string | null;

	/**
	 * メンテナの連絡先
	 */
	@Column('varchar', {
		length: 1024, nullable: true,
	})
	public maintainerEmail: string | null;

	@Column('boolean', {
		default: false,
	})
	public disableRegistration: boolean;

	@Column('varchar', {
		length: 1024, array: true, default: '{}',
	})
	public langs: string[];

	@Column('varchar', {
		length: 1024, array: true, default: '{}',
	})
	public pinnedUsers: string[];

	@Column('varchar', {
		length: 1024, array: true, default: '{}',
	})
	public hiddenTags: string[];

	@Column('varchar', {
		length: 1024, array: true, default: '{}',
	})
	public blockedHosts: string[];

	@Column('varchar', {
		length: 1024, array: true, default: '{}',
	})
	public sensitiveWords: string[];

	@Column('varchar', {
		length: 1024, array: true, default: '{}',
	})
	public prohibitedWords: string[];

	@Column('varchar', {
		length: 1024, array: true, default: '{}',
	})
	public silencedHosts: string[];

	@Column('varchar', {
		length: 1024,
		nullable: true,
	})
	public themeColor: string | null;

	@Column('varchar', {
		length: 1024,
		nullable: true,
	})
	public mascotImageUrl: string | null;

	@Column('varchar', {
		length: 1024,
		nullable: true,
	})
	public bannerUrl: string | null;

	@Column('varchar', {
		length: 1024,
		nullable: true,
	})
	public backgroundImageUrl: string | null;

	@Column('varchar', {
		length: 1024,
		nullable: true,
	})
	public logoImageUrl: string | null;

	@Column('varchar', {
		length: 1024,
		nullable: true,
	})
	public iconUrl: string | null;

	@Column('varchar', {
		length: 1024,
		nullable: true,
	})
	public app192IconUrl: string | null;

	@Column('varchar', {
		length: 1024,
		nullable: true,
	})
	public app512IconUrl: string | null;

	@Column('varchar', {
		length: 1024,
		nullable: true,
	})
	public serverErrorImageUrl: string | null;

	@Column('varchar', {
		length: 1024,
		nullable: true,
	})
	public notFoundImageUrl: string | null;

	@Column('varchar', {
		length: 1024,
		nullable: true,
	})
	public infoImageUrl: string | null;

	@Column('boolean', {
		default: false,
	})
	public cacheRemoteFiles: boolean;

	@Column('boolean', {
		default: true,
	})
	public cacheRemoteSensitiveFiles: boolean;

	@Column({
		...id(),
		nullable: true,
	})
	public proxyAccountId: MiUser['id'] | null;

	@ManyToOne(type => MiUser, {
		onDelete: 'SET NULL',
	})
	@JoinColumn()
	public proxyAccount: MiUser | null;

	@Column('boolean', {
		default: false,
	})
	public emailRequiredForSignup: boolean;

	@Column('boolean', {
		default: false,
	})
	public enableHcaptcha: boolean;

	@Column('varchar', {
		length: 1024,
		nullable: true,
	})
	public hcaptchaSiteKey: string | null;

	@Column('varchar', {
		length: 1024,
		nullable: true,
	})
	public hcaptchaSecretKey: string | null;

	@Column('boolean', {
		default: false,
	})
	public enableMcaptcha: boolean;

	@Column('varchar', {
		length: 1024,
		nullable: true,
	})
	public mcaptchaSitekey: string | null;

	@Column('varchar', {
		length: 1024,
		nullable: true,
	})
	public mcaptchaSecretKey: string | null;

	@Column('varchar', {
		length: 1024,
		nullable: true,
	})
	public mcaptchaInstanceUrl: string | null;

	@Column('boolean', {
		default: false,
	})
	public enableRecaptcha: boolean;

	@Column('varchar', {
		length: 1024,
		nullable: true,
	})
	public recaptchaSiteKey: string | null;

	@Column('varchar', {
		length: 1024,
		nullable: true,
	})
	public recaptchaSecretKey: string | null;

	@Column('boolean', {
		default: false,
	})
	public enableTurnstile: boolean;

	@Column('varchar', {
		length: 1024,
		nullable: true,
	})
	public turnstileSiteKey: string | null;

	@Column('varchar', {
		length: 1024,
		nullable: true,
	})
	public turnstileSecretKey: string | null;

	// chaptcha系を追加した際にはnodeinfoのレスポンスに追加するのを忘れないようにすること

	@Column('enum', {
		enum: ['none', 'all', 'local', 'remote'],
		default: 'none',
	})
	public sensitiveMediaDetection: 'none' | 'all' | 'local' | 'remote';

	@Column('enum', {
		enum: ['medium', 'low', 'high', 'veryLow', 'veryHigh'],
		default: 'medium',
	})
	public sensitiveMediaDetectionSensitivity: 'medium' | 'low' | 'high' | 'veryLow' | 'veryHigh';

	@Column('boolean', {
		default: false,
	})
	public setSensitiveFlagAutomatically: boolean;

	@Column('boolean', {
		default: false,
	})
	public enableSensitiveMediaDetectionForVideos: boolean;

	@Column('boolean', {
		default: false,
	})
	public enableEmail: boolean;

	@Column('varchar', {
		length: 1024,
		nullable: true,
	})
	public email: string | null;

	@Column('boolean', {
		default: false,
	})
	public smtpSecure: boolean;

	@Column('varchar', {
		length: 1024,
		nullable: true,
	})
	public smtpHost: string | null;

	@Column('integer', {
		nullable: true,
	})
	public smtpPort: number | null;

	@Column('varchar', {
		length: 1024,
		nullable: true,
	})
	public smtpUser: string | null;

	@Column('varchar', {
		length: 1024,
		nullable: true,
	})
	public smtpPass: string | null;

	@Column('boolean', {
		default: false,
	})
	public enableServiceWorker: boolean;

	@Column('varchar', {
		length: 1024,
		nullable: true,
	})
	public swPublicKey: string | null;

	@Column('varchar', {
		length: 1024,
		nullable: true,
	})
	public swPrivateKey: string | null;

	@Column('varchar', {
		length: 1024,
		nullable: true,
	})
	public translatorType: string | null;

	@Column('varchar', {
		length: 1024,
		nullable: true,
	})
	public deeplAuthKey: string | null;

	@Column('boolean', {
		default: false,
	})
	public deeplIsPro: boolean;

	@Column('varchar', {
		length: 5120,
		nullable: true,
	})
	public ctav3SaKey: string | null;

	@Column('varchar', {
		length: 1024,
		nullable: true,
	})
	public ctav3ProjectId: string | null;

	@Column('varchar', {
		length: 1024,
		nullable: true,
	})
	public ctav3Location: string | null;

	@Column('varchar', {
		length: 1024,
		nullable: true,
	})
	public ctav3Model: string | null;

	@Column('varchar', {
		length: 1024,
		nullable: true,
	})
	public ctav3Glossary: string | null;

	@Column('varchar', {
		length: 1024,
		nullable: true,
	})
	public termsOfServiceUrl: string | null;

	@Column('varchar', {
		length: 1024,
		default: 'https://github.com/kokonect-link/cherrypick',
		nullable: true,
	})
	public repositoryUrl: string | null;

	@Column('varchar', {
		length: 1024,
		default: 'https://github.com/kokonect-link/cherrypick/issues/new',
		nullable: true,
	})
	public feedbackUrl: string | null;

	@Column('varchar', {
		length: 1024,
		nullable: true,
	})
	public impressumUrl: string | null;

	@Column('varchar', {
		length: 1024,
		nullable: true,
	})
	public privacyPolicyUrl: string | null;

	@Column('varchar', {
		length: 8192,
		nullable: true,
	})
	public defaultLightTheme: string | null;

	@Column('varchar', {
		length: 8192,
		nullable: true,
	})
	public defaultDarkTheme: string | null;

	@Column('boolean', {
		default: false,
	})
	public useObjectStorage: boolean;

	@Column('varchar', {
		length: 1024,
		nullable: true,
	})
	public objectStorageBucket: string | null;

	@Column('varchar', {
		length: 1024,
		nullable: true,
	})
	public objectStoragePrefix: string | null;

	@Column('varchar', {
		length: 1024,
		nullable: true,
	})
	public objectStorageBaseUrl: string | null;

	@Column('varchar', {
		length: 1024,
		nullable: true,
	})
	public objectStorageEndpoint: string | null;

	@Column('varchar', {
		length: 1024,
		nullable: true,
	})
	public objectStorageRegion: string | null;

	@Column('varchar', {
		length: 1024,
		nullable: true,
	})
	public objectStorageAccessKey: string | null;

	@Column('varchar', {
		length: 1024,
		nullable: true,
	})
	public objectStorageSecretKey: string | null;

	@Column('integer', {
		nullable: true,
	})
	public objectStoragePort: number | null;

	@Column('boolean', {
		default: true,
	})
	public objectStorageUseSSL: boolean;

	@Column('boolean', {
		default: true,
	})
	public objectStorageUseProxy: boolean;

	@Column('boolean', {
		default: false,
	})
	public objectStorageSetPublicRead: boolean;

	@Column('boolean', {
		default: true,
	})
	public objectStorageS3ForcePathStyle: boolean;

	@Column('boolean', {
		default: false,
	})
	public useObjectStorageRemote: boolean;

	@Column('varchar', {
		length: 1024,
		nullable: true,
	})
	public objectStorageRemoteBucket: string | null;

	@Column('varchar', {
		length: 1024,
		nullable: true,
	})
	public objectStorageRemotePrefix: string | null;

	@Column('varchar', {
		length: 1024,
		nullable: true,
	})
	public objectStorageRemoteBaseUrl: string | null;

	@Column('varchar', {
		length: 1024,
		nullable: true,
	})
	public objectStorageRemoteEndpoint: string | null;

	@Column('varchar', {
		length: 1024,
		nullable: true,
	})
	public objectStorageRemoteRegion: string | null;

	@Column('varchar', {
		length: 1024,
		nullable: true,
	})
	public objectStorageRemoteAccessKey: string | null;

	@Column('varchar', {
		length: 1024,
		nullable: true,
	})
	public objectStorageRemoteSecretKey: string | null;

	@Column('integer', {
		nullable: true,
	})
	public objectStorageRemotePort: number | null;

	@Column('boolean', {
		default: true,
	})
	public objectStorageRemoteUseSSL: boolean;

	@Column('boolean', {
		default: true,
	})
	public objectStorageRemoteUseProxy: boolean;

	@Column('boolean', {
		default: false,
	})
	public objectStorageRemoteSetPublicRead: boolean;

	@Column('boolean', {
		default: true,
	})
	public objectStorageRemoteS3ForcePathStyle: boolean;

	@Column('boolean', {
		default: false,
	})
	public enableIpLogging: boolean;

	@Column('boolean', {
		default: true,
	})
	public enableActiveEmailValidation: boolean;

	@Column('boolean', {
		default: false,
	})
	public enableVerifymailApi: boolean;

	@Column('varchar', {
		length: 1024,
		nullable: true,
	})
	public verifymailAuthKey: string | null;

	@Column('boolean', {
		default: false,
	})
	public enableTruemailApi: boolean;

	@Column('varchar', {
		length: 1024,
		nullable: true,
	})
	public truemailInstance: string | null;

	@Column('varchar', {
		length: 1024,
		nullable: true,
	})
	public truemailAuthKey: string | null;

	@Column('boolean', {
		default: true,
	})
	public enableChartsForRemoteUser: boolean;

	@Column('boolean', {
		default: true,
	})
	public enableChartsForFederatedInstances: boolean;

	@Column('boolean', {
		default: false,
	})
	public enableServerMachineStats: boolean;

	@Column('boolean', {
		default: true,
	})
	public enableIdenticonGeneration: boolean;

	@Column('jsonb', {
		default: { },
	})
	public policies: Record<string, any>;

	@Column('varchar', {
		length: 280,
		array: true,
		default: '{}',
	})
	public serverRules: string[];

	@Column('varchar', {
		length: 8192,
		default: '{}',
	})
	public manifestJsonOverride: string;

	@Column('varchar', {
		length: 1024,
		array: true,
		default: '{}',
	})
	public bannedEmailDomains: string[];

	@Column('varchar', {
		length: 1024, array: true, default: '{ "admin", "administrator", "root", "system", "maintainer", "host", "mod", "moderator", "owner", "superuser", "staff", "auth", "i", "me", "everyone", "all", "mention", "mentions", "example", "user", "users", "account", "accounts", "official", "help", "helps", "support", "supports", "info", "information", "informations", "announce", "announces", "announcement", "announcements", "notice", "notification", "notifications", "dev", "developer", "developers", "tech", "misskey", "cherrypick" }',
	})
	public preservedUsernames: string[];

	@Column('boolean', {
		default: true,
	})
	public enableFanoutTimeline: boolean;

	@Column('boolean', {
		default: true,
	})
	public enableFanoutTimelineDbFallback: boolean;

	@Column('integer', {
		default: 300,
	})
	public perLocalUserUserTimelineCacheMax: number;

	@Column('integer', {
		default: 100,
	})
	public perRemoteUserUserTimelineCacheMax: number;

	@Column('integer', {
		default: 300,
	})
	public perUserHomeTimelineCacheMax: number;

	@Column('integer', {
		default: 300,
	})
	public perUserListTimelineCacheMax: number;

	@Column('integer', {
		default: 0,
	})
	public notesPerOneAd: number;

	@Column('boolean', {
<<<<<<< HEAD
		default: false,
	})
	public doNotSendNotificationEmailsForAbuseReport: boolean;

	@Column('varchar', {
		length: 1024, nullable: true,
	})
	public emailToReceiveAbuseReport: string | null;

	@Column('boolean', {
		default: false,
	})
	public enableReceivePrerelease: boolean;

	@Column('boolean', {
		default: false,
	})
	public skipVersion: boolean;

	@Column('varchar', {
		length: 32,
		nullable: true,
	})
	public skipCherryPickVersion: string | null;
=======
		default: true,
	})
	public urlPreviewEnabled: boolean;

	@Column('integer', {
		default: 10000,
	})
	public urlPreviewTimeout: number;

	@Column('bigint', {
		default: 1024 * 1024 * 10,
	})
	public urlPreviewMaximumContentLength: number;

	@Column('boolean', {
		default: true,
	})
	public urlPreviewRequireContentLength: boolean;

	@Column('varchar', {
		length: 1024,
		nullable: true,
	})
	public urlPreviewSummaryProxyUrl: string | null;

	@Column('varchar', {
		length: 1024,
		nullable: true,
	})
	public urlPreviewUserAgent: string | null;
>>>>>>> 8f415d69
}<|MERGE_RESOLUTION|>--- conflicted
+++ resolved
@@ -692,32 +692,6 @@
 	public notesPerOneAd: number;
 
 	@Column('boolean', {
-<<<<<<< HEAD
-		default: false,
-	})
-	public doNotSendNotificationEmailsForAbuseReport: boolean;
-
-	@Column('varchar', {
-		length: 1024, nullable: true,
-	})
-	public emailToReceiveAbuseReport: string | null;
-
-	@Column('boolean', {
-		default: false,
-	})
-	public enableReceivePrerelease: boolean;
-
-	@Column('boolean', {
-		default: false,
-	})
-	public skipVersion: boolean;
-
-	@Column('varchar', {
-		length: 32,
-		nullable: true,
-	})
-	public skipCherryPickVersion: string | null;
-=======
 		default: true,
 	})
 	public urlPreviewEnabled: boolean;
@@ -748,5 +722,30 @@
 		nullable: true,
 	})
 	public urlPreviewUserAgent: string | null;
->>>>>>> 8f415d69
+
+	@Column('boolean', {
+		default: false,
+	})
+	public doNotSendNotificationEmailsForAbuseReport: boolean;
+
+	@Column('varchar', {
+		length: 1024, nullable: true,
+	})
+	public emailToReceiveAbuseReport: string | null;
+
+	@Column('boolean', {
+		default: false,
+	})
+	public enableReceivePrerelease: boolean;
+
+	@Column('boolean', {
+		default: false,
+	})
+	public skipVersion: boolean;
+
+	@Column('varchar', {
+		length: 32,
+		nullable: true,
+	})
+	public skipCherryPickVersion: string | null;
 }