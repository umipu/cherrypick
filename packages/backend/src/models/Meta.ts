--- conflicted
+++ resolved
@@ -590,23 +590,6 @@
 	})
 	public preservedUsernames: string[];
 
-<<<<<<< HEAD
-	@Column('boolean', {
-		default: false,
-	})
-	public enableReceivePrerelease: boolean;
-
-	@Column('boolean', {
-		default: false,
-	})
-	public skipVersion: boolean;
-
-	@Column('varchar', {
-		length: 32,
-		nullable: true,
-	})
-	public skipCherryPickVersion: string | null;
-=======
 	@Column('integer', {
 		default: 300,
 	})
@@ -626,5 +609,20 @@
 		default: 300,
 	})
 	public perUserListTimelineCacheMax: number;
->>>>>>> 2a7bc847
+
+	@Column('boolean', {
+		default: false,
+	})
+	public enableReceivePrerelease: boolean;
+
+	@Column('boolean', {
+		default: false,
+	})
+	public skipVersion: boolean;
+
+	@Column('varchar', {
+		length: 32,
+		nullable: true,
+	})
+	public skipCherryPickVersion: string | null;
 }