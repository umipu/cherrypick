--- conflicted
+++ resolved
@@ -4,18 +4,11 @@
  */
 
 import { notificationTypes } from '@/types.js';
-<<<<<<< HEAD
-import { User } from './User.js';
-import { Note } from './Note.js';
-import { FollowRequest } from './FollowRequest.js';
-import { UserGroupInvitation } from './UserGroupInvitation.js';
-import { AccessToken } from './AccessToken.js';
-=======
 import { MiUser } from './User.js';
 import { MiNote } from './Note.js';
 import { MiFollowRequest } from './FollowRequest.js';
+import { MiUserGroupInvitation } from './UserGroupInvitation.js';
 import { MiAccessToken } from './AccessToken.js';
->>>>>>> 792622ae
 
 export type MiNotification = {
 	id: string;
@@ -51,9 +44,9 @@
 
 	reaction: string | null;
 
-	userGroupInvitationId: UserGroupInvitation['id'] | null;
+	userGroupInvitationId: MiUserGroupInvitation['id'] | null;
 
-	userGroupInvitation: UserGroupInvitation | null;
+	userGroupInvitation: MiUserGroupInvitation | null;
 
 	choice: number | null;
 
