import { notificationTypes } from '@/types.js';
import { User } from './User.js';
import { Note } from './Note.js';
import { FollowRequest } from './FollowRequest.js';
import { UserGroupInvitation } from './UserGroupInvitation.js';
import { AccessToken } from './AccessToken.js';

export type Notification = {
	id: string;

	// RedisのためDateではなくstring
	createdAt: string;

	/**
	 * 通知の送信者(initiator)
	 */
	notifierId: User['id'] | null;

	/**
	 * 通知の種類。
	 * follow - フォローされた
	 * mention - 投稿で自分が言及された
	 * reply - 投稿に返信された
	 * renote - 投稿がRenoteされた
	 * quote - 投稿が引用Renoteされた
	 * reaction - 投稿にリアクションされた
	 * pollEnded - 自分のアンケートもしくは自分が投票したアンケートが終了した
	 * receiveFollowRequest - フォローリクエストされた
	 * followRequestAccepted - 自分の送ったフォローリクエストが承認された
	 * groupInvited - グループに招待された
	 * achievementEarned - 実績を獲得
	 * app - アプリ通知
	 */
	type: typeof notificationTypes[number];

	noteId: Note['id'] | null;

	followRequestId: FollowRequest['id'] | null;

	reaction: string | null;

<<<<<<< HEAD
	@Column({
		...id(),
		nullable: true,
	})
	public userGroupInvitationId: UserGroupInvitation['id'] | null;

	@ManyToOne(type => UserGroupInvitation, {
		onDelete: 'CASCADE',
	})
	@JoinColumn()
	public userGroupInvitation: UserGroupInvitation | null;

	@Column('varchar', {
		length: 128, nullable: true,
	})
	public reaction: string | null;
=======
	choice: number | null;
>>>>>>> 9e70b026

	achievement: string | null;

	/**
	 * アプリ通知のbody
	 */
	customBody: string | null;

	/**
	 * アプリ通知のheader
	 * (省略時はアプリ名で表示されることを期待)
	 */
	customHeader: string | null;

	/**
	 * アプリ通知のicon(URL)
	 * (省略時はアプリアイコンで表示されることを期待)
	 */
	customIcon: string | null;

	/**
	 * アプリ通知のアプリ(のトークン)
	 */
	appAccessTokenId: AccessToken['id'] | null;
}<|MERGE_RESOLUTION|>--- conflicted
+++ resolved
@@ -39,7 +39,6 @@
 
 	reaction: string | null;
 
-<<<<<<< HEAD
 	@Column({
 		...id(),
 		nullable: true,
@@ -52,13 +51,7 @@
 	@JoinColumn()
 	public userGroupInvitation: UserGroupInvitation | null;
 
-	@Column('varchar', {
-		length: 128, nullable: true,
-	})
-	public reaction: string | null;
-=======
 	choice: number | null;
->>>>>>> 9e70b026
 
 	achievement: string | null;
 
