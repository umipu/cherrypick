import { notificationTypes } from '@/types.js';
import { User } from './User.js';
import { Note } from './Note.js';
import { FollowRequest } from './FollowRequest.js';
import { UserGroupInvitation } from './UserGroupInvitation.js';
import { AccessToken } from './AccessToken.js';

export type Notification = {
	id: string;

	// RedisのためDateではなくstring
	createdAt: string;

	/**
	 * 通知の送信者(initiator)
	 */
	notifierId: User['id'] | null;

	/**
	 * 通知の種類。
	 * follow - フォローされた
	 * mention - 投稿で自分が言及された
	 * reply - 投稿に返信された
	 * renote - 投稿がRenoteされた
	 * quote - 投稿が引用Renoteされた
	 * reaction - 投稿にリアクションされた
	 * pollEnded - 自分のアンケートもしくは自分が投票したアンケートが終了した
	 * receiveFollowRequest - フォローリクエストされた
	 * followRequestAccepted - 自分の送ったフォローリクエストが承認された
	 * groupInvited - グループに招待された
	 * achievementEarned - 実績を獲得
	 * app - アプリ通知
	 */
	type: typeof notificationTypes[number];

	noteId: Note['id'] | null;

	followRequestId: FollowRequest['id'] | null;

	reaction: string | null;

	userGroupInvitationId: UserGroupInvitation['id'] | null;

	userGroupInvitation: UserGroupInvitation | null;

<<<<<<< HEAD
	@Column({
		...id(),
		nullable: true,
	})
	public userGroupInvitationId: UserGroupInvitation['id'] | null;

	@ManyToOne(type => UserGroupInvitation, {
		onDelete: 'CASCADE',
	})
	@JoinColumn()
	public userGroupInvitation: UserGroupInvitation | null;

	@Column('varchar', {
		length: 128, nullable: true,
	})
	public reaction: string | null;
=======
	choice: number | null;
>>>>>>> f8232bd1

	achievement: string | null;

	/**
	 * アプリ通知のbody
	 */
	customBody: string | null;

	/**
	 * アプリ通知のheader
	 * (省略時はアプリ名で表示されることを期待)
	 */
	customHeader: string | null;

	/**
	 * アプリ通知のicon(URL)
	 * (省略時はアプリアイコンで表示されることを期待)
	 */
	customIcon: string | null;

	/**
	 * アプリ通知のアプリ(のトークン)
	 */
	appAccessTokenId: AccessToken['id'] | null;
}<|MERGE_RESOLUTION|>--- conflicted
+++ resolved
@@ -43,26 +43,7 @@
 
 	userGroupInvitation: UserGroupInvitation | null;
 
-<<<<<<< HEAD
-	@Column({
-		...id(),
-		nullable: true,
-	})
-	public userGroupInvitationId: UserGroupInvitation['id'] | null;
-
-	@ManyToOne(type => UserGroupInvitation, {
-		onDelete: 'CASCADE',
-	})
-	@JoinColumn()
-	public userGroupInvitation: UserGroupInvitation | null;
-
-	@Column('varchar', {
-		length: 128, nullable: true,
-	})
-	public reaction: string | null;
-=======
 	choice: number | null;
->>>>>>> f8232bd1
 
 	achievement: string | null;
 
