import { Entity, Column, PrimaryColumn, ManyToOne, JoinColumn } from 'typeorm';
import { id } from '../id.js';
import { User } from './User.js';
import type { Clip } from './Clip.js';

@Entity()
export class Meta {
	@PrimaryColumn({
		type: 'varchar',
		length: 32,
	})
	public id: string;

	@Column('varchar', {
		length: 1024, nullable: true,
	})
	public name: string | null;

	@Column('varchar', {
		length: 1024, nullable: true,
	})
	public description: string | null;

	/**
	 * メンテナの名前
	 */
	@Column('varchar', {
		length: 1024, nullable: true,
	})
	public maintainerName: string | null;

	/**
	 * メンテナの連絡先
	 */
	@Column('varchar', {
		length: 1024, nullable: true,
	})
	public maintainerEmail: string | null;

	@Column('boolean', {
		default: false,
	})
	public disableRegistration: boolean;

	@Column('varchar', {
		length: 1024, array: true, default: '{}',
	})
	public langs: string[];

	@Column('varchar', {
		length: 1024, array: true, default: '{}',
	})
	public pinnedUsers: string[];

	@Column('varchar', {
		length: 1024, array: true, default: '{}',
	})
	public hiddenTags: string[];

	@Column('varchar', {
		length: 1024, array: true, default: '{}',
	})
	public blockedHosts: string[];

	@Column('varchar', {
		length: 1024, array: true, default: '{}',
	})
	public sensitiveWords: string[];

	@Column('varchar', {
		length: 1024,
		nullable: true,
	})
	public themeColor: string | null;

	@Column('varchar', {
		length: 1024,
		nullable: true,
	})
	public mascotImageUrl: string | null;

	@Column('varchar', {
		length: 1024,
		nullable: true,
	})
	public bannerUrl: string | null;

	@Column('varchar', {
		length: 1024,
		nullable: true,
	})
	public backgroundImageUrl: string | null;

	@Column('varchar', {
		length: 1024,
		nullable: true,
	})
	public logoImageUrl: string | null;

	@Column('varchar', {
		length: 1024,
		nullable: true,
	})
	public errorImageUrl: string | null;

	@Column('varchar', {
		length: 1024,
		nullable: true,
	})
	public iconUrl: string | null;

	@Column('boolean', {
		default: true,
	})
	public cacheRemoteFiles: boolean;

	@Column({
		...id(),
		nullable: true,
	})
	public proxyAccountId: User['id'] | null;

	@ManyToOne(type => User, {
		onDelete: 'SET NULL',
	})
	@JoinColumn()
	public proxyAccount: User | null;

	@Column('boolean', {
		default: false,
	})
	public emailRequiredForSignup: boolean;

	@Column('boolean', {
		default: false,
	})
	public enableHcaptcha: boolean;

	@Column('varchar', {
		length: 1024,
		nullable: true,
	})
	public hcaptchaSiteKey: string | null;

	@Column('varchar', {
		length: 1024,
		nullable: true,
	})
	public hcaptchaSecretKey: string | null;

	@Column('boolean', {
		default: false,
	})
	public enableRecaptcha: boolean;

	@Column('varchar', {
		length: 1024,
		nullable: true,
	})
	public recaptchaSiteKey: string | null;

	@Column('varchar', {
		length: 1024,
		nullable: true,
	})
	public recaptchaSecretKey: string | null;

	@Column('boolean', {
		default: false,
	})
	public enableTurnstile: boolean;

	@Column('varchar', {
		length: 1024,
		nullable: true,
	})
	public turnstileSiteKey: string | null;

	@Column('varchar', {
		length: 1024,
		nullable: true,
	})
	public turnstileSecretKey: string | null;

	@Column('enum', {
		enum: ['none', 'all', 'local', 'remote'],
		default: 'none',
	})
	public sensitiveMediaDetection: 'none' | 'all' | 'local' | 'remote';

	@Column('enum', {
		enum: ['medium', 'low', 'high', 'veryLow', 'veryHigh'],
		default: 'medium',
	})
	public sensitiveMediaDetectionSensitivity: 'medium' | 'low' | 'high' | 'veryLow' | 'veryHigh';

	@Column('boolean', {
		default: false,
	})
	public setSensitiveFlagAutomatically: boolean;

	@Column('boolean', {
		default: false,
	})
	public enableSensitiveMediaDetectionForVideos: boolean;

	@Column('varchar', {
		length: 1024,
		nullable: true,
	})
	public summalyProxy: string | null;

	@Column('boolean', {
		default: false,
	})
	public enableEmail: boolean;

	@Column('varchar', {
		length: 1024,
		nullable: true,
	})
	public email: string | null;

	@Column('boolean', {
		default: false,
	})
	public smtpSecure: boolean;

	@Column('varchar', {
		length: 1024,
		nullable: true,
	})
	public smtpHost: string | null;

	@Column('integer', {
		nullable: true,
	})
	public smtpPort: number | null;

	@Column('varchar', {
		length: 1024,
		nullable: true,
	})
	public smtpUser: string | null;

	@Column('varchar', {
		length: 1024,
		nullable: true,
	})
	public smtpPass: string | null;

	@Column('boolean', {
		default: false,
	})
	public enableServiceWorker: boolean;

	@Column('varchar', {
		length: 1024,
		nullable: true,
	})
	public swPublicKey: string | null;

	@Column('varchar', {
		length: 1024,
		nullable: true,
	})
	public swPrivateKey: string | null;

	@Column('varchar', {
		length: 32,
		nullable: true,
	})
	public translatorType: string | null;

	@Column('varchar', {
<<<<<<< HEAD
		length: 128,
=======
		length: 1024,
>>>>>>> f8232bd1
		nullable: true,
	})
	public deeplAuthKey: string | null;

	@Column('boolean', {
		default: false,
	})
	public deeplIsPro: boolean;

	@Column('varchar', {
		length: 1024,
		nullable: true,
	})
	public termsOfServiceUrl: string | null;

	@Column('varchar', {
<<<<<<< HEAD
		length: 512,
		default: 'https://github.com/kokonect-link/cherrypick',
=======
		length: 1024,
		default: 'https://github.com/misskey-dev/misskey',
>>>>>>> f8232bd1
		nullable: false,
	})
	public repositoryUrl: string;

	@Column('varchar', {
<<<<<<< HEAD
		length: 512,
		default: 'https://github.com/kokonect-link/cherrypick/issues/new',
=======
		length: 1024,
		default: 'https://github.com/misskey-dev/misskey/issues/new',
>>>>>>> f8232bd1
		nullable: true,
	})
	public feedbackUrl: string | null;

	@Column('varchar', {
		length: 8192,
		nullable: true,
	})
	public defaultLightTheme: string | null;

	@Column('varchar', {
		length: 8192,
		nullable: true,
	})
	public defaultDarkTheme: string | null;

	@Column('boolean', {
		default: false,
	})
	public useObjectStorage: boolean;

	@Column('varchar', {
		length: 1024,
		nullable: true,
	})
	public objectStorageBucket: string | null;

	@Column('varchar', {
		length: 1024,
		nullable: true,
	})
	public objectStoragePrefix: string | null;

	@Column('varchar', {
		length: 1024,
		nullable: true,
	})
	public objectStorageBaseUrl: string | null;

	@Column('varchar', {
		length: 1024,
		nullable: true,
	})
	public objectStorageEndpoint: string | null;

	@Column('varchar', {
		length: 1024,
		nullable: true,
	})
	public objectStorageRegion: string | null;

	@Column('varchar', {
		length: 1024,
		nullable: true,
	})
	public objectStorageAccessKey: string | null;

	@Column('varchar', {
		length: 1024,
		nullable: true,
	})
	public objectStorageSecretKey: string | null;

	@Column('integer', {
		nullable: true,
	})
	public objectStoragePort: number | null;

	@Column('boolean', {
		default: true,
	})
	public objectStorageUseSSL: boolean;

	@Column('boolean', {
		default: true,
	})
	public objectStorageUseProxy: boolean;

	@Column('boolean', {
		default: false,
	})
	public objectStorageSetPublicRead: boolean;

	@Column('boolean', {
		default: true,
	})
	public objectStorageS3ForcePathStyle: boolean;

	@Column('boolean', {
		default: false,
	})
	public enableIpLogging: boolean;

	@Column('boolean', {
		default: true,
	})
	public enableActiveEmailValidation: boolean;

	@Column('boolean', {
		default: true,
	})
	public enableChartsForRemoteUser: boolean;

	@Column('boolean', {
		default: true,
	})
	public enableChartsForFederatedInstances: boolean;

	@Column('jsonb', {
		default: { },
	})
	public policies: Record<string, any>;

	@Column('varchar', {
		length: 280,
		array: true,
		default: '{}',
	})
	public serverRules: string[];

	@Column('varchar', {
		length: 1024, array: true, default: '{ "admin", "administrator", "root", "system", "maintainer", "host", "mod", "moderator", "owner", "superuser", "staff", "auth", "i", "me", "everyone", "all", "mention", "mentions", "example", "user", "users", "account", "accounts", "official", "help", "helps", "support", "supports", "info", "information", "informations", "announce", "announces", "announcement", "announcements", "notice", "notification", "notifications", "dev", "developer", "developers", "tech", "misskey" }',
	})
	public preservedUsernames: string[];
}<|MERGE_RESOLUTION|>--- conflicted
+++ resolved
@@ -267,17 +267,13 @@
 	public swPrivateKey: string | null;
 
 	@Column('varchar', {
-		length: 32,
+		length: 1024,
 		nullable: true,
 	})
 	public translatorType: string | null;
 
 	@Column('varchar', {
-<<<<<<< HEAD
-		length: 128,
-=======
-		length: 1024,
->>>>>>> f8232bd1
+		length: 1024,
 		nullable: true,
 	})
 	public deeplAuthKey: string | null;
@@ -294,25 +290,15 @@
 	public termsOfServiceUrl: string | null;
 
 	@Column('varchar', {
-<<<<<<< HEAD
-		length: 512,
+		length: 1024,
 		default: 'https://github.com/kokonect-link/cherrypick',
-=======
-		length: 1024,
-		default: 'https://github.com/misskey-dev/misskey',
->>>>>>> f8232bd1
 		nullable: false,
 	})
 	public repositoryUrl: string;
 
 	@Column('varchar', {
-<<<<<<< HEAD
-		length: 512,
+		length: 1024,
 		default: 'https://github.com/kokonect-link/cherrypick/issues/new',
-=======
-		length: 1024,
-		default: 'https://github.com/misskey-dev/misskey/issues/new',
->>>>>>> f8232bd1
 		nullable: true,
 	})
 	public feedbackUrl: string | null;
