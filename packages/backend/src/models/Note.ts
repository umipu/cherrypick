/*
 * SPDX-FileCopyrightText: syuilo and other misskey, cherrypick contributors
 * SPDX-License-Identifier: AGPL-3.0-only
 */

import { Entity, Index, JoinColumn, Column, PrimaryColumn, ManyToOne } from 'typeorm';
import { noteVisibilities } from '@/types.js';
import { id } from './util/id.js';
import { MiUser } from './User.js';
import { MiChannel } from './Channel.js';
import type { MiDriveFile } from './DriveFile.js';

@Entity('note')
@Index('IDX_NOTE_TAGS', { synchronize: false })
@Index('IDX_NOTE_MENTIONS', { synchronize: false })
@Index('IDX_NOTE_VISIBLE_USER_IDS', { synchronize: false })
export class MiNote {
	@PrimaryColumn(id())
	public id: string;

<<<<<<< HEAD
	@Column('timestamp with time zone', {
		comment: 'The created date of the Note.',
	})
	public createdAt: Date;

	@Column('timestamp with time zone', {
		default: null,
	})
	public updatedAt: Date | null;

	@Column('varchar', {
		length: 3000,
		array: true,
		default: '{}',
	})
	public noteEditHistory: string[];

=======
>>>>>>> e9db0680
	@Index()
	@Column({
		...id(),
		nullable: true,
		comment: 'The ID of reply target.',
	})
	public replyId: MiNote['id'] | null;

	@ManyToOne(type => MiNote, {
		onDelete: 'CASCADE',
	})
	@JoinColumn()
	public reply: MiNote | null;

	@Index()
	@Column({
		...id(),
		nullable: true,
		comment: 'The ID of renote target.',
	})
	public renoteId: MiNote['id'] | null;

	@ManyToOne(type => MiNote, {
		onDelete: 'CASCADE',
	})
	@JoinColumn()
	public renote: MiNote | null;

	@Index()
	@Column('varchar', {
		length: 256, nullable: true,
	})
	public threadId: string | null;

	@Column('boolean', {
		default: false,
	})
	public hasEvent: boolean;

	// TODO: varcharにしたい
	@Column('text', {
		nullable: true,
	})
	public text: string | null;

	@Column('varchar', {
		length: 256, nullable: true,
	})
	public name: string | null;

	@Column('varchar', {
		length: 512, nullable: true,
	})
	public cw: string | null;

	@Index()
	@Column({
		...id(),
		comment: 'The ID of author.',
	})
	public userId: MiUser['id'];

	@ManyToOne(type => MiUser, {
		onDelete: 'CASCADE',
	})
	@JoinColumn()
	public user: MiUser | null;

	@Column('boolean', {
		default: false,
	})
	public localOnly: boolean;

	@Column('varchar', {
		length: 64, nullable: true,
	})
	public reactionAcceptance: 'likeOnly' | 'likeOnlyForRemote' | 'nonSensitiveOnly' | 'nonSensitiveOnlyForLocalLikeOnlyForRemote' | null;

	@Column('boolean', {
		default: false,
	})
	public disableRightClick: boolean;

	@Column('smallint', {
		default: 0,
	})
	public renoteCount: number;

	@Column('smallint', {
		default: 0,
	})
	public repliesCount: number;

	@Column('smallint', {
		default: 0,
	})
	public clippedCount: number;

	@Column('jsonb', {
		default: {},
	})
	public reactions: Record<string, number>;

	/**
	 * public ... 公開
	 * home ... ホームタイムライン(ユーザーページのタイムライン含む)のみに流す
	 * followers ... フォロワーのみ
	 * specified ... visibleUserIds で指定したユーザーのみ
	 */
	@Column('enum', { enum: noteVisibilities })
	public visibility: typeof noteVisibilities[number];

	@Index({ unique: true })
	@Column('varchar', {
		length: 512, nullable: true,
		comment: 'The URI of a note. it will be null when the note is local.',
	})
	public uri: string | null;

	@Column('varchar', {
		length: 512, nullable: true,
		comment: 'The human readable url of a note. it will be null when the note is local.',
	})
	public url: string | null;

	@Index()
	@Column({
		...id(),
		array: true, default: '{}',
	})
	public fileIds: MiDriveFile['id'][];

	@Column('varchar', {
		length: 256, array: true, default: '{}',
	})
	public attachedFileTypes: string[];

	@Index()
	@Column({
		...id(),
		array: true, default: '{}',
	})
	public visibleUserIds: MiUser['id'][];

	@Index()
	@Column({
		...id(),
		array: true, default: '{}',
	})
	public mentions: MiUser['id'][];

	@Column('text', {
		default: '[]',
	})
	public mentionedRemoteUsers: string;

	@Column('varchar', {
		length: 128, array: true, default: '{}',
	})
	public emojis: string[];

	@Index()
	@Column('varchar', {
		length: 128, array: true, default: '{}',
	})
	public tags: string[];

	@Column('boolean', {
		default: false,
	})
	public hasPoll: boolean;

	@Index()
	@Column({
		...id(),
		nullable: true,
		comment: 'The ID of source channel.',
	})
	public channelId: MiChannel['id'] | null;

	@ManyToOne(type => MiChannel, {
		onDelete: 'CASCADE',
	})
	@JoinColumn()
	public channel: MiChannel | null;

	//#region Denormalized fields
	@Index()
	@Column('varchar', {
		length: 128, nullable: true,
		comment: '[Denormalized]',
	})
	public userHost: string | null;

	@Column({
		...id(),
		nullable: true,
		comment: '[Denormalized]',
	})
	public replyUserId: MiUser['id'] | null;

	@Column('varchar', {
		length: 128, nullable: true,
		comment: '[Denormalized]',
	})
	public replyUserHost: string | null;

	@Column({
		...id(),
		nullable: true,
		comment: '[Denormalized]',
	})
	public renoteUserId: MiUser['id'] | null;

	@Column('varchar', {
		length: 128, nullable: true,
		comment: '[Denormalized]',
	})
	public renoteUserHost: string | null;
	//#endregion

	constructor(data: Partial<MiNote>) {
		if (data == null) return;

		for (const [k, v] of Object.entries(data)) {
			(this as any)[k] = v;
		}
	}
}

export type IMentionedRemoteUsers = {
	uri: string;
	url?: string;
	username: string;
	host: string;
}[];<|MERGE_RESOLUTION|>--- conflicted
+++ resolved
@@ -18,12 +18,6 @@
 	@PrimaryColumn(id())
 	public id: string;
 
-<<<<<<< HEAD
-	@Column('timestamp with time zone', {
-		comment: 'The created date of the Note.',
-	})
-	public createdAt: Date;
-
 	@Column('timestamp with time zone', {
 		default: null,
 	})
@@ -36,8 +30,6 @@
 	})
 	public noteEditHistory: string[];
 
-=======
->>>>>>> e9db0680
 	@Index()
 	@Column({
 		...id(),
