/*
 * SPDX-FileCopyrightText: syuilo and other misskey, cherrypick contributors
 * SPDX-License-Identifier: AGPL-3.0-only
 */

import { Entity, Index, JoinColumn, Column, PrimaryColumn, ManyToOne } from 'typeorm';
import { noteVisibilities } from '@/types.js';
import { id } from './util/id.js';
import { MiUser } from './User.js';
import { MiChannel } from './Channel.js';
import type { MiDriveFile } from './DriveFile.js';

@Entity('note')
@Index('IDX_NOTE_TAGS', { synchronize: false })
@Index('IDX_NOTE_MENTIONS', { synchronize: false })
@Index('IDX_NOTE_VISIBLE_USER_IDS', { synchronize: false })
export class MiNote {
	@PrimaryColumn(id())
	public id: string;

	@Column('timestamp with time zone', {
		default: null,
	})
	public updatedAt: Date | null;

<<<<<<< HEAD
=======
	@Column('timestamp with time zone', {
		array: true,
		default: null,
	})
	public updatedAtHistory: Date[] | null;

>>>>>>> 86e65385
	@Column('varchar', {
		length: 3000,
		array: true,
		default: '{}',
	})
	public noteEditHistory: string[];

	@Index()
	@Column({
		...id(),
		nullable: true,
		comment: 'The ID of reply target.',
	})
	public replyId: MiNote['id'] | null;

	@ManyToOne(type => MiNote, {
		onDelete: 'CASCADE',
	})
	@JoinColumn()
	public reply: MiNote | null;

	@Index()
	@Column({
		...id(),
		nullable: true,
		comment: 'The ID of renote target.',
	})
	public renoteId: MiNote['id'] | null;

	@ManyToOne(type => MiNote, {
		onDelete: 'CASCADE',
	})
	@JoinColumn()
	public renote: MiNote | null;

	@Index()
	@Column('varchar', {
		length: 256, nullable: true,
	})
	public threadId: string | null;

	@Column('boolean', {
		default: false,
	})
	public hasEvent: boolean;

	// TODO: varcharにしたい
	@Column('text', {
		nullable: true,
	})
	public text: string | null;

	@Column('varchar', {
		length: 256, nullable: true,
	})
	public name: string | null;

	@Column('varchar', {
		length: 512, nullable: true,
	})
	public cw: string | null;

	@Index()
	@Column({
		...id(),
		comment: 'The ID of author.',
	})
	public userId: MiUser['id'];

	@ManyToOne(type => MiUser, {
		onDelete: 'CASCADE',
	})
	@JoinColumn()
	public user: MiUser | null;

	@Column('boolean', {
		default: false,
	})
	public localOnly: boolean;

	@Column('varchar', {
		length: 64, nullable: true,
	})
	public reactionAcceptance: 'likeOnly' | 'likeOnlyForRemote' | 'nonSensitiveOnly' | 'nonSensitiveOnlyForLocalLikeOnlyForRemote' | null;

	@Column('boolean', {
		default: false,
	})
	public disableRightClick: boolean;

	@Column('smallint', {
		default: 0,
	})
	public renoteCount: number;

	@Column('smallint', {
		default: 0,
	})
	public repliesCount: number;

	@Column('smallint', {
		default: 0,
	})
	public clippedCount: number;

	@Column('jsonb', {
		default: {},
	})
	public reactions: Record<string, number>;

	/**
	 * public ... 公開
	 * home ... ホームタイムライン(ユーザーページのタイムライン含む)のみに流す
	 * followers ... フォロワーのみ
	 * specified ... visibleUserIds で指定したユーザーのみ
	 */
	@Column('enum', { enum: noteVisibilities })
	public visibility: typeof noteVisibilities[number];

	@Index({ unique: true })
	@Column('varchar', {
		length: 512, nullable: true,
		comment: 'The URI of a note. it will be null when the note is local.',
	})
	public uri: string | null;

	@Column('varchar', {
		length: 512, nullable: true,
		comment: 'The human readable url of a note. it will be null when the note is local.',
	})
	public url: string | null;

	@Index()
	@Column({
		...id(),
		array: true, default: '{}',
	})
	public fileIds: MiDriveFile['id'][];

	@Column('varchar', {
		length: 256, array: true, default: '{}',
	})
	public attachedFileTypes: string[];

	@Index()
	@Column({
		...id(),
		array: true, default: '{}',
	})
	public visibleUserIds: MiUser['id'][];

	@Index()
	@Column({
		...id(),
		array: true, default: '{}',
	})
	public mentions: MiUser['id'][];

	@Column('text', {
		default: '[]',
	})
	public mentionedRemoteUsers: string;

	@Column('varchar', {
		length: 1024, array: true, default: '{}',
	})
	public reactionAndUserPairCache: string[];

	@Column('varchar', {
		length: 128, array: true, default: '{}',
	})
	public emojis: string[];

	@Index()
	@Column('varchar', {
		length: 128, array: true, default: '{}',
	})
	public tags: string[];

	@Column('boolean', {
		default: false,
	})
	public hasPoll: boolean;

	@Index()
	@Column({
		...id(),
		nullable: true,
		comment: 'The ID of source channel.',
	})
	public channelId: MiChannel['id'] | null;

	@ManyToOne(type => MiChannel, {
		onDelete: 'CASCADE',
	})
	@JoinColumn()
	public channel: MiChannel | null;

	//#region Denormalized fields
	@Index()
	@Column('varchar', {
		length: 128, nullable: true,
		comment: '[Denormalized]',
	})
	public userHost: string | null;

	@Column({
		...id(),
		nullable: true,
		comment: '[Denormalized]',
	})
	public replyUserId: MiUser['id'] | null;

	@Column('varchar', {
		length: 128, nullable: true,
		comment: '[Denormalized]',
	})
	public replyUserHost: string | null;

	@Column({
		...id(),
		nullable: true,
		comment: '[Denormalized]',
	})
	public renoteUserId: MiUser['id'] | null;

	@Column('varchar', {
		length: 128, nullable: true,
		comment: '[Denormalized]',
	})
	public renoteUserHost: string | null;
	//#endregion

	constructor(data: Partial<MiNote>) {
		if (data == null) return;

		for (const [k, v] of Object.entries(data)) {
			(this as any)[k] = v;
		}
	}
}

export type IMentionedRemoteUsers = {
	uri: string;
	url?: string;
	username: string;
	host: string;
}[];<|MERGE_RESOLUTION|>--- conflicted
+++ resolved
@@ -23,15 +23,12 @@
 	})
 	public updatedAt: Date | null;
 
-<<<<<<< HEAD
-=======
 	@Column('timestamp with time zone', {
 		array: true,
 		default: null,
 	})
 	public updatedAtHistory: Date[] | null;
 
->>>>>>> 86e65385
 	@Column('varchar', {
 		length: 3000,
 		array: true,
