--- conflicted
+++ resolved
@@ -42,13 +42,8 @@
 	})
 	public name: string;
 
-<<<<<<< HEAD
-	@Column('enum', { enum: ['home', 'all', 'users', 'list', 'group'] })
-	public src: 'home' | 'all' | 'users' | 'list' | 'group';
-=======
-	@Column('enum', { enum: ['home', 'all', 'users', 'list', 'users_blacklist'] })
-	public src: 'home' | 'all' | 'users' | 'list' | 'users_blacklist';
->>>>>>> f748c914
+	@Column('enum', { enum: ['home', 'all', 'users', 'list', 'group', 'users_blacklist'] })
+	public src: 'home' | 'all' | 'users' | 'list' | 'group' | 'users_blacklist';
 
 	@Column({
 		...id(),
