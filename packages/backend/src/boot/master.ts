import * as fs from 'node:fs';
import { fileURLToPath } from 'node:url';
import { dirname } from 'node:path';
import * as os from 'node:os';
import cluster from 'node:cluster';
import chalk from 'chalk';
import chalkTemplate from 'chalk-template';
import semver from 'semver';
import Logger from '@/logger.js';
import { loadConfig } from '@/config.js';
import type { Config } from '@/config.js';
import { showMachineInfo } from '@/misc/show-machine-info.js';
import { envOption } from '@/env.js';
import { jobQueue, server } from './common.js';

const _filename = fileURLToPath(import.meta.url);
const _dirname = dirname(_filename);

const meta = JSON.parse(fs.readFileSync(`${_dirname}/../../../../built/meta.json`, 'utf-8'));

const logger = new Logger('core', 'cyan');
const bootLogger = logger.createSubLogger('boot', 'magenta', false);

const themeColor = chalk.hex('#ffa9c3');

function greet() {
	if (!envOption.quiet) {
		//#region CherryPick logo
		const v = `v${meta.version}`;
		console.log(chalk.hex('#ffa9c3').bold('  _________ .__                                ') + chalk.hex('#95e3e8').bold('__________.__        __    '));
		console.log(chalk.hex('#ffa9c3').bold(' \\_   ___ \\|  |__   __________________ ___.__.') + chalk.hex('#95e3e8').bold('\\______   \\__| ____ |  | __'));
		console.log(chalk.hex('#ffa9c3').bold(' /    \\  \\/|  |  \\_/ __ \\_  __ \\_  __ <   |  |') + chalk.hex('#95e3e8').bold(' |     ___/  |/ ___\\|  |/ /'));
		console.log(chalk.hex('#ffa9c3').bold(' \\     \\___|   Y  \\  ___/|  | \\/|  | \\/\\___  |') + chalk.hex('#95e3e8').bold(' |    |   |  \\  \\___|    < '));
		console.log(chalk.hex('#ffa9c3').bold('  \\______  /___|  /\\___  >__|   |__|   / ____|') + chalk.hex('#95e3e8').bold(' |____|   |__|\\___  >__|_ \\'));
		console.log(chalk.hex('#ffa9c3').bold('         \\/     \\/     \\/              \\/     ') + chalk.hex('#95e3e8').bold('                  \\/     \\/'));
		//#endregion

		console.log(chalk.hex('#ffa9c3').bold(' Cherry') + chalk.hex('#95e3e8').bold('Pick') + (' is an open-source decentralized microblogging platform based from') + (chalk.hex('#9ec23f').bold(' Misskey') + ('.')));
		console.log(chalk.hex('#ffbb00')(' If you like ') + chalk.hex('#ffa9c3').bold('Cherry') + chalk.hex('#95e3e8').bold('Pick') + chalk.hex('#ffbb00')(', please donate to support development. https://www.patreon.com/noridev & https://www.paypal.me/noridev & https://toss.me/noridev'));
		// console.log(chalk.hex('#ffa9c3').bold(' KOKO') + chalk.hex('#95e3e8').bold('NECT') + chalk.hex('#ffa9c3')(' with') + chalk.hex('#95e3e8').bold(' NoriDev.'));

		console.log('');
		console.log(chalkTemplate`--- ${os.hostname()} {gray (PID: ${process.pid.toString()})} ---`);
	}

	bootLogger.info('Welcome to CherryPick!');
	bootLogger.info(`CherryPick v${meta.version}`, null, true);
}

/**
 * Init master process
 */
export async function masterMain() {
	let config!: Config;

	// initialize app
	try {
		greet();
		showEnvironment();
		await showMachineInfo(bootLogger);
		showNodejsVersion();
		config = loadConfigBoot();
		//await connectDb();
	} catch (e) {
		bootLogger.error('Fatal error occurred during initialization', null, true);
		process.exit(1);
	}

<<<<<<< HEAD
	bootLogger.succ(chalk.hex('#ffa9c3')('Cherry') + chalk.hex('#95e3e8')('Pick') + (' initialized'));
=======
	if (envOption.onlyServer) {
		await server();
	} else if (envOption.onlyQueue) {
		await jobQueue();
	} else {
		await server();
	}

	bootLogger.succ('Misskey initialized');
>>>>>>> dbc23b5d

	if (!envOption.disableClustering) {
		await spawnWorkers(config.clusterLimit);
	}

	bootLogger.succ(`Now listening on port ${config.port} on ${config.url}`, null, true);
}

function showEnvironment(): void {
	const env = process.env.NODE_ENV;
	const logger = bootLogger.createSubLogger('env');
	logger.info(typeof env === 'undefined' ? 'NODE_ENV is not set' : `NODE_ENV: ${env}`);

	if (env !== 'production') {
		logger.warn('The environment is not in production mode.');
		logger.warn('DO NOT USE FOR PRODUCTION PURPOSE!', null, true);
	}
}

function showNodejsVersion(): void {
	const nodejsLogger = bootLogger.createSubLogger('nodejs');

	nodejsLogger.info(`Version ${process.version} detected.`);

	const minVersion = fs.readFileSync(`${_dirname}/../../../../.node-version`, 'utf-8').trim();
	if (semver.lt(process.version, minVersion)) {
		nodejsLogger.error(`At least Node.js ${minVersion} required!`);
		process.exit(1);
	}
}

function loadConfigBoot(): Config {
	const configLogger = bootLogger.createSubLogger('config');
	let config;

	try {
		config = loadConfig();
	} catch (exception) {
		if (typeof exception === 'string') {
			configLogger.error(exception);
			process.exit(1);
		} else if ((exception as any).code === 'ENOENT') {
			configLogger.error('Configuration file not found', null, true);
			process.exit(1);
		}
		throw exception;
	}

	configLogger.succ('Loaded');

	return config;
}

/*
async function connectDb(): Promise<void> {
	const dbLogger = bootLogger.createSubLogger('db');

	// Try to connect to DB
	try {
		dbLogger.info('Connecting...');
		await initDb();
		const v = await db.query('SHOW server_version').then(x => x[0].server_version);
		dbLogger.succ(`Connected: v${v}`);
	} catch (err) {
		dbLogger.error('Cannot connect', null, true);
		dbLogger.error(err);
		process.exit(1);
	}
}
*/

async function spawnWorkers(limit = 1) {
	const workers = Math.min(limit, os.cpus().length);
	bootLogger.info(`Starting ${workers} worker${workers === 1 ? '' : 's'}...`);
	await Promise.all([...Array(workers)].map(spawnWorker));
	bootLogger.succ('All workers started');
}

function spawnWorker(): Promise<void> {
	return new Promise(res => {
		const worker = cluster.fork();
		worker.on('message', message => {
			if (message === 'listenFailed') {
				bootLogger.error('The server Listen failed due to the previous error.');
				process.exit(1);
			}
			if (message !== 'ready') return;
			res();
		});
	});
}<|MERGE_RESOLUTION|>--- conflicted
+++ resolved
@@ -66,9 +66,6 @@
 		process.exit(1);
 	}
 
-<<<<<<< HEAD
-	bootLogger.succ(chalk.hex('#ffa9c3')('Cherry') + chalk.hex('#95e3e8')('Pick') + (' initialized'));
-=======
 	if (envOption.onlyServer) {
 		await server();
 	} else if (envOption.onlyQueue) {
@@ -77,8 +74,7 @@
 		await server();
 	}
 
-	bootLogger.succ('Misskey initialized');
->>>>>>> dbc23b5d
+	bootLogger.succ(chalk.hex('#ffa9c3')('Cherry') + chalk.hex('#95e3e8')('Pick') + (' initialized'));
 
 	if (!envOption.disableClustering) {
 		await spawnWorkers(config.clusterLimit);
