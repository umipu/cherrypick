
/**
 * Misskey Entry Point!
 */

import cluster from 'node:cluster';
import { EventEmitter } from 'node:events';
import chalk from 'chalk';
import Xev from 'xev';
import Logger from '@/logger.js';
import { envOption } from '../env.js';
import { masterMain } from './master.js';
import { workerMain } from './worker.js';

<<<<<<< HEAD
const logger = new Logger('core', 'cyan');
const clusterLogger = logger.createSubLogger('cluster', 'orange', false);
const ev = new Xev();

/**
 * Init process
 */
export default async function() {
	process.title = `CherryPick (${cluster.isPrimary ? 'master' : 'worker'})`;
=======
import 'reflect-metadata';
>>>>>>> dbc23b5d

process.title = `Misskey (${cluster.isPrimary ? 'master' : 'worker'})`;

Error.stackTraceLimit = Infinity;
EventEmitter.defaultMaxListeners = 128;

<<<<<<< HEAD
	if (cluster.isWorker || envOption.disableClustering) {
		await workerMain();
	}

	// ユニットテスト時にCherryPickが子プロセスで起動された時のため
	// それ以外のときは process.send は使えないので弾く
	if (process.send) {
		process.send('ok');
	}
}
=======
const logger = new Logger('core', 'cyan');
const clusterLogger = logger.createSubLogger('cluster', 'orange', false);
const ev = new Xev();
>>>>>>> dbc23b5d

//#region Events

// Listen new workers
cluster.on('fork', worker => {
	clusterLogger.debug(`Process forked: [${worker.id}]`);
});

// Listen online workers
cluster.on('online', worker => {
	clusterLogger.debug(`Process is now online: [${worker.id}]`);
});

// Listen for dying workers
cluster.on('exit', worker => {
	// Replace the dead worker,
	// we're not sentimental
	clusterLogger.error(chalk.red(`[${worker.id}] died :(`));
	cluster.fork();
});

// Display detail of unhandled promise rejection
if (!envOption.quiet) {
	process.on('unhandledRejection', console.dir);
}

// Display detail of uncaught exception
process.on('uncaughtException', err => {
	try {
		logger.error(err);
		console.trace(err);
	} catch { }
});

// Dying away...
process.on('exit', code => {
	logger.info(`The process is going to exit with code ${code}`);
});

//#endregion

if (cluster.isPrimary || envOption.disableClustering) {
	await masterMain();

	if (cluster.isPrimary) {
		ev.mount();
	}
}

if (cluster.isWorker || envOption.disableClustering) {
	await workerMain();
}

// ユニットテスト時にMisskeyが子プロセスで起動された時のため
// それ以外のときは process.send は使えないので弾く
if (process.send) {
	process.send('ok');
}<|MERGE_RESOLUTION|>--- conflicted
+++ resolved
@@ -1,6 +1,6 @@
 
 /**
- * Misskey Entry Point!
+ * CherryPick Entry Point!
  */
 
 import cluster from 'node:cluster';
@@ -12,41 +12,16 @@
 import { masterMain } from './master.js';
 import { workerMain } from './worker.js';
 
-<<<<<<< HEAD
-const logger = new Logger('core', 'cyan');
-const clusterLogger = logger.createSubLogger('cluster', 'orange', false);
-const ev = new Xev();
+import 'reflect-metadata';
 
-/**
- * Init process
- */
-export default async function() {
-	process.title = `CherryPick (${cluster.isPrimary ? 'master' : 'worker'})`;
-=======
-import 'reflect-metadata';
->>>>>>> dbc23b5d
-
-process.title = `Misskey (${cluster.isPrimary ? 'master' : 'worker'})`;
+process.title = `CherryPick (${cluster.isPrimary ? 'master' : 'worker'})`;
 
 Error.stackTraceLimit = Infinity;
 EventEmitter.defaultMaxListeners = 128;
 
-<<<<<<< HEAD
-	if (cluster.isWorker || envOption.disableClustering) {
-		await workerMain();
-	}
-
-	// ユニットテスト時にCherryPickが子プロセスで起動された時のため
-	// それ以外のときは process.send は使えないので弾く
-	if (process.send) {
-		process.send('ok');
-	}
-}
-=======
 const logger = new Logger('core', 'cyan');
 const clusterLogger = logger.createSubLogger('cluster', 'orange', false);
 const ev = new Xev();
->>>>>>> dbc23b5d
 
 //#region Events
 
