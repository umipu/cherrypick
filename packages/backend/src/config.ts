/*
 * SPDX-FileCopyrightText: syuilo and misskey-project
 * SPDX-License-Identifier: AGPL-3.0-only
 */

import * as fs from 'node:fs';
import { fileURLToPath } from 'node:url';
import { dirname, resolve } from 'node:path';
import * as yaml from 'js-yaml';
import * as Sentry from '@sentry/node';
import type { RedisOptions } from 'ioredis';

type RedisOptionsSource = Partial<RedisOptions> & {
	host: string;
	port: number;
	family?: number;
	pass: string;
	db?: number;
	prefix?: string;
};

/**
 * 設定ファイルの型
 */
type Source = {
	url: string;
	port?: number;
	socket?: string;
	chmodSocket?: string;
	disableHsts?: boolean;
	db: {
		host: string;
		port: number;
		db: string;
		user: string;
		pass: string;
		disableCache?: boolean;
		extra?: { [x: string]: string };
	};
	dbReplications?: boolean;
	dbSlaves?: {
		host: string;
		port: number;
		db: string;
		user: string;
		pass: string;
	}[];
	pgroonga?: boolean;
	redis: RedisOptionsSource;
	redisForPubsub?: RedisOptionsSource;
	redisForJobQueue?: RedisOptionsSource;
	redisForTimelines?: RedisOptionsSource;
	meilisearch?: {
		host: string;
		port: string;
		apiKey: string;
		ssl?: boolean;
		index: string;
		scope?: 'local' | 'global' | string[];
	};
<<<<<<< HEAD
	opensearch?: {
		host: string;
		port: string;
		user: string;
		pass: string;
		ssl?: boolean;
		rejectUnauthorized?: boolean;
		index: string;
	} | undefined;
=======
	sentryForBackend?: { options: Partial<Sentry.NodeOptions>; enableNodeProfiling: boolean; };
	sentryForFrontend?: { options: Partial<Sentry.NodeOptions> };
>>>>>>> adb8ec02

	publishTarballInsteadOfProvideRepositoryUrl?: boolean;

	proxy?: string;
	proxySmtp?: string;
	proxyBypassHosts?: string[];

	allowedPrivateNetworks?: string[];

	maxFileSize?: number;

	clusterLimit?: number;

	id: string;

	outgoingAddress?: string;
	outgoingAddressFamily?: 'ipv4' | 'ipv6' | 'dual';

	deliverJobConcurrency?: number;
	inboxJobConcurrency?: number;
	relationshipJobConcurrency?: number;
	deliverJobPerSec?: number;
	inboxJobPerSec?: number;
	relationshipJobPerSec?: number;
	deliverJobMaxAttempts?: number;
	inboxJobMaxAttempts?: number;

	cloudLogging?: {
		projectId: string;
		saKeyPath: string;
		logName?: string;
	}

	apFileBaseUrl?: string;

	mediaProxy?: string;
	remoteProxy?: string;
	proxyRemoteFiles?: boolean;
	videoThumbnailGenerator?: string;

	signToActivityPubGet?: boolean;

	perChannelMaxNoteCacheCount?: number;
	perUserNotificationsMaxCount?: number;
	deactivateAntennaThreshold?: number;
	pidFile: string;
};

export type Config = {
	url: string;
	port: number;
	socket: string | undefined;
	chmodSocket: string | undefined;
	disableHsts: boolean | undefined;
	db: {
		host: string;
		port: number;
		db: string;
		user: string;
		pass: string;
		disableCache?: boolean;
		extra?: { [x: string]: string };
	};
	dbReplications: boolean | undefined;
	dbSlaves: {
		host: string;
		port: number;
		db: string;
		user: string;
		pass: string;
	}[] | undefined;
	pgroonga: boolean | undefined;
	meilisearch: {
		host: string;
		port: string;
		apiKey: string;
		ssl?: boolean;
		index: string;
		scope?: 'local' | 'global' | string[];
	} | undefined;
	opensearch: {
		host: string;
		port: string;
		user: string;
		pass: string;
		ssl?: boolean;
		rejectUnauthorized?: boolean;
		index: string;
	} | undefined;
	proxy: string | undefined;
	proxySmtp: string | undefined;
	proxyBypassHosts: string[] | undefined;
	allowedPrivateNetworks: string[] | undefined;
	maxFileSize: number | undefined;
	clusterLimit: number | undefined;
	id: string;
	outgoingAddress: string | undefined;
	outgoingAddressFamily: 'ipv4' | 'ipv6' | 'dual' | undefined;
	deliverJobConcurrency: number | undefined;
	inboxJobConcurrency: number | undefined;
	relationshipJobConcurrency: number | undefined;
	deliverJobPerSec: number | undefined;
	inboxJobPerSec: number | undefined;
	relationshipJobPerSec: number | undefined;
	deliverJobMaxAttempts: number | undefined;
	inboxJobMaxAttempts: number | undefined;

	cloudLogging?: {
		projectId: string;
		saKeyPath: string;
		logName?: string;
	}

	apFileBaseUrl: string | undefined;
	proxyRemoteFiles: boolean | undefined;
	signToActivityPubGet: boolean | undefined;

	version: string;
	basedMisskeyVersion: string;
	publishTarballInsteadOfProvideRepositoryUrl: boolean;
	host: string;
	hostname: string;
	scheme: string;
	wsScheme: string;
	apiUrl: string;
	wsUrl: string;
	authUrl: string;
	driveUrl: string;
	userAgent: string;
	clientEntry: string;
	clientManifestExists: boolean;
	mediaProxy: string;
	remoteProxy?: string;
	externalMediaProxyEnabled: boolean;
	videoThumbnailGenerator: string | null;
	redis: RedisOptions & RedisOptionsSource;
	redisForPubsub: RedisOptions & RedisOptionsSource;
	redisForJobQueue: RedisOptions & RedisOptionsSource;
	redisForTimelines: RedisOptions & RedisOptionsSource;
	sentryForBackend: { options: Partial<Sentry.NodeOptions>; enableNodeProfiling: boolean; } | undefined;
	sentryForFrontend: { options: Partial<Sentry.NodeOptions> } | undefined;
	perChannelMaxNoteCacheCount: number;
	perUserNotificationsMaxCount: number;
	deactivateAntennaThreshold: number;
	pidFile: string;
};

const _filename = fileURLToPath(import.meta.url);
const _dirname = dirname(_filename);

/**
 * Path of configuration directory
 */
const dir = `${_dirname}/../../../.config`;

/**
 * Path of configuration file
 */
const path = process.env.CHERRYPICK_CONFIG_YML
	? resolve(dir, process.env.CHERRYPICK_CONFIG_YML)
	: process.env.NODE_ENV === 'test'
		? resolve(dir, 'test.yml')
		: resolve(dir, 'default.yml');

export function loadConfig(): Config {
	const meta = JSON.parse(fs.readFileSync(`${_dirname}/../../../built/meta.json`, 'utf-8'));
	const clientManifestExists = fs.existsSync(_dirname + '/../../../built/_vite_/manifest.json');
	const clientManifest = clientManifestExists ?
		JSON.parse(fs.readFileSync(`${_dirname}/../../../built/_vite_/manifest.json`, 'utf-8'))
		: { 'src/_boot_.ts': { file: 'src/_boot_.ts' } };
	const config = yaml.load(fs.readFileSync(path, 'utf-8')) as Source;

	const url = tryCreateUrl(config.url);
	const version = meta.version;
	const basedMisskeyVersion = meta.basedMisskeyVersion;
	const host = url.host;
	const hostname = url.hostname;
	const scheme = url.protocol.replace(/:$/, '');
	const wsScheme = scheme.replace('http', 'ws');

	const externalMediaProxy = config.mediaProxy ?
		config.mediaProxy.endsWith('/') ? config.mediaProxy.substring(0, config.mediaProxy.length - 1) : config.mediaProxy
		: null;
	const internalMediaProxy = `${scheme}://${host}/proxy`;

	const remoteProxy = config.remoteProxy ?
		config.remoteProxy.endsWith('/') ? config.remoteProxy.substring(0, config.remoteProxy.length - 1) : config.remoteProxy
		: undefined;

	const redis = convertRedisOptions(config.redis, host);

	return {
		version,
		basedMisskeyVersion,
		publishTarballInsteadOfProvideRepositoryUrl: !!config.publishTarballInsteadOfProvideRepositoryUrl,
		url: url.origin,
		port: config.port ?? parseInt(process.env.PORT ?? '', 10),
		socket: config.socket,
		chmodSocket: config.chmodSocket,
		disableHsts: config.disableHsts,
		host,
		hostname,
		scheme,
		wsScheme,
		wsUrl: `${wsScheme}://${host}`,
		apiUrl: `${scheme}://${host}/api`,
		authUrl: `${scheme}://${host}/auth`,
		driveUrl: `${scheme}://${host}/files`,
		db: config.db,
		dbReplications: config.dbReplications,
		dbSlaves: config.dbSlaves,
		pgroonga: config.pgroonga,
		meilisearch: config.meilisearch,
		opensearch: config.opensearch,
		redis,
		redisForPubsub: config.redisForPubsub ? convertRedisOptions(config.redisForPubsub, host) : redis,
		redisForJobQueue: config.redisForJobQueue ? convertRedisOptions(config.redisForJobQueue, host) : redis,
		redisForTimelines: config.redisForTimelines ? convertRedisOptions(config.redisForTimelines, host) : redis,
		sentryForBackend: config.sentryForBackend,
		sentryForFrontend: config.sentryForFrontend,
		id: config.id,
		proxy: config.proxy,
		proxySmtp: config.proxySmtp,
		proxyBypassHosts: config.proxyBypassHosts,
		allowedPrivateNetworks: config.allowedPrivateNetworks,
		maxFileSize: config.maxFileSize,
		clusterLimit: config.clusterLimit,
		outgoingAddress: config.outgoingAddress,
		outgoingAddressFamily: config.outgoingAddressFamily,
		deliverJobConcurrency: config.deliverJobConcurrency,
		inboxJobConcurrency: config.inboxJobConcurrency,
		relationshipJobConcurrency: config.relationshipJobConcurrency,
		deliverJobPerSec: config.deliverJobPerSec,
		inboxJobPerSec: config.inboxJobPerSec,
		relationshipJobPerSec: config.relationshipJobPerSec,
		deliverJobMaxAttempts: config.deliverJobMaxAttempts,
		inboxJobMaxAttempts: config.inboxJobMaxAttempts,
		proxyRemoteFiles: config.proxyRemoteFiles,
		signToActivityPubGet: config.signToActivityPubGet,
		apFileBaseUrl: config.apFileBaseUrl,
		mediaProxy: externalMediaProxy ?? internalMediaProxy,
		externalMediaProxyEnabled: externalMediaProxy !== null && externalMediaProxy !== internalMediaProxy,
		remoteProxy,
		videoThumbnailGenerator: config.videoThumbnailGenerator ?
			config.videoThumbnailGenerator.endsWith('/') ? config.videoThumbnailGenerator.substring(0, config.videoThumbnailGenerator.length - 1) : config.videoThumbnailGenerator
			: null,
		userAgent: `CherryPick/${version} (${config.url})`,
		clientEntry: clientManifest['src/_boot_.ts'],
		clientManifestExists: clientManifestExists,
		perChannelMaxNoteCacheCount: config.perChannelMaxNoteCacheCount ?? 1000,
		perUserNotificationsMaxCount: config.perUserNotificationsMaxCount ?? 500,
		deactivateAntennaThreshold: config.deactivateAntennaThreshold ?? (1000 * 60 * 60 * 24 * 7),
		pidFile: config.pidFile,
	};
}

function tryCreateUrl(url: string) {
	try {
		return new URL(url);
	} catch (e) {
		throw new Error(`url="${url}" is not a valid URL.`);
	}
}

function convertRedisOptions(options: RedisOptionsSource, host: string): RedisOptions & RedisOptionsSource {
	return {
		...options,
		password: options.pass,
		prefix: options.prefix ?? host,
		family: options.family ?? 0,
		keyPrefix: `${options.prefix ?? host}:`,
		db: options.db ?? 0,
	};
}<|MERGE_RESOLUTION|>--- conflicted
+++ resolved
@@ -58,7 +58,6 @@
 		index: string;
 		scope?: 'local' | 'global' | string[];
 	};
-<<<<<<< HEAD
 	opensearch?: {
 		host: string;
 		port: string;
@@ -68,10 +67,8 @@
 		rejectUnauthorized?: boolean;
 		index: string;
 	} | undefined;
-=======
 	sentryForBackend?: { options: Partial<Sentry.NodeOptions>; enableNodeProfiling: boolean; };
 	sentryForFrontend?: { options: Partial<Sentry.NodeOptions> };
->>>>>>> adb8ec02
 
 	publishTarballInsteadOfProvideRepositoryUrl?: boolean;
 
