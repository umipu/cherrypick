--- conflicted
+++ resolved
@@ -96,12 +96,6 @@
 	perUserNotificationsMaxCount?: number;
 };
 
-<<<<<<< HEAD
-/**
- * CherryPickが自動的に(ユーザーが設定した情報から推論して)設定する情報
- */
-export type Mixin = {
-=======
 export type Config = {
 	url: string;
 	port: number;
@@ -153,7 +147,6 @@
 	proxyRemoteFiles: boolean | undefined;
 	signToActivityPubGet: boolean | undefined;
 
->>>>>>> 2630513c
 	version: string;
 	host: string;
 	hostname: string;
@@ -202,31 +195,11 @@
 	const config = yaml.load(fs.readFileSync(path, 'utf-8')) as Source;
 
 	const url = tryCreateUrl(config.url);
-<<<<<<< HEAD
-
-	config.url = url.origin;
-
-	config.port = config.port ?? parseInt(process.env.PORT ?? '', 10);
-
-	mixin.version = meta.version;
-	mixin.host = url.host;
-	mixin.hostname = url.hostname;
-	mixin.scheme = url.protocol.replace(/:$/, '');
-	mixin.wsScheme = mixin.scheme.replace('http', 'ws');
-	mixin.wsUrl = `${mixin.wsScheme}://${mixin.host}`;
-	mixin.apiUrl = `${mixin.scheme}://${mixin.host}/api`;
-	mixin.authUrl = `${mixin.scheme}://${mixin.host}/auth`;
-	mixin.driveUrl = `${mixin.scheme}://${mixin.host}/files`;
-	mixin.userAgent = `CherryPick/${meta.version} (${config.url})`;
-	mixin.clientEntry = clientManifest['src/_boot_.ts'];
-	mixin.clientManifestExists = clientManifestExists;
-=======
 	const version = meta.version;
 	const host = url.host;
 	const hostname = url.hostname;
 	const scheme = url.protocol.replace(/:$/, '');
 	const wsScheme = scheme.replace('http', 'ws');
->>>>>>> 2630513c
 
 	const externalMediaProxy = config.mediaProxy ?
 		config.mediaProxy.endsWith('/') ? config.mediaProxy.substring(0, config.mediaProxy.length - 1) : config.mediaProxy
@@ -280,7 +253,7 @@
 		videoThumbnailGenerator: config.videoThumbnailGenerator ?
 			config.videoThumbnailGenerator.endsWith('/') ? config.videoThumbnailGenerator.substring(0, config.videoThumbnailGenerator.length - 1) : config.videoThumbnailGenerator
 			: null,
-		userAgent: `Misskey/${version} (${config.url})`,
+		userAgent: `CherryPick/${version} (${config.url})`,
 		clientEntry: clientManifest['src/_boot_.ts'],
 		clientManifestExists: clientManifestExists,
 		perChannelMaxNoteCacheCount: config.perChannelMaxNoteCacheCount ?? 1000,
