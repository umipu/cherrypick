--- conflicted
+++ resolved
@@ -219,7 +219,7 @@
 		: { 'src/_boot_.ts': { file: 'src/_boot_.ts' } };
 	const config = yaml.load(fs.readFileSync(path, 'utf-8')) as Source;
 
-	const url = tryCreateUrl(config.url ?? process.env.MISSKEY_URL ?? '');
+	const url = tryCreateUrl(config.url ?? process.env.CHERRYPICK_URL ?? '');
 	const version = meta.version;
 	const basedMisskeyVersion = meta.basedMisskeyVersion;
 	const host = url.host;
@@ -282,12 +282,8 @@
 		deliverJobMaxAttempts: config.deliverJobMaxAttempts,
 		inboxJobMaxAttempts: config.inboxJobMaxAttempts,
 		proxyRemoteFiles: config.proxyRemoteFiles,
-<<<<<<< HEAD
-		signToActivityPubGet: config.signToActivityPubGet,
+		signToActivityPubGet: config.signToActivityPubGet ?? true,
 		apFileBaseUrl: config.apFileBaseUrl,
-=======
-		signToActivityPubGet: config.signToActivityPubGet ?? true,
->>>>>>> 0d76842a
 		mediaProxy: externalMediaProxy ?? internalMediaProxy,
 		externalMediaProxyEnabled: externalMediaProxy !== null && externalMediaProxy !== internalMediaProxy,
 		videoThumbnailGenerator: config.videoThumbnailGenerator ?
