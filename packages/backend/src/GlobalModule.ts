--- conflicted
+++ resolved
@@ -3,11 +3,7 @@
  * SPDX-License-Identifier: AGPL-3.0-only
  */
 
-<<<<<<< HEAD
-import { setTimeout } from 'node:timers/promises';
 import process from 'node:process';
-=======
->>>>>>> 14aedc17
 import { Global, Inject, Module } from '@nestjs/common';
 import * as Redis from 'ioredis';
 import { DataSource } from 'typeorm';
@@ -123,12 +119,8 @@
 		@Inject(DI.redisForPub) private redisForPub: Redis.Redis,
 		@Inject(DI.redisForSub) private redisForSub: Redis.Redis,
 		@Inject(DI.redisForTimelines) private redisForTimelines: Redis.Redis,
-<<<<<<< HEAD
 		@Inject(DI.redisForJobQueue) private redisForJobQueue: Redis.Redis,
-	) {}
-=======
 	) { }
->>>>>>> 14aedc17
 
 	public async dispose(): Promise<void> {
 		// Wait for all potential DB queries
