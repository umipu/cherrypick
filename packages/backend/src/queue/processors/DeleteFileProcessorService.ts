/*
 * SPDX-FileCopyrightText: syuilo and other misskey, cherrypick contributors
 * SPDX-License-Identifier: AGPL-3.0-only
 */

import { Injectable } from '@nestjs/common';
import type Logger from '@/logger.js';
import { DriveService } from '@/core/DriveService.js';
import { UserEntityService } from '@/core/entities/UserEntityService.js';
import type { DriveFilesRepository } from '@/models/index.js';
import { bindThis } from '@/decorators.js';
import { QueueLoggerService } from '../QueueLoggerService.js';
import type * as Bull from 'bullmq';
import type { ObjectStorageFileJobData } from '../types.js';

@Injectable()
export class DeleteFileProcessorService {
	private logger: Logger;

	constructor(
<<<<<<< HEAD
		@Inject(DI.config)
		private config: Config,

		@Inject(DI.driveFilesRepository)
		private driveFilesRepository: DriveFilesRepository,

=======
>>>>>>> db5046ed
		private driveService: DriveService,
		private userEntityService: UserEntityService,
		private queueLoggerService: QueueLoggerService,
	) {
		this.logger = this.queueLoggerService.logger.createSubLogger('delete-file');
	}

	@bindThis
	public async process(job: Bull.Job<ObjectStorageFileJobData>): Promise<string> {
		const key: string = job.data.key;

		const file = await this.driveFilesRepository.createQueryBuilder('file')
			.where('file.accessKey = :accessKey', { accessKey: key })
			.orWhere('file.thumbnailAccessKey = :thumbnailAccessKey', { thumbnailAccessKey: key })
			.orWhere('file.webpublicAccessKey = :webpublicAccessKey', { webpublicAccessKey: key })
			.getOne();
		const isRemote = file?.user ? this.userEntityService.isRemoteUser(file.user) : false;

		await this.driveService.deleteObjectStorageFile(key, isRemote);

		return 'Success';
	}
}<|MERGE_RESOLUTION|>--- conflicted
+++ resolved
@@ -3,7 +3,8 @@
  * SPDX-License-Identifier: AGPL-3.0-only
  */
 
-import { Injectable } from '@nestjs/common';
+import { Inject, Injectable } from '@nestjs/common';
+import { DI } from '@/di-symbols.js';
 import type Logger from '@/logger.js';
 import { DriveService } from '@/core/DriveService.js';
 import { UserEntityService } from '@/core/entities/UserEntityService.js';
@@ -18,15 +19,9 @@
 	private logger: Logger;
 
 	constructor(
-<<<<<<< HEAD
-		@Inject(DI.config)
-		private config: Config,
-
 		@Inject(DI.driveFilesRepository)
 		private driveFilesRepository: DriveFilesRepository,
 
-=======
->>>>>>> db5046ed
 		private driveService: DriveService,
 		private userEntityService: UserEntityService,
 		private queueLoggerService: QueueLoggerService,
