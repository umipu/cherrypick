/*
 * SPDX-FileCopyrightText: syuilo and misskey-project
 * SPDX-License-Identifier: AGPL-3.0-only
 */

import { URL } from 'node:url';
import { Inject, Injectable, OnApplicationShutdown } from '@nestjs/common';
import httpSignature from '@peertube/http-signature';
import * as Bull from 'bullmq';
import type Logger from '@/logger.js';
import { FederatedInstanceService } from '@/core/FederatedInstanceService.js';
import { FetchInstanceMetadataService } from '@/core/FetchInstanceMetadataService.js';
import InstanceChart from '@/core/chart/charts/instance.js';
import ApRequestChart from '@/core/chart/charts/ap-request.js';
import FederationChart from '@/core/chart/charts/federation.js';
import { getApId } from '@/core/activitypub/type.js';
import type { IActivity } from '@/core/activitypub/type.js';
import type { MiRemoteUser } from '@/models/User.js';
import type { MiUserPublickey } from '@/models/UserPublickey.js';
import { ApDbResolverService } from '@/core/activitypub/ApDbResolverService.js';
import { StatusError } from '@/misc/status-error.js';
import { UtilityService } from '@/core/UtilityService.js';
import { ApPersonService } from '@/core/activitypub/models/ApPersonService.js';
import { JsonLdService } from '@/core/activitypub/JsonLdService.js';
import { ApInboxService } from '@/core/activitypub/ApInboxService.js';
import { bindThis } from '@/decorators.js';
import { IdentifiableError } from '@/misc/identifiable-error.js';
<<<<<<< HEAD
=======
import { CollapsedQueue } from '@/misc/collapsed-queue.js';
import { MiNote } from '@/models/Note.js';
>>>>>>> 89841e4c
import { MiMeta } from '@/models/Meta.js';
import { DI } from '@/di-symbols.js';
import { QueueLoggerService } from '../QueueLoggerService.js';
import type { InboxJobData } from '../types.js';
<<<<<<< HEAD
=======

type UpdateInstanceJob = {
	latestRequestReceivedAt: Date,
	shouldUnsuspend: boolean,
};
>>>>>>> 89841e4c

@Injectable()
export class InboxProcessorService implements OnApplicationShutdown {
	private logger: Logger;
	private updateInstanceQueue: CollapsedQueue<MiNote['id'], UpdateInstanceJob>;

	constructor(
		@Inject(DI.meta)
		private meta: MiMeta,

		private utilityService: UtilityService,
		private apInboxService: ApInboxService,
		private federatedInstanceService: FederatedInstanceService,
		private fetchInstanceMetadataService: FetchInstanceMetadataService,
		private jsonLdService: JsonLdService,
		private apPersonService: ApPersonService,
		private apDbResolverService: ApDbResolverService,
		private instanceChart: InstanceChart,
		private apRequestChart: ApRequestChart,
		private federationChart: FederationChart,
		private queueLoggerService: QueueLoggerService,
	) {
		this.logger = this.queueLoggerService.logger.createSubLogger('inbox');
		this.updateInstanceQueue = new CollapsedQueue(60 * 1000 * 5, this.collapseUpdateInstanceJobs, this.performUpdateInstance);
	}

	@bindThis
	public async process(job: Bull.Job<InboxJobData>): Promise<string> {
		const signature = job.data.signature;	// HTTP-signature
		let activity = job.data.activity;

		//#region Log
		const info = Object.assign({}, activity);
		delete info['@context'];
		this.logger.debug(JSON.stringify(info, null, 2));
		//#endregion

		const host = this.utilityService.toPuny(new URL(signature.keyId).hostname);

		// ブロックしてたら中断
		if (this.utilityService.isBlockedHost(this.meta.blockedHosts, host)) {
			return `Blocked request: ${host}`;
		}

		const keyIdLower = signature.keyId.toLowerCase();
		if (keyIdLower.startsWith('acct:')) {
			return `Old keyId is no longer supported. ${keyIdLower}`;
		}

		// HTTP-Signature keyIdを元にDBから取得
		let authUser: {
			user: MiRemoteUser;
			key: MiUserPublickey | null;
		} | null = await this.apDbResolverService.getAuthUserFromKeyId(signature.keyId);

		// keyIdでわからなければ、activity.actorを元にDBから取得 || activity.actorを元にリモートから取得
		if (authUser == null) {
			try {
				authUser = await this.apDbResolverService.getAuthUserFromApId(getApId(activity.actor));
			} catch (err) {
				// 対象が4xxならスキップ
				if (err instanceof StatusError) {
					if (!err.isRetryable) {
						throw new Bull.UnrecoverableError(`skip: Ignored deleted actors on both ends ${activity.actor} - ${err.statusCode}`);
					}
					throw new Error(`Error in actor ${activity.actor} - ${err.statusCode}`);
				}
			}
		}

		// それでもわからなければ終了
		if (authUser == null) {
			throw new Bull.UnrecoverableError('skip: failed to resolve user');
		}

		// publicKey がなくても終了
		if (authUser.key == null) {
			throw new Bull.UnrecoverableError('skip: failed to resolve user publicKey');
		}

		// HTTP-Signatureの検証
		const httpSignatureValidated = httpSignature.verifySignature(signature, authUser.key.keyPem);

		// また、signatureのsignerは、activity.actorと一致する必要がある
		if (!httpSignatureValidated || authUser.user.uri !== activity.actor) {
			// 一致しなくても、でもLD-Signatureがありそうならそっちも見る
			const ldSignature = activity.signature;
			if (ldSignature) {
				if (ldSignature.type !== 'RsaSignature2017') {
					throw new Bull.UnrecoverableError(`skip: unsupported LD-signature type ${ldSignature.type}`);
				}

				// ldSignature.creator: https://example.oom/users/user#main-key
				// みたいになっててUserを引っ張れば公開キーも入ることを期待する
				if (ldSignature.creator) {
					const candicate = ldSignature.creator.replace(/#.*/, '');
					await this.apPersonService.resolvePerson(candicate).catch(() => null);
				}

				// keyIdからLD-Signatureのユーザーを取得
				authUser = await this.apDbResolverService.getAuthUserFromKeyId(ldSignature.creator);
				if (authUser == null) {
					throw new Bull.UnrecoverableError('skip: LD-Signatureのユーザーが取得できませんでした');
				}

				if (authUser.key == null) {
					throw new Bull.UnrecoverableError('skip: LD-SignatureのユーザーはpublicKeyを持っていませんでした');
				}

				const jsonLd = this.jsonLdService.use();

				// LD-Signature検証
				const verified = await jsonLd.verifyRsaSignature2017(activity, authUser.key.keyPem).catch(() => false);
				if (!verified) {
					throw new Bull.UnrecoverableError('skip: LD-Signatureの検証に失敗しました');
				}

				// アクティビティを正規化
				delete activity.signature;
				try {
					activity = await jsonLd.compact(activity) as IActivity;
				} catch (e) {
					throw new Bull.UnrecoverableError(`skip: failed to compact activity: ${e}`);
				}
				// TODO: 元のアクティビティと非互換な形に正規化される場合は転送をスキップする
				// https://github.com/mastodon/mastodon/blob/664b0ca/app/services/activitypub/process_collection_service.rb#L24-L29
				activity.signature = ldSignature;

				//#region Log
				const compactedInfo = Object.assign({}, activity);
				delete compactedInfo['@context'];
				this.logger.debug(`compacted: ${JSON.stringify(compactedInfo, null, 2)}`);
				//#endregion

				// もう一度actorチェック
				if (authUser.user.uri !== activity.actor) {
					throw new Bull.UnrecoverableError(`skip: LD-Signature user(${authUser.user.uri}) !== activity.actor(${activity.actor})`);
				}

				// ブロックしてたら中断
				const ldHost = this.utilityService.extractDbHost(authUser.user.uri);
				if (this.utilityService.isBlockedHost(this.meta.blockedHosts, ldHost)) {
					throw new Bull.UnrecoverableError(`Blocked request: ${ldHost}`);
				}
			} else {
				throw new Bull.UnrecoverableError(`skip: http-signature verification failed and no LD-Signature. keyId=${signature.keyId}`);
			}
		}

		// activity.idがあればホストが署名者のホストであることを確認する
		if (typeof activity.id === 'string') {
			const signerHost = this.utilityService.extractDbHost(authUser.user.uri!);
			const activityIdHost = this.utilityService.extractDbHost(activity.id);
			if (signerHost !== activityIdHost) {
				throw new Bull.UnrecoverableError(`skip: signerHost(${signerHost}) !== activity.id host(${activityIdHost}`);
			}
		}

		// Update stats
		this.federatedInstanceService.fetch(authUser.user.host).then(i => {
			this.updateInstanceQueue.enqueue(i.id, {
				latestRequestReceivedAt: new Date(),
				shouldUnsuspend: i.suspensionState === 'autoSuspendedForNotResponding',
			});

			this.fetchInstanceMetadataService.fetchInstanceMetadata(i);

			this.apRequestChart.inbox();
			this.federationChart.inbox(i.host);

			if (this.meta.enableChartsForFederatedInstances) {
				this.instanceChart.requestReceived(i.host);
			}
		});

		// アクティビティを処理
		try {
			const result = await this.apInboxService.performActivity(authUser.user, activity);
			if (result && !result.startsWith('ok')) {
				this.logger.warn(`inbox activity ignored (maybe): id=${activity.id} reason=${result}`);
				return result;
			}
		} catch (e) {
			if (e instanceof IdentifiableError) {
				if (e.id === '689ee33f-f97c-479a-ac49-1b9f8140af99') {
					return 'blocked notes with prohibited words';
				}
				if (e.id === '85ab9bd7-3a41-4530-959d-f07073900109') {
					return 'actor has been suspended';
				}
				if (e.id === 'd450b8a9-48e4-4dab-ae36-f4db763fda7c') { // invalid Note
					return e.message;
				}
			}
			throw e;
		}
		return 'ok';
	}

	@bindThis
	public collapseUpdateInstanceJobs(oldJob: UpdateInstanceJob, newJob: UpdateInstanceJob) {
		const latestRequestReceivedAt = oldJob.latestRequestReceivedAt < newJob.latestRequestReceivedAt
			? newJob.latestRequestReceivedAt
			: oldJob.latestRequestReceivedAt;
		const shouldUnsuspend = oldJob.shouldUnsuspend || newJob.shouldUnsuspend;
		return {
			latestRequestReceivedAt,
			shouldUnsuspend,
		};
	}

	@bindThis
	public async performUpdateInstance(id: string, job: UpdateInstanceJob) {
		await this.federatedInstanceService.update(id, {
			latestRequestReceivedAt: new Date(),
			isNotResponding: false,
			// もしサーバーが死んでるために配信が止まっていた場合には自動的に復活させてあげる
			suspensionState: job.shouldUnsuspend ? 'none' : undefined,
		});
	}

	@bindThis
	public async dispose(): Promise<void> {
		await this.updateInstanceQueue.performAllNow();
	}

	@bindThis
	async onApplicationShutdown(signal?: string) {
		await this.dispose();
	}
}<|MERGE_RESOLUTION|>--- conflicted
+++ resolved
@@ -25,23 +25,17 @@
 import { ApInboxService } from '@/core/activitypub/ApInboxService.js';
 import { bindThis } from '@/decorators.js';
 import { IdentifiableError } from '@/misc/identifiable-error.js';
-<<<<<<< HEAD
-=======
 import { CollapsedQueue } from '@/misc/collapsed-queue.js';
 import { MiNote } from '@/models/Note.js';
->>>>>>> 89841e4c
 import { MiMeta } from '@/models/Meta.js';
 import { DI } from '@/di-symbols.js';
 import { QueueLoggerService } from '../QueueLoggerService.js';
 import type { InboxJobData } from '../types.js';
-<<<<<<< HEAD
-=======
 
 type UpdateInstanceJob = {
 	latestRequestReceivedAt: Date,
 	shouldUnsuspend: boolean,
 };
->>>>>>> 89841e4c
 
 @Injectable()
 export class InboxProcessorService implements OnApplicationShutdown {
