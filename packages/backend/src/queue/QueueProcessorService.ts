/*
 * SPDX-FileCopyrightText: syuilo and misskey-project
 * SPDX-License-Identifier: AGPL-3.0-only
 */

import { Inject, Injectable, OnApplicationShutdown } from '@nestjs/common';
import * as Bull from 'bullmq';
<<<<<<< HEAD
import * as Redis from 'ioredis';
=======
import * as Sentry from '@sentry/node';
>>>>>>> 9849aab4
import type { Config } from '@/config.js';
import { DI } from '@/di-symbols.js';
import type Logger from '@/logger.js';
import { bindThis } from '@/decorators.js';
import { UserWebhookDeliverProcessorService } from './processors/UserWebhookDeliverProcessorService.js';
import { SystemWebhookDeliverProcessorService } from './processors/SystemWebhookDeliverProcessorService.js';
import { EndedPollNotificationProcessorService } from './processors/EndedPollNotificationProcessorService.js';
import { DeliverProcessorService } from './processors/DeliverProcessorService.js';
import { InboxProcessorService } from './processors/InboxProcessorService.js';
import { DeleteDriveFilesProcessorService } from './processors/DeleteDriveFilesProcessorService.js';
import { ExportCustomEmojisProcessorService } from './processors/ExportCustomEmojisProcessorService.js';
import { ExportNotesProcessorService } from './processors/ExportNotesProcessorService.js';
import { ExportClipsProcessorService } from './processors/ExportClipsProcessorService.js';
import { ExportFollowingProcessorService } from './processors/ExportFollowingProcessorService.js';
import { ExportMutingProcessorService } from './processors/ExportMutingProcessorService.js';
import { ExportBlockingProcessorService } from './processors/ExportBlockingProcessorService.js';
import { ExportUserListsProcessorService } from './processors/ExportUserListsProcessorService.js';
import { ExportAntennasProcessorService } from './processors/ExportAntennasProcessorService.js';
import { ImportFollowingProcessorService } from './processors/ImportFollowingProcessorService.js';
import { ImportMutingProcessorService } from './processors/ImportMutingProcessorService.js';
import { ImportBlockingProcessorService } from './processors/ImportBlockingProcessorService.js';
import { ImportUserListsProcessorService } from './processors/ImportUserListsProcessorService.js';
import { ImportCustomEmojisProcessorService } from './processors/ImportCustomEmojisProcessorService.js';
import { ImportAntennasProcessorService } from './processors/ImportAntennasProcessorService.js';
import { DeleteAccountProcessorService } from './processors/DeleteAccountProcessorService.js';
import { ExportFavoritesProcessorService } from './processors/ExportFavoritesProcessorService.js';
import { CleanRemoteFilesProcessorService } from './processors/CleanRemoteFilesProcessorService.js';
import { DeleteFileProcessorService } from './processors/DeleteFileProcessorService.js';
import { RelationshipProcessorService } from './processors/RelationshipProcessorService.js';
import { ReportAbuseProcessorService } from './processors/ReportAbuseProcessorService.js';
import { TickChartsProcessorService } from './processors/TickChartsProcessorService.js';
import { ResyncChartsProcessorService } from './processors/ResyncChartsProcessorService.js';
import { CleanChartsProcessorService } from './processors/CleanChartsProcessorService.js';
import { CheckExpiredMutingsProcessorService } from './processors/CheckExpiredMutingsProcessorService.js';
import { CleanProcessorService } from './processors/CleanProcessorService.js';
import { AggregateRetentionProcessorService } from './processors/AggregateRetentionProcessorService.js';
import { QueueLoggerService } from './QueueLoggerService.js';
import { QUEUE, baseQueueOptions } from './const.js';

// ref. https://github.com/misskey-dev/misskey/pull/7635#issue-971097019
function httpRelatedBackoff(attemptsMade: number) {
	const baseDelay = 60 * 1000;	// 1min
	const maxBackoff = 8 * 60 * 60 * 1000;	// 8hours
	let backoff = (Math.pow(2, attemptsMade) - 1) * baseDelay;
	backoff = Math.min(backoff, maxBackoff);
	backoff += Math.round(backoff * Math.random() * 0.2);
	return backoff;
}

function getJobInfo(job: Bull.Job | undefined, increment = false): string {
	if (job == null) return '-';

	const age = Date.now() - job.timestamp;

	const formated = age > 60000 ? `${Math.floor(age / 1000 / 60)}m`
		: age > 10000 ? `${Math.floor(age / 1000)}s`
		: `${age}ms`;

	// onActiveとかonCompletedのattemptsMadeがなぜか0始まりなのでインクリメントする
	const currentAttempts = job.attemptsMade + (increment ? 1 : 0);
	const maxAttempts = job.opts ? job.opts.attempts : 0;

	return `id=${job.id} attempts=${currentAttempts}/${maxAttempts} age=${formated}`;
}

@Injectable()
export class QueueProcessorService implements OnApplicationShutdown {
	private logger: Logger;
	private systemQueueWorker: Bull.Worker;
	private dbQueueWorker: Bull.Worker;
	private deliverQueueWorker: Bull.Worker;
	private inboxQueueWorker: Bull.Worker;
	private userWebhookDeliverQueueWorker: Bull.Worker;
	private systemWebhookDeliverQueueWorker: Bull.Worker;
	private relationshipQueueWorker: Bull.Worker;
	private objectStorageQueueWorker: Bull.Worker;
	private endedPollNotificationQueueWorker: Bull.Worker;

	constructor(
		@Inject(DI.config)
		private config: Config,

		@Inject(DI.redisForJobQueue)
		private redisForJobQueue: Redis.Redis,

		private queueLoggerService: QueueLoggerService,
		private userWebhookDeliverProcessorService: UserWebhookDeliverProcessorService,
		private systemWebhookDeliverProcessorService: SystemWebhookDeliverProcessorService,
		private endedPollNotificationProcessorService: EndedPollNotificationProcessorService,
		private deliverProcessorService: DeliverProcessorService,
		private inboxProcessorService: InboxProcessorService,
		private deleteDriveFilesProcessorService: DeleteDriveFilesProcessorService,
		private exportCustomEmojisProcessorService: ExportCustomEmojisProcessorService,
		private exportNotesProcessorService: ExportNotesProcessorService,
		private exportClipsProcessorService: ExportClipsProcessorService,
		private exportFavoritesProcessorService: ExportFavoritesProcessorService,
		private exportFollowingProcessorService: ExportFollowingProcessorService,
		private exportMutingProcessorService: ExportMutingProcessorService,
		private exportBlockingProcessorService: ExportBlockingProcessorService,
		private exportUserListsProcessorService: ExportUserListsProcessorService,
		private exportAntennasProcessorService: ExportAntennasProcessorService,
		private importFollowingProcessorService: ImportFollowingProcessorService,
		private importMutingProcessorService: ImportMutingProcessorService,
		private importBlockingProcessorService: ImportBlockingProcessorService,
		private importUserListsProcessorService: ImportUserListsProcessorService,
		private importCustomEmojisProcessorService: ImportCustomEmojisProcessorService,
		private importAntennasProcessorService: ImportAntennasProcessorService,
		private deleteAccountProcessorService: DeleteAccountProcessorService,
		private deleteFileProcessorService: DeleteFileProcessorService,
		private cleanRemoteFilesProcessorService: CleanRemoteFilesProcessorService,
		private relationshipProcessorService: RelationshipProcessorService,
		private reportAbuseProcessorService: ReportAbuseProcessorService,
		private tickChartsProcessorService: TickChartsProcessorService,
		private resyncChartsProcessorService: ResyncChartsProcessorService,
		private cleanChartsProcessorService: CleanChartsProcessorService,
		private aggregateRetentionProcessorService: AggregateRetentionProcessorService,
		private checkExpiredMutingsProcessorService: CheckExpiredMutingsProcessorService,
		private cleanProcessorService: CleanProcessorService,
	) {
		this.logger = this.queueLoggerService.logger;

		function renderError(e: Error): any {
			if (e) { // 何故かeがundefinedで来ることがある
				return {
					stack: e.stack,
					message: e.message,
					name: e.name,
				};
			} else {
				return {
					stack: '?',
					message: '?',
					name: '?',
				};
			}
		}

		//#region system
<<<<<<< HEAD
		this.systemQueueWorker = new Bull.Worker(QUEUE.SYSTEM, (job) => {
			switch (job.name) {
				case 'tickCharts': return this.tickChartsProcessorService.process();
				case 'resyncCharts': return this.resyncChartsProcessorService.process();
				case 'cleanCharts': return this.cleanChartsProcessorService.process();
				case 'aggregateRetention': return this.aggregateRetentionProcessorService.process();
				case 'checkExpiredMutings': return this.checkExpiredMutingsProcessorService.process();
				case 'clean': return this.cleanProcessorService.process();
				default: throw new Error(`unrecognized job type ${job.name} for system`);
			}
		}, {
			...baseQueueOptions(this.config, QUEUE.SYSTEM, this.redisForJobQueue),
			autorun: false,
		});

		const systemLogger = this.logger.createSubLogger('system');

		this.systemQueueWorker
			.on('active', (job) => systemLogger.debug(`active id=${job.id}`))
			.on('completed', (job, result) => systemLogger.debug(`completed(${result}) id=${job.id}`))
			.on('failed', (job, err) => systemLogger.warn(`failed(${err.stack}) id=${job ? job.id : '-'}`, { job, e: renderError(err) }))
			.on('error', (err: Error) => systemLogger.error(`error ${err.stack}`, { e: renderError(err) }))
			.on('stalled', (jobId) => systemLogger.warn(`stalled id=${jobId}`));
		//#endregion

		//#region db
		this.dbQueueWorker = new Bull.Worker(QUEUE.DB, (job) => {
			switch (job.name) {
				case 'deleteDriveFiles': return this.deleteDriveFilesProcessorService.process(job);
				case 'exportCustomEmojis': return this.exportCustomEmojisProcessorService.process(job);
				case 'exportNotes': return this.exportNotesProcessorService.process(job);
				case 'exportClips': return this.exportClipsProcessorService.process(job);
				case 'exportFavorites': return this.exportFavoritesProcessorService.process(job);
				case 'exportFollowing': return this.exportFollowingProcessorService.process(job);
				case 'exportMuting': return this.exportMutingProcessorService.process(job);
				case 'exportBlocking': return this.exportBlockingProcessorService.process(job);
				case 'exportUserLists': return this.exportUserListsProcessorService.process(job);
				case 'exportAntennas': return this.exportAntennasProcessorService.process(job);
				case 'importFollowing': return this.importFollowingProcessorService.process(job);
				case 'importFollowingToDb': return this.importFollowingProcessorService.processDb(job);
				case 'importMuting': return this.importMutingProcessorService.process(job);
				case 'importBlocking': return this.importBlockingProcessorService.process(job);
				case 'importBlockingToDb': return this.importBlockingProcessorService.processDb(job);
				case 'importUserLists': return this.importUserListsProcessorService.process(job);
				case 'importCustomEmojis': return this.importCustomEmojisProcessorService.process(job);
				case 'importAntennas': return this.importAntennasProcessorService.process(job);
				case 'deleteAccount': return this.deleteAccountProcessorService.process(job);
				case 'reportAbuse': return this.reportAbuseProcessorService.process(job);
				default: throw new Error(`unrecognized job type ${job.name} for db`);
			}
		}, {
			...baseQueueOptions(this.config, QUEUE.DB, this.redisForJobQueue),
			autorun: false,
		});

		const dbLogger = this.logger.createSubLogger('db');

		this.dbQueueWorker
			.on('active', (job) => dbLogger.debug(`active id=${job.id}`))
			.on('completed', (job, result) => dbLogger.debug(`completed(${result}) id=${job.id}`))
			.on('failed', (job, err) => dbLogger.warn(`failed(${err.stack}) id=${job ? job.id : '-'}`, { job, e: renderError(err) }))
			.on('error', (err: Error) => dbLogger.error(`error ${err.stack}`, { e: renderError(err) }))
			.on('stalled', (jobId) => dbLogger.warn(`stalled id=${jobId}`));
		//#endregion

		//#region deliver
		this.deliverQueueWorker = new Bull.Worker(QUEUE.DELIVER, (job) => this.deliverProcessorService.process(job), {
			...baseQueueOptions(this.config, QUEUE.DELIVER, this.redisForJobQueue),
			autorun: false,
			concurrency: this.config.deliverJobConcurrency ?? 128,
			limiter: {
				max: this.config.deliverJobPerSec ?? 128,
				duration: 1000,
			},
			settings: {
				backoffStrategy: httpRelatedBackoff,
			},
		});

		const deliverLogger = this.logger.createSubLogger('deliver');

		this.deliverQueueWorker
			.on('active', (job) => deliverLogger.debug(`active ${getJobInfo(job, true)} to=${job.data.to}`))
			.on('completed', (job, result) => deliverLogger.debug(`completed(${result}) ${getJobInfo(job, true)} to=${job.data.to}`))
			.on('failed', (job, err) => deliverLogger.warn(`failed(${err.stack}) ${getJobInfo(job)} to=${job ? job.data.to : '-'}`))
			.on('error', (err: Error) => deliverLogger.error(`error ${err.stack}`, { e: renderError(err) }))
			.on('stalled', (jobId) => deliverLogger.warn(`stalled id=${jobId}`));
		//#endregion

		//#region inbox
		this.inboxQueueWorker = new Bull.Worker(QUEUE.INBOX, (job) => this.inboxProcessorService.process(job), {
			...baseQueueOptions(this.config, QUEUE.INBOX, this.redisForJobQueue),
			autorun: false,
			concurrency: this.config.inboxJobConcurrency ?? 16,
			limiter: {
				max: this.config.inboxJobPerSec ?? 32,
				duration: 1000,
			},
			settings: {
				backoffStrategy: httpRelatedBackoff,
			},
		});

		const inboxLogger = this.logger.createSubLogger('inbox');

		this.inboxQueueWorker
			.on('active', (job) => inboxLogger.debug(`active ${getJobInfo(job, true)}`))
			.on('completed', (job, result) => inboxLogger.debug(`completed(${result}) ${getJobInfo(job, true)}`))
			.on('failed', (job, err) => inboxLogger.warn(`failed(${err.stack}) ${getJobInfo(job)} activity=${job ? (job.data.activity ? job.data.activity.id : 'none') : '-'}`, { job, e: renderError(err) }))
			.on('error', (err: Error) => inboxLogger.error(`error ${err.stack}`, { e: renderError(err) }))
			.on('stalled', (jobId) => inboxLogger.warn(`stalled id=${jobId}`));
		//#endregion

		//#region webhook deliver
		this.webhookDeliverQueueWorker = new Bull.Worker(QUEUE.WEBHOOK_DELIVER, (job) => this.webhookDeliverProcessorService.process(job), {
			...baseQueueOptions(this.config, QUEUE.WEBHOOK_DELIVER, this.redisForJobQueue),
			autorun: false,
			concurrency: 64,
			limiter: {
				max: 64,
				duration: 1000,
			},
			settings: {
				backoffStrategy: httpRelatedBackoff,
			},
		});

		const webhookLogger = this.logger.createSubLogger('webhook');

		this.webhookDeliverQueueWorker
			.on('active', (job) => webhookLogger.debug(`active ${getJobInfo(job, true)} to=${job.data.to}`))
			.on('completed', (job, result) => webhookLogger.debug(`completed(${result}) ${getJobInfo(job, true)} to=${job.data.to}`))
			.on('failed', (job, err) => webhookLogger.warn(`failed(${err.stack}) ${getJobInfo(job)} to=${job ? job.data.to : '-'}`))
			.on('error', (err: Error) => webhookLogger.error(`error ${err.stack}`, { e: renderError(err) }))
			.on('stalled', (jobId) => webhookLogger.warn(`stalled id=${jobId}`));
		//#endregion

		//#region relationship
		this.relationshipQueueWorker = new Bull.Worker(QUEUE.RELATIONSHIP, (job) => {
			switch (job.name) {
				case 'follow': return this.relationshipProcessorService.processFollow(job);
				case 'unfollow': return this.relationshipProcessorService.processUnfollow(job);
				case 'block': return this.relationshipProcessorService.processBlock(job);
				case 'unblock': return this.relationshipProcessorService.processUnblock(job);
				default: throw new Error(`unrecognized job type ${job.name} for relationship`);
			}
		}, {
			...baseQueueOptions(this.config, QUEUE.RELATIONSHIP, this.redisForJobQueue),
			autorun: false,
			concurrency: this.config.relationshipJobConcurrency ?? 16,
			limiter: {
				max: this.config.relationshipJobPerSec ?? 64,
				duration: 1000,
			},
		});

		const relationshipLogger = this.logger.createSubLogger('relationship');

		this.relationshipQueueWorker
			.on('active', (job) => relationshipLogger.debug(`active id=${job.id}`))
			.on('completed', (job, result) => relationshipLogger.debug(`completed(${result}) id=${job.id}`))
			.on('failed', (job, err) => relationshipLogger.warn(`failed(${err.stack}) id=${job ? job.id : '-'}`, { job, e: renderError(err) }))
			.on('error', (err: Error) => relationshipLogger.error(`error ${err.stack}`, { e: renderError(err) }))
			.on('stalled', (jobId) => relationshipLogger.warn(`stalled id=${jobId}`));
		//#endregion

		//#region object storage
		this.objectStorageQueueWorker = new Bull.Worker(QUEUE.OBJECT_STORAGE, (job) => {
			switch (job.name) {
				case 'deleteFile': return this.deleteFileProcessorService.process(job);
				case 'cleanRemoteFiles': return this.cleanRemoteFilesProcessorService.process(job);
				default: throw new Error(`unrecognized job type ${job.name} for objectStorage`);
			}
		}, {
			...baseQueueOptions(this.config, QUEUE.OBJECT_STORAGE, this.redisForJobQueue),
			autorun: false,
			concurrency: 16,
		});

		const objectStorageLogger = this.logger.createSubLogger('objectStorage');

		this.objectStorageQueueWorker
			.on('active', (job) => objectStorageLogger.debug(`active id=${job.id}`))
			.on('completed', (job, result) => objectStorageLogger.debug(`completed(${result}) id=${job.id}`))
			.on('failed', (job, err) => objectStorageLogger.warn(`failed(${err.stack}) id=${job ? job.id : '-'}`, { job, e: renderError(err) }))
			.on('error', (err: Error) => objectStorageLogger.error(`error ${err.stack}`, { e: renderError(err) }))
			.on('stalled', (jobId) => objectStorageLogger.warn(`stalled id=${jobId}`));
		//#endregion

		//#region ended poll notification
		this.endedPollNotificationQueueWorker = new Bull.Worker(QUEUE.ENDED_POLL_NOTIFICATION, (job) => this.endedPollNotificationProcessorService.process(job), {
			...baseQueueOptions(this.config, QUEUE.ENDED_POLL_NOTIFICATION, this.redisForJobQueue),
			autorun: false,
		});
=======
		{
			const processer = (job: Bull.Job) => {
				switch (job.name) {
					case 'tickCharts': return this.tickChartsProcessorService.process();
					case 'resyncCharts': return this.resyncChartsProcessorService.process();
					case 'cleanCharts': return this.cleanChartsProcessorService.process();
					case 'aggregateRetention': return this.aggregateRetentionProcessorService.process();
					case 'checkExpiredMutings': return this.checkExpiredMutingsProcessorService.process();
					case 'clean': return this.cleanProcessorService.process();
					default: throw new Error(`unrecognized job type ${job.name} for system`);
				}
			};

			this.systemQueueWorker = new Bull.Worker(QUEUE.SYSTEM, (job) => {
				if (this.config.sentryForBackend) {
					return Sentry.startSpan({ name: 'Queue: System: ' + job.name }, () => processer(job));
				} else {
					return processer(job);
				}
			}, {
				...baseQueueOptions(this.config, QUEUE.SYSTEM),
				autorun: false,
			});

			const logger = this.logger.createSubLogger('system');

			this.systemQueueWorker
				.on('active', (job) => logger.debug(`active id=${job.id}`))
				.on('completed', (job, result) => logger.debug(`completed(${result}) id=${job.id}`))
				.on('failed', (job, err: Error) => {
					logger.error(`failed(${err.stack}) id=${job ? job.id : '-'}`, { job, e: renderError(err) });
					if (config.sentryForBackend) {
						Sentry.captureMessage(`Queue: System: ${job?.name ?? '?'}: ${err.message}`, {
							level: 'error',
							extra: { job, err },
						});
					}
				})
				.on('error', (err: Error) => logger.error(`error ${err.stack}`, { e: renderError(err) }))
				.on('stalled', (jobId) => logger.warn(`stalled id=${jobId}`));
		}
		//#endregion

		//#region db
		{
			const processer = (job: Bull.Job) => {
				switch (job.name) {
					case 'deleteDriveFiles': return this.deleteDriveFilesProcessorService.process(job);
					case 'exportCustomEmojis': return this.exportCustomEmojisProcessorService.process(job);
					case 'exportNotes': return this.exportNotesProcessorService.process(job);
					case 'exportClips': return this.exportClipsProcessorService.process(job);
					case 'exportFavorites': return this.exportFavoritesProcessorService.process(job);
					case 'exportFollowing': return this.exportFollowingProcessorService.process(job);
					case 'exportMuting': return this.exportMutingProcessorService.process(job);
					case 'exportBlocking': return this.exportBlockingProcessorService.process(job);
					case 'exportUserLists': return this.exportUserListsProcessorService.process(job);
					case 'exportAntennas': return this.exportAntennasProcessorService.process(job);
					case 'importFollowing': return this.importFollowingProcessorService.process(job);
					case 'importFollowingToDb': return this.importFollowingProcessorService.processDb(job);
					case 'importMuting': return this.importMutingProcessorService.process(job);
					case 'importBlocking': return this.importBlockingProcessorService.process(job);
					case 'importBlockingToDb': return this.importBlockingProcessorService.processDb(job);
					case 'importUserLists': return this.importUserListsProcessorService.process(job);
					case 'importCustomEmojis': return this.importCustomEmojisProcessorService.process(job);
					case 'importAntennas': return this.importAntennasProcessorService.process(job);
					case 'deleteAccount': return this.deleteAccountProcessorService.process(job);
					default: throw new Error(`unrecognized job type ${job.name} for db`);
				}
			};

			this.dbQueueWorker = new Bull.Worker(QUEUE.DB, (job) => {
				if (this.config.sentryForBackend) {
					return Sentry.startSpan({ name: 'Queue: DB: ' + job.name }, () => processer(job));
				} else {
					return processer(job);
				}
			}, {
				...baseQueueOptions(this.config, QUEUE.DB),
				autorun: false,
			});

			const logger = this.logger.createSubLogger('db');

			this.dbQueueWorker
				.on('active', (job) => logger.debug(`active id=${job.id}`))
				.on('completed', (job, result) => logger.debug(`completed(${result}) id=${job.id}`))
				.on('failed', (job, err) => {
					logger.error(`failed(${err.stack}) id=${job ? job.id : '-'}`, { job, e: renderError(err) });
					if (config.sentryForBackend) {
						Sentry.captureMessage(`Queue: DB: ${job?.name ?? '?'}: ${err.message}`, {
							level: 'error',
							extra: { job, err },
						});
					}
				})
				.on('error', (err: Error) => logger.error(`error ${err.stack}`, { e: renderError(err) }))
				.on('stalled', (jobId) => logger.warn(`stalled id=${jobId}`));
		}
		//#endregion

		//#region deliver
		{
			this.deliverQueueWorker = new Bull.Worker(QUEUE.DELIVER, (job) => {
				if (this.config.sentryForBackend) {
					return Sentry.startSpan({ name: 'Queue: Deliver' }, () => this.deliverProcessorService.process(job));
				} else {
					return this.deliverProcessorService.process(job);
				}
			}, {
				...baseQueueOptions(this.config, QUEUE.DELIVER),
				autorun: false,
				concurrency: this.config.deliverJobConcurrency ?? 128,
				limiter: {
					max: this.config.deliverJobPerSec ?? 128,
					duration: 1000,
				},
				settings: {
					backoffStrategy: httpRelatedBackoff,
				},
			});

			const logger = this.logger.createSubLogger('deliver');

			this.deliverQueueWorker
				.on('active', (job) => logger.debug(`active ${getJobInfo(job, true)} to=${job.data.to}`))
				.on('completed', (job, result) => logger.debug(`completed(${result}) ${getJobInfo(job, true)} to=${job.data.to}`))
				.on('failed', (job, err) => {
					logger.error(`failed(${err.stack}) ${getJobInfo(job)} to=${job ? job.data.to : '-'}`);
					if (config.sentryForBackend) {
						Sentry.captureMessage(`Queue: Deliver: ${err.message}`, {
							level: 'error',
							extra: { job, err },
						});
					}
				})
				.on('error', (err: Error) => logger.error(`error ${err.stack}`, { e: renderError(err) }))
				.on('stalled', (jobId) => logger.warn(`stalled id=${jobId}`));
		}
		//#endregion

		//#region inbox
		{
			this.inboxQueueWorker = new Bull.Worker(QUEUE.INBOX, (job) => {
				if (this.config.sentryForBackend) {
					return Sentry.startSpan({ name: 'Queue: Inbox' }, () => this.inboxProcessorService.process(job));
				} else {
					return this.inboxProcessorService.process(job);
				}
			}, {
				...baseQueueOptions(this.config, QUEUE.INBOX),
				autorun: false,
				concurrency: this.config.inboxJobConcurrency ?? 16,
				limiter: {
					max: this.config.inboxJobPerSec ?? 32,
					duration: 1000,
				},
				settings: {
					backoffStrategy: httpRelatedBackoff,
				},
			});

			const logger = this.logger.createSubLogger('inbox');

			this.inboxQueueWorker
				.on('active', (job) => logger.debug(`active ${getJobInfo(job, true)}`))
				.on('completed', (job, result) => logger.debug(`completed(${result}) ${getJobInfo(job, true)}`))
				.on('failed', (job, err) => {
					logger.error(`failed(${err.stack}) ${getJobInfo(job)} activity=${job ? (job.data.activity ? job.data.activity.id : 'none') : '-'}`, { job, e: renderError(err) });
					if (config.sentryForBackend) {
						Sentry.captureMessage(`Queue: Inbox: ${err.message}`, {
							level: 'error',
							extra: { job, err },
						});
					}
				})
				.on('error', (err: Error) => logger.error(`error ${err.stack}`, { e: renderError(err) }))
				.on('stalled', (jobId) => logger.warn(`stalled id=${jobId}`));
		}
		//#endregion

		//#region user-webhook deliver
		{
			this.userWebhookDeliverQueueWorker = new Bull.Worker(QUEUE.USER_WEBHOOK_DELIVER, (job) => {
				if (this.config.sentryForBackend) {
					return Sentry.startSpan({ name: 'Queue: UserWebhookDeliver' }, () => this.userWebhookDeliverProcessorService.process(job));
				} else {
					return this.userWebhookDeliverProcessorService.process(job);
				}
			}, {
				...baseQueueOptions(this.config, QUEUE.USER_WEBHOOK_DELIVER),
				autorun: false,
				concurrency: 64,
				limiter: {
					max: 64,
					duration: 1000,
				},
				settings: {
					backoffStrategy: httpRelatedBackoff,
				},
			});

			const logger = this.logger.createSubLogger('user-webhook');

			this.userWebhookDeliverQueueWorker
				.on('active', (job) => logger.debug(`active ${getJobInfo(job, true)} to=${job.data.to}`))
				.on('completed', (job, result) => logger.debug(`completed(${result}) ${getJobInfo(job, true)} to=${job.data.to}`))
				.on('failed', (job, err) => {
					logger.error(`failed(${err.stack}) ${getJobInfo(job)} to=${job ? job.data.to : '-'}`);
					if (config.sentryForBackend) {
						Sentry.captureMessage(`Queue: UserWebhookDeliver: ${err.message}`, {
							level: 'error',
							extra: { job, err },
						});
					}
				})
				.on('error', (err: Error) => logger.error(`error ${err.stack}`, { e: renderError(err) }))
				.on('stalled', (jobId) => logger.warn(`stalled id=${jobId}`));
		}
		//#endregion

		//#region system-webhook deliver
		{
			this.systemWebhookDeliverQueueWorker = new Bull.Worker(QUEUE.SYSTEM_WEBHOOK_DELIVER, (job) => {
				if (this.config.sentryForBackend) {
					return Sentry.startSpan({ name: 'Queue: SystemWebhookDeliver' }, () => this.systemWebhookDeliverProcessorService.process(job));
				} else {
					return this.systemWebhookDeliverProcessorService.process(job);
				}
			}, {
				...baseQueueOptions(this.config, QUEUE.SYSTEM_WEBHOOK_DELIVER),
				autorun: false,
				concurrency: 16,
				limiter: {
					max: 16,
					duration: 1000,
				},
				settings: {
					backoffStrategy: httpRelatedBackoff,
				},
			});

			const logger = this.logger.createSubLogger('system-webhook');

			this.systemWebhookDeliverQueueWorker
				.on('active', (job) => logger.debug(`active ${getJobInfo(job, true)} to=${job.data.to}`))
				.on('completed', (job, result) => logger.debug(`completed(${result}) ${getJobInfo(job, true)} to=${job.data.to}`))
				.on('failed', (job, err) => {
					logger.error(`failed(${err.stack}) ${getJobInfo(job)} to=${job ? job.data.to : '-'}`);
					if (config.sentryForBackend) {
						Sentry.captureMessage(`Queue: SystemWebhookDeliver: ${err.message}`, {
							level: 'error',
							extra: { job, err },
						});
					}
				})
				.on('error', (err: Error) => logger.error(`error ${err.stack}`, { e: renderError(err) }))
				.on('stalled', (jobId) => logger.warn(`stalled id=${jobId}`));
		}
		//#endregion

		//#region relationship
		{
			const processer = (job: Bull.Job) => {
				switch (job.name) {
					case 'follow': return this.relationshipProcessorService.processFollow(job);
					case 'unfollow': return this.relationshipProcessorService.processUnfollow(job);
					case 'block': return this.relationshipProcessorService.processBlock(job);
					case 'unblock': return this.relationshipProcessorService.processUnblock(job);
					default: throw new Error(`unrecognized job type ${job.name} for relationship`);
				}
			};

			this.relationshipQueueWorker = new Bull.Worker(QUEUE.RELATIONSHIP, (job) => {
				if (this.config.sentryForBackend) {
					return Sentry.startSpan({ name: 'Queue: Relationship: ' + job.name }, () => processer(job));
				} else {
					return processer(job);
				}
			}, {
				...baseQueueOptions(this.config, QUEUE.RELATIONSHIP),
				autorun: false,
				concurrency: this.config.relationshipJobConcurrency ?? 16,
				limiter: {
					max: this.config.relationshipJobPerSec ?? 64,
					duration: 1000,
				},
			});

			const logger = this.logger.createSubLogger('relationship');

			this.relationshipQueueWorker
				.on('active', (job) => logger.debug(`active id=${job.id}`))
				.on('completed', (job, result) => logger.debug(`completed(${result}) id=${job.id}`))
				.on('failed', (job, err) => {
					logger.error(`failed(${err.stack}) id=${job ? job.id : '-'}`, { job, e: renderError(err) });
					if (config.sentryForBackend) {
						Sentry.captureMessage(`Queue: Relationship: ${job?.name ?? '?'}: ${err.message}`, {
							level: 'error',
							extra: { job, err },
						});
					}
				})
				.on('error', (err: Error) => logger.error(`error ${err.stack}`, { e: renderError(err) }))
				.on('stalled', (jobId) => logger.warn(`stalled id=${jobId}`));
		}
		//#endregion

		//#region object storage
		{
			const processer = (job: Bull.Job) => {
				switch (job.name) {
					case 'deleteFile': return this.deleteFileProcessorService.process(job);
					case 'cleanRemoteFiles': return this.cleanRemoteFilesProcessorService.process(job);
					default: throw new Error(`unrecognized job type ${job.name} for objectStorage`);
				}
			};

			this.objectStorageQueueWorker = new Bull.Worker(QUEUE.OBJECT_STORAGE, (job) => {
				if (this.config.sentryForBackend) {
					return Sentry.startSpan({ name: 'Queue: ObjectStorage: ' + job.name }, () => processer(job));
				} else {
					return processer(job);
				}
			}, {
				...baseQueueOptions(this.config, QUEUE.OBJECT_STORAGE),
				autorun: false,
				concurrency: 16,
			});

			const logger = this.logger.createSubLogger('objectStorage');

			this.objectStorageQueueWorker
				.on('active', (job) => logger.debug(`active id=${job.id}`))
				.on('completed', (job, result) => logger.debug(`completed(${result}) id=${job.id}`))
				.on('failed', (job, err) => {
					logger.error(`failed(${err.stack}) id=${job ? job.id : '-'}`, { job, e: renderError(err) });
					if (config.sentryForBackend) {
						Sentry.captureMessage(`Queue: ObjectStorage: ${job?.name ?? '?'}: ${err.message}`, {
							level: 'error',
							extra: { job, err },
						});
					}
				})
				.on('error', (err: Error) => logger.error(`error ${err.stack}`, { e: renderError(err) }))
				.on('stalled', (jobId) => logger.warn(`stalled id=${jobId}`));
		}
		//#endregion

		//#region ended poll notification
		{
			this.endedPollNotificationQueueWorker = new Bull.Worker(QUEUE.ENDED_POLL_NOTIFICATION, (job) => {
				if (this.config.sentryForBackend) {
					return Sentry.startSpan({ name: 'Queue: EndedPollNotification' }, () => this.endedPollNotificationProcessorService.process(job));
				} else {
					return this.endedPollNotificationProcessorService.process(job);
				}
			}, {
				...baseQueueOptions(this.config, QUEUE.ENDED_POLL_NOTIFICATION),
				autorun: false,
			});
		}
>>>>>>> 9849aab4
		//#endregion
	}

	@bindThis
	public async start(): Promise<void> {
		await Promise.all([
			this.systemQueueWorker.run(),
			this.dbQueueWorker.run(),
			this.deliverQueueWorker.run(),
			this.inboxQueueWorker.run(),
			this.userWebhookDeliverQueueWorker.run(),
			this.systemWebhookDeliverQueueWorker.run(),
			this.relationshipQueueWorker.run(),
			this.objectStorageQueueWorker.run(),
			this.endedPollNotificationQueueWorker.run(),
		]);
	}

	@bindThis
	public async stop(): Promise<void> {
		await Promise.all([
			this.systemQueueWorker.close(),
			this.dbQueueWorker.close(),
			this.deliverQueueWorker.close(),
			this.inboxQueueWorker.close(),
			this.userWebhookDeliverQueueWorker.close(),
			this.systemWebhookDeliverQueueWorker.close(),
			this.relationshipQueueWorker.close(),
			this.objectStorageQueueWorker.close(),
			this.endedPollNotificationQueueWorker.close(),
		]);
	}

	@bindThis
	public async onApplicationShutdown(signal?: string | undefined): Promise<void> {
		await this.stop();
	}
}<|MERGE_RESOLUTION|>--- conflicted
+++ resolved
@@ -5,11 +5,8 @@
 
 import { Inject, Injectable, OnApplicationShutdown } from '@nestjs/common';
 import * as Bull from 'bullmq';
-<<<<<<< HEAD
 import * as Redis from 'ioredis';
-=======
 import * as Sentry from '@sentry/node';
->>>>>>> 9849aab4
 import type { Config } from '@/config.js';
 import { DI } from '@/di-symbols.js';
 import type Logger from '@/logger.js';
@@ -148,202 +145,6 @@
 		}
 
 		//#region system
-<<<<<<< HEAD
-		this.systemQueueWorker = new Bull.Worker(QUEUE.SYSTEM, (job) => {
-			switch (job.name) {
-				case 'tickCharts': return this.tickChartsProcessorService.process();
-				case 'resyncCharts': return this.resyncChartsProcessorService.process();
-				case 'cleanCharts': return this.cleanChartsProcessorService.process();
-				case 'aggregateRetention': return this.aggregateRetentionProcessorService.process();
-				case 'checkExpiredMutings': return this.checkExpiredMutingsProcessorService.process();
-				case 'clean': return this.cleanProcessorService.process();
-				default: throw new Error(`unrecognized job type ${job.name} for system`);
-			}
-		}, {
-			...baseQueueOptions(this.config, QUEUE.SYSTEM, this.redisForJobQueue),
-			autorun: false,
-		});
-
-		const systemLogger = this.logger.createSubLogger('system');
-
-		this.systemQueueWorker
-			.on('active', (job) => systemLogger.debug(`active id=${job.id}`))
-			.on('completed', (job, result) => systemLogger.debug(`completed(${result}) id=${job.id}`))
-			.on('failed', (job, err) => systemLogger.warn(`failed(${err.stack}) id=${job ? job.id : '-'}`, { job, e: renderError(err) }))
-			.on('error', (err: Error) => systemLogger.error(`error ${err.stack}`, { e: renderError(err) }))
-			.on('stalled', (jobId) => systemLogger.warn(`stalled id=${jobId}`));
-		//#endregion
-
-		//#region db
-		this.dbQueueWorker = new Bull.Worker(QUEUE.DB, (job) => {
-			switch (job.name) {
-				case 'deleteDriveFiles': return this.deleteDriveFilesProcessorService.process(job);
-				case 'exportCustomEmojis': return this.exportCustomEmojisProcessorService.process(job);
-				case 'exportNotes': return this.exportNotesProcessorService.process(job);
-				case 'exportClips': return this.exportClipsProcessorService.process(job);
-				case 'exportFavorites': return this.exportFavoritesProcessorService.process(job);
-				case 'exportFollowing': return this.exportFollowingProcessorService.process(job);
-				case 'exportMuting': return this.exportMutingProcessorService.process(job);
-				case 'exportBlocking': return this.exportBlockingProcessorService.process(job);
-				case 'exportUserLists': return this.exportUserListsProcessorService.process(job);
-				case 'exportAntennas': return this.exportAntennasProcessorService.process(job);
-				case 'importFollowing': return this.importFollowingProcessorService.process(job);
-				case 'importFollowingToDb': return this.importFollowingProcessorService.processDb(job);
-				case 'importMuting': return this.importMutingProcessorService.process(job);
-				case 'importBlocking': return this.importBlockingProcessorService.process(job);
-				case 'importBlockingToDb': return this.importBlockingProcessorService.processDb(job);
-				case 'importUserLists': return this.importUserListsProcessorService.process(job);
-				case 'importCustomEmojis': return this.importCustomEmojisProcessorService.process(job);
-				case 'importAntennas': return this.importAntennasProcessorService.process(job);
-				case 'deleteAccount': return this.deleteAccountProcessorService.process(job);
-				case 'reportAbuse': return this.reportAbuseProcessorService.process(job);
-				default: throw new Error(`unrecognized job type ${job.name} for db`);
-			}
-		}, {
-			...baseQueueOptions(this.config, QUEUE.DB, this.redisForJobQueue),
-			autorun: false,
-		});
-
-		const dbLogger = this.logger.createSubLogger('db');
-
-		this.dbQueueWorker
-			.on('active', (job) => dbLogger.debug(`active id=${job.id}`))
-			.on('completed', (job, result) => dbLogger.debug(`completed(${result}) id=${job.id}`))
-			.on('failed', (job, err) => dbLogger.warn(`failed(${err.stack}) id=${job ? job.id : '-'}`, { job, e: renderError(err) }))
-			.on('error', (err: Error) => dbLogger.error(`error ${err.stack}`, { e: renderError(err) }))
-			.on('stalled', (jobId) => dbLogger.warn(`stalled id=${jobId}`));
-		//#endregion
-
-		//#region deliver
-		this.deliverQueueWorker = new Bull.Worker(QUEUE.DELIVER, (job) => this.deliverProcessorService.process(job), {
-			...baseQueueOptions(this.config, QUEUE.DELIVER, this.redisForJobQueue),
-			autorun: false,
-			concurrency: this.config.deliverJobConcurrency ?? 128,
-			limiter: {
-				max: this.config.deliverJobPerSec ?? 128,
-				duration: 1000,
-			},
-			settings: {
-				backoffStrategy: httpRelatedBackoff,
-			},
-		});
-
-		const deliverLogger = this.logger.createSubLogger('deliver');
-
-		this.deliverQueueWorker
-			.on('active', (job) => deliverLogger.debug(`active ${getJobInfo(job, true)} to=${job.data.to}`))
-			.on('completed', (job, result) => deliverLogger.debug(`completed(${result}) ${getJobInfo(job, true)} to=${job.data.to}`))
-			.on('failed', (job, err) => deliverLogger.warn(`failed(${err.stack}) ${getJobInfo(job)} to=${job ? job.data.to : '-'}`))
-			.on('error', (err: Error) => deliverLogger.error(`error ${err.stack}`, { e: renderError(err) }))
-			.on('stalled', (jobId) => deliverLogger.warn(`stalled id=${jobId}`));
-		//#endregion
-
-		//#region inbox
-		this.inboxQueueWorker = new Bull.Worker(QUEUE.INBOX, (job) => this.inboxProcessorService.process(job), {
-			...baseQueueOptions(this.config, QUEUE.INBOX, this.redisForJobQueue),
-			autorun: false,
-			concurrency: this.config.inboxJobConcurrency ?? 16,
-			limiter: {
-				max: this.config.inboxJobPerSec ?? 32,
-				duration: 1000,
-			},
-			settings: {
-				backoffStrategy: httpRelatedBackoff,
-			},
-		});
-
-		const inboxLogger = this.logger.createSubLogger('inbox');
-
-		this.inboxQueueWorker
-			.on('active', (job) => inboxLogger.debug(`active ${getJobInfo(job, true)}`))
-			.on('completed', (job, result) => inboxLogger.debug(`completed(${result}) ${getJobInfo(job, true)}`))
-			.on('failed', (job, err) => inboxLogger.warn(`failed(${err.stack}) ${getJobInfo(job)} activity=${job ? (job.data.activity ? job.data.activity.id : 'none') : '-'}`, { job, e: renderError(err) }))
-			.on('error', (err: Error) => inboxLogger.error(`error ${err.stack}`, { e: renderError(err) }))
-			.on('stalled', (jobId) => inboxLogger.warn(`stalled id=${jobId}`));
-		//#endregion
-
-		//#region webhook deliver
-		this.webhookDeliverQueueWorker = new Bull.Worker(QUEUE.WEBHOOK_DELIVER, (job) => this.webhookDeliverProcessorService.process(job), {
-			...baseQueueOptions(this.config, QUEUE.WEBHOOK_DELIVER, this.redisForJobQueue),
-			autorun: false,
-			concurrency: 64,
-			limiter: {
-				max: 64,
-				duration: 1000,
-			},
-			settings: {
-				backoffStrategy: httpRelatedBackoff,
-			},
-		});
-
-		const webhookLogger = this.logger.createSubLogger('webhook');
-
-		this.webhookDeliverQueueWorker
-			.on('active', (job) => webhookLogger.debug(`active ${getJobInfo(job, true)} to=${job.data.to}`))
-			.on('completed', (job, result) => webhookLogger.debug(`completed(${result}) ${getJobInfo(job, true)} to=${job.data.to}`))
-			.on('failed', (job, err) => webhookLogger.warn(`failed(${err.stack}) ${getJobInfo(job)} to=${job ? job.data.to : '-'}`))
-			.on('error', (err: Error) => webhookLogger.error(`error ${err.stack}`, { e: renderError(err) }))
-			.on('stalled', (jobId) => webhookLogger.warn(`stalled id=${jobId}`));
-		//#endregion
-
-		//#region relationship
-		this.relationshipQueueWorker = new Bull.Worker(QUEUE.RELATIONSHIP, (job) => {
-			switch (job.name) {
-				case 'follow': return this.relationshipProcessorService.processFollow(job);
-				case 'unfollow': return this.relationshipProcessorService.processUnfollow(job);
-				case 'block': return this.relationshipProcessorService.processBlock(job);
-				case 'unblock': return this.relationshipProcessorService.processUnblock(job);
-				default: throw new Error(`unrecognized job type ${job.name} for relationship`);
-			}
-		}, {
-			...baseQueueOptions(this.config, QUEUE.RELATIONSHIP, this.redisForJobQueue),
-			autorun: false,
-			concurrency: this.config.relationshipJobConcurrency ?? 16,
-			limiter: {
-				max: this.config.relationshipJobPerSec ?? 64,
-				duration: 1000,
-			},
-		});
-
-		const relationshipLogger = this.logger.createSubLogger('relationship');
-
-		this.relationshipQueueWorker
-			.on('active', (job) => relationshipLogger.debug(`active id=${job.id}`))
-			.on('completed', (job, result) => relationshipLogger.debug(`completed(${result}) id=${job.id}`))
-			.on('failed', (job, err) => relationshipLogger.warn(`failed(${err.stack}) id=${job ? job.id : '-'}`, { job, e: renderError(err) }))
-			.on('error', (err: Error) => relationshipLogger.error(`error ${err.stack}`, { e: renderError(err) }))
-			.on('stalled', (jobId) => relationshipLogger.warn(`stalled id=${jobId}`));
-		//#endregion
-
-		//#region object storage
-		this.objectStorageQueueWorker = new Bull.Worker(QUEUE.OBJECT_STORAGE, (job) => {
-			switch (job.name) {
-				case 'deleteFile': return this.deleteFileProcessorService.process(job);
-				case 'cleanRemoteFiles': return this.cleanRemoteFilesProcessorService.process(job);
-				default: throw new Error(`unrecognized job type ${job.name} for objectStorage`);
-			}
-		}, {
-			...baseQueueOptions(this.config, QUEUE.OBJECT_STORAGE, this.redisForJobQueue),
-			autorun: false,
-			concurrency: 16,
-		});
-
-		const objectStorageLogger = this.logger.createSubLogger('objectStorage');
-
-		this.objectStorageQueueWorker
-			.on('active', (job) => objectStorageLogger.debug(`active id=${job.id}`))
-			.on('completed', (job, result) => objectStorageLogger.debug(`completed(${result}) id=${job.id}`))
-			.on('failed', (job, err) => objectStorageLogger.warn(`failed(${err.stack}) id=${job ? job.id : '-'}`, { job, e: renderError(err) }))
-			.on('error', (err: Error) => objectStorageLogger.error(`error ${err.stack}`, { e: renderError(err) }))
-			.on('stalled', (jobId) => objectStorageLogger.warn(`stalled id=${jobId}`));
-		//#endregion
-
-		//#region ended poll notification
-		this.endedPollNotificationQueueWorker = new Bull.Worker(QUEUE.ENDED_POLL_NOTIFICATION, (job) => this.endedPollNotificationProcessorService.process(job), {
-			...baseQueueOptions(this.config, QUEUE.ENDED_POLL_NOTIFICATION, this.redisForJobQueue),
-			autorun: false,
-		});
-=======
 		{
 			const processer = (job: Bull.Job) => {
 				switch (job.name) {
@@ -364,7 +165,7 @@
 					return processer(job);
 				}
 			}, {
-				...baseQueueOptions(this.config, QUEUE.SYSTEM),
+				...baseQueueOptions(this.config, QUEUE.SYSTEM, this.redisForJobQueue),
 				autorun: false,
 			});
 
@@ -410,6 +211,7 @@
 					case 'importCustomEmojis': return this.importCustomEmojisProcessorService.process(job);
 					case 'importAntennas': return this.importAntennasProcessorService.process(job);
 					case 'deleteAccount': return this.deleteAccountProcessorService.process(job);
+					case 'reportAbuse': return this.reportAbuseProcessorService.process(job);
 					default: throw new Error(`unrecognized job type ${job.name} for db`);
 				}
 			};
@@ -421,7 +223,7 @@
 					return processer(job);
 				}
 			}, {
-				...baseQueueOptions(this.config, QUEUE.DB),
+				...baseQueueOptions(this.config, QUEUE.DB, this.redisForJobQueue),
 				autorun: false,
 			});
 
@@ -453,7 +255,7 @@
 					return this.deliverProcessorService.process(job);
 				}
 			}, {
-				...baseQueueOptions(this.config, QUEUE.DELIVER),
+				...baseQueueOptions(this.config, QUEUE.DELIVER, this.redisForJobQueue),
 				autorun: false,
 				concurrency: this.config.deliverJobConcurrency ?? 128,
 				limiter: {
@@ -493,7 +295,7 @@
 					return this.inboxProcessorService.process(job);
 				}
 			}, {
-				...baseQueueOptions(this.config, QUEUE.INBOX),
+				...baseQueueOptions(this.config, QUEUE.INBOX, this.redisForJobQueue),
 				autorun: false,
 				concurrency: this.config.inboxJobConcurrency ?? 16,
 				limiter: {
@@ -533,7 +335,7 @@
 					return this.userWebhookDeliverProcessorService.process(job);
 				}
 			}, {
-				...baseQueueOptions(this.config, QUEUE.USER_WEBHOOK_DELIVER),
+				...baseQueueOptions(this.config, QUEUE.USER_WEBHOOK_DELIVER, this.redisForJobQueue),
 				autorun: false,
 				concurrency: 64,
 				limiter: {
@@ -573,7 +375,7 @@
 					return this.systemWebhookDeliverProcessorService.process(job);
 				}
 			}, {
-				...baseQueueOptions(this.config, QUEUE.SYSTEM_WEBHOOK_DELIVER),
+				...baseQueueOptions(this.config, QUEUE.SYSTEM_WEBHOOK_DELIVER, this.redisForJobQueue),
 				autorun: false,
 				concurrency: 16,
 				limiter: {
@@ -623,7 +425,7 @@
 					return processer(job);
 				}
 			}, {
-				...baseQueueOptions(this.config, QUEUE.RELATIONSHIP),
+				...baseQueueOptions(this.config, QUEUE.RELATIONSHIP, this.redisForJobQueue),
 				autorun: false,
 				concurrency: this.config.relationshipJobConcurrency ?? 16,
 				limiter: {
@@ -668,7 +470,7 @@
 					return processer(job);
 				}
 			}, {
-				...baseQueueOptions(this.config, QUEUE.OBJECT_STORAGE),
+				...baseQueueOptions(this.config, QUEUE.OBJECT_STORAGE, this.redisForJobQueue),
 				autorun: false,
 				concurrency: 16,
 			});
@@ -701,11 +503,10 @@
 					return this.endedPollNotificationProcessorService.process(job);
 				}
 			}, {
-				...baseQueueOptions(this.config, QUEUE.ENDED_POLL_NOTIFICATION),
-				autorun: false,
-			});
-		}
->>>>>>> 9849aab4
+				...baseQueueOptions(this.config, QUEUE.ENDED_POLL_NOTIFICATION, this.redisForJobQueue),
+				autorun: false,
+			});
+		}
 		//#endregion
 	}
 
