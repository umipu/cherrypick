/*
 * SPDX-FileCopyrightText: syuilo and misskey-project
 * SPDX-License-Identifier: AGPL-3.0-only
 */

import cluster from 'node:cluster';
import util from 'util';
import chalk from 'chalk';
import { default as convertColor } from 'color-convert';
import { format as dateFormat } from 'date-fns';
import stripAnsi from 'strip-ansi';
import { bindThis } from '@/decorators.js';
import { envOption } from './env.js';
import type { Log } from '@google-cloud/logging';
import type { KEYWORD } from 'color-convert/conversions.js';

type Context = {
	name: string;
	color?: KEYWORD;
};

type Level = 'error' | 'success' | 'warning' | 'debug' | 'info';

// eslint-disable-next-line import/no-default-export
export default class Logger {
	private context: Context;
	private parentLogger: Logger | null = null;
<<<<<<< HEAD
	private store: boolean;
	private cloudLogging: Log | null | undefined;

	constructor(context: string, color?: KEYWORD, store = true, cloudLogging?: Log) {
=======

	constructor(context: string, color?: KEYWORD) {
>>>>>>> 9849aab4
		this.context = {
			name: context,
			color: color,
		};
<<<<<<< HEAD
		this.store = store;
		this.cloudLogging = cloudLogging;
=======
>>>>>>> 9849aab4
	}

	@bindThis
	public createSubLogger(context: string, color?: KEYWORD): Logger {
		const logger = new Logger(context, color);
		logger.parentLogger = this;
		return logger;
	}

	@bindThis
	private log(level: Level, message: string, data?: Record<string, any> | null, important = false, subContexts: Context[] = []): void {
		if (envOption.quiet) return;

		if (this.parentLogger) {
			this.parentLogger.log(level, message, data, important, [this.context].concat(subContexts));
			return;
		}

		const timestamp = new Date();
		const time = dateFormat(timestamp, 'HH:mm:ss');
		const worker = cluster.isPrimary ? '*' : cluster.worker!.id;
		const l =
			level === 'error' ? important ? chalk.bgRed.white('ERR ') : chalk.red('ERR ') :
			level === 'warning' ? chalk.yellow('WARN') :
			level === 'success' ? important ? chalk.bgGreen.white('DONE') : chalk.green('DONE') :
			level === 'debug' ? chalk.gray('VERB') :
			level === 'info' ? chalk.blue('INFO') :
			null;
		const contexts = [this.context].concat(subContexts).map(d => d.color ? chalk.rgb(...convertColor.keyword.rgb(d.color))(d.name) : chalk.white(d.name));
		const m =
			level === 'error' ? chalk.red(message) :
			level === 'warning' ? chalk.yellow(message) :
			level === 'success' ? chalk.green(message) :
			level === 'debug' ? chalk.gray(message) :
			level === 'info' ? message :
			null;

		let log = `${l} ${worker}\t[${contexts.join(' ')}]\t${m}`;
		if (envOption.withLogTime) log = chalk.gray(time) + ' ' + log;

		const args: unknown[] = [important ? chalk.bold(log) : log];
		if (data != null) {
			args.push(data);
		}
		console.log(...args);
		this.writeCloudLogging(level, log, timestamp, level === 'error' || level === 'warning' ? data : null);
	}

	private async writeCloudLogging(level: Level, message: string, time: Date, data?: Record<string, any> | null) {
		if (!this.cloudLogging) return;

		let lv = level;
		if (level === 'success') lv = 'info';

		const log = this.cloudLogging;
		const logMessage = stripAnsi(message);

		const metadata = {
			severity: lv.toUpperCase(),
			resource: {
				type: 'global',
				timestamp: time,
			},
			labels: {
				name: `${this.context.name}`,
				color: `${this.context.color}`,
			},
		};

		const dataString = data ? '\n' + util.inspect(data, { depth: null }) : '';
		const entry = log.entry(metadata, logMessage + dataString);

		await log.write(entry);
	}

	@bindThis
	public error(x: string | Error, data?: Record<string, any> | null, important = false): void { // 実行を継続できない状況で使う
		if (x instanceof Error) {
			data = data ?? {};
			data.e = x;
			this.log('error', x.toString(), data, important);
		} else if (typeof x === 'object') {
			this.log('error', `${(x as any).message ?? (x as any).name ?? x}`, data, important);
		} else {
			this.log('error', `${x}`, data, important);
		}
	}

	@bindThis
	public warn(message: string, data?: Record<string, any> | null, important = false): void { // 実行を継続できるが改善すべき状況で使う
		this.log('warning', message, data, important);
	}

	@bindThis
	public succ(message: string, data?: Record<string, any> | null, important = false): void { // 何かに成功した状況で使う
		this.log('success', message, data, important);
	}

	@bindThis
	public debug(message: string, data?: Record<string, any> | null, important = false): void { // デバッグ用に使う(開発者に必要だが利用者に不要な情報)
		if (process.env.NODE_ENV !== 'production' || envOption.verbose) {
			this.log('debug', message, data, important);
		}
	}

	@bindThis
	public info(message: string, data?: Record<string, any> | null, important = false): void { // それ以外
		this.log('info', message, data, important);
	}
}<|MERGE_RESOLUTION|>--- conflicted
+++ resolved
@@ -25,24 +25,14 @@
 export default class Logger {
 	private context: Context;
 	private parentLogger: Logger | null = null;
-<<<<<<< HEAD
-	private store: boolean;
 	private cloudLogging: Log | null | undefined;
 
-	constructor(context: string, color?: KEYWORD, store = true, cloudLogging?: Log) {
-=======
-
-	constructor(context: string, color?: KEYWORD) {
->>>>>>> 9849aab4
+	constructor(context: string, color?: KEYWORD, cloudLogging?: Log) {
 		this.context = {
 			name: context,
 			color: color,
 		};
-<<<<<<< HEAD
-		this.store = store;
 		this.cloudLogging = cloudLogging;
-=======
->>>>>>> 9849aab4
 	}
 
 	@bindThis
