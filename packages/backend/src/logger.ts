/*
 * SPDX-FileCopyrightText: syuilo and other misskey, cherrypick contributors
 * SPDX-License-Identifier: AGPL-3.0-only
 */

import cluster from 'node:cluster';
import util from 'util';
import chalk from 'chalk';
import { default as convertColor } from 'color-convert';
import { format as dateFormat } from 'date-fns';
import stripAnsi from 'strip-ansi';
import { bindThis } from '@/decorators.js';
import { envOption } from './env.js';
import type { Log } from '@google-cloud/logging';
import type { KEYWORD } from 'color-convert/conversions.js';

type Context = {
	name: string;
	color?: KEYWORD;
};

type Level = 'error' | 'success' | 'warning' | 'debug' | 'info';

// eslint-disable-next-line import/no-default-export
export default class Logger {
	private context: Context;
	private parentLogger: Logger | null = null;
	private store: boolean;
	private cloudLogging: Log | null | undefined;

	constructor(context: string, color?: KEYWORD, store = true, cloudLogging?: Log) {
		this.context = {
			name: context,
			color: color,
		};
		this.store = store;
		this.cloudLogging = cloudLogging;
	}

	@bindThis
	public createSubLogger(context: string, color?: KEYWORD, store = true): Logger {
		const logger = new Logger(context, color, store);
		logger.parentLogger = this;
		return logger;
	}

	@bindThis
	private log(level: Level, message: string, data?: Record<string, any> | null, important = false, subContexts: Context[] = [], store = true): void {
		if (envOption.quiet) return;
		if (!this.store) store = false;
		if (level === 'debug') store = false;

		if (this.parentLogger) {
			this.parentLogger.log(level, message, data, important, [this.context].concat(subContexts), store);
			return;
		}

		const timestamp = new Date();
		const time = dateFormat(timestamp, 'HH:mm:ss');
		const worker = cluster.isPrimary ? '*' : cluster.worker!.id;
		const l =
			level === 'error' ? important ? chalk.bgRed.white('ERR ') : chalk.red('ERR ') :
			level === 'warning' ? chalk.yellow('WARN') :
			level === 'success' ? important ? chalk.bgGreen.white('DONE') : chalk.green('DONE') :
			level === 'debug' ? chalk.gray('VERB') :
			level === 'info' ? chalk.blue('INFO') :
			null;
		const contexts = [this.context].concat(subContexts).map(d => d.color ? chalk.rgb(...convertColor.keyword.rgb(d.color))(d.name) : chalk.white(d.name));
		const m =
			level === 'error' ? chalk.red(message) :
			level === 'warning' ? chalk.yellow(message) :
			level === 'success' ? chalk.green(message) :
			level === 'debug' ? chalk.gray(message) :
			level === 'info' ? message :
			null;

		let log = `${l} ${worker}\t[${contexts.join(' ')}]\t${m}`;
		if (envOption.withLogTime) log = chalk.gray(time) + ' ' + log;

<<<<<<< HEAD
		console.log(important ? chalk.bold(log) : log);
		if (level === 'error' && data) console.log(data);
		this.writeCloudLogging(level, log, timestamp, level === 'error' || level === 'warning' ? data : null);
	}

	private async writeCloudLogging(level: Level, message: string, time: Date, data?: Record<string, any> | null) {
		if (!this.cloudLogging) return;

		let lv = level;
		if (level === 'success') lv = 'info';

		const log = this.cloudLogging;
		const logMessage = stripAnsi(message);

		const metadata = {
			severity: lv.toUpperCase(),
			resource: {
				type: 'global',
				timestamp: time,
			},
			labels: {
				name: `${this.context.name}`,
				color: `${this.context.color}`,
			},
		};

		const dataString = data ? '\n' + util.inspect(data, { depth: null }) : '';
		const entry = log.entry(metadata, logMessage + dataString);

		await log.write(entry);
=======
		const args: unknown[] = [important ? chalk.bold(log) : log];
		if (data != null) {
			args.push(data);
		}
		console.log(...args);
>>>>>>> 14aedc17
	}

	@bindThis
	public error(x: string | Error, data?: Record<string, any> | null, important = false): void { // 実行を継続できない状況で使う
		if (x instanceof Error) {
			data = data ?? {};
			data.e = x;
			this.log('error', x.toString(), data, important);
		} else if (typeof x === 'object') {
			this.log('error', `${(x as any).message ?? (x as any).name ?? x}`, data, important);
		} else {
			this.log('error', `${x}`, data, important);
		}
	}

	@bindThis
	public warn(message: string, data?: Record<string, any> | null, important = false): void { // 実行を継続できるが改善すべき状況で使う
		this.log('warning', message, data, important);
	}

	@bindThis
	public succ(message: string, data?: Record<string, any> | null, important = false): void { // 何かに成功した状況で使う
		this.log('success', message, data, important);
	}

	@bindThis
	public debug(message: string, data?: Record<string, any> | null, important = false): void { // デバッグ用に使う(開発者に必要だが利用者に不要な情報)
		if (process.env.NODE_ENV !== 'production' || envOption.verbose) {
			this.log('debug', message, data, important);
		}
	}

	@bindThis
	public info(message: string, data?: Record<string, any> | null, important = false): void { // それ以外
		this.log('info', message, data, important);
	}
}<|MERGE_RESOLUTION|>--- conflicted
+++ resolved
@@ -77,9 +77,11 @@
 		let log = `${l} ${worker}\t[${contexts.join(' ')}]\t${m}`;
 		if (envOption.withLogTime) log = chalk.gray(time) + ' ' + log;
 
-<<<<<<< HEAD
-		console.log(important ? chalk.bold(log) : log);
-		if (level === 'error' && data) console.log(data);
+		const args: unknown[] = [important ? chalk.bold(log) : log];
+		if (data != null) {
+			args.push(data);
+		}
+		console.log(...args);
 		this.writeCloudLogging(level, log, timestamp, level === 'error' || level === 'warning' ? data : null);
 	}
 
@@ -108,13 +110,6 @@
 		const entry = log.entry(metadata, logMessage + dataString);
 
 		await log.write(entry);
-=======
-		const args: unknown[] = [important ? chalk.bold(log) : log];
-		if (data != null) {
-			args.push(data);
-		}
-		console.log(...args);
->>>>>>> 14aedc17
 	}
 
 	@bindThis
