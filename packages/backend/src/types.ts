/*
 * SPDX-FileCopyrightText: syuilo and misskey-project
 * SPDX-License-Identifier: AGPL-3.0-only
 */

/**
 * note - 通知オンにしているユーザーが投稿した
 * follow - フォローされた
 * mention - 投稿で自分が言及された
 * reply - 投稿に返信された
 * renote - 投稿がRenoteされた
 * quote - 投稿が引用Renoteされた
 * reaction - 投稿にリアクションされた
 * pollEnded - 自分のアンケートもしくは自分が投票したアンケートが終了した
 * receiveFollowRequest - フォローリクエストされた
 * followRequestAccepted - 自分の送ったフォローリクエストが承認された
 * groupInvited - グループに招待された
 * roleAssigned - ロールが付与された
 * achievementEarned - 実績を獲得
 * exportCompleted - エクスポートが完了
 * app - アプリ通知
 * test - テスト通知（サーバー側）
 */
export const notificationTypes = [
	'note',
	'follow',
	'mention',
	'reply',
	'renote',
	'quote',
	'reaction',
	'pollEnded',
	'receiveFollowRequest',
	'followRequestAccepted',
	'groupInvited',
	'roleAssigned',
	'achievementEarned',
<<<<<<< HEAD
	'scheduleNote',
=======
	'exportCompleted',
>>>>>>> d3f4d310
	'app',
	'test',
] as const;

export const groupedNotificationTypes = [
	...notificationTypes,
	'reaction:grouped',
	'renote:grouped',
	'note:grouped',
] as const;

export const obsoleteNotificationTypes = ['pollVote'/*, 'groupInvited'*/] as const;

export const noteVisibilities = ['public', 'home', 'followers', 'specified'] as const;

export const mutedNoteReasons = ['word', 'manual', 'spam', 'other'] as const;

export const followingVisibilities = ['public', 'followers', 'private'] as const;
export const followersVisibilities = ['public', 'followers', 'private'] as const;
export const searchableTypes = ['public', 'followersAndReacted', 'reactedOnly', 'private'] as const;

/**
 * ユーザーがエクスポートできるものの種類
 *
 * （主にエクスポート完了通知で使用するものであり、既存のDBの名称等と必ずしも一致しない）
 */
export const userExportableEntities = ['antenna', 'blocking', 'clip', 'customEmoji', 'favorite', 'following', 'muting', 'note', 'userList'] as const;

/**
 * ユーザーがインポートできるものの種類
 *
 * （主にインポート完了通知で使用するものであり、既存のDBの名称等と必ずしも一致しない）
 */
export const userImportableEntities = ['antenna', 'blocking', 'customEmoji', 'following', 'muting', 'userList'] as const;

export const moderationLogTypes = [
	'updateServerSettings',
	'suspend',
	'unsuspend',
	'updateUserNote',
	'addCustomEmoji',
	'updateCustomEmoji',
	'deleteCustomEmoji',
	'assignRole',
	'unassignRole',
	'createRole',
	'updateRole',
	'deleteRole',
	'clearQueue',
	'promoteQueue',
	'deleteDriveFile',
	'deleteNote',
	'createGlobalAnnouncement',
	'createUserAnnouncement',
	'updateGlobalAnnouncement',
	'updateUserAnnouncement',
	'deleteGlobalAnnouncement',
	'deleteUserAnnouncement',
	'resetPassword',
	'suspendRemoteInstance',
	'unsuspendRemoteInstance',
	'updateRemoteInstanceNote',
	'markSensitiveDriveFile',
	'unmarkSensitiveDriveFile',
	'resolveAbuseReport',
	'createInvitation',
	'createAd',
	'updateAd',
	'deleteAd',
	'createAvatarDecoration',
	'updateAvatarDecoration',
	'deleteAvatarDecoration',
	'unsetUserAvatar',
	'unsetUserBanner',
	'createSystemWebhook',
	'updateSystemWebhook',
	'deleteSystemWebhook',
	'createAbuseReportNotificationRecipient',
	'updateAbuseReportNotificationRecipient',
	'deleteAbuseReportNotificationRecipient',
	'deleteAccount',
	'deletePage',
	'deleteFlash',
	'deleteGalleryPost',
	'updateOfficialTags',
	'unsetUserMutualLink',
] as const;

export type ModerationLogPayloads = {
	updateServerSettings: {
		before: any | null;
		after: any | null;
	};
	suspend: {
		userId: string;
		userUsername: string;
		userHost: string | null;
	};
	unsuspend: {
		userId: string;
		userUsername: string;
		userHost: string | null;
	};
	updateUserNote: {
		userId: string;
		userUsername: string;
		userHost: string | null;
		before: string | null;
		after: string | null;
	};
	addCustomEmoji: {
		emojiId: string;
		emoji: any;
	};
	updateCustomEmoji: {
		emojiId: string;
		before: any;
		after: any;
	};
	deleteCustomEmoji: {
		emojiId: string;
		emoji: any;
	};
	assignRole: {
		userId: string;
		userUsername: string;
		userHost: string | null;
		roleId: string;
		roleName: string;
		expiresAt: string | null;
	};
	unassignRole: {
		userId: string;
		userUsername: string;
		userHost: string | null;
		roleId: string;
		roleName: string;
	};
	createRole: {
		roleId: string;
		role: any;
	};
	updateRole: {
		roleId: string;
		before: any;
		after: any;
	};
	deleteRole: {
		roleId: string;
		role: any;
	};
	clearQueue: Record<string, never>;
	promoteQueue: Record<string, never>;
	deleteDriveFile: {
		fileId: string;
		fileUserId: string | null;
		fileUserUsername: string | null;
		fileUserHost: string | null;
	};
	deleteNote: {
		noteId: string;
		noteUserId: string;
		noteUserUsername: string;
		noteUserHost: string | null;
		note: any;
	};
	createGlobalAnnouncement: {
		announcementId: string;
		announcement: any;
	};
	createUserAnnouncement: {
		announcementId: string;
		announcement: any;
		userId: string;
		userUsername: string;
		userHost: string | null;
	};
	updateGlobalAnnouncement: {
		announcementId: string;
		before: any;
		after: any;
	};
	updateUserAnnouncement: {
		announcementId: string;
		before: any;
		after: any;
		userId: string;
		userUsername: string;
		userHost: string | null;
	};
	deleteGlobalAnnouncement: {
		announcementId: string;
		announcement: any;
	};
	deleteUserAnnouncement: {
		announcementId: string;
		announcement: any;
		userId: string;
		userUsername: string;
		userHost: string | null;
	};
	resetPassword: {
		userId: string;
		userUsername: string;
		userHost: string | null;
	};
	suspendRemoteInstance: {
		id: string;
		host: string;
	};
	unsuspendRemoteInstance: {
		id: string;
		host: string;
	};
	updateRemoteInstanceNote: {
		id: string;
		host: string;
		before: string | null;
		after: string | null;
	};
	markSensitiveDriveFile: {
		fileId: string;
		fileUserId: string | null;
		fileUserUsername: string | null;
		fileUserHost: string | null;
	};
	unmarkSensitiveDriveFile: {
		fileId: string;
		fileUserId: string | null;
		fileUserUsername: string | null;
		fileUserHost: string | null;
	};
	resolveAbuseReport: {
		reportId: string;
		report: any;
		forwarded: boolean;
	};
	createInvitation: {
		invitations: any[];
	};
	createAd: {
		adId: string;
		ad: any;
	};
	updateAd: {
		adId: string;
		before: any;
		after: any;
	};
	deleteAd: {
		adId: string;
		ad: any;
	};
	createAvatarDecoration: {
		avatarDecorationId: string;
		avatarDecoration: any;
	};
	updateAvatarDecoration: {
		avatarDecorationId: string;
		before: any;
		after: any;
	};
	deleteAvatarDecoration: {
		avatarDecorationId: string;
		avatarDecoration: any;
	};
	unsetUserAvatar: {
		userId: string;
		userUsername: string;
		userHost: string | null;
		fileId: string;
	};
	unsetUserBanner: {
		userId: string;
		userUsername: string;
		userHost: string | null;
		fileId: string;
	};
	createSystemWebhook: {
		systemWebhookId: string;
		webhook: any;
	};
	updateSystemWebhook: {
		systemWebhookId: string;
		before: any;
		after: any;
	};
	deleteSystemWebhook: {
		systemWebhookId: string;
		webhook: any;
	};
	createAbuseReportNotificationRecipient: {
		recipientId: string;
		recipient: any;
	};
	updateAbuseReportNotificationRecipient: {
		recipientId: string;
		before: any;
		after: any;
	};
	deleteAbuseReportNotificationRecipient: {
		recipientId: string;
		recipient: any;
	};
	deleteAccount: {
		userId: string;
		userUsername: string;
		userHost: string | null;
	};
	deletePage: {
		pageId: string;
		pageUserId: string;
		pageUserUsername: string;
		page: any;
	};
	deleteFlash: {
		flashId: string;
		flashUserId: string;
		flashUserUsername: string;
		flash: any;
	};
	deleteGalleryPost: {
		postId: string;
		postUserId: string;
		postUserUsername: string;
		post: any;
	};
	updateOfficialTags: {
		insert_data: {
			id: string;
			tag: string;
			description: string | null;
			bannerUrl: string | null;
			priority: number,
		}[];
	};
	unsetUserMutualLink: {
		userId: string;
		userUsername: string;
		userMutualLinkSections: { name: string | null; mutualLinks: { fileId: string; description: string | null; imgSrc: string; }[]; }[] | []
	}
};

export type Serialized<T> = {
	[K in keyof T]:
		T[K] extends Date
			? string
			: T[K] extends (Date | null)
				? (string | null)
				: T[K] extends Record<string, any>
					? Serialized<T[K]>
					: T[K] extends (Record<string, any> | null)
					? (Serialized<T[K]> | null)
						: T[K] extends (Record<string, any> | undefined)
						? (Serialized<T[K]> | undefined)
							: T[K];
};

export type FilterUnionByProperty<
  Union,
  Property extends string | number | symbol,
  Condition
> = Union extends Record<Property, Condition> ? Union : never;<|MERGE_RESOLUTION|>--- conflicted
+++ resolved
@@ -35,11 +35,8 @@
 	'groupInvited',
 	'roleAssigned',
 	'achievementEarned',
-<<<<<<< HEAD
+	'exportCompleted',
 	'scheduleNote',
-=======
-	'exportCompleted',
->>>>>>> d3f4d310
 	'app',
 	'test',
 ] as const;
