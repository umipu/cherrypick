/*
 * SPDX-FileCopyrightText: syuilo and misskey-project
 * SPDX-License-Identifier: AGPL-3.0-only
 */

/**
 * note - 通知オンにしているユーザーが投稿した
 * follow - フォローされた
 * mention - 投稿で自分が言及された
 * reply - 投稿に返信された
 * renote - 投稿がRenoteされた
 * quote - 投稿が引用Renoteされた
 * reaction - 投稿にリアクションされた
 * pollEnded - 自分のアンケートもしくは自分が投票したアンケートが終了した
 * receiveFollowRequest - フォローリクエストされた
 * followRequestAccepted - 自分の送ったフォローリクエストが承認された
 * groupInvited - グループに招待された
 * roleAssigned - ロールが付与された
 * achievementEarned - 実績を獲得
 * exportCompleted - エクスポートが完了
 * login - ログイン
 * app - アプリ通知
 * test - テスト通知（サーバー側）
 */
export const notificationTypes = [
	'note',
	'follow',
	'mention',
	'reply',
	'renote',
	'quote',
	'reaction',
	'pollEnded',
	'receiveFollowRequest',
	'followRequestAccepted',
	'groupInvited',
	'roleAssigned',
	'achievementEarned',
	'exportCompleted',
<<<<<<< HEAD
	'scheduleNote',
=======
	'login',
>>>>>>> b180f8ec
	'app',
	'test',
] as const;

export const groupedNotificationTypes = [
	...notificationTypes,
	'reaction:grouped',
	'renote:grouped',
	'note:grouped',
] as const;

export const obsoleteNotificationTypes = ['pollVote'/*, 'groupInvited'*/] as const;

export const noteVisibilities = ['public', 'home', 'followers', 'specified'] as const;

export const mutedNoteReasons = ['word', 'manual', 'spam', 'other'] as const;

export const followingVisibilities = ['public', 'followers', 'private'] as const;
export const followersVisibilities = ['public', 'followers', 'private'] as const;
export const searchableTypes = ['public', 'followersAndReacted', 'reactedOnly', 'private'] as const;

/**
 * ユーザーがエクスポートできるものの種類
 *
 * （主にエクスポート完了通知で使用するものであり、既存のDBの名称等と必ずしも一致しない）
 */
export const userExportableEntities = ['antenna', 'blocking', 'clip', 'customEmoji', 'favorite', 'following', 'muting', 'note', 'userList'] as const;

/**
 * ユーザーがインポートできるものの種類
 *
 * （主にインポート完了通知で使用するものであり、既存のDBの名称等と必ずしも一致しない）
 */
export const userImportableEntities = ['antenna', 'blocking', 'customEmoji', 'following', 'muting', 'userList'] as const;

export const moderationLogTypes = [
	'updateServerSettings',
	'suspend',
	'unsuspend',
	'updateUserNote',
	'addCustomEmoji',
	'updateCustomEmoji',
	'deleteCustomEmoji',
	'assignRole',
	'unassignRole',
	'createRole',
	'updateRole',
	'deleteRole',
	'clearQueue',
	'promoteQueue',
	'deleteDriveFile',
	'deleteNote',
	'createGlobalAnnouncement',
	'createUserAnnouncement',
	'updateGlobalAnnouncement',
	'updateUserAnnouncement',
	'deleteGlobalAnnouncement',
	'deleteUserAnnouncement',
	'resetPassword',
	'suspendRemoteInstance',
	'unsuspendRemoteInstance',
	'updateRemoteInstanceNote',
	'markSensitiveDriveFile',
	'unmarkSensitiveDriveFile',
	'resolveAbuseReport',
	'forwardAbuseReport',
	'updateAbuseReportNote',
	'createInvitation',
	'createAd',
	'updateAd',
	'deleteAd',
	'createAvatarDecoration',
	'updateAvatarDecoration',
	'deleteAvatarDecoration',
	'unsetUserAvatar',
	'unsetUserBanner',
	'createSystemWebhook',
	'updateSystemWebhook',
	'deleteSystemWebhook',
	'createAbuseReportNotificationRecipient',
	'updateAbuseReportNotificationRecipient',
	'deleteAbuseReportNotificationRecipient',
	'deleteAccount',
	'deletePage',
	'deleteFlash',
	'deleteGalleryPost',
	'updateOfficialTags',
	'unsetUserMutualLink',
] as const;

export type ModerationLogPayloads = {
	updateServerSettings: {
		before: any | null;
		after: any | null;
	};
	suspend: {
		userId: string;
		userUsername: string;
		userHost: string | null;
	};
	unsuspend: {
		userId: string;
		userUsername: string;
		userHost: string | null;
	};
	updateUserNote: {
		userId: string;
		userUsername: string;
		userHost: string | null;
		before: string | null;
		after: string | null;
	};
	addCustomEmoji: {
		emojiId: string;
		emoji: any;
	};
	updateCustomEmoji: {
		emojiId: string;
		before: any;
		after: any;
	};
	deleteCustomEmoji: {
		emojiId: string;
		emoji: any;
	};
	assignRole: {
		userId: string;
		userUsername: string;
		userHost: string | null;
		roleId: string;
		roleName: string;
		expiresAt: string | null;
	};
	unassignRole: {
		userId: string;
		userUsername: string;
		userHost: string | null;
		roleId: string;
		roleName: string;
	};
	createRole: {
		roleId: string;
		role: any;
	};
	updateRole: {
		roleId: string;
		before: any;
		after: any;
	};
	deleteRole: {
		roleId: string;
		role: any;
	};
	clearQueue: Record<string, never>;
	promoteQueue: Record<string, never>;
	deleteDriveFile: {
		fileId: string;
		fileUserId: string | null;
		fileUserUsername: string | null;
		fileUserHost: string | null;
	};
	deleteNote: {
		noteId: string;
		noteUserId: string;
		noteUserUsername: string;
		noteUserHost: string | null;
		note: any;
	};
	createGlobalAnnouncement: {
		announcementId: string;
		announcement: any;
	};
	createUserAnnouncement: {
		announcementId: string;
		announcement: any;
		userId: string;
		userUsername: string;
		userHost: string | null;
	};
	updateGlobalAnnouncement: {
		announcementId: string;
		before: any;
		after: any;
	};
	updateUserAnnouncement: {
		announcementId: string;
		before: any;
		after: any;
		userId: string;
		userUsername: string;
		userHost: string | null;
	};
	deleteGlobalAnnouncement: {
		announcementId: string;
		announcement: any;
	};
	deleteUserAnnouncement: {
		announcementId: string;
		announcement: any;
		userId: string;
		userUsername: string;
		userHost: string | null;
	};
	resetPassword: {
		userId: string;
		userUsername: string;
		userHost: string | null;
	};
	suspendRemoteInstance: {
		id: string;
		host: string;
	};
	unsuspendRemoteInstance: {
		id: string;
		host: string;
	};
	updateRemoteInstanceNote: {
		id: string;
		host: string;
		before: string | null;
		after: string | null;
	};
	markSensitiveDriveFile: {
		fileId: string;
		fileUserId: string | null;
		fileUserUsername: string | null;
		fileUserHost: string | null;
	};
	unmarkSensitiveDriveFile: {
		fileId: string;
		fileUserId: string | null;
		fileUserUsername: string | null;
		fileUserHost: string | null;
	};
	resolveAbuseReport: {
		reportId: string;
		report: any;
		forwarded?: boolean;
		resolvedAs?: string | null;
	};
	forwardAbuseReport: {
		reportId: string;
		report: any;
	};
	updateAbuseReportNote: {
		reportId: string;
		report: any;
		before: string;
		after: string;
	};
	createInvitation: {
		invitations: any[];
	};
	createAd: {
		adId: string;
		ad: any;
	};
	updateAd: {
		adId: string;
		before: any;
		after: any;
	};
	deleteAd: {
		adId: string;
		ad: any;
	};
	createAvatarDecoration: {
		avatarDecorationId: string;
		avatarDecoration: any;
	};
	updateAvatarDecoration: {
		avatarDecorationId: string;
		before: any;
		after: any;
	};
	deleteAvatarDecoration: {
		avatarDecorationId: string;
		avatarDecoration: any;
	};
	unsetUserAvatar: {
		userId: string;
		userUsername: string;
		userHost: string | null;
		fileId: string;
	};
	unsetUserBanner: {
		userId: string;
		userUsername: string;
		userHost: string | null;
		fileId: string;
	};
	createSystemWebhook: {
		systemWebhookId: string;
		webhook: any;
	};
	updateSystemWebhook: {
		systemWebhookId: string;
		before: any;
		after: any;
	};
	deleteSystemWebhook: {
		systemWebhookId: string;
		webhook: any;
	};
	createAbuseReportNotificationRecipient: {
		recipientId: string;
		recipient: any;
	};
	updateAbuseReportNotificationRecipient: {
		recipientId: string;
		before: any;
		after: any;
	};
	deleteAbuseReportNotificationRecipient: {
		recipientId: string;
		recipient: any;
	};
	deleteAccount: {
		userId: string;
		userUsername: string;
		userHost: string | null;
	};
	deletePage: {
		pageId: string;
		pageUserId: string;
		pageUserUsername: string;
		page: any;
	};
	deleteFlash: {
		flashId: string;
		flashUserId: string;
		flashUserUsername: string;
		flash: any;
	};
	deleteGalleryPost: {
		postId: string;
		postUserId: string;
		postUserUsername: string;
		post: any;
	};
	updateOfficialTags: {
		insert_data: {
			id: string;
			tag: string;
			description: string | null;
			bannerUrl: string | null;
			priority: number,
		}[];
	};
	unsetUserMutualLink: {
		userId: string;
		userUsername: string;
		userMutualLinkSections: { name: string | null; mutualLinks: { fileId: string; description: string | null; imgSrc: string; }[]; }[] | []
	}
};

export type Serialized<T> = {
	[K in keyof T]:
		T[K] extends Date
			? string
			: T[K] extends (Date | null)
				? (string | null)
				: T[K] extends Record<string, any>
					? Serialized<T[K]>
					: T[K] extends (Record<string, any> | null)
					? (Serialized<T[K]> | null)
						: T[K] extends (Record<string, any> | undefined)
						? (Serialized<T[K]> | undefined)
							: T[K];
};

export type FilterUnionByProperty<
  Union,
  Property extends string | number | symbol,
  Condition
> = Union extends Record<Property, Condition> ? Union : never;<|MERGE_RESOLUTION|>--- conflicted
+++ resolved
@@ -37,11 +37,8 @@
 	'roleAssigned',
 	'achievementEarned',
 	'exportCompleted',
-<<<<<<< HEAD
+	'login',
 	'scheduleNote',
-=======
-	'login',
->>>>>>> b180f8ec
 	'app',
 	'test',
 ] as const;
