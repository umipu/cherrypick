--- conflicted
+++ resolved
@@ -35,10 +35,6 @@
 	'groupInvited',
 	'achievementEarned',
 	'app',
-<<<<<<< HEAD
-	'test'] as const;
-export const obsoleteNotificationTypes = ['pollVote'/*, 'groupInvited'*/] as const;
-=======
 	'test',
 ] as const;
 
@@ -48,8 +44,7 @@
 	'renote:grouped',
 ] as const;
 
-export const obsoleteNotificationTypes = ['pollVote', 'groupInvited'] as const;
->>>>>>> 78ff90f2
+export const obsoleteNotificationTypes = ['pollVote'/*, 'groupInvited'*/] as const;
 
 export const noteVisibilities = ['public', 'home', 'followers', 'specified'] as const;
 
