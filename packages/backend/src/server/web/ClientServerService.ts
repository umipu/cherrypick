/*
 * SPDX-FileCopyrightText: syuilo and other misskey, cherrypick contributors
 * SPDX-License-Identifier: AGPL-3.0-only
 */

import { randomUUID } from 'node:crypto';
import { dirname } from 'node:path';
import { fileURLToPath } from 'node:url';
import { Inject, Injectable } from '@nestjs/common';
import { createBullBoard } from '@bull-board/api';
import { BullMQAdapter } from '@bull-board/api/bullMQAdapter.js';
import { FastifyAdapter } from '@bull-board/fastify';
import ms from 'ms';
import sharp from 'sharp';
import pug from 'pug';
import { In, IsNull } from 'typeorm';
import fastifyStatic from '@fastify/static';
import fastifyView from '@fastify/view';
import fastifyCookie from '@fastify/cookie';
import fastifyProxy from '@fastify/http-proxy';
import vary from 'vary';
import type { Config } from '@/config.js';
import { getNoteSummary } from '@/misc/get-note-summary.js';
import { DI } from '@/di-symbols.js';
import * as Acct from '@/misc/acct.js';
import { MetaService } from '@/core/MetaService.js';
import type { DbQueue, DeliverQueue, EndedPollNotificationQueue, InboxQueue, ObjectStorageQueue, SystemQueue, WebhookDeliverQueue } from '@/core/QueueModule.js';
import { UserEntityService } from '@/core/entities/UserEntityService.js';
import { NoteEntityService } from '@/core/entities/NoteEntityService.js';
import { PageEntityService } from '@/core/entities/PageEntityService.js';
import { GalleryPostEntityService } from '@/core/entities/GalleryPostEntityService.js';
import { ClipEntityService } from '@/core/entities/ClipEntityService.js';
import { ChannelEntityService } from '@/core/entities/ChannelEntityService.js';
import type { ChannelsRepository, ClipsRepository, FlashsRepository, GalleryPostsRepository, MiMeta, NotesRepository, PagesRepository, UserProfilesRepository, UsersRepository } from '@/models/_.js';
import type Logger from '@/logger.js';
import { deepClone } from '@/misc/clone.js';
import { bindThis } from '@/decorators.js';
import { FlashEntityService } from '@/core/entities/FlashEntityService.js';
import { RoleService } from '@/core/RoleService.js';
import { FeedService } from './FeedService.js';
import { UrlPreviewService } from './UrlPreviewService.js';
import { ClientLoggerService } from './ClientLoggerService.js';
import type { FastifyInstance, FastifyPluginOptions, FastifyReply } from 'fastify';

const _filename = fileURLToPath(import.meta.url);
const _dirname = dirname(_filename);

const staticAssets = `${_dirname}/../../../assets/`;
const clientAssets = `${_dirname}/../../../../frontend/assets/`;
const assets = `${_dirname}/../../../../../built/_frontend_dist_/`;
const swAssets = `${_dirname}/../../../../../built/_sw_dist_/`;
const viteOut = `${_dirname}/../../../../../built/_vite_/`;

<<<<<<< HEAD
const manifest = {
	'short_name': 'CherryPick',
	'name': 'CherryPick',
	'start_url': '/',
	'display': 'standalone',
	'background_color': '#95e3e8',
	'theme_color': '#ffa9c3',
	'icons': [
		{
			'src': '/static-assets/icons/192.png',
			'sizes': '192x192',
			'type': 'image/png',
			'purpose': 'maskable',
		},
		{
			'src': '/static-assets/icons/512.png',
			'sizes': '512x512',
			'type': 'image/png',
			'purpose': 'maskable',
		},
		{
			'src': '/static-assets/splash.png',
			'sizes': '300x300',
			'type': 'image/png',
			'purpose': 'any',
		},
	],
	'share_target': {
		'action': '/share/',
		'method': 'GET',
		'enctype': 'application/x-www-form-urlencoded',
		'params': {
			'title': 'title',
			'text': 'text',
			'url': 'url',
		},
	},
};

=======
>>>>>>> 44985ae8
@Injectable()
export class ClientServerService {
	private logger: Logger;

	constructor(
		@Inject(DI.config)
		private config: Config,

		@Inject(DI.usersRepository)
		private usersRepository: UsersRepository,

		@Inject(DI.userProfilesRepository)
		private userProfilesRepository: UserProfilesRepository,

		@Inject(DI.notesRepository)
		private notesRepository: NotesRepository,

		@Inject(DI.galleryPostsRepository)
		private galleryPostsRepository: GalleryPostsRepository,

		@Inject(DI.channelsRepository)
		private channelsRepository: ChannelsRepository,

		@Inject(DI.clipsRepository)
		private clipsRepository: ClipsRepository,

		@Inject(DI.pagesRepository)
		private pagesRepository: PagesRepository,

		@Inject(DI.flashsRepository)
		private flashsRepository: FlashsRepository,

		private flashEntityService: FlashEntityService,
		private userEntityService: UserEntityService,
		private noteEntityService: NoteEntityService,
		private pageEntityService: PageEntityService,
		private galleryPostEntityService: GalleryPostEntityService,
		private clipEntityService: ClipEntityService,
		private channelEntityService: ChannelEntityService,
		private metaService: MetaService,
		private urlPreviewService: UrlPreviewService,
		private feedService: FeedService,
		private roleService: RoleService,
		private clientLoggerService: ClientLoggerService,

		@Inject('queue:system') public systemQueue: SystemQueue,
		@Inject('queue:endedPollNotification') public endedPollNotificationQueue: EndedPollNotificationQueue,
		@Inject('queue:deliver') public deliverQueue: DeliverQueue,
		@Inject('queue:inbox') public inboxQueue: InboxQueue,
		@Inject('queue:db') public dbQueue: DbQueue,
		@Inject('queue:objectStorage') public objectStorageQueue: ObjectStorageQueue,
		@Inject('queue:webhookDeliver') public webhookDeliverQueue: WebhookDeliverQueue,
	) {
		//this.createServer = this.createServer.bind(this);
	}

	@bindThis
	private async manifestHandler(reply: FastifyReply) {
		const instance = await this.metaService.fetch(true);

<<<<<<< HEAD
		res.short_name = instance.name ?? 'CherryPick';
		res.name = instance.name ?? 'CherryPick';
		if (instance.themeColor) res.theme_color = instance.themeColor;
=======
		let manifest = {
			// 空文字列の場合右辺を使いたいため
			// eslint-disable-next-line @typescript-eslint/prefer-nullish-coalescing
			'short_name': instance.name || 'Misskey',
			// 空文字列の場合右辺を使いたいため
			// eslint-disable-next-line @typescript-eslint/prefer-nullish-coalescing
			'name': instance.name || 'Misskey',
			'start_url': '/',
			'display': 'standalone',
			'background_color': '#313a42',
			// 空文字列の場合右辺を使いたいため
			// eslint-disable-next-line @typescript-eslint/prefer-nullish-coalescing
			'theme_color': instance.themeColor || '#86b300',
			'icons': [{
				// 空文字列の場合右辺を使いたいため
				// eslint-disable-next-line @typescript-eslint/prefer-nullish-coalescing
				'src': instance.app192IconUrl || '/static-assets/icons/192.png',
				'sizes': '192x192',
				'type': 'image/png',
				'purpose': 'maskable',
			}, {
				// 空文字列の場合右辺を使いたいため
				// eslint-disable-next-line @typescript-eslint/prefer-nullish-coalescing
				'src': instance.app512IconUrl || '/static-assets/icons/512.png',
				'sizes': '512x512',
				'type': 'image/png',
				'purpose': 'maskable',
			}, {
				'src': '/static-assets/splash.png',
				'sizes': '300x300',
				'type': 'image/png',
				'purpose': 'any',
			}],
			'share_target': {
				'action': '/share/',
				'method': 'GET',
				'enctype': 'application/x-www-form-urlencoded',
				'params': {
					'title': 'title',
					'text': 'text',
					'url': 'url',
				},
			},
		};

		manifest = {
			...manifest,
			...JSON.parse(instance.manifestJsonOverride === '' ? '{}' : instance.manifestJsonOverride),
		};
>>>>>>> 44985ae8

		reply.header('Cache-Control', 'max-age=300');
		return (manifest);
	}

	@bindThis
	private generateCommonPugData(meta: MiMeta) {
		return {
			instanceName: meta.name ?? 'CherryPick',
			icon: meta.iconUrl,
			appleTouchIcon: meta.app512IconUrl,
			themeColor: meta.themeColor,
			serverErrorImageUrl: meta.serverErrorImageUrl ?? 'https://xn--931a.moe/assets/error.jpg',
			infoImageUrl: meta.infoImageUrl ?? 'https://xn--931a.moe/assets/info.jpg',
			notFoundImageUrl: meta.notFoundImageUrl ?? 'https://xn--931a.moe/assets/not-found.jpg',
		};
	}

	@bindThis
	public createServer(fastify: FastifyInstance, options: FastifyPluginOptions, done: (err?: Error) => void) {
		fastify.register(fastifyCookie, {});

		//#region Bull Dashboard
		const bullBoardPath = '/queue';

		// Authenticate
		fastify.addHook('onRequest', async (request, reply) => {
			// %71ueueとかでリクエストされたら困るため
			const url = decodeURI(request.url);
			if (url === bullBoardPath || url.startsWith(bullBoardPath + '/')) {
				const token = request.cookies.token;
				if (token == null) {
					reply.code(401).send('Login required');
					return;
				}
				const user = await this.usersRepository.findOneBy({ token });
				if (user == null) {
					reply.code(403).send('No such user');
					return;
				}
				const isAdministrator = await this.roleService.isAdministrator(user);
				if (!isAdministrator) {
					reply.code(403).send('Access denied');
					return;
				}
			}
		});

		const serverAdapter = new FastifyAdapter();

		createBullBoard({
			queues: [
				this.systemQueue,
				this.endedPollNotificationQueue,
				this.deliverQueue,
				this.inboxQueue,
				this.dbQueue,
				this.objectStorageQueue,
				this.webhookDeliverQueue,
			].map(q => new BullMQAdapter(q)),
			serverAdapter,
		});

		serverAdapter.setBasePath(bullBoardPath);
		(fastify.register as any)(serverAdapter.registerPlugin(), { prefix: bullBoardPath });
		//#endregion

		fastify.register(fastifyView, {
			root: _dirname + '/views',
			engine: {
				pug: pug,
			},
			defaultContext: {
				version: this.config.version,
				config: this.config,
			},
		});

		fastify.addHook('onRequest', (request, reply, done) => {
			// クリックジャッキング防止のためiFrameの中に入れられないようにする
			reply.header('X-Frame-Options', 'DENY');
			done();
		});

		//#region vite assets
		if (this.config.clientManifestExists) {
			fastify.register(fastifyStatic, {
				root: viteOut,
				prefix: '/vite/',
				maxAge: ms('30 days'),
				decorateReply: false,
			});
		} else {
			fastify.register(fastifyProxy, {
				upstream: 'http://localhost:5173', // TODO: port configuration
				prefix: '/vite',
				rewritePrefix: '/vite',
			});
		}
		//#endregion

		//#region static assets

		fastify.register(fastifyStatic, {
			root: staticAssets,
			prefix: '/static-assets/',
			maxAge: ms('7 days'),
			decorateReply: false,
		});

		fastify.register(fastifyStatic, {
			root: clientAssets,
			prefix: '/client-assets/',
			maxAge: ms('7 days'),
			decorateReply: false,
		});

		fastify.register(fastifyStatic, {
			root: assets,
			prefix: '/assets/',
			maxAge: ms('7 days'),
			decorateReply: false,
		});

		fastify.get('/favicon.ico', async (request, reply) => {
			return reply.sendFile('/favicon.ico', staticAssets);
		});

		fastify.get('/apple-touch-icon.png', async (request, reply) => {
			return reply.sendFile('/apple-touch-icon.png', staticAssets);
		});

		fastify.get<{ Params: { path: string } }>('/fluent-emoji/:path(.*)', async (request, reply) => {
			const path = request.params.path;

			if (!path.match(/^[0-9a-f-]+\.png$/)) {
				reply.code(404);
				return;
			}

			reply.header('Content-Security-Policy', 'default-src \'none\'; style-src \'unsafe-inline\'');

			return await reply.sendFile(path, `${_dirname}/../../../../../fluent-emojis/dist/`, {
				maxAge: ms('30 days'),
			});
		});

		fastify.get<{ Params: { path: string } }>('/twemoji/:path(.*)', async (request, reply) => {
			const path = request.params.path;

			if (!path.match(/^[0-9a-f-]+\.svg$/)) {
				reply.code(404);
				return;
			}

			reply.header('Content-Security-Policy', 'default-src \'none\'; style-src \'unsafe-inline\'');

			return await reply.sendFile(path, `${_dirname}/../../../node_modules/@discordapp/twemoji/dist/svg/`, {
				maxAge: ms('30 days'),
			});
		});

		fastify.get<{ Params: { path: string } }>('/twemoji-badge/:path(.*)', async (request, reply) => {
			const path = request.params.path;

			if (!path.match(/^[0-9a-f-]+\.png$/)) {
				reply.code(404);
				return;
			}

			const mask = await sharp(
				`${_dirname}/../../../node_modules/@discordapp/twemoji/dist/svg/${path.replace('.png', '')}.svg`,
				{ density: 1000 },
			)
				.resize(488, 488)
				.greyscale()
				.normalise()
				.linear(1.75, -(128 * 1.75) + 128) // 1.75x contrast
				.flatten({ background: '#000' })
				.extend({
					top: 12,
					bottom: 12,
					left: 12,
					right: 12,
					background: '#000',
				})
				.toColorspace('b-w')
				.png()
				.toBuffer();

			const buffer = await sharp({
				create: { width: 512, height: 512, channels: 4, background: { r: 0, g: 0, b: 0, alpha: 0 } },
			})
				.pipelineColorspace('b-w')
				.boolean(mask, 'eor')
				.resize(96, 96)
				.png()
				.toBuffer();

			reply.header('Content-Security-Policy', 'default-src \'none\'; style-src \'unsafe-inline\'');
			reply.header('Cache-Control', 'max-age=2592000');
			reply.header('Content-Type', 'image/png');
			return buffer;
		});

		// ServiceWorker
		fastify.get('/sw.js', async (request, reply) => {
			return await reply.sendFile('/sw.js', swAssets, {
				maxAge: ms('10 minutes'),
			});
		});

		// Manifest
		fastify.get('/manifest.json', async (request, reply) => await this.manifestHandler(reply));

		fastify.get('/robots.txt', async (request, reply) => {
			return await reply.sendFile('/robots.txt', staticAssets);
		});

		// OpenSearch XML
		fastify.get('/opensearch.xml', async (request, reply) => {
			const meta = await this.metaService.fetch();

			const name = meta.name ?? 'CherryPick';
			let content = '';
			content += '<OpenSearchDescription xmlns="http://a9.com/-/spec/opensearch/1.1/" xmlns:moz="http://www.mozilla.org/2006/browser/search/">';
			content += `<ShortName>${name}</ShortName>`;
			content += `<Description>${name} Search</Description>`;
			content += '<InputEncoding>UTF-8</InputEncoding>';
			content += `<Image width="16" height="16" type="image/x-icon">${this.config.url}/favicon.ico</Image>`;
			content += `<Url type="text/html" template="${this.config.url}/search?q={searchTerms}"/>`;
			content += '</OpenSearchDescription>';

			reply.header('Content-Type', 'application/opensearchdescription+xml');
			return await reply.send(content);
		});

		//#endregion

		const renderBase = async (reply: FastifyReply) => {
			const meta = await this.metaService.fetch();
			reply.header('Cache-Control', 'public, max-age=30');
			return await reply.view('base', {
				img: meta.bannerUrl,
				url: this.config.url,
				title: meta.name ?? 'CherryPick',
				desc: meta.description,
				...this.generateCommonPugData(meta),
			});
		};

		// URL preview endpoint
		fastify.get<{ Querystring: { url: string; lang: string; } }>('/url', (request, reply) => this.urlPreviewService.handle(request, reply));

		const getFeed = async (acct: string) => {
			const { username, host } = Acct.parse(acct);
			const user = await this.usersRepository.findOneBy({
				usernameLower: username.toLowerCase(),
				host: host ?? IsNull(),
				isSuspended: false,
			});

			return user && await this.feedService.packFeed(user);
		};

		// Atom
		fastify.get<{ Params: { user: string; } }>('/@:user.atom', async (request, reply) => {
			const feed = await getFeed(request.params.user);

			if (feed) {
				reply.header('Content-Type', 'application/atom+xml; charset=utf-8');
				return feed.atom1();
			} else {
				reply.code(404);
				return;
			}
		});

		// RSS
		fastify.get<{ Params: { user: string; } }>('/@:user.rss', async (request, reply) => {
			const feed = await getFeed(request.params.user);

			if (feed) {
				reply.header('Content-Type', 'application/rss+xml; charset=utf-8');
				return feed.rss2();
			} else {
				reply.code(404);
				return;
			}
		});

		// JSON
		fastify.get<{ Params: { user: string; } }>('/@:user.json', async (request, reply) => {
			const feed = await getFeed(request.params.user);

			if (feed) {
				reply.header('Content-Type', 'application/json; charset=utf-8');
				return feed.json1();
			} else {
				reply.code(404);
				return;
			}
		});

		//#region SSR (for crawlers)
		// User
		fastify.get<{ Params: { user: string; sub?: string; } }>('/@:user/:sub?', async (request, reply) => {
			const { username, host } = Acct.parse(request.params.user);
			const user = await this.usersRepository.findOneBy({
				usernameLower: username.toLowerCase(),
				host: host ?? IsNull(),
				isSuspended: false,
			});

			if (user != null) {
				const profile = await this.userProfilesRepository.findOneByOrFail({ userId: user.id });
				const meta = await this.metaService.fetch();
				const me = profile.fields
					? profile.fields
						.filter(filed => filed.value != null && filed.value.match(/^https?:/))
						.map(field => field.value)
					: [];

				reply.header('Cache-Control', 'public, max-age=15');
				if (profile.preventAiLearning) {
					reply.header('X-Robots-Tag', 'noimageai');
					reply.header('X-Robots-Tag', 'noai');
				}
				return await reply.view('user', {
					user, profile, me,
					avatarUrl: user.avatarUrl ?? this.userEntityService.getIdenticonUrl(user),
					sub: request.params.sub,
					...this.generateCommonPugData(meta),
				});
			} else {
				// リモートユーザーなので
				// モデレータがAPI経由で参照可能にするために404にはしない
				return await renderBase(reply);
			}
		});

		fastify.get<{ Params: { user: string; } }>('/users/:user', async (request, reply) => {
			const user = await this.usersRepository.findOneBy({
				id: request.params.user,
				host: IsNull(),
				isSuspended: false,
			});

			if (user == null) {
				reply.code(404);
				return;
			}

			reply.redirect(`/@${user.username}${ user.host == null ? '' : '@' + user.host}`);
		});

		// Note
		fastify.get<{ Params: { note: string; } }>('/notes/:note', async (request, reply) => {
			vary(reply.raw, 'Accept');

			const note = await this.notesRepository.findOneBy({
				id: request.params.note,
				visibility: In(['public', 'home']),
			});

			if (note) {
				const _note = await this.noteEntityService.pack(note);
				const profile = await this.userProfilesRepository.findOneByOrFail({ userId: note.userId });
				const meta = await this.metaService.fetch();
				reply.header('Cache-Control', 'public, max-age=15');
				if (profile.preventAiLearning) {
					reply.header('X-Robots-Tag', 'noimageai');
					reply.header('X-Robots-Tag', 'noai');
				}
				return await reply.view('note', {
					note: _note,
					profile,
					avatarUrl: _note.user.avatarUrl,
					// TODO: Let locale changeable by instance setting
					summary: getNoteSummary(_note),
					...this.generateCommonPugData(meta),
				});
			} else {
				return await renderBase(reply);
			}
		});

		// Page
		fastify.get<{ Params: { user: string; page: string; } }>('/@:user/pages/:page', async (request, reply) => {
			const { username, host } = Acct.parse(request.params.user);
			const user = await this.usersRepository.findOneBy({
				usernameLower: username.toLowerCase(),
				host: host ?? IsNull(),
			});

			if (user == null) return;

			const page = await this.pagesRepository.findOneBy({
				name: request.params.page,
				userId: user.id,
			});

			if (page) {
				const _page = await this.pageEntityService.pack(page);
				const profile = await this.userProfilesRepository.findOneByOrFail({ userId: page.userId });
				const meta = await this.metaService.fetch();
				if (['public'].includes(page.visibility)) {
					reply.header('Cache-Control', 'public, max-age=15');
				} else {
					reply.header('Cache-Control', 'private, max-age=0, must-revalidate');
				}
				if (profile.preventAiLearning) {
					reply.header('X-Robots-Tag', 'noimageai');
					reply.header('X-Robots-Tag', 'noai');
				}
				return await reply.view('page', {
					page: _page,
					profile,
					avatarUrl: _page.user.avatarUrl,
					...this.generateCommonPugData(meta),
				});
			} else {
				return await renderBase(reply);
			}
		});

		// Flash
		fastify.get<{ Params: { id: string; } }>('/play/:id', async (request, reply) => {
			const flash = await this.flashsRepository.findOneBy({
				id: request.params.id,
			});

			if (flash) {
				const _flash = await this.flashEntityService.pack(flash);
				const profile = await this.userProfilesRepository.findOneByOrFail({ userId: flash.userId });
				const meta = await this.metaService.fetch();
				reply.header('Cache-Control', 'public, max-age=15');
				if (profile.preventAiLearning) {
					reply.header('X-Robots-Tag', 'noimageai');
					reply.header('X-Robots-Tag', 'noai');
				}
				return await reply.view('flash', {
					flash: _flash,
					profile,
					avatarUrl: _flash.user.avatarUrl,
					...this.generateCommonPugData(meta),
				});
			} else {
				return await renderBase(reply);
			}
		});

		// Clip
		fastify.get<{ Params: { clip: string; } }>('/clips/:clip', async (request, reply) => {
			const clip = await this.clipsRepository.findOneBy({
				id: request.params.clip,
			});

			if (clip && clip.isPublic) {
				const _clip = await this.clipEntityService.pack(clip);
				const profile = await this.userProfilesRepository.findOneByOrFail({ userId: clip.userId });
				const meta = await this.metaService.fetch();
				reply.header('Cache-Control', 'public, max-age=15');
				if (profile.preventAiLearning) {
					reply.header('X-Robots-Tag', 'noimageai');
					reply.header('X-Robots-Tag', 'noai');
				}
				return await reply.view('clip', {
					clip: _clip,
					profile,
					avatarUrl: _clip.user.avatarUrl,
					...this.generateCommonPugData(meta),
				});
			} else {
				return await renderBase(reply);
			}
		});

		// Gallery post
		fastify.get<{ Params: { post: string; } }>('/gallery/:post', async (request, reply) => {
			const post = await this.galleryPostsRepository.findOneBy({ id: request.params.post });

			if (post) {
				const _post = await this.galleryPostEntityService.pack(post);
				const profile = await this.userProfilesRepository.findOneByOrFail({ userId: post.userId });
				const meta = await this.metaService.fetch();
				reply.header('Cache-Control', 'public, max-age=15');
				if (profile.preventAiLearning) {
					reply.header('X-Robots-Tag', 'noimageai');
					reply.header('X-Robots-Tag', 'noai');
				}
				return await reply.view('gallery-post', {
					post: _post,
					profile,
					avatarUrl: _post.user.avatarUrl,
					...this.generateCommonPugData(meta),
				});
			} else {
				return await renderBase(reply);
			}
		});

		// Channel
		fastify.get<{ Params: { channel: string; } }>('/channels/:channel', async (request, reply) => {
			const channel = await this.channelsRepository.findOneBy({
				id: request.params.channel,
			});

			if (channel) {
				const _channel = await this.channelEntityService.pack(channel);
				const meta = await this.metaService.fetch();
				reply.header('Cache-Control', 'public, max-age=15');
				return await reply.view('channel', {
					channel: _channel,
					...this.generateCommonPugData(meta),
				});
			} else {
				return await renderBase(reply);
			}
		});
		//#endregion

		fastify.get('/_info_card_', async (request, reply) => {
			const meta = await this.metaService.fetch(true);

			reply.removeHeader('X-Frame-Options');

			return await reply.view('info-card', {
				version: this.config.version,
				host: this.config.host,
				meta: meta,
				originalUsersCount: await this.usersRepository.countBy({ host: IsNull() }),
				originalNotesCount: await this.notesRepository.countBy({ userHost: IsNull() }),
			});
		});

		fastify.get('/bios', async (request, reply) => {
			return await reply.view('bios', {
				version: this.config.version,
			});
		});

		fastify.get('/cli', async (request, reply) => {
			return await reply.view('cli', {
				version: this.config.version,
			});
		});

		const override = (source: string, target: string, depth = 0) =>
			[, ...target.split('/').filter(x => x), ...source.split('/').filter(x => x).splice(depth)].join('/');

		fastify.get('/flush', async (request, reply) => {
			return await reply.view('flush');
		});

		// streamingに非WebSocketリクエストが来た場合にbase htmlをキャシュ付きで返すと、Proxy等でそのパスがキャッシュされておかしくなる
		fastify.get('/streaming', async (request, reply) => {
			reply.code(503);
			reply.header('Cache-Control', 'private, max-age=0');
		});

		// Render base html for all requests
		fastify.get('*', async (request, reply) => {
			return await renderBase(reply);
		});

		fastify.setErrorHandler(async (error, request, reply) => {
			const errId = randomUUID();
			this.clientLoggerService.logger.error(`Internal error occurred in ${request.routerPath}: ${error.message}`, {
				path: request.routerPath,
				params: request.params,
				query: request.query,
				code: error.name,
				stack: error.stack,
				id: errId,
			});
			reply.code(500);
			reply.header('Cache-Control', 'max-age=10, must-revalidate');
			return await reply.view('error', {
				code: error.code,
				id: errId,
			});
		});

		done();
	}
}<|MERGE_RESOLUTION|>--- conflicted
+++ resolved
@@ -51,48 +51,6 @@
 const swAssets = `${_dirname}/../../../../../built/_sw_dist_/`;
 const viteOut = `${_dirname}/../../../../../built/_vite_/`;
 
-<<<<<<< HEAD
-const manifest = {
-	'short_name': 'CherryPick',
-	'name': 'CherryPick',
-	'start_url': '/',
-	'display': 'standalone',
-	'background_color': '#95e3e8',
-	'theme_color': '#ffa9c3',
-	'icons': [
-		{
-			'src': '/static-assets/icons/192.png',
-			'sizes': '192x192',
-			'type': 'image/png',
-			'purpose': 'maskable',
-		},
-		{
-			'src': '/static-assets/icons/512.png',
-			'sizes': '512x512',
-			'type': 'image/png',
-			'purpose': 'maskable',
-		},
-		{
-			'src': '/static-assets/splash.png',
-			'sizes': '300x300',
-			'type': 'image/png',
-			'purpose': 'any',
-		},
-	],
-	'share_target': {
-		'action': '/share/',
-		'method': 'GET',
-		'enctype': 'application/x-www-form-urlencoded',
-		'params': {
-			'title': 'title',
-			'text': 'text',
-			'url': 'url',
-		},
-	},
-};
-
-=======
->>>>>>> 44985ae8
 @Injectable()
 export class ClientServerService {
 	private logger: Logger;
@@ -153,24 +111,19 @@
 	private async manifestHandler(reply: FastifyReply) {
 		const instance = await this.metaService.fetch(true);
 
-<<<<<<< HEAD
-		res.short_name = instance.name ?? 'CherryPick';
-		res.name = instance.name ?? 'CherryPick';
-		if (instance.themeColor) res.theme_color = instance.themeColor;
-=======
 		let manifest = {
 			// 空文字列の場合右辺を使いたいため
 			// eslint-disable-next-line @typescript-eslint/prefer-nullish-coalescing
-			'short_name': instance.name || 'Misskey',
+			'short_name': instance.name || 'CherryPick',
 			// 空文字列の場合右辺を使いたいため
 			// eslint-disable-next-line @typescript-eslint/prefer-nullish-coalescing
-			'name': instance.name || 'Misskey',
+			'name': instance.name || 'CherryPick',
 			'start_url': '/',
 			'display': 'standalone',
-			'background_color': '#313a42',
+			'background_color': '#95e3e8',
 			// 空文字列の場合右辺を使いたいため
 			// eslint-disable-next-line @typescript-eslint/prefer-nullish-coalescing
-			'theme_color': instance.themeColor || '#86b300',
+			'theme_color': instance.themeColor || '#ffa9c3',
 			'icons': [{
 				// 空文字列の場合右辺を使いたいため
 				// eslint-disable-next-line @typescript-eslint/prefer-nullish-coalescing
@@ -207,7 +160,6 @@
 			...manifest,
 			...JSON.parse(instance.manifestJsonOverride === '' ? '{}' : instance.manifestJsonOverride),
 		};
->>>>>>> 44985ae8
 
 		reply.header('Cache-Control', 'max-age=300');
 		return (manifest);
