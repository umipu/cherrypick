<<<<<<< HEAD
@import url("https://cdn.jsdelivr.net/npm/jetbrains-mono/css/jetbrains-mono.css");
@import url("https://cdn.jsdelivr.net/gh/orioncactus/pretendard/dist/web/static/pretendard-jp.css");

* {
	font-family: "Pretendard JP", "JetBrains Mono", Fira code, Fira Mono, Consolas, Menlo, Courier, monospace;
=======
@font-face {
	font-family: 'Pretendard JP';
	font-weight: 400;
	font-display: swap;
	src: local('Pretendard JP Regular'),
	url('https://cdn.jsdelivr.net/gh/orioncactus/pretendard/packages/pretendard-jp/dist/web/static/woff2/PretendardJP-Regular.woff2') format('woff2'),
	url('https://cdn.jsdelivr.net/gh/orioncactus/pretendard/packages/pretendard-jp/dist/web/static/woff/PretendardJP-Regular.woff') format('woff');
}
@font-face {
	font-family: 'Pretendard JP';
	font-weight: 700;
	font-display: swap;
	src: local('Pretendard JP Bold'),
	url('https://cdn.jsdelivr.net/gh/orioncactus/pretendard/packages/pretendard-jp/dist/web/static/woff2/PretendardJP-Bold.woff2') format('woff2'),
	url('https://cdn.jsdelivr.net/gh/orioncactus/pretendard/packages/pretendard-jp/dist/web/static/woff/PretendardJP-Bold.woff') format('woff');
}
@font-face {
	font-family: 'JetBrains Mono';
	font-style: normal;
	font-weight: 400;
	src: local("JetBrains Mono Regular"), local("JetBrainsMono-Regular"),
	url("https://cdn.jsdelivr.net/gh/JetBrains/JetBrainsMono@master/fonts/webfonts/JetBrainsMono-Regular.woff2") format("woff2");
	font-display: swap;
}
@font-face {
	font-family: 'JetBrains Mono';
	font-style: normal;
	font-weight: 700;
	src: local("JetBrains Mono Bold"), local("JetBrainsMono-Bold"),
	url("https://cdn.jsdelivr.net/gh/JetBrains/JetBrainsMono@master/fonts/webfonts/JetBrainsMono-Bold.woff2") format("woff2");
	font-display: swap;
}

* {
	font-family: "JetBrains Mono", "Pretendard JP", Fira code, Fira Mono, Consolas, Menlo, Courier, monospace;
>>>>>>> f8232bd1
}

html {
	background: #ffb4e1;
}

main {
	background: #dedede;
}

#tl > div {
	padding: 16px;
	border-bottom: solid 1px #c3c3c3;
}
#tl > div > header {
	font-weight: bold;
}<|MERGE_RESOLUTION|>--- conflicted
+++ resolved
@@ -1,10 +1,3 @@
-<<<<<<< HEAD
-@import url("https://cdn.jsdelivr.net/npm/jetbrains-mono/css/jetbrains-mono.css");
-@import url("https://cdn.jsdelivr.net/gh/orioncactus/pretendard/dist/web/static/pretendard-jp.css");
-
-* {
-	font-family: "Pretendard JP", "JetBrains Mono", Fira code, Fira Mono, Consolas, Menlo, Courier, monospace;
-=======
 @font-face {
 	font-family: 'Pretendard JP';
 	font-weight: 400;
@@ -40,7 +33,6 @@
 
 * {
 	font-family: "JetBrains Mono", "Pretendard JP", Fira code, Fira Mono, Consolas, Menlo, Courier, monospace;
->>>>>>> f8232bd1
 }
 
 html {
