/*
 * SPDX-FileCopyrightText: syuilo and misskey-project
 *
 * SPDX-License-Identifier: AGPL-3.0-only
 */

html {
	background-color: var(--MI_THEME-bg);
	color: var(--MI_THEME-fg);
}

#splash {
	position: fixed;
	z-index: 10000;
	top: 0;
	left: 0;
	width: 100vw;
	height: 100vh;
	cursor: wait;
	background-color: var(--MI_THEME-bg);
	opacity: 1;
	transition: opacity 0.5s ease;
}

#splashIcon {
	position: absolute;
	top: 0;
	right: 0;
	bottom: 0;
	left: 0;
	margin: auto;
	width: 64px;
	height: 64px;
	pointer-events: none;
	border-radius: 22px;
}

#splashText {
	position: absolute;
	inset: 0;
	margin: auto;
	display: inline-block;
	inline-size: 70%;
	block-size: 0;
	text-align: center;
	padding-block-start: 200px;
}

#splashSpinner {
	position: absolute;
	top: 0;
	right: 0;
	bottom: 0;
	left: 0;
	margin: auto;
	display: inline-block;
	width: 28px;
	height: 28px;
<<<<<<< HEAD
	transform: translateY(80px);
	color: var(--accent);
=======
	transform: translateY(70px);
	color: var(--MI_THEME-accent);
>>>>>>> b99e13e6
}

#splashSpinner > .spinner {
	position: absolute;
	top: 0;
	left: 0;
	width: 28px;
	height: 28px;
	animation: splashSpinner 2s linear infinite;
}
#splashSpinner > .spinner > .path {
	stroke: var(--accent);
	stroke-linecap: round;
	animation: dash 1.2s ease-in-out infinite;
}

@keyframes splashSpinner {
	0% {
		transform: rotate(0deg);
	}
	100% {
		transform: rotate(360deg);
	}
}

@keyframes dash {
	0% {
		stroke-dasharray: 1, 150;
		stroke-dashoffset: 0;
	}
	50% {
		stroke-dasharray: 90, 150;
		stroke-dashoffset: -35;
	}
	100% {
		stroke-dasharray: 90, 150;
		stroke-dashoffset: -124;
	}
}<|MERGE_RESOLUTION|>--- conflicted
+++ resolved
@@ -56,13 +56,8 @@
 	display: inline-block;
 	width: 28px;
 	height: 28px;
-<<<<<<< HEAD
 	transform: translateY(80px);
-	color: var(--accent);
-=======
-	transform: translateY(70px);
 	color: var(--MI_THEME-accent);
->>>>>>> b99e13e6
 }
 
 #splashSpinner > .spinner {
@@ -74,7 +69,7 @@
 	animation: splashSpinner 2s linear infinite;
 }
 #splashSpinner > .spinner > .path {
-	stroke: var(--accent);
+	stroke: var(--MI_THEME-accent);
 	stroke-linecap: round;
 	animation: dash 1.2s ease-in-out infinite;
 }
