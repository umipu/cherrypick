/*
 * SPDX-FileCopyrightText: syuilo and other misskey, cherrypick contributors
 * SPDX-License-Identifier: AGPL-3.0-only
 */

import { Inject, Injectable, OnApplicationShutdown } from '@nestjs/common';
import { DI } from '@/di-symbols.js';
import type { AccessTokensRepository, AppsRepository, UsersRepository } from '@/models/index.js';
import type { LocalUser } from '@/models/entities/User.js';
import type { AccessToken } from '@/models/entities/AccessToken.js';
import { MemoryKVCache } from '@/misc/cache.js';
import type { App } from '@/models/entities/App.js';
import { CacheService } from '@/core/CacheService.js';
import isNativeToken from '@/misc/is-native-token.js';
import { bindThis } from '@/decorators.js';
<<<<<<< HEAD
import type { FlashToken } from '@/misc/flash-token';
=======
import type { FlashToken } from '@/misc/flash-token.js';
>>>>>>> e987077b

export class AuthenticationError extends Error {
	constructor(message: string) {
		super(message);
		this.name = 'AuthenticationError';
	}
}

@Injectable()
export class AuthenticateService implements OnApplicationShutdown {
	private appCache: MemoryKVCache<App>;

	constructor(
		@Inject(DI.usersRepository)
		private usersRepository: UsersRepository,

		@Inject(DI.accessTokensRepository)
		private accessTokensRepository: AccessTokensRepository,

		@Inject(DI.appsRepository)
		private appsRepository: AppsRepository,

		private cacheService: CacheService,
	) {
		this.appCache = new MemoryKVCache<App>(Infinity);
	}

	@bindThis
	public async authenticate(token: string | null | undefined): Promise<[LocalUser | null, AccessToken | null, FlashToken | null]> {
		if (token == null) {
			return [null, null, null];
		}

		if (isNativeToken(token)) {
			const user = await this.cacheService.localUserByNativeTokenCache.fetch(token,
				() => this.usersRepository.findOneBy({ token }) as Promise<LocalUser | null>);

			if (user == null) {
				throw new AuthenticationError('user not found');
			}

			return [user, null, null];
		} else {
			const accessToken = await this.accessTokensRepository.findOne({
				where: [{
					hash: token.toLowerCase(), // app
				}, {
					token: token, // miauth
				}],
			});

			if (accessToken == null) {
				const flashToken = await this.cacheService.flashAccessTokensCache.get(token);
				if (flashToken !== null && typeof flashToken !== 'undefined') {
					return [flashToken.user, null, flashToken];
				} else {
					throw new AuthenticationError('invalid signature');
				}
			}

			this.accessTokensRepository.update(accessToken.id, {
				lastUsedAt: new Date(),
			});

			const user = await this.cacheService.localUserByIdCache.fetch(accessToken.userId,
				() => this.usersRepository.findOneBy({
					id: accessToken.userId,
				}) as Promise<LocalUser>);

			if (accessToken.appId) {
				const app = await this.appCache.fetch(accessToken.appId,
					() => this.appsRepository.findOneByOrFail({ id: accessToken.appId! }));

				return [user, {
					id: accessToken.id,
					permission: app.permission,
				} as AccessToken, null];
			} else {
				return [user, accessToken, null];
			}
		}
	}

	@bindThis
	public dispose(): void {
		this.appCache.dispose();
	}

	@bindThis
	public onApplicationShutdown(signal?: string | undefined): void {
		this.dispose();
	}
}<|MERGE_RESOLUTION|>--- conflicted
+++ resolved
@@ -13,11 +13,7 @@
 import { CacheService } from '@/core/CacheService.js';
 import isNativeToken from '@/misc/is-native-token.js';
 import { bindThis } from '@/decorators.js';
-<<<<<<< HEAD
-import type { FlashToken } from '@/misc/flash-token';
-=======
 import type { FlashToken } from '@/misc/flash-token.js';
->>>>>>> e987077b
 
 export class AuthenticationError extends Error {
 	constructor(message: string) {
