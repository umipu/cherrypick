import { Inject, Injectable, OnApplicationShutdown } from '@nestjs/common';
import { DI } from '@/di-symbols.js';
import type { AccessTokensRepository, AppsRepository, UsersRepository } from '@/models/index.js';
import type { LocalUser } from '@/models/entities/User.js';
import type { AccessToken } from '@/models/entities/AccessToken.js';
import { MemoryKVCache } from '@/misc/cache.js';
import type { App } from '@/models/entities/App.js';
import { CacheService } from '@/core/CacheService.js';
import isNativeToken from '@/misc/is-native-token.js';
import { bindThis } from '@/decorators.js';
import type { FlashToken } from '@/misc/flash-token';

export class AuthenticationError extends Error {
	constructor(message: string) {
		super(message);
		this.name = 'AuthenticationError';
	}
}

@Injectable()
export class AuthenticateService implements OnApplicationShutdown {
	private appCache: MemoryKVCache<App>;

	constructor(
		@Inject(DI.usersRepository)
		private usersRepository: UsersRepository,

		@Inject(DI.accessTokensRepository)
		private accessTokensRepository: AccessTokensRepository,

		@Inject(DI.appsRepository)
		private appsRepository: AppsRepository,

		private cacheService: CacheService,
	) {
		this.appCache = new MemoryKVCache<App>(Infinity);
	}

	@bindThis
	public async authenticate(token: string | null | undefined): Promise<[LocalUser | null, AccessToken | null, FlashToken | null]> {
		if (token == null) {
			return [null, null, null];
		}

		if (isNativeToken(token)) {
			const user = await this.cacheService.localUserByNativeTokenCache.fetch(token,
				() => this.usersRepository.findOneBy({ token }) as Promise<LocalUser | null>);

			if (user == null) {
				throw new AuthenticationError('user not found');
			}
<<<<<<< HEAD
	
			return [user, null, null];
=======

			return [user, null];
>>>>>>> 12456b22
		} else {
			const accessToken = await this.accessTokensRepository.findOne({
				where: [{
					hash: token.toLowerCase(), // app
				}, {
					token: token, // miauth
				}],
			});

			if (accessToken == null) {
				const flashToken = await this.cacheService.flashAccessTokensCache.get(token);
				if (flashToken !== null && typeof flashToken !== 'undefined') {
					return [flashToken.user, null, flashToken];
				} else {
					throw new AuthenticationError('invalid signature');
				}
			}

			this.accessTokensRepository.update(accessToken.id, {
				lastUsedAt: new Date(),
			});

			const user = await this.cacheService.localUserByIdCache.fetch(accessToken.userId,
				() => this.usersRepository.findOneBy({
					id: accessToken.userId,
				}) as Promise<LocalUser>);

			if (accessToken.appId) {
				const app = await this.appCache.fetch(accessToken.appId,
					() => this.appsRepository.findOneByOrFail({ id: accessToken.appId! }));

				return [user, {
					id: accessToken.id,
					permission: app.permission,
				} as AccessToken, null];
			} else {
				return [user, accessToken, null];
			}
		}
	}

	@bindThis
	public dispose(): void {
		this.appCache.dispose();
	}

	@bindThis
	public onApplicationShutdown(signal?: string | undefined): void {
		this.dispose();
	}
}<|MERGE_RESOLUTION|>--- conflicted
+++ resolved
@@ -49,13 +49,8 @@
 			if (user == null) {
 				throw new AuthenticationError('user not found');
 			}
-<<<<<<< HEAD
-	
+
 			return [user, null, null];
-=======
-
-			return [user, null];
->>>>>>> 12456b22
 		} else {
 			const accessToken = await this.accessTokensRepository.findOne({
 				where: [{
