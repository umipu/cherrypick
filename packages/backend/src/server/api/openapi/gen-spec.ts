/*
 * SPDX-FileCopyrightText: syuilo and misskey-project
 * SPDX-License-Identifier: AGPL-3.0-only
 */

import type { Config } from '@/config.js';
import endpoints, { IEndpoint } from '../endpoints.js';
import { errors as basicErrors } from './errors.js';
import { getSchemas, convertSchemaToOpenApiSchema } from './schemas.js';

export function genOpenapiSpec(config: Config, includeSelfRef = false) {
	const spec = {
		openapi: '3.1.0',

		info: {
			version: config.version,
<<<<<<< HEAD
			description: config.basedMisskeyVersion,
			title: 'CherryPick API',
			'x-logo': { url: '/static-assets/api-doc.png' },
=======
			title: 'Misskey API',
>>>>>>> 0d76842a
		},

		externalDocs: {
			description: 'Repository',
			url: 'https://github.com/kokonect-link/cherrypick',
		},

		servers: [{
			url: config.apiUrl,
		}],

		paths: {} as any,

		components: {
			schemas: getSchemas(includeSelfRef),

			securitySchemes: {
				bearerAuth: {
					type: 'http',
					scheme: 'bearer',
				},
			},
		},
	};

	// 書き換えたりするのでディープコピーしておく。そのまま編集するとメモリ上の値が汚れて次回以降の出力に影響する
	const copiedEndpoints = JSON.parse(JSON.stringify(endpoints)) as IEndpoint[];
	for (const endpoint of copiedEndpoints) {
		const errors = {} as any;

		if (endpoint.meta.errors) {
			for (const e of Object.values(endpoint.meta.errors)) {
				errors[e.code] = {
					value: {
						error: e,
					},
				};
			}
		}

		const resSchema = endpoint.meta.res ? convertSchemaToOpenApiSchema(endpoint.meta.res, 'res', includeSelfRef) : {};

		let desc = (endpoint.meta.description ? endpoint.meta.description : 'No description provided.') + '\n\n';

		if (endpoint.meta.secure) {
			desc += '**Internal Endpoint**: This endpoint is an API for the cherrypick mainframe and is not intended for use by third parties.\n';
		}

		desc += `**Credential required**: *${endpoint.meta.requireCredential ? 'Yes' : 'No'}*`;
		if (endpoint.meta.kind) {
			const kind = endpoint.meta.kind;
			desc += ` / **Permission**: *${kind}*`;
		}

		const requestType = endpoint.meta.requireFile ? 'multipart/form-data' : 'application/json';
		const schema = { ...convertSchemaToOpenApiSchema(endpoint.params, 'param', false) };

		if (endpoint.meta.requireFile) {
			schema.properties = {
				...schema.properties,
				file: {
					type: 'string',
					format: 'binary',
					description: 'The file contents.',
				},
			};
			schema.required = [...schema.required ?? [], 'file'];
		}

		if (schema.required && schema.required.length <= 0) {
			// 空配列は許可されない
			schema.required = undefined;
		}

		const hasBody = (schema.type === 'object' && schema.properties && Object.keys(schema.properties).length >= 1);

		const info = {
			operationId: endpoint.name.replaceAll('/', '___'), // NOTE: スラッシュは使えない
			summary: endpoint.name,
			description: desc,
			externalDocs: {
				description: 'Source code',
				url: `https://github.com/kokonect-link/cherrypick/blob/develop/packages/backend/src/server/api/endpoints/${endpoint.name}.ts`,
			},
			...(endpoint.meta.tags ? {
				tags: [endpoint.meta.tags[0]],
			} : {}),
			...(endpoint.meta.requireCredential ? {
				security: [{
					bearerAuth: [],
				}],
			} : {}),
			...(hasBody ? {
				requestBody: {
					required: true,
					content: {
						[requestType]: {
							schema,
						},
					},
				},
			} : {}),
			responses: {
				...(endpoint.meta.res ? {
					'200': {
						description: 'OK (with results)',
						content: {
							'application/json': {
								schema: resSchema,
							},
						},
					},
				} : {
					'204': {
						description: 'OK (without any results)',
					},
				}),
				...(endpoint.meta.res?.optional === true || endpoint.meta.res?.nullable === true ? {
					'204': {
						description: 'OK (without any results)',
					},
				} : {}),
				'400': {
					description: 'Client error',
					content: {
						'application/json': {
							schema: {
								$ref: '#/components/schemas/Error',
							},
							examples: { ...errors, ...basicErrors['400'] },
						},
					},
				},
				'401': {
					description: 'Authentication error',
					content: {
						'application/json': {
							schema: {
								$ref: '#/components/schemas/Error',
							},
							examples: basicErrors['401'],
						},
					},
				},
				'403': {
					description: 'Forbidden error',
					content: {
						'application/json': {
							schema: {
								$ref: '#/components/schemas/Error',
							},
							examples: basicErrors['403'],
						},
					},
				},
				'418': {
					description: 'I\'m Ai',
					content: {
						'application/json': {
							schema: {
								$ref: '#/components/schemas/Error',
							},
							examples: basicErrors['418'],
						},
					},
				},
				...(endpoint.meta.limit ? {
					'429': {
						description: 'To many requests',
						content: {
							'application/json': {
								schema: {
									$ref: '#/components/schemas/Error',
								},
								examples: basicErrors['429'],
							},
						},
					},
				} : {}),
				'500': {
					description: 'Internal server error',
					content: {
						'application/json': {
							schema: {
								$ref: '#/components/schemas/Error',
							},
							examples: basicErrors['500'],
						},
					},
				},
			},
		};

		spec.paths['/' + endpoint.name] = {
			...(endpoint.meta.allowGet ? {
				get: info,
			} : {}),
			post: info,
		};
	}

	return spec;
}<|MERGE_RESOLUTION|>--- conflicted
+++ resolved
@@ -14,13 +14,8 @@
 
 		info: {
 			version: config.version,
-<<<<<<< HEAD
 			description: config.basedMisskeyVersion,
 			title: 'CherryPick API',
-			'x-logo': { url: '/static-assets/api-doc.png' },
-=======
-			title: 'Misskey API',
->>>>>>> 0d76842a
 		},
 
 		externalDocs: {
