--- conflicted
+++ resolved
@@ -63,13 +63,8 @@
 				});
 				return Promise.reject(err);
 			}
-<<<<<<< HEAD
-	
+
 			return cb(params as SchemaType<Ps>, user, token, flashToken, file, cleanup, ip, headers);
-=======
-
-			return cb(params as SchemaType<Ps>, user, token, file, cleanup, ip, headers);
->>>>>>> 12456b22
 		};
 	}
 }