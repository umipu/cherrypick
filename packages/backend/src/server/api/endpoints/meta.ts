/*
 * SPDX-FileCopyrightText: syuilo and misskey-project
 * SPDX-License-Identifier: AGPL-3.0-only
 */

import { Injectable } from '@nestjs/common';
import { Endpoint } from '@/server/api/endpoint-base.js';
import { MetaEntityService } from '@/core/entities/MetaEntityService.js';

export const meta = {
	tags: ['meta'],

	requireCredential: false,

	res: {
		type: 'object',
		oneOf: [
			{ type: 'object', ref: 'MetaLite' },
			{ type: 'object', ref: 'MetaDetailed' },
		],
	},
} as const;

export const paramDef = {
	type: 'object',
	properties: {
		detail: { type: 'boolean', default: true },
	},
	required: [],
} as const;

@Injectable()
export default class extends Endpoint<typeof meta, typeof paramDef> { // eslint-disable-line import/no-default-export
	constructor(
		private metaEntityService: MetaEntityService,
	) {
		super(meta, paramDef, async (ps, me) => {
<<<<<<< HEAD
			const instance = await this.metaService.fetch(true);

			const ads = await this.adsRepository.createQueryBuilder('ads')
				.where('ads.expiresAt > :now', { now: new Date() })
				.andWhere('ads.startsAt <= :now', { now: new Date() })
				.andWhere(new Brackets(qb => {
					// 曜日のビットフラグを確認する
					qb.where('ads.dayOfWeek & :dayOfWeek > 0', { dayOfWeek: 1 << new Date().getDay() })
						.orWhere('ads.dayOfWeek = 0');
				}))
				.getMany();

			const response: any = {
				maintainerName: instance.maintainerName,
				maintainerEmail: instance.maintainerEmail,

				version: this.config.version,
				basedMisskeyVersion: this.config.basedMisskeyVersion,
				providesTarball: this.config.publishTarballInsteadOfProvideRepositoryUrl,

				name: instance.name,
				shortName: instance.shortName,
				uri: this.config.url,
				description: instance.description,
				langs: instance.langs,
				tosUrl: instance.termsOfServiceUrl,
				repositoryUrl: instance.repositoryUrl,
				feedbackUrl: instance.feedbackUrl,
				impressumUrl: instance.impressumUrl,
				privacyPolicyUrl: instance.privacyPolicyUrl,
				statusUrl: instance.statusUrl,
				disableRegistration: instance.disableRegistration,
				emailRequiredForSignup: instance.emailRequiredForSignup,
				enableHcaptcha: instance.enableHcaptcha,
				hcaptchaSiteKey: instance.hcaptchaSiteKey,
				enableMcaptcha: instance.enableMcaptcha,
				mcaptchaSiteKey: instance.mcaptchaSitekey,
				mcaptchaInstanceUrl: instance.mcaptchaInstanceUrl,
				enableRecaptcha: instance.enableRecaptcha,
				recaptchaSiteKey: instance.recaptchaSiteKey,
				enableTurnstile: instance.enableTurnstile,
				turnstileSiteKey: instance.turnstileSiteKey,
				swPublickey: instance.swPublicKey,
				themeColor: instance.themeColor,
				mascotImageUrl: instance.mascotImageUrl,
				bannerUrl: instance.bannerUrl,
				infoImageUrl: instance.infoImageUrl,
				serverErrorImageUrl: instance.serverErrorImageUrl,
				notFoundImageUrl: instance.notFoundImageUrl,
				iconUrl: instance.iconUrl,
				backgroundImageUrl: instance.backgroundImageUrl,
				logoImageUrl: instance.logoImageUrl,
				maxNoteTextLength: MAX_NOTE_TEXT_LENGTH,
				// クライアントの手間を減らすためあらかじめJSONに変換しておく
				defaultLightTheme: instance.defaultLightTheme ? JSON.stringify(JSON5.parse(instance.defaultLightTheme)) : null,
				defaultDarkTheme: instance.defaultDarkTheme ? JSON.stringify(JSON5.parse(instance.defaultDarkTheme)) : null,
				ads: ads.map(ad => ({
					id: ad.id,
					url: ad.url,
					place: ad.place,
					ratio: ad.ratio,
					imageUrl: ad.imageUrl,
					dayOfWeek: ad.dayOfWeek,
				})),
				notesPerOneAd: instance.notesPerOneAd,
				enableEmail: instance.enableEmail,
				enableServiceWorker: instance.enableServiceWorker,

				// translatorAvailable: instance.deeplAuthKey != null,
				translatorAvailable: instance.translatorType != null,

				serverRules: instance.serverRules,

				policies: { ...DEFAULT_POLICIES, ...instance.policies },

				mediaProxy: this.config.mediaProxy,

				...(ps.detail ? {
					cacheRemoteFiles: instance.cacheRemoteFiles,
					cacheRemoteSensitiveFiles: instance.cacheRemoteSensitiveFiles,
					requireSetup: !await this.instanceActorService.realLocalUsersPresent(),
				} : {}),
			};

			if (ps.detail) {
				const proxyAccount = instance.proxyAccountId ? await this.userEntityService.pack(instance.proxyAccountId).catch(() => null) : null;

				response.proxyAccountName = proxyAccount ? proxyAccount.username : null;
				response.features = {
					registration: !instance.disableRegistration,
					emailRequiredForSignup: instance.emailRequiredForSignup,
					hcaptcha: instance.enableHcaptcha,
					recaptcha: instance.enableRecaptcha,
					turnstile: instance.enableTurnstile,
					objectStorage: instance.useObjectStorage,
					serviceWorker: instance.enableServiceWorker,
					miauth: true,
				};
			}

			return response;
=======
			return ps.detail ? await this.metaEntityService.packDetailed() : await this.metaEntityService.pack();
>>>>>>> 6f9b1210
		});
	}
}<|MERGE_RESOLUTION|>--- conflicted
+++ resolved
@@ -35,111 +35,7 @@
 		private metaEntityService: MetaEntityService,
 	) {
 		super(meta, paramDef, async (ps, me) => {
-<<<<<<< HEAD
-			const instance = await this.metaService.fetch(true);
-
-			const ads = await this.adsRepository.createQueryBuilder('ads')
-				.where('ads.expiresAt > :now', { now: new Date() })
-				.andWhere('ads.startsAt <= :now', { now: new Date() })
-				.andWhere(new Brackets(qb => {
-					// 曜日のビットフラグを確認する
-					qb.where('ads.dayOfWeek & :dayOfWeek > 0', { dayOfWeek: 1 << new Date().getDay() })
-						.orWhere('ads.dayOfWeek = 0');
-				}))
-				.getMany();
-
-			const response: any = {
-				maintainerName: instance.maintainerName,
-				maintainerEmail: instance.maintainerEmail,
-
-				version: this.config.version,
-				basedMisskeyVersion: this.config.basedMisskeyVersion,
-				providesTarball: this.config.publishTarballInsteadOfProvideRepositoryUrl,
-
-				name: instance.name,
-				shortName: instance.shortName,
-				uri: this.config.url,
-				description: instance.description,
-				langs: instance.langs,
-				tosUrl: instance.termsOfServiceUrl,
-				repositoryUrl: instance.repositoryUrl,
-				feedbackUrl: instance.feedbackUrl,
-				impressumUrl: instance.impressumUrl,
-				privacyPolicyUrl: instance.privacyPolicyUrl,
-				statusUrl: instance.statusUrl,
-				disableRegistration: instance.disableRegistration,
-				emailRequiredForSignup: instance.emailRequiredForSignup,
-				enableHcaptcha: instance.enableHcaptcha,
-				hcaptchaSiteKey: instance.hcaptchaSiteKey,
-				enableMcaptcha: instance.enableMcaptcha,
-				mcaptchaSiteKey: instance.mcaptchaSitekey,
-				mcaptchaInstanceUrl: instance.mcaptchaInstanceUrl,
-				enableRecaptcha: instance.enableRecaptcha,
-				recaptchaSiteKey: instance.recaptchaSiteKey,
-				enableTurnstile: instance.enableTurnstile,
-				turnstileSiteKey: instance.turnstileSiteKey,
-				swPublickey: instance.swPublicKey,
-				themeColor: instance.themeColor,
-				mascotImageUrl: instance.mascotImageUrl,
-				bannerUrl: instance.bannerUrl,
-				infoImageUrl: instance.infoImageUrl,
-				serverErrorImageUrl: instance.serverErrorImageUrl,
-				notFoundImageUrl: instance.notFoundImageUrl,
-				iconUrl: instance.iconUrl,
-				backgroundImageUrl: instance.backgroundImageUrl,
-				logoImageUrl: instance.logoImageUrl,
-				maxNoteTextLength: MAX_NOTE_TEXT_LENGTH,
-				// クライアントの手間を減らすためあらかじめJSONに変換しておく
-				defaultLightTheme: instance.defaultLightTheme ? JSON.stringify(JSON5.parse(instance.defaultLightTheme)) : null,
-				defaultDarkTheme: instance.defaultDarkTheme ? JSON.stringify(JSON5.parse(instance.defaultDarkTheme)) : null,
-				ads: ads.map(ad => ({
-					id: ad.id,
-					url: ad.url,
-					place: ad.place,
-					ratio: ad.ratio,
-					imageUrl: ad.imageUrl,
-					dayOfWeek: ad.dayOfWeek,
-				})),
-				notesPerOneAd: instance.notesPerOneAd,
-				enableEmail: instance.enableEmail,
-				enableServiceWorker: instance.enableServiceWorker,
-
-				// translatorAvailable: instance.deeplAuthKey != null,
-				translatorAvailable: instance.translatorType != null,
-
-				serverRules: instance.serverRules,
-
-				policies: { ...DEFAULT_POLICIES, ...instance.policies },
-
-				mediaProxy: this.config.mediaProxy,
-
-				...(ps.detail ? {
-					cacheRemoteFiles: instance.cacheRemoteFiles,
-					cacheRemoteSensitiveFiles: instance.cacheRemoteSensitiveFiles,
-					requireSetup: !await this.instanceActorService.realLocalUsersPresent(),
-				} : {}),
-			};
-
-			if (ps.detail) {
-				const proxyAccount = instance.proxyAccountId ? await this.userEntityService.pack(instance.proxyAccountId).catch(() => null) : null;
-
-				response.proxyAccountName = proxyAccount ? proxyAccount.username : null;
-				response.features = {
-					registration: !instance.disableRegistration,
-					emailRequiredForSignup: instance.emailRequiredForSignup,
-					hcaptcha: instance.enableHcaptcha,
-					recaptcha: instance.enableRecaptcha,
-					turnstile: instance.enableTurnstile,
-					objectStorage: instance.useObjectStorage,
-					serviceWorker: instance.enableServiceWorker,
-					miauth: true,
-				};
-			}
-
-			return response;
-=======
 			return ps.detail ? await this.metaEntityService.packDetailed() : await this.metaEntityService.pack();
->>>>>>> 6f9b1210
 		});
 	}
 }