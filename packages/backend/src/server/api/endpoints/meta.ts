--- conflicted
+++ resolved
@@ -330,12 +330,9 @@
 				enableGithubIntegration: instance.enableGithubIntegration,
 				enableDiscordIntegration: instance.enableDiscordIntegration,
 
-<<<<<<< HEAD
-		// translatorAvailable: instance.deeplAuthKey != null,
-		translatorAvailable: instance.translatorType != null,
-=======
+				// translatorAvailable: instance.deeplAuthKey != null,
+				translatorAvailable: instance.translatorType != null,
 				enableServiceWorker: instance.enableServiceWorker,
->>>>>>> d56fc418
 
 				translatorAvailable: instance.deeplAuthKey != null,
 
