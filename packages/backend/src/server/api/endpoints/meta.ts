--- conflicted
+++ resolved
@@ -37,13 +37,12 @@
 				type: 'string',
 				optional: false, nullable: false,
 			},
-<<<<<<< HEAD
 			basedMisskeyVersion: {
 				type: 'string',
-=======
+				optional: false, nullable: false,
+			},
 			providesTarball: {
 				type: 'boolean',
->>>>>>> f18a31c6
 				optional: false, nullable: false,
 			},
 			name: {
@@ -78,23 +77,13 @@
 			},
 			repositoryUrl: {
 				type: 'string',
-<<<<<<< HEAD
-				optional: false, nullable: false,
+				optional: false, nullable: true,
 				default: 'https://github.com/kokonect-link/cherrypick',
 			},
 			feedbackUrl: {
 				type: 'string',
-				optional: false, nullable: false,
+				optional: false, nullable: true,
 				default: 'https://github.com/kokonect-link/cherrypick/issues/new',
-=======
-				optional: false, nullable: true,
-				default: 'https://github.com/misskey-dev/misskey',
-			},
-			feedbackUrl: {
-				type: 'string',
-				optional: false, nullable: true,
-				default: 'https://github.com/misskey-dev/misskey/issues/new',
->>>>>>> f18a31c6
 			},
 			defaultDarkTheme: {
 				type: 'string',
@@ -371,11 +360,8 @@
 				maintainerEmail: instance.maintainerEmail,
 
 				version: this.config.version,
-<<<<<<< HEAD
 				basedMisskeyVersion: this.config.basedMisskeyVersion,
-=======
 				providesTarball: this.config.publishTarballInsteadOfProvideRepositoryUrl,
->>>>>>> f18a31c6
 
 				name: instance.name,
 				shortName: instance.shortName,
