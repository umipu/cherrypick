--- conflicted
+++ resolved
@@ -303,16 +303,11 @@
 				})),
 				enableEmail: instance.enableEmail,
 				enableServiceWorker: instance.enableServiceWorker,
-				
+
 				// translatorAvailable: instance.deeplAuthKey != null,
 				translatorAvailable: instance.translatorType != null,
 
-<<<<<<< HEAD
-				// translatorAvailable: instance.deeplAuthKey != null,
-				translatorAvailable: instance.translatorType != null,
-=======
 				serverRules: instance.serverRules,
->>>>>>> f8232bd1
 
 				policies: { ...DEFAULT_POLICIES, ...instance.policies },
 
