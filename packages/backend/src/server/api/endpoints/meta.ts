import { IsNull, MoreThan } from 'typeorm';
import { Inject, Injectable } from '@nestjs/common';
import type { AdsRepository, EmojisRepository, UsersRepository } from '@/models/index.js';
import { MAX_NOTE_TEXT_LENGTH, DB_MAX_NOTE_TEXT_LENGTH } from '@/const.js';
import { Endpoint } from '@/server/api/endpoint-base.js';
import { UserEntityService } from '@/core/entities/UserEntityService.js';
import { MetaService } from '@/core/MetaService.js';
import type { Config } from '@/config.js';
import { DI } from '@/di-symbols.js';
import { DEFAULT_POLICIES } from '@/core/RoleService.js';

export const meta = {
	tags: ['meta'],

	requireCredential: false,

	res: {
		type: 'object',
		optional: false, nullable: false,
		properties: {
			maintainerName: {
				type: 'string',
				optional: false, nullable: true,
			},
			maintainerEmail: {
				type: 'string',
				optional: false, nullable: true,
			},
			version: {
				type: 'string',
				optional: false, nullable: false,
			},
			name: {
				type: 'string',
				optional: false, nullable: false,
			},
			uri: {
				type: 'string',
				optional: false, nullable: false,
				format: 'url',
				example: 'https://cherrypick.example.com',
			},
			description: {
				type: 'string',
				optional: false, nullable: true,
			},
			langs: {
				type: 'array',
				optional: false, nullable: false,
				items: {
					type: 'string',
					optional: false, nullable: false,
				},
			},
			tosUrl: {
				type: 'string',
				optional: false, nullable: true,
			},
			repositoryUrl: {
				type: 'string',
				optional: false, nullable: false,
				default: 'https://github.com/kokonect-link/cherrypick',
			},
			feedbackUrl: {
				type: 'string',
				optional: false, nullable: false,
				default: 'https://github.com/kokonect-link/cherrypick/issues/new',
			},
			defaultDarkTheme: {
				type: 'string',
				optional: false, nullable: true,
			},
			defaultLightTheme: {
				type: 'string',
				optional: false, nullable: true,
			},
			disableRegistration: {
				type: 'boolean',
				optional: false, nullable: false,
			},
			cacheRemoteFiles: {
				type: 'boolean',
				optional: false, nullable: false,
			},
			emailRequiredForSignup: {
				type: 'boolean',
				optional: false, nullable: false,
			},
			enableHcaptcha: {
				type: 'boolean',
				optional: false, nullable: false,
			},
			hcaptchaSiteKey: {
				type: 'string',
				optional: false, nullable: true,
			},
			enableRecaptcha: {
				type: 'boolean',
				optional: false, nullable: false,
			},
			recaptchaSiteKey: {
				type: 'string',
				optional: false, nullable: true,
			},
			enableTurnstile: {
				type: 'boolean',
				optional: false, nullable: false,
			},
			turnstileSiteKey: {
				type: 'string',
				optional: false, nullable: true,
			},
			swPublickey: {
				type: 'string',
				optional: false, nullable: true,
			},
			mascotImageUrl: {
				type: 'string',
				optional: false, nullable: false,
				default: '/assets/ai.png',
			},
			bannerUrl: {
				type: 'string',
				optional: false, nullable: false,
			},
			errorImageUrl: {
				type: 'string',
				optional: false, nullable: false,
				default: 'https://xn--931a.moe/aiart/yubitun.png',
			},
			iconUrl: {
				type: 'string',
				optional: false, nullable: true,
			},
			maxNoteTextLength: {
				type: 'number',
				optional: false, nullable: false,
			},
			ads: {
				type: 'array',
				optional: false, nullable: false,
				items: {
					type: 'object',
					optional: false, nullable: false,
					properties: {
						place: {
							type: 'string',
							optional: false, nullable: false,
						},
						url: {
							type: 'string',
							optional: false, nullable: false,
							format: 'url',
						},
						imageUrl: {
							type: 'string',
							optional: false, nullable: false,
							format: 'url',
						},
					},
				},
			},
			requireSetup: {
				type: 'boolean',
				optional: false, nullable: false,
				example: false,
			},
			enableEmail: {
				type: 'boolean',
				optional: false, nullable: false,
			},
			enableTwitterIntegration: {
				type: 'boolean',
				optional: false, nullable: false,
			},
			enableGithubIntegration: {
				type: 'boolean',
				optional: false, nullable: false,
			},
			enableDiscordIntegration: {
				type: 'boolean',
				optional: false, nullable: false,
			},
			enableServiceWorker: {
				type: 'boolean',
				optional: false, nullable: false,
			},
			translatorAvailable: {
				type: 'boolean',
				optional: false, nullable: false,
			},
			proxyAccountName: {
				type: 'string',
				optional: false, nullable: true,
			},
			features: {
				type: 'object',
				optional: true, nullable: false,
				properties: {
					registration: {
						type: 'boolean',
						optional: false, nullable: false,
					},
					localTimeLine: {
						type: 'boolean',
						optional: false, nullable: false,
					},
					globalTimeLine: {
						type: 'boolean',
						optional: false, nullable: false,
					},
					elasticsearch: {
						type: 'boolean',
						optional: false, nullable: false,
					},
					hcaptcha: {
						type: 'boolean',
						optional: false, nullable: false,
					},
					recaptcha: {
						type: 'boolean',
						optional: false, nullable: false,
					},
					objectStorage: {
						type: 'boolean',
						optional: false, nullable: false,
					},
					twitter: {
						type: 'boolean',
						optional: false, nullable: false,
					},
					github: {
						type: 'boolean',
						optional: false, nullable: false,
					},
					discord: {
						type: 'boolean',
						optional: false, nullable: false,
					},
					serviceWorker: {
						type: 'boolean',
						optional: false, nullable: false,
					},
					miauth: {
						type: 'boolean',
						optional: true, nullable: false,
						default: true,
					},
				},
			},
		},
	},
} as const;

export const paramDef = {
	type: 'object',
	properties: {
		detail: { type: 'boolean', default: true },
	},
	required: [],
} as const;

// eslint-disable-next-line import/no-default-export
@Injectable()
export default class extends Endpoint<typeof meta, typeof paramDef> {
	constructor(
		@Inject(DI.config)
		private config: Config,
	
		@Inject(DI.usersRepository)
		private usersRepository: UsersRepository,

		@Inject(DI.adsRepository)
		private adsRepository: AdsRepository,

		private userEntityService: UserEntityService,
		private metaService: MetaService,
	) {
		super(meta, paramDef, async (ps, me) => {
			const instance = await this.metaService.fetch(true);

			const ads = await this.adsRepository.find({
				where: {
					expiresAt: MoreThan(new Date()),
				},
			});

			const response: any = {
				maintainerName: instance.maintainerName,
				maintainerEmail: instance.maintainerEmail,

				version: this.config.version,

				name: instance.name,
				uri: this.config.url,
				description: instance.description,
				langs: instance.langs,
				tosUrl: instance.ToSUrl,
				repositoryUrl: instance.repositoryUrl,
				feedbackUrl: instance.feedbackUrl,
				disableRegistration: instance.disableRegistration,
				emailRequiredForSignup: instance.emailRequiredForSignup,
				enableHcaptcha: instance.enableHcaptcha,
				hcaptchaSiteKey: instance.hcaptchaSiteKey,
				enableRecaptcha: instance.enableRecaptcha,
				recaptchaSiteKey: instance.recaptchaSiteKey,
				enableTurnstile: instance.enableTurnstile,
				turnstileSiteKey: instance.turnstileSiteKey,
				swPublickey: instance.swPublicKey,
				themeColor: instance.themeColor,
				mascotImageUrl: instance.mascotImageUrl,
				bannerUrl: instance.bannerUrl,
				errorImageUrl: instance.errorImageUrl,
				iconUrl: instance.iconUrl,
				backgroundImageUrl: instance.backgroundImageUrl,
				logoImageUrl: instance.logoImageUrl,
				maxNoteTextLength: MAX_NOTE_TEXT_LENGTH, // 後方互換性のため
				defaultLightTheme: instance.defaultLightTheme,
				defaultDarkTheme: instance.defaultDarkTheme,
				ads: ads.map(ad => ({
					id: ad.id,
					url: ad.url,
					place: ad.place,
					ratio: ad.ratio,
					imageUrl: ad.imageUrl,
				})),
				enableEmail: instance.enableEmail,

				enableTwitterIntegration: instance.enableTwitterIntegration,
				enableGithubIntegration: instance.enableGithubIntegration,
				enableDiscordIntegration: instance.enableDiscordIntegration,

<<<<<<< HEAD
		// translatorAvailable: instance.deeplAuthKey != null,
		translatorAvailable: instance.translatorType != null,
=======
				enableServiceWorker: instance.enableServiceWorker,
>>>>>>> dbc23b5d

				translatorAvailable: instance.deeplAuthKey != null,

				policies: { ...DEFAULT_POLICIES, ...instance.policies },

				...(ps.detail ? {
					pinnedPages: instance.pinnedPages,
					pinnedClipId: instance.pinnedClipId,
					cacheRemoteFiles: instance.cacheRemoteFiles,
					requireSetup: (await this.usersRepository.countBy({
						host: IsNull(),
					})) === 0,
				} : {}),
			};

			if (ps.detail) {
				const proxyAccount = instance.proxyAccountId ? await this.userEntityService.pack(instance.proxyAccountId).catch(() => null) : null;

				response.proxyAccountName = proxyAccount ? proxyAccount.username : null;
				response.features = {
					registration: !instance.disableRegistration,
					emailRequiredForSignup: instance.emailRequiredForSignup,
					elasticsearch: this.config.elasticsearch ? true : false,
					hcaptcha: instance.enableHcaptcha,
					recaptcha: instance.enableRecaptcha,
					turnstile: instance.enableTurnstile,
					objectStorage: instance.useObjectStorage,
					twitter: instance.enableTwitterIntegration,
					github: instance.enableGithubIntegration,
					discord: instance.enableDiscordIntegration,
					serviceWorker: instance.enableServiceWorker,
					miauth: true,
				};
			}

			return response;
		});
	}
}<|MERGE_RESOLUTION|>--- conflicted
+++ resolved
@@ -266,7 +266,7 @@
 	constructor(
 		@Inject(DI.config)
 		private config: Config,
-	
+
 		@Inject(DI.usersRepository)
 		private usersRepository: UsersRepository,
 
@@ -330,14 +330,10 @@
 				enableGithubIntegration: instance.enableGithubIntegration,
 				enableDiscordIntegration: instance.enableDiscordIntegration,
 
-<<<<<<< HEAD
-		// translatorAvailable: instance.deeplAuthKey != null,
-		translatorAvailable: instance.translatorType != null,
-=======
 				enableServiceWorker: instance.enableServiceWorker,
->>>>>>> dbc23b5d
-
-				translatorAvailable: instance.deeplAuthKey != null,
+
+				// translatorAvailable: instance.deeplAuthKey != null,
+				translatorAvailable: instance.translatorType != null,
 
 				policies: { ...DEFAULT_POLICIES, ...instance.policies },
 
