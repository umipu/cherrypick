--- conflicted
+++ resolved
@@ -9,13 +9,10 @@
 import { QueryService } from '@/core/QueryService.js';
 import { NoteReactionEntityService } from '@/core/entities/NoteReactionEntityService.js';
 import { DI } from '@/di-symbols.js';
-<<<<<<< HEAD
 import { MiNoteReaction } from '@/models/_.js';
-=======
 import { CacheService } from '@/core/CacheService.js';
 import { UserEntityService } from '@/core/entities/UserEntityService.js';
 import { RoleService } from '@/core/RoleService.js';
->>>>>>> c38f5ee5
 import { ApiError } from '../../error.js';
 
 export const meta = {
