/*
 * SPDX-FileCopyrightText: syuilo and misskey-project
 * SPDX-License-Identifier: AGPL-3.0-only
 */

import { Inject, Injectable } from '@nestjs/common';
import type { UserProfilesRepository, NotesRepository, NoteReactionsRepository } from '@/models/_.js';
import { Endpoint } from '@/server/api/endpoint-base.js';
import { QueryService } from '@/core/QueryService.js';
import { NoteReactionEntityService } from '@/core/entities/NoteReactionEntityService.js';
import { DI } from '@/di-symbols.js';
import { MiNoteReaction } from '@/models/_.js';
import { CacheService } from '@/core/CacheService.js';
import { UserEntityService } from '@/core/entities/UserEntityService.js';
import { RoleService } from '@/core/RoleService.js';
import { isUserRelated } from '@/misc/is-user-related.js';
import { ApiError } from '../../error.js';

export const meta = {
	tags: ['users', 'reactions'],

	requireCredential: false,

	description: 'Show all reactions this user made.',

	res: {
		type: 'array',
		optional: false, nullable: false,
		items: {
			type: 'object',
			optional: false, nullable: false,
			ref: 'NoteReaction',
		},
	},

	errors: {
		reactionsNotPublic: {
			message: 'Reactions of the user is not public.',
			code: 'REACTIONS_NOT_PUBLIC',
			id: '673a7dd2-6924-1093-e0c0-e68456ceae5c',
		},
		isRemoteUser: {
			message: 'Currently unavailable to display reactions of remote users. See https://github.com/misskey-dev/misskey/issues/12964',
			code: 'IS_REMOTE_USER',
			id: '6b95fa98-8cf9-2350-e284-f0ffdb54a805',
		},
	},
} as const;

export const paramDef = {
	type: 'object',
	properties: {
		userId: { type: 'string', format: 'misskey:id' },
		limit: { type: 'integer', minimum: 1, maximum: 100, default: 10 },
		sinceId: { type: 'string', format: 'misskey:id' },
		untilId: { type: 'string', format: 'misskey:id' },
		sinceDate: { type: 'integer' },
		untilDate: { type: 'integer' },
	},
	required: ['userId'],
} as const;

@Injectable()
export default class extends Endpoint<typeof meta, typeof paramDef> { // eslint-disable-line import/no-default-export
	constructor(
		@Inject(DI.userProfilesRepository)
		private userProfilesRepository: UserProfilesRepository,

		@Inject(DI.notesRepository)
		private notesRepository: NotesRepository,

		@Inject(DI.noteReactionsRepository)
		private noteReactionsRepository: NoteReactionsRepository,

		private cacheService: CacheService,
		private userEntityService: UserEntityService,
		private noteReactionEntityService: NoteReactionEntityService,
		private queryService: QueryService,
		private roleService: RoleService,
	) {
		super(meta, paramDef, async (ps, me) => {
			const userIdsWhoBlockingMe = me ? await this.cacheService.userBlockedCache.fetch(me.id) : new Set<string>();
			const iAmModerator = me ? await this.roleService.isModerator(me) : false; // Moderators can see reactions of all users
			if (!iAmModerator) {
				const user = await this.cacheService.findUserById(ps.userId);
				if (this.userEntityService.isRemoteUser(user)) {
					throw new ApiError(meta.errors.isRemoteUser);
				}

				const profile = await this.userProfilesRepository.findOneByOrFail({ userId: ps.userId });
				if ((me == null || me.id !== ps.userId) && !profile.publicReactions) {
					throw new ApiError(meta.errors.reactionsNotPublic);
				}

				// early return if me is blocked by requesting user
				if (userIdsWhoBlockingMe.has(ps.userId)) {
					return [];
				}
			}

<<<<<<< HEAD
			const query = this.notesRepository.createQueryBuilder('note')
				.innerJoinAndSelect(qb =>
					this.queryService.makePaginationQuery(
						qb
							.from(this.noteReactionsRepository.metadata.targetName, 'reaction')
							.where('"reaction"."userId" = :userId', { userId: ps.userId }),
						ps.sinceId, ps.untilId, ps.sinceDate, ps.untilDate,
					),
				'reaction',
				'"reaction"."noteId" = note.id',
				);
=======
			const userIdsWhoMeMuting = me ? await this.cacheService.userMutingsCache.fetch(me.id) : new Set<string>();

			const query = this.queryService.makePaginationQuery(this.noteReactionsRepository.createQueryBuilder('reaction'),
				ps.sinceId, ps.untilId, ps.sinceDate, ps.untilDate)
				.andWhere('reaction.userId = :userId', { userId: ps.userId })
				.leftJoinAndSelect('reaction.note', 'note');
>>>>>>> 0d76842a

			this.queryService.generateVisibilityQuery(query, me);

			const reactions = (await query
				.limit(ps.limit)
<<<<<<< HEAD
				.getRawMany<MiNoteReaction>();
=======
				.getMany()).filter(reaction => {
				if (reaction.note?.userId === ps.userId) return true; // we can see reactions to note of requesting user
				if (me && isUserRelated(reaction.note, userIdsWhoBlockingMe)) return false;
				if (me && isUserRelated(reaction.note, userIdsWhoMeMuting)) return false;

				return true;
			});
>>>>>>> 0d76842a

			return await this.noteReactionEntityService.packMany(reactions, me, { withNote: true });
		});
	}
}<|MERGE_RESOLUTION|>--- conflicted
+++ resolved
@@ -4,12 +4,11 @@
  */
 
 import { Inject, Injectable } from '@nestjs/common';
-import type { UserProfilesRepository, NotesRepository, NoteReactionsRepository } from '@/models/_.js';
+import type { UserProfilesRepository, NoteReactionsRepository } from '@/models/_.js';
 import { Endpoint } from '@/server/api/endpoint-base.js';
 import { QueryService } from '@/core/QueryService.js';
 import { NoteReactionEntityService } from '@/core/entities/NoteReactionEntityService.js';
 import { DI } from '@/di-symbols.js';
-import { MiNoteReaction } from '@/models/_.js';
 import { CacheService } from '@/core/CacheService.js';
 import { UserEntityService } from '@/core/entities/UserEntityService.js';
 import { RoleService } from '@/core/RoleService.js';
@@ -66,9 +65,6 @@
 		@Inject(DI.userProfilesRepository)
 		private userProfilesRepository: UserProfilesRepository,
 
-		@Inject(DI.notesRepository)
-		private notesRepository: NotesRepository,
-
 		@Inject(DI.noteReactionsRepository)
 		private noteReactionsRepository: NoteReactionsRepository,
 
@@ -98,34 +94,17 @@
 				}
 			}
 
-<<<<<<< HEAD
-			const query = this.notesRepository.createQueryBuilder('note')
-				.innerJoinAndSelect(qb =>
-					this.queryService.makePaginationQuery(
-						qb
-							.from(this.noteReactionsRepository.metadata.targetName, 'reaction')
-							.where('"reaction"."userId" = :userId', { userId: ps.userId }),
-						ps.sinceId, ps.untilId, ps.sinceDate, ps.untilDate,
-					),
-				'reaction',
-				'"reaction"."noteId" = note.id',
-				);
-=======
 			const userIdsWhoMeMuting = me ? await this.cacheService.userMutingsCache.fetch(me.id) : new Set<string>();
 
 			const query = this.queryService.makePaginationQuery(this.noteReactionsRepository.createQueryBuilder('reaction'),
 				ps.sinceId, ps.untilId, ps.sinceDate, ps.untilDate)
 				.andWhere('reaction.userId = :userId', { userId: ps.userId })
 				.leftJoinAndSelect('reaction.note', 'note');
->>>>>>> 0d76842a
 
 			this.queryService.generateVisibilityQuery(query, me);
 
 			const reactions = (await query
 				.limit(ps.limit)
-<<<<<<< HEAD
-				.getRawMany<MiNoteReaction>();
-=======
 				.getMany()).filter(reaction => {
 				if (reaction.note?.userId === ps.userId) return true; // we can see reactions to note of requesting user
 				if (me && isUserRelated(reaction.note, userIdsWhoBlockingMe)) return false;
@@ -133,7 +112,6 @@
 
 				return true;
 			});
->>>>>>> 0d76842a
 
 			return await this.noteReactionEntityService.packMany(reactions, me, { withNote: true });
 		});
