/*
 * SPDX-FileCopyrightText: syuilo and other misskey, cherrypick contributors
 * SPDX-License-Identifier: AGPL-3.0-only
 */

import { Brackets } from 'typeorm';
import { Inject, Injectable } from '@nestjs/common';
import * as Redis from 'ioredis';
import type { MiNote, NotesRepository } from '@/models/_.js';
import { Endpoint } from '@/server/api/endpoint-base.js';
import { NoteEntityService } from '@/core/entities/NoteEntityService.js';
import { DI } from '@/di-symbols.js';
import { CacheService } from '@/core/CacheService.js';
import { IdService } from '@/core/IdService.js';
import { isUserRelated } from '@/misc/is-user-related.js';
import { QueryService } from '@/core/QueryService.js';
import { RedisTimelineService } from '@/core/RedisTimelineService.js';
import { ApiError } from '../../error.js';

export const meta = {
	tags: ['users', 'notes'],

	res: {
		type: 'array',
		optional: false, nullable: false,
		items: {
			type: 'object',
			optional: false, nullable: false,
			ref: 'Note',
		},
	},

	errors: {
		noSuchUser: {
			message: 'No such user.',
			code: 'NO_SUCH_USER',
			id: '27e494ba-2ac2-48e8-893b-10d4d8c2387b',
		},
	},
} as const;

export const paramDef = {
	type: 'object',
	properties: {
		userId: { type: 'string', format: 'misskey:id' },
		withReplies: { type: 'boolean', default: false },
		withRenotes: { type: 'boolean', default: true },
		withChannelNotes: { type: 'boolean', default: false },
		withCats: { type: 'boolean', default: false },
		limit: { type: 'integer', minimum: 1, maximum: 100, default: 10 },
		sinceId: { type: 'string', format: 'misskey:id' },
		untilId: { type: 'string', format: 'misskey:id' },
		sinceDate: { type: 'integer' },
		untilDate: { type: 'integer' },
		includeMyRenotes: { type: 'boolean', default: true },
		withFiles: { type: 'boolean', default: false },
		excludeNsfw: { type: 'boolean', default: false },
	},
	required: ['userId'],
} as const;

@Injectable()
export default class extends Endpoint<typeof meta, typeof paramDef> { // eslint-disable-line import/no-default-export
	constructor(
		@Inject(DI.redisForTimelines)
		private redisForTimelines: Redis.Redis,

		@Inject(DI.notesRepository)
		private notesRepository: NotesRepository,

		private noteEntityService: NoteEntityService,
		private queryService: QueryService,
		private cacheService: CacheService,
		private idService: IdService,
		private redisTimelineService: RedisTimelineService,
	) {
		super(meta, paramDef, async (ps, me) => {
			const untilId = ps.untilId ?? (ps.untilDate ? this.idService.genId(new Date(ps.untilDate!)) : null);
			const sinceId = ps.sinceId ?? (ps.sinceDate ? this.idService.genId(new Date(ps.sinceDate!)) : null);
			const isRangeSpecified = untilId != null && sinceId != null;
			const isSelf = me && (me.id === ps.userId);

			if (isRangeSpecified || sinceId == null) {
				const [
					userIdsWhoMeMuting,
				] = me ? await Promise.all([
					this.cacheService.userMutingsCache.fetch(me.id),
				]) : [new Set<string>()];

				const [noteIdsRes, repliesNoteIdsRes, channelNoteIdsRes] = await Promise.all([
					this.redisTimelineService.get(ps.withFiles ? `userTimelineWithFiles:${ps.userId}` : `userTimeline:${ps.userId}`, untilId, sinceId),
					ps.withReplies ? this.redisTimelineService.get(`userTimelineWithReplies:${ps.userId}`, untilId, sinceId) : Promise.resolve([]),
					ps.withChannelNotes ? this.redisTimelineService.get(`userTimelineWithChannel:${ps.userId}`, untilId, sinceId) : Promise.resolve([]),
				]);

				let noteIds = Array.from(new Set([
					...noteIdsRes,
					...repliesNoteIdsRes,
					...channelNoteIdsRes,
				]));
				noteIds.sort((a, b) => a > b ? -1 : 1);
				noteIds = noteIds.slice(0, ps.limit);

				if (noteIds.length > 0) {
					const isFollowing = me && Object.hasOwn(await this.cacheService.userFollowingsCache.fetch(me.id), ps.userId);

					const query = this.notesRepository.createQueryBuilder('note')
						.where('note.id IN (:...noteIds)', { noteIds: noteIds })
						.innerJoinAndSelect('note.user', 'user')
						.leftJoinAndSelect('note.reply', 'reply')
						.leftJoinAndSelect('note.renote', 'renote')
						.leftJoinAndSelect('reply.user', 'replyUser')
						.leftJoinAndSelect('renote.user', 'renoteUser')
						.leftJoinAndSelect('note.channel', 'channel');

					let timeline = await query.getMany();

					timeline = timeline.filter(note => {
						if (me && isUserRelated(note, userIdsWhoMeMuting, true)) return false;

						if (note.renoteId) {
							if (note.text == null && note.fileIds.length === 0 && !note.hasPoll) {
								if (ps.withRenotes === false) return false;
							}
						}

						if (note.channel?.isSensitive && !isSelf) return false;
						if (note.visibility === 'specified' && (!me || (me.id !== note.userId && !note.visibleUserIds.some(v => v === me.id)))) return false;
						if (note.visibility === 'followers' && !isFollowing && !isSelf) return false;

						return true;
					});

					// TODO: フィルタで件数が減った場合の埋め合わせ処理

					timeline.sort((a, b) => a.id > b.id ? -1 : 1);

					if (timeline.length > 0) {
						return await this.noteEntityService.packMany(timeline, me);
					}
				}
			}

			//#region fallback to database
			const query = this.queryService.makePaginationQuery(this.notesRepository.createQueryBuilder('note'), ps.sinceId, ps.untilId, ps.sinceDate, ps.untilDate)
				.andWhere('note.userId = :userId', { userId: ps.userId })
				.innerJoinAndSelect('note.user', 'user')
				.leftJoinAndSelect('note.reply', 'reply')
				.leftJoinAndSelect('note.renote', 'renote')
				.leftJoinAndSelect('note.channel', 'channel')
				.leftJoinAndSelect('reply.user', 'replyUser')
				.leftJoinAndSelect('renote.user', 'renoteUser');

<<<<<<< HEAD
			if (ps.withCats) {
				query.andWhere('(select "isCat" from "user" where id = note."userId")');
			}

			timeline = await query.getMany();

			timeline = timeline.filter(note => {
				if (me && isUserRelated(note, userIdsWhoMeMuting, true)) return false;
=======
			if (ps.withChannelNotes) {
				if (!isSelf) query.andWhere('channel.isSensitive = false');
			} else {
				query.andWhere('note.channelId IS NULL');
			}
>>>>>>> 566cb353

			this.queryService.generateVisibilityQuery(query, me);
			if (me) {
				this.queryService.generateMutedUserQuery(query, me, { id: ps.userId });
				this.queryService.generateBlockedUserQuery(query, me);
			}

			if (ps.withFiles) {
				query.andWhere('note.fileIds != \'{}\'');
			}

			if (ps.includeMyRenotes === false) {
				query.andWhere(new Brackets(qb => {
					qb.orWhere('note.userId != :userId', { userId: ps.userId });
					qb.orWhere('note.renoteId IS NULL');
					qb.orWhere('note.text IS NOT NULL');
					qb.orWhere('note.fileIds != \'{}\'');
					qb.orWhere('0 < (SELECT COUNT(*) FROM poll WHERE poll."noteId" = note.id)');
				}));
			}

			const timeline = await query.limit(ps.limit).getMany();

			return await this.noteEntityService.packMany(timeline, me);
			//#endregion
		});
	}
}<|MERGE_RESOLUTION|>--- conflicted
+++ resolved
@@ -113,6 +113,10 @@
 						.leftJoinAndSelect('renote.user', 'renoteUser')
 						.leftJoinAndSelect('note.channel', 'channel');
 
+					if (ps.withCats) {
+						query.andWhere('(select "isCat" from "user" where id = note."userId")');
+					}
+
 					let timeline = await query.getMany();
 
 					timeline = timeline.filter(note => {
@@ -151,22 +155,11 @@
 				.leftJoinAndSelect('reply.user', 'replyUser')
 				.leftJoinAndSelect('renote.user', 'renoteUser');
 
-<<<<<<< HEAD
-			if (ps.withCats) {
-				query.andWhere('(select "isCat" from "user" where id = note."userId")');
-			}
-
-			timeline = await query.getMany();
-
-			timeline = timeline.filter(note => {
-				if (me && isUserRelated(note, userIdsWhoMeMuting, true)) return false;
-=======
 			if (ps.withChannelNotes) {
 				if (!isSelf) query.andWhere('channel.isSensitive = false');
 			} else {
 				query.andWhere('note.channelId IS NULL');
 			}
->>>>>>> 566cb353
 
 			this.queryService.generateVisibilityQuery(query, me);
 			if (me) {
