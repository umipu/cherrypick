--- conflicted
+++ resolved
@@ -3,22 +3,11 @@
  * SPDX-License-Identifier: AGPL-3.0-only
  */
 
-<<<<<<< HEAD
-import { Inject, Injectable } from '@nestjs/common';
-import type { AbuseUserReportsRepository } from '@/models/_.js';
-import { IdService } from '@/core/IdService.js';
-import { Endpoint } from '@/server/api/endpoint-base.js';
-import { DI } from '@/di-symbols.js';
-import { GetterService } from '@/server/api/GetterService.js';
-import { RoleService } from '@/core/RoleService.js';
-import { QueueService } from '@/core/QueueService.js';
-=======
 import { Injectable } from '@nestjs/common';
 import { Endpoint } from '@/server/api/endpoint-base.js';
 import { GetterService } from '@/server/api/GetterService.js';
 import { RoleService } from '@/core/RoleService.js';
 import { AbuseReportService } from '@/core/AbuseReportService.js';
->>>>>>> 9849aab4
 import { ApiError } from '../../error.js';
 
 export const meta = {
@@ -62,19 +51,9 @@
 @Injectable()
 export default class extends Endpoint<typeof meta, typeof paramDef> { // eslint-disable-line import/no-default-export
 	constructor(
-<<<<<<< HEAD
-		@Inject(DI.abuseUserReportsRepository)
-		private abuseUserReportsRepository: AbuseUserReportsRepository,
-
-		private idService: IdService,
-		private getterService: GetterService,
-		private roleService: RoleService,
-		private queueService: QueueService,
-=======
 		private getterService: GetterService,
 		private roleService: RoleService,
 		private abuseReportService: AbuseReportService,
->>>>>>> 9849aab4
 	) {
 		super(meta, paramDef, async (ps, me) => {
 			// Lookup user
@@ -97,13 +76,7 @@
 				reporterId: me.id,
 				reporterHost: null,
 				comment: ps.comment,
-<<<<<<< HEAD
-			});
-
-			this.queueService.createReportAbuseJob(report);
-=======
 			}]);
->>>>>>> 9849aab4
 		});
 	}
 }