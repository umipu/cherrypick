--- conflicted
+++ resolved
@@ -33,17 +33,16 @@
 			id: '1c6b35c9-943e-48c2-81e4-2844989407f7',
 		},
 
-<<<<<<< HEAD
+		emptyKeyword: {
+			message: 'Either keywords or excludeKeywords is required.',
+			code: 'EMPTY_KEYWORD',
+			id: '721aaff6-4e1b-4d88-8de6-877fae9f68c4',
+		},
+
 		noSuchUserGroup: {
 			message: 'No such user group.',
 			code: 'NO_SUCH_USER_GROUP',
 			id: '109ed789-b6eb-456e-b8a9-6059d567d385',
-=======
-		emptyKeyword: {
-			message: 'Either keywords or excludeKeywords is required.',
-			code: 'EMPTY_KEYWORD',
-			id: '721aaff6-4e1b-4d88-8de6-877fae9f68c4',
->>>>>>> ceb46406
 		},
 	},
 
