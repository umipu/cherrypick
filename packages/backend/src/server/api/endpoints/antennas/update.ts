/*
 * SPDX-FileCopyrightText: syuilo and misskey-project
 * SPDX-License-Identifier: AGPL-3.0-only
 */

import { Inject, Injectable } from '@nestjs/common';
import { Endpoint } from '@/server/api/endpoint-base.js';
import type { AntennasRepository, UserListsRepository, UserGroupJoiningsRepository } from '@/models/_.js';
import { GlobalEventService } from '@/core/GlobalEventService.js';
import { AntennaEntityService } from '@/core/entities/AntennaEntityService.js';
import { DI } from '@/di-symbols.js';
import { ApiError } from '../../error.js';

export const meta = {
	tags: ['antennas'],

	requireCredential: true,

	prohibitMoved: true,

	kind: 'write:account',

	errors: {
		noSuchAntenna: {
			message: 'No such antenna.',
			code: 'NO_SUCH_ANTENNA',
			id: '10c673ac-8852-48eb-aa1f-f5b67f069290',
		},

		noSuchUserList: {
			message: 'No such user list.',
			code: 'NO_SUCH_USER_LIST',
			id: '1c6b35c9-943e-48c2-81e4-2844989407f7',
		},

		noSuchUserGroup: {
			message: 'No such user group.',
			code: 'NO_SUCH_USER_GROUP',
			id: '109ed789-b6eb-456e-b8a9-6059d567d385',
		},
	},

	res: {
		type: 'object',
		optional: false, nullable: false,
		ref: 'Antenna',
	},
} as const;

export const paramDef = {
	type: 'object',
	properties: {
		antennaId: { type: 'string', format: 'misskey:id' },
		name: { type: 'string', minLength: 1, maxLength: 100 },
		src: { type: 'string', enum: ['home', 'all', 'users', 'list', 'group', 'users_blacklist'] },
		userListId: { type: 'string', format: 'misskey:id', nullable: true },
		userGroupId: { type: 'string', format: 'misskey:id', nullable: true },
		keywords: { type: 'array', items: {
			type: 'array', items: {
				type: 'string',
			},
		} },
		excludeKeywords: { type: 'array', items: {
			type: 'array', items: {
				type: 'string',
			},
		} },
		users: { type: 'array', items: {
			type: 'string',
		} },
		caseSensitive: { type: 'boolean' },
		localOnly: { type: 'boolean' },
		withReplies: { type: 'boolean' },
		withFile: { type: 'boolean' },
		notify: { type: 'boolean' },
	},
	required: ['antennaId'],
} as const;

@Injectable()
export default class extends Endpoint<typeof meta, typeof paramDef> { // eslint-disable-line import/no-default-export
	constructor(
		@Inject(DI.antennasRepository)
		private antennasRepository: AntennasRepository,

		@Inject(DI.userListsRepository)
		private userListsRepository: UserListsRepository,

		@Inject(DI.userGroupJoiningsRepository)
		private userGroupJoiningsRepository: UserGroupJoiningsRepository,

		private antennaEntityService: AntennaEntityService,
		private globalEventService: GlobalEventService,
	) {
		super(meta, paramDef, async (ps, me) => {
			if (ps.keywords && ps.excludeKeywords) {
				if (ps.keywords.flat().every(x => x === '') && ps.excludeKeywords.flat().every(x => x === '')) {
					throw new Error('either keywords or excludeKeywords is required.');
				}
			}
			// Fetch the antenna
			const antenna = await this.antennasRepository.findOneBy({
				id: ps.antennaId,
				userId: me.id,
			});

			if (antenna == null) {
				throw new ApiError(meta.errors.noSuchAntenna);
			}

			let userList;
			let userGroupJoining;

			if ((ps.src === 'list' || antenna.src === 'list') && ps.userListId) {
				userList = await this.userListsRepository.findOneBy({
					id: ps.userListId,
					userId: me.id,
				});

				if (userList == null) {
					throw new ApiError(meta.errors.noSuchUserList);
				}
			} else if (ps.src === 'group' && ps.userGroupId) {
				userGroupJoining = await this.userGroupJoiningsRepository.findOneBy({
					userGroupId: ps.userGroupId,
					userId: me.id,
				});

				if (userGroupJoining == null) {
					throw new ApiError(meta.errors.noSuchUserGroup);
				}
			}

			await this.antennasRepository.update(antenna.id, {
				name: ps.name,
				src: ps.src,
<<<<<<< HEAD
				userListId: userList ? userList.id : null,
				userGroupJoiningId: userGroupJoining ? userGroupJoining.id : null,
=======
				userListId: ps.userListId !== undefined ? userList ? userList.id : null : undefined,
>>>>>>> ca2df14a
				keywords: ps.keywords,
				excludeKeywords: ps.excludeKeywords,
				users: ps.users,
				caseSensitive: ps.caseSensitive,
				localOnly: ps.localOnly,
				withReplies: ps.withReplies,
				withFile: ps.withFile,
				notify: ps.notify,
				isActive: true,
				lastUsedAt: new Date(),
			});

			this.globalEventService.publishInternalEvent('antennaUpdated', await this.antennasRepository.findOneByOrFail({ id: antenna.id }));

			return await this.antennaEntityService.pack(antenna.id);
		});
	}
}<|MERGE_RESOLUTION|>--- conflicted
+++ resolved
@@ -134,12 +134,8 @@
 			await this.antennasRepository.update(antenna.id, {
 				name: ps.name,
 				src: ps.src,
-<<<<<<< HEAD
-				userListId: userList ? userList.id : null,
+				userListId: ps.userListId !== undefined ? userList ? userList.id : null : undefined,
 				userGroupJoiningId: userGroupJoining ? userGroupJoining.id : null,
-=======
-				userListId: ps.userListId !== undefined ? userList ? userList.id : null : undefined,
->>>>>>> ca2df14a
 				keywords: ps.keywords,
 				excludeKeywords: ps.excludeKeywords,
 				users: ps.users,
