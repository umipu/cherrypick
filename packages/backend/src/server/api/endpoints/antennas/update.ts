import { Inject, Injectable } from '@nestjs/common';
import { Endpoint } from '@/server/api/endpoint-base.js';
import type { AntennasRepository, UserListsRepository, UserGroupJoiningsRepository } from '@/models/index.js';
import { GlobalEventService } from '@/core/GlobalEventService.js';
import { AntennaEntityService } from '@/core/entities/AntennaEntityService.js';
import { DI } from '@/di-symbols.js';
import { ApiError } from '../../error.js';

export const meta = {
	tags: ['antennas'],

	requireCredential: true,

	prohibitMoved: true,

	kind: 'write:account',

	errors: {
		noSuchAntenna: {
			message: 'No such antenna.',
			code: 'NO_SUCH_ANTENNA',
			id: '10c673ac-8852-48eb-aa1f-f5b67f069290',
		},

		noSuchUserList: {
			message: 'No such user list.',
			code: 'NO_SUCH_USER_LIST',
			id: '1c6b35c9-943e-48c2-81e4-2844989407f7',
		},

		noSuchUserGroup: {
			message: 'No such user group.',
			code: 'NO_SUCH_USER_GROUP',
			id: '109ed789-b6eb-456e-b8a9-6059d567d385',
		},
	},

	res: {
		type: 'object',
		optional: false, nullable: false,
		ref: 'Antenna',
	},
} as const;

export const paramDef = {
	type: 'object',
	properties: {
		antennaId: { type: 'string', format: 'misskey:id' },
		name: { type: 'string', minLength: 1, maxLength: 100 },
		src: { type: 'string', enum: ['home', 'all', 'users', 'list', 'group'] },
		userListId: { type: 'string', format: 'misskey:id', nullable: true },
		userGroupId: { type: 'string', format: 'misskey:id', nullable: true },
		keywords: { type: 'array', items: {
			type: 'array', items: {
				type: 'string',
			},
		} },
		excludeKeywords: { type: 'array', items: {
			type: 'array', items: {
				type: 'string',
			},
		} },
		users: { type: 'array', items: {
			type: 'string',
		} },
		caseSensitive: { type: 'boolean' },
		withReplies: { type: 'boolean' },
		withFile: { type: 'boolean' },
		notify: { type: 'boolean' },
	},
	required: ['antennaId', 'name', 'src', 'keywords', 'excludeKeywords', 'users', 'caseSensitive', 'withReplies', 'withFile', 'notify'],
} as const;

// eslint-disable-next-line import/no-default-export
@Injectable()
export default class extends Endpoint<typeof meta, typeof paramDef> {
	constructor(
		@Inject(DI.antennasRepository)
		private antennasRepository: AntennasRepository,

		@Inject(DI.userListsRepository)
		private userListsRepository: UserListsRepository,

<<<<<<< HEAD
		@Inject(DI.userGroupJoiningsRepository)
		private userGroupJoiningsRepository: UserGroupJoiningsRepository,
		
=======
>>>>>>> 9e70b026
		private antennaEntityService: AntennaEntityService,
		private globalEventService: GlobalEventService,
	) {
		super(meta, paramDef, async (ps, me) => {
			// Fetch the antenna
			const antenna = await this.antennasRepository.findOneBy({
				id: ps.antennaId,
				userId: me.id,
			});

			if (antenna == null) {
				throw new ApiError(meta.errors.noSuchAntenna);
			}

			let userList;
			let userGroupJoining;

			if (ps.src === 'list' && ps.userListId) {
				userList = await this.userListsRepository.findOneBy({
					id: ps.userListId,
					userId: me.id,
				});

				if (userList == null) {
					throw new ApiError(meta.errors.noSuchUserList);
				}
			} else if (ps.src === 'group' && ps.userGroupId) {
				userGroupJoining = await this.userGroupJoiningsRepository.findOneBy({
					userGroupId: ps.userGroupId,
					userId: me.id,
				});

				if (userGroupJoining == null) {
					throw new ApiError(meta.errors.noSuchUserGroup);
				}
			}

			await this.antennasRepository.update(antenna.id, {
				name: ps.name,
				src: ps.src,
				userListId: userList ? userList.id : null,
				userGroupJoiningId: userGroupJoining ? userGroupJoining.id : null,
				keywords: ps.keywords,
				excludeKeywords: ps.excludeKeywords,
				users: ps.users,
				caseSensitive: ps.caseSensitive,
				withReplies: ps.withReplies,
				withFile: ps.withFile,
				notify: ps.notify,
			});

			this.globalEventService.publishInternalEvent('antennaUpdated', await this.antennasRepository.findOneByOrFail({ id: antenna.id }));

			return await this.antennaEntityService.pack(antenna.id);
		});
	}
}<|MERGE_RESOLUTION|>--- conflicted
+++ resolved
@@ -81,12 +81,6 @@
 		@Inject(DI.userListsRepository)
 		private userListsRepository: UserListsRepository,
 
-<<<<<<< HEAD
-		@Inject(DI.userGroupJoiningsRepository)
-		private userGroupJoiningsRepository: UserGroupJoiningsRepository,
-		
-=======
->>>>>>> 9e70b026
 		private antennaEntityService: AntennaEntityService,
 		private globalEventService: GlobalEventService,
 	) {
