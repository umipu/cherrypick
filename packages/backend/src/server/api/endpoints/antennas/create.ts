/*
 * SPDX-FileCopyrightText: syuilo and other misskey, cherrypick contributors
 * SPDX-License-Identifier: AGPL-3.0-only
 */

import { Inject, Injectable } from '@nestjs/common';
import { Endpoint } from '@/server/api/endpoint-base.js';
import { IdService } from '@/core/IdService.js';
import type { UserListsRepository, UserGroupJoiningsRepository, AntennasRepository } from '@/models/_.js';
import { GlobalEventService } from '@/core/GlobalEventService.js';
import { AntennaEntityService } from '@/core/entities/AntennaEntityService.js';
import { DI } from '@/di-symbols.js';
import { RoleService } from '@/core/RoleService.js';
import { ApiError } from '../../error.js';

export const meta = {
	tags: ['antennas'],

	requireCredential: true,

	prohibitMoved: true,

	kind: 'write:account',

	errors: {
		noSuchUserList: {
			message: 'No such user list.',
			code: 'NO_SUCH_USER_LIST',
			id: '95063e93-a283-4b8b-9aa5-bcdb8df69a7f',
		},

		noSuchUserGroup: {
			message: 'No such user group.',
			code: 'NO_SUCH_USER_GROUP',
			id: 'aa3c0b9a-8cae-47c0-92ac-202ce5906682',
		},

		tooManyAntennas: {
			message: 'You cannot create antenna any more.',
			code: 'TOO_MANY_ANTENNAS',
			id: 'faf47050-e8b5-438c-913c-db2b1576fde4',
		},
	},

	res: {
		type: 'object',
		optional: false, nullable: false,
		ref: 'Antenna',
	},
} as const;

export const paramDef = {
	type: 'object',
	properties: {
		name: { type: 'string', minLength: 1, maxLength: 100 },
<<<<<<< HEAD
		src: { type: 'string', enum: ['home', 'all', 'users', 'list', 'group'] },
=======
		src: { type: 'string', enum: ['home', 'all', 'users', 'list', 'users_blacklist'] },
>>>>>>> f748c914
		userListId: { type: 'string', format: 'misskey:id', nullable: true },
		userGroupId: { type: 'string', format: 'misskey:id', nullable: true },
		keywords: { type: 'array', items: {
			type: 'array', items: {
				type: 'string',
			},
		} },
		excludeKeywords: { type: 'array', items: {
			type: 'array', items: {
				type: 'string',
			},
		} },
		users: { type: 'array', items: {
			type: 'string',
		} },
		caseSensitive: { type: 'boolean' },
		withReplies: { type: 'boolean' },
		withFile: { type: 'boolean' },
		notify: { type: 'boolean' },
	},
	required: ['name', 'src', 'keywords', 'excludeKeywords', 'users', 'caseSensitive', 'withReplies', 'withFile', 'notify'],
} as const;

@Injectable()
export default class extends Endpoint<typeof meta, typeof paramDef> { // eslint-disable-line import/no-default-export
	constructor(
		@Inject(DI.antennasRepository)
		private antennasRepository: AntennasRepository,

		@Inject(DI.userListsRepository)
		private userListsRepository: UserListsRepository,

		@Inject(DI.userGroupJoiningsRepository)
		private userGroupJoiningsRepository: UserGroupJoiningsRepository,

		private antennaEntityService: AntennaEntityService,
		private roleService: RoleService,
		private idService: IdService,
		private globalEventService: GlobalEventService,
	) {
		super(meta, paramDef, async (ps, me) => {
			if (ps.keywords.flat().every(x => x === '') && ps.excludeKeywords.flat().every(x => x === '')) {
				throw new Error('either keywords or excludeKeywords is required.');
			}

			const currentAntennasCount = await this.antennasRepository.countBy({
				userId: me.id,
			});
			if (currentAntennasCount > (await this.roleService.getUserPolicies(me.id)).antennaLimit) {
				throw new ApiError(meta.errors.tooManyAntennas);
			}

			let userList;
			let userGroupJoining;

			if (ps.src === 'list' && ps.userListId) {
				userList = await this.userListsRepository.findOneBy({
					id: ps.userListId,
					userId: me.id,
				});

				if (userList == null) {
					throw new ApiError(meta.errors.noSuchUserList);
				}
			} else if (ps.src === 'group' && ps.userGroupId) {
				userGroupJoining = await this.userGroupJoiningsRepository.findOneBy({
					userGroupId: ps.userGroupId,
					userId: me.id,
				});

				if (userGroupJoining == null) {
					throw new ApiError(meta.errors.noSuchUserGroup);
				}
			}

			const now = new Date();

			const antenna = await this.antennasRepository.insert({
				id: this.idService.genId(),
				createdAt: now,
				lastUsedAt: now,
				userId: me.id,
				name: ps.name,
				src: ps.src,
				userListId: userList ? userList.id : null,
				userGroupJoiningId: userGroupJoining ? userGroupJoining.id : null,
				keywords: ps.keywords,
				excludeKeywords: ps.excludeKeywords,
				users: ps.users,
				caseSensitive: ps.caseSensitive,
				withReplies: ps.withReplies,
				withFile: ps.withFile,
				notify: ps.notify,
			}).then(x => this.antennasRepository.findOneByOrFail(x.identifiers[0]));

			this.globalEventService.publishInternalEvent('antennaCreated', antenna);

			return await this.antennaEntityService.pack(antenna);
		});
	}
}<|MERGE_RESOLUTION|>--- conflicted
+++ resolved
@@ -53,11 +53,7 @@
 	type: 'object',
 	properties: {
 		name: { type: 'string', minLength: 1, maxLength: 100 },
-<<<<<<< HEAD
-		src: { type: 'string', enum: ['home', 'all', 'users', 'list', 'group'] },
-=======
-		src: { type: 'string', enum: ['home', 'all', 'users', 'list', 'users_blacklist'] },
->>>>>>> f748c914
+		src: { type: 'string', enum: ['home', 'all', 'users', 'list', 'group', 'users_blacklist'] },
 		userListId: { type: 'string', format: 'misskey:id', nullable: true },
 		userGroupId: { type: 'string', format: 'misskey:id', nullable: true },
 		keywords: { type: 'array', items: {
