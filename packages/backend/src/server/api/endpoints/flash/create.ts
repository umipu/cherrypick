--- conflicted
+++ resolved
@@ -68,11 +68,7 @@
 				script: ps.script,
 				permissions: ps.permissions,
 				visibility: ps.visibility,
-<<<<<<< HEAD
-			}).then(x => this.flashsRepository.findOneByOrFail(x.identifiers[0]));
-=======
 			});
->>>>>>> 4ac01cb1
 
 			return await this.flashEntityService.pack(flash);
 		});
