/*
 * SPDX-FileCopyrightText: syuilo and other misskey, cherrypick contributors
 * SPDX-License-Identifier: AGPL-3.0-only
 */

import RE2 from 're2';
import * as mfm from 'cherrypick-mfm-js';
import { Inject, Injectable } from '@nestjs/common';
import ms from 'ms';
import { JSDOM } from 'jsdom';
import { extractCustomEmojisFromMfm } from '@/misc/extract-custom-emojis-from-mfm.js';
import { extractHashtags } from '@/misc/extract-hashtags.js';
import * as Acct from '@/misc/acct.js';
import type { UsersRepository, DriveFilesRepository, UserProfilesRepository, PagesRepository } from '@/models/_.js';
import type { MiLocalUser, MiUser } from '@/models/User.js';
import { birthdaySchema, descriptionSchema, locationSchema, nameSchema } from '@/models/User.js';
import type { MiUserProfile } from '@/models/UserProfile.js';
import { notificationTypes } from '@/types.js';
import { normalizeForSearch } from '@/misc/normalize-for-search.js';
import { langmap } from '@/misc/langmap.js';
import { Endpoint } from '@/server/api/endpoint-base.js';
import { UserEntityService } from '@/core/entities/UserEntityService.js';
import { GlobalEventService } from '@/core/GlobalEventService.js';
import { UserFollowingService } from '@/core/UserFollowingService.js';
import { AccountUpdateService } from '@/core/AccountUpdateService.js';
import { HashtagService } from '@/core/HashtagService.js';
import { DI } from '@/di-symbols.js';
import { RoleService } from '@/core/RoleService.js';
import { CacheService } from '@/core/CacheService.js';
import { RemoteUserResolveService } from '@/core/RemoteUserResolveService.js';
import { DriveFileEntityService } from '@/core/entities/DriveFileEntityService.js';
import { HttpRequestService } from '@/core/HttpRequestService.js';
import type { Config } from '@/config.js';
import { safeForSql } from '@/misc/safe-for-sql.js';
import { AvatarDecorationService } from '@/core/AvatarDecorationService.js';
import { ApiLoggerService } from '../../ApiLoggerService.js';
import { ApiError } from '../../error.js';

export const meta = {
	tags: ['account'],

	requireCredential: true,

	kind: 'write:account',

	limit: {
		duration: ms('1hour'),
		max: 20,
	},

	errors: {
		noSuchAvatar: {
			message: 'No such avatar file.',
			code: 'NO_SUCH_AVATAR',
			id: '539f3a45-f215-4f81-a9a8-31293640207f',
		},

		noSuchBanner: {
			message: 'No such banner file.',
			code: 'NO_SUCH_BANNER',
			id: '0d8f5629-f210-41c2-9433-735831a58595',
		},

		avatarNotAnImage: {
			message: 'The file specified as an avatar is not an image.',
			code: 'AVATAR_NOT_AN_IMAGE',
			id: 'f419f9f8-2f4d-46b1-9fb4-49d3a2fd7191',
		},

		bannerNotAnImage: {
			message: 'The file specified as a banner is not an image.',
			code: 'BANNER_NOT_AN_IMAGE',
			id: '75aedb19-2afd-4e6d-87fc-67941256fa60',
		},

		noSuchPage: {
			message: 'No such page.',
			code: 'NO_SUCH_PAGE',
			id: '8e01b590-7eb9-431b-a239-860e086c408e',
		},

		invalidRegexp: {
			message: 'Invalid Regular Expression.',
			code: 'INVALID_REGEXP',
			id: '0d786918-10df-41cd-8f33-8dec7d9a89a5',
		},

		tooManyMutedWords: {
			message: 'Too many muted words.',
			code: 'TOO_MANY_MUTED_WORDS',
			id: '010665b1-a211-42d2-bc64-8f6609d79785',
		},

		noSuchUser: {
			message: 'No such user.',
			code: 'NO_SUCH_USER',
			id: 'fcd2eef9-a9b2-4c4f-8624-038099e90aa5',
		},

		uriNull: {
			message: 'User ActivityPup URI is null.',
			code: 'URI_NULL',
			id: 'bf326f31-d430-4f97-9933-5d61e4d48a23',
		},

		forbiddenToSetYourself: {
			message: 'You can\'t set yourself as your own alias.',
			code: 'FORBIDDEN_TO_SET_YOURSELF',
			id: '25c90186-4ab0-49c8-9bba-a1fa6c202ba4',
		},

		restrictedByRole: {
			message: 'This feature is restricted by your role.',
			code: 'RESTRICTED_BY_ROLE',
			id: '8feff0ba-5ab5-585b-31f4-4df816663fad',
		},
	},

	res: {
		type: 'object',
		optional: false, nullable: false,
		ref: 'MeDetailed',
	},
} as const;

const muteWords = { type: 'array', items: { oneOf: [
	{ type: 'array', items: { type: 'string' } },
	{ type: 'string' },
] } } as const;

export const paramDef = {
	type: 'object',
	properties: {
		name: { ...nameSchema, nullable: true },
		description: { ...descriptionSchema, nullable: true },
		location: { ...locationSchema, nullable: true },
		birthday: { ...birthdaySchema, nullable: true },
		lang: { type: 'string', enum: [null, ...Object.keys(langmap)] as string[], nullable: true },
		avatarId: { type: 'string', format: 'misskey:id', nullable: true },
		avatarDecorations: { type: 'array', maxItems: 16, items: {
			type: 'object',
			properties: {
				id: { type: 'string', format: 'misskey:id' },
				angle: { type: 'number', nullable: true, maximum: 0.5, minimum: -0.5 },
				flipH: { type: 'boolean', nullable: true },
<<<<<<< HEAD
				scale: { type: 'number', nullable: true, maximum: 1.5, minimum: 0.5 },
				moveX: { type: 'number', nullable: true, maximum: 25, minimum: -25 },
				moveY: { type: 'number', nullable: true, maximum: 25, minimum: -25 },
				opacity: { type: 'number', nullable: true, maximum: 1, minimum: 0.1 },
=======
				offsetX: { type: 'number', nullable: true, maximum: 0.25, minimum: -0.25 },
				offsetY: { type: 'number', nullable: true, maximum: 0.25, minimum: -0.25 },
>>>>>>> 41785277
			},
			required: ['id'],
		} },
		bannerId: { type: 'string', format: 'misskey:id', nullable: true },
		fields: {
			type: 'array',
			minItems: 0,
			maxItems: 16,
			items: {
				type: 'object',
				properties: {
					name: { type: 'string' },
					value: { type: 'string' },
				},
				required: ['name', 'value'],
			},
		},
		isLocked: { type: 'boolean' },
		isExplorable: { type: 'boolean' },
		hideOnlineStatus: { type: 'boolean' },
		publicReactions: { type: 'boolean' },
		carefulBot: { type: 'boolean' },
		autoAcceptFollowed: { type: 'boolean' },
		noCrawle: { type: 'boolean' },
		preventAiLearning: { type: 'boolean' },
		isBot: { type: 'boolean' },
		isCat: { type: 'boolean' },
		injectFeaturedNote: { type: 'boolean' },
		receiveAnnouncementEmail: { type: 'boolean' },
		alwaysMarkNsfw: { type: 'boolean' },
		autoSensitive: { type: 'boolean' },
		ffVisibility: { type: 'string', enum: ['public', 'followers', 'private'] },
		pinnedPageId: { type: 'string', format: 'misskey:id', nullable: true },
		mutedWords: muteWords,
		hardMutedWords: muteWords,
		mutedInstances: { type: 'array', items: {
			type: 'string',
		} },
		notificationRecieveConfig: { type: 'object' },
		emailNotificationTypes: { type: 'array', items: {
			type: 'string',
		} },
		alsoKnownAs: {
			type: 'array',
			maxItems: 10,
			uniqueItems: true,
			items: { type: 'string' },
		},
	},
} as const;

@Injectable()
export default class extends Endpoint<typeof meta, typeof paramDef> { // eslint-disable-line import/no-default-export
	constructor(
		@Inject(DI.config)
		private config: Config,

		@Inject(DI.usersRepository)
		private usersRepository: UsersRepository,

		@Inject(DI.userProfilesRepository)
		private userProfilesRepository: UserProfilesRepository,

		@Inject(DI.driveFilesRepository)
		private driveFilesRepository: DriveFilesRepository,

		@Inject(DI.pagesRepository)
		private pagesRepository: PagesRepository,

		private userEntityService: UserEntityService,
		private driveFileEntityService: DriveFileEntityService,
		private globalEventService: GlobalEventService,
		private userFollowingService: UserFollowingService,
		private accountUpdateService: AccountUpdateService,
		private remoteUserResolveService: RemoteUserResolveService,
		private apiLoggerService: ApiLoggerService,
		private hashtagService: HashtagService,
		private roleService: RoleService,
		private cacheService: CacheService,
		private httpRequestService: HttpRequestService,
		private avatarDecorationService: AvatarDecorationService,
	) {
		super(meta, paramDef, async (ps, _user, token, flashToken) => {
			const user = await this.usersRepository.findOneByOrFail({ id: _user.id }) as MiLocalUser;
			const isSecure = token == null && flashToken == null;

			const updates = {} as Partial<MiUser>;
			const profileUpdates = {} as Partial<MiUserProfile>;

			const profile = await this.userProfilesRepository.findOneByOrFail({ userId: user.id });

			if (ps.name !== undefined) updates.name = ps.name;
			if (ps.description !== undefined) profileUpdates.description = ps.description;
			if (ps.lang !== undefined) profileUpdates.lang = ps.lang;
			if (ps.location !== undefined) profileUpdates.location = ps.location;
			if (ps.birthday !== undefined) profileUpdates.birthday = ps.birthday;
			if (ps.ffVisibility !== undefined) profileUpdates.ffVisibility = ps.ffVisibility;

			function checkMuteWordCount(mutedWords: (string[] | string)[], limit: number) {
				// TODO: ちゃんと数える
				const length = JSON.stringify(mutedWords).length;
				if (length > limit) {
					throw new ApiError(meta.errors.tooManyMutedWords);
				}
			}

			function validateMuteWordRegex(mutedWords: (string[] | string)[]) {
				for (const mutedWord of mutedWords) {
					if (typeof mutedWord !== 'string') continue;

					const regexp = mutedWord.match(/^\/(.+)\/(.*)$/);
					if (!regexp) throw new ApiError(meta.errors.invalidRegexp);

					try {
						new RE2(regexp[1], regexp[2]);
					} catch (err) {
						throw new ApiError(meta.errors.invalidRegexp);
					}
				}
			}

			if (ps.mutedWords !== undefined) {
				checkMuteWordCount(ps.mutedWords, (await this.roleService.getUserPolicies(user.id)).wordMuteLimit);
				validateMuteWordRegex(ps.mutedWords);

				profileUpdates.mutedWords = ps.mutedWords;
				profileUpdates.enableWordMute = ps.mutedWords.length > 0;
			}
			if (ps.hardMutedWords !== undefined) {
				checkMuteWordCount(ps.hardMutedWords, (await this.roleService.getUserPolicies(user.id)).wordMuteLimit);
				validateMuteWordRegex(ps.hardMutedWords);
				profileUpdates.hardMutedWords = ps.hardMutedWords;
			}
			if (ps.mutedInstances !== undefined) profileUpdates.mutedInstances = ps.mutedInstances;
			if (ps.notificationRecieveConfig !== undefined) profileUpdates.notificationRecieveConfig = ps.notificationRecieveConfig;
			if (typeof ps.isLocked === 'boolean') updates.isLocked = ps.isLocked;
			if (typeof ps.isExplorable === 'boolean') updates.isExplorable = ps.isExplorable;
			if (typeof ps.hideOnlineStatus === 'boolean') updates.hideOnlineStatus = ps.hideOnlineStatus;
			if (typeof ps.publicReactions === 'boolean') profileUpdates.publicReactions = ps.publicReactions;
			if (typeof ps.isBot === 'boolean') updates.isBot = ps.isBot;
			if (typeof ps.carefulBot === 'boolean') profileUpdates.carefulBot = ps.carefulBot;
			if (typeof ps.autoAcceptFollowed === 'boolean') profileUpdates.autoAcceptFollowed = ps.autoAcceptFollowed;
			if (typeof ps.noCrawle === 'boolean') profileUpdates.noCrawle = ps.noCrawle;
			if (typeof ps.preventAiLearning === 'boolean') profileUpdates.preventAiLearning = ps.preventAiLearning;
			if (typeof ps.isCat === 'boolean') updates.isCat = ps.isCat;
			if (typeof ps.injectFeaturedNote === 'boolean') profileUpdates.injectFeaturedNote = ps.injectFeaturedNote;
			if (typeof ps.receiveAnnouncementEmail === 'boolean') profileUpdates.receiveAnnouncementEmail = ps.receiveAnnouncementEmail;
			if (typeof ps.alwaysMarkNsfw === 'boolean') {
				if ((await roleService.getUserPolicies(user.id)).alwaysMarkNsfw) throw new ApiError(meta.errors.restrictedByRole);
				profileUpdates.alwaysMarkNsfw = ps.alwaysMarkNsfw;
			}
			if (typeof ps.autoSensitive === 'boolean') profileUpdates.autoSensitive = ps.autoSensitive;
			if (ps.emailNotificationTypes !== undefined) profileUpdates.emailNotificationTypes = ps.emailNotificationTypes;

			if (ps.avatarId) {
				const avatar = await this.driveFilesRepository.findOneBy({ id: ps.avatarId });

				if (avatar == null || avatar.userId !== user.id) throw new ApiError(meta.errors.noSuchAvatar);
				if (!avatar.type.startsWith('image/')) throw new ApiError(meta.errors.avatarNotAnImage);

				updates.avatarId = avatar.id;
				updates.avatarUrl = this.driveFileEntityService.getPublicUrl(avatar, 'avatar');
				updates.avatarBlurhash = avatar.blurhash;
			} else if (ps.avatarId === null) {
				updates.avatarId = null;
				updates.avatarUrl = null;
				updates.avatarBlurhash = null;
			}

			if (ps.bannerId) {
				const banner = await this.driveFilesRepository.findOneBy({ id: ps.bannerId });

				if (banner == null || banner.userId !== user.id) throw new ApiError(meta.errors.noSuchBanner);
				if (!banner.type.startsWith('image/')) throw new ApiError(meta.errors.bannerNotAnImage);

				updates.bannerId = banner.id;
				updates.bannerUrl = this.driveFileEntityService.getPublicUrl(banner);
				updates.bannerBlurhash = banner.blurhash;
			} else if (ps.bannerId === null) {
				updates.bannerId = null;
				updates.bannerUrl = null;
				updates.bannerBlurhash = null;
			}

			if (ps.avatarDecorations) {
				const decorations = await this.avatarDecorationService.getAll(true);
				const [myRoles, myPolicies] = await Promise.all([this.roleService.getUserRoles(user.id), this.roleService.getUserPolicies(user.id)]);
				const allRoles = await this.roleService.getRoles();
				const decorationIds = decorations
					.filter(d => d.roleIdsThatCanBeUsedThisDecoration.filter(roleId => allRoles.some(r => r.id === roleId)).length === 0 || myRoles.some(r => d.roleIdsThatCanBeUsedThisDecoration.includes(r.id)))
					.map(d => d.id);

				if (ps.avatarDecorations.length > myPolicies.avatarDecorationLimit) throw new ApiError(meta.errors.restrictedByRole);

				updates.avatarDecorations = ps.avatarDecorations.filter(d => decorationIds.includes(d.id)).map(d => ({
					id: d.id,
					angle: d.angle ?? 0,
					flipH: d.flipH ?? false,
<<<<<<< HEAD
					scale: d.scale ?? 1,
					moveX: d.moveX ?? 0,
					moveY: d.moveY ?? 0,
					opacity: d.opacity ?? 1,
=======
					offsetX: d.offsetX ?? 0,
					offsetY: d.offsetY ?? 0,
>>>>>>> 41785277
				}));
			}

			if (ps.pinnedPageId) {
				const page = await this.pagesRepository.findOneBy({ id: ps.pinnedPageId });

				if (page == null || page.userId !== user.id) throw new ApiError(meta.errors.noSuchPage);

				profileUpdates.pinnedPageId = page.id;
			} else if (ps.pinnedPageId === null) {
				profileUpdates.pinnedPageId = null;
			}

			if (ps.fields) {
				profileUpdates.fields = ps.fields
					.filter(x => typeof x.name === 'string' && x.name.trim() !== '' && typeof x.value === 'string' && x.value.trim() !== '')
					.map(x => {
						return { name: x.name.trim(), value: x.value.trim() };
					});
			}

			if (ps.alsoKnownAs) {
				if (_user.movedToUri) {
					throw new ApiError({
						message: 'You have moved your account.',
						code: 'YOUR_ACCOUNT_MOVED',
						id: '56f20ec9-fd06-4fa5-841b-edd6d7d4fa31',
						httpStatusCode: 403,
					});
				}

				// Parse user's input into the old account
				const newAlsoKnownAs = new Set<string>();
				for (const line of ps.alsoKnownAs) {
					if (!line) throw new ApiError(meta.errors.noSuchUser);
					const { username, host } = Acct.parse(line);

					// Retrieve the old account
					const knownAs = await this.remoteUserResolveService.resolveUser(username, host).catch((e) => {
						this.apiLoggerService.logger.warn(`failed to resolve dstination user: ${e}`);
						throw new ApiError(meta.errors.noSuchUser);
					});
					if (knownAs.id === _user.id) throw new ApiError(meta.errors.forbiddenToSetYourself);

					const toUrl = this.userEntityService.getUserUri(knownAs);
					if (!toUrl) throw new ApiError(meta.errors.uriNull);

					newAlsoKnownAs.add(toUrl);
				}

				updates.alsoKnownAs = newAlsoKnownAs.size > 0 ? Array.from(newAlsoKnownAs) : null;
			}

			//#region emojis/tags

			let emojis = [] as string[];
			let tags = [] as string[];

			const newName = updates.name === undefined ? user.name : updates.name;
			const newDescription = profileUpdates.description === undefined ? profile.description : profileUpdates.description;
			const newFields = profileUpdates.fields === undefined ? profile.fields : profileUpdates.fields;

			if (newName != null) {
				const tokens = mfm.parseSimple(newName);
				emojis = emojis.concat(extractCustomEmojisFromMfm(tokens));
			}

			if (newDescription != null) {
				const tokens = mfm.parse(newDescription);
				emojis = emojis.concat(extractCustomEmojisFromMfm(tokens));
				tags = extractHashtags(tokens).map(tag => normalizeForSearch(tag)).splice(0, 32);
			}

			for (const field of newFields) {
				const nameTokens = mfm.parseSimple(field.name);
				const valueTokens = mfm.parseSimple(field.value);
				emojis = emojis.concat([
					...extractCustomEmojisFromMfm(nameTokens),
					...extractCustomEmojisFromMfm(valueTokens),
				]);
			}

			updates.emojis = emojis;
			updates.tags = tags;

			// ハッシュタグ更新
			this.hashtagService.updateUsertags(user, tags);
			//#endregion

			if (Object.keys(updates).length > 0) await this.usersRepository.update(user.id, updates);
			if (Object.keys(updates).includes('alsoKnownAs')) {
				this.cacheService.uriPersonCache.set(this.userEntityService.genLocalUserUri(user.id), { ...user, ...updates });
			}

			await this.userProfilesRepository.update(user.id, {
				...profileUpdates,
				verifiedLinks: [],
			});

			const iObj = await this.userEntityService.pack<true, true>(user.id, user, {
				detail: true,
				includeSecrets: isSecure,
			});

			const updatedProfile = await this.userProfilesRepository.findOneByOrFail({ userId: user.id });

			this.cacheService.userProfileCache.set(user.id, updatedProfile);

			// Publish meUpdated event
			this.globalEventService.publishMainStream(user.id, 'meUpdated', iObj);

			// 鍵垢を解除したとき、溜まっていたフォローリクエストがあるならすべて承認
			if (user.isLocked && ps.isLocked === false) {
				this.userFollowingService.acceptAllFollowRequests(user);
			}

			// フォロワーにUpdateを配信
			this.accountUpdateService.publishToFollowers(user.id);

			const urls = updatedProfile.fields.filter(x => x.value.startsWith('https://'));
			for (const url of urls) {
				this.verifyLink(url.value, user);
			}

			return iObj;
		});
	}

	private async verifyLink(url: string, user: MiLocalUser) {
		if (!safeForSql(url)) return;

		const html = await this.httpRequestService.getHtml(url);

		const { window } = new JSDOM(html);
		const doc = window.document;

		const myLink = `${this.config.url}/@${user.username}`;

		const aEls = Array.from(doc.getElementsByTagName('a'));
		const linkEls = Array.from(doc.getElementsByTagName('link'));

		const includesMyLink = aEls.some(a => a.href === myLink);
		const includesRelMeLinks = [...aEls, ...linkEls].some(link => link.rel === 'me' && link.href === myLink);

		if (includesMyLink || includesRelMeLinks) {
			await this.userProfilesRepository.createQueryBuilder('profile').update()
				.where('userId = :userId', { userId: user.id })
				.set({
					verifiedLinks: () => `array_append("verifiedLinks", '${url}')`, // ここでSQLインジェクションされそうなのでとりあえず safeForSql で弾いている
				})
				.execute();
		}
	}
}<|MERGE_RESOLUTION|>--- conflicted
+++ resolved
@@ -143,15 +143,10 @@
 				id: { type: 'string', format: 'misskey:id' },
 				angle: { type: 'number', nullable: true, maximum: 0.5, minimum: -0.5 },
 				flipH: { type: 'boolean', nullable: true },
-<<<<<<< HEAD
-				scale: { type: 'number', nullable: true, maximum: 1.5, minimum: 0.5 },
-				moveX: { type: 'number', nullable: true, maximum: 25, minimum: -25 },
-				moveY: { type: 'number', nullable: true, maximum: 25, minimum: -25 },
-				opacity: { type: 'number', nullable: true, maximum: 1, minimum: 0.1 },
-=======
 				offsetX: { type: 'number', nullable: true, maximum: 0.25, minimum: -0.25 },
 				offsetY: { type: 'number', nullable: true, maximum: 0.25, minimum: -0.25 },
->>>>>>> 41785277
+				scale: { type: 'number', nullable: true, maximum: 1.5, minimum: 0.5 },
+				opacity: { type: 'number', nullable: true, maximum: 1, minimum: 0.1 },
 			},
 			required: ['id'],
 		} },
@@ -350,15 +345,10 @@
 					id: d.id,
 					angle: d.angle ?? 0,
 					flipH: d.flipH ?? false,
-<<<<<<< HEAD
-					scale: d.scale ?? 1,
-					moveX: d.moveX ?? 0,
-					moveY: d.moveY ?? 0,
-					opacity: d.opacity ?? 1,
-=======
 					offsetX: d.offsetX ?? 0,
 					offsetY: d.offsetY ?? 0,
->>>>>>> 41785277
+					scale: d.scale ?? 1,
+					opacity: d.opacity ?? 1,
 				}));
 			}
 
