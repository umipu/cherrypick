/*
 * SPDX-FileCopyrightText: syuilo and misskey-project
 * SPDX-License-Identifier: AGPL-3.0-only
 */

import RE2 from 're2';
import * as mfm from 'mfc-js';
import { Inject, Injectable } from '@nestjs/common';
import ms from 'ms';
import { JSDOM } from 'jsdom';
import { extractCustomEmojisFromMfm } from '@/misc/extract-custom-emojis-from-mfm.js';
import { extractHashtags } from '@/misc/extract-hashtags.js';
import * as Acct from '@/misc/acct.js';
import type { UsersRepository, DriveFilesRepository, UserProfilesRepository, PagesRepository } from '@/models/_.js';
import type { MiLocalUser, MiUser } from '@/models/User.js';
import { birthdaySchema, descriptionSchema, followedMessageSchema, locationSchema, nameSchema } from '@/models/User.js';
import type { MiUserProfile } from '@/models/UserProfile.js';
<<<<<<< HEAD
import { notificationTypes, searchableTypes } from '@/types.js';
=======
>>>>>>> d3f4d310
import { normalizeForSearch } from '@/misc/normalize-for-search.js';
import { langmap } from '@/misc/langmap.js';
import { Endpoint } from '@/server/api/endpoint-base.js';
import { UserEntityService } from '@/core/entities/UserEntityService.js';
import { GlobalEventService } from '@/core/GlobalEventService.js';
import { UserFollowingService } from '@/core/UserFollowingService.js';
import { AccountUpdateService } from '@/core/AccountUpdateService.js';
import { HashtagService } from '@/core/HashtagService.js';
import { DI } from '@/di-symbols.js';
import { RolePolicies, RoleService } from '@/core/RoleService.js';
import { CacheService } from '@/core/CacheService.js';
import { RemoteUserResolveService } from '@/core/RemoteUserResolveService.js';
import { DriveFileEntityService } from '@/core/entities/DriveFileEntityService.js';
import { HttpRequestService } from '@/core/HttpRequestService.js';
import type { Config } from '@/config.js';
import { safeForSql } from '@/misc/safe-for-sql.js';
import { AvatarDecorationService } from '@/core/AvatarDecorationService.js';
import { notificationRecieveConfig } from '@/models/json-schema/user.js';
import { IdService } from '@/core/IdService.js';
import { ApiLoggerService } from '../../ApiLoggerService.js';
import { ApiError } from '../../error.js';

export const meta = {
	tags: ['account'],

	requireCredential: true,

	kind: 'write:account',

	limit: {
		duration: ms('1hour'),
		max: 20,
	},

	errors: {
		noSuchAvatar: {
			message: 'No such avatar file.',
			code: 'NO_SUCH_AVATAR',
			id: '539f3a45-f215-4f81-a9a8-31293640207f',
		},

		noSuchFile: {
			message: 'No such file.',
			code: 'NO_SUCH_FILE',
			id: 'e0f0d3c7-e704-4314-a0b5-04286d69a65c',
		},

		noSuchBanner: {
			message: 'No such banner file.',
			code: 'NO_SUCH_BANNER',
			id: '0d8f5629-f210-41c2-9433-735831a58595',
		},

		avatarNotAnImage: {
			message: 'The file specified as an avatar is not an image.',
			code: 'AVATAR_NOT_AN_IMAGE',
			id: 'f419f9f8-2f4d-46b1-9fb4-49d3a2fd7191',
		},

		fileNotAnImage: {
			message: 'The specified file is not an image.',
			code: 'FILE_NOT_AN_IMAGE',
			id: '2851568b-5ad1-4031-bf0d-5320afebf3a9',
		},

		bannerNotAnImage: {
			message: 'The file specified as a banner is not an image.',
			code: 'BANNER_NOT_AN_IMAGE',
			id: '75aedb19-2afd-4e6d-87fc-67941256fa60',
		},

		noSuchPage: {
			message: 'No such page.',
			code: 'NO_SUCH_PAGE',
			id: '8e01b590-7eb9-431b-a239-860e086c408e',
		},

		invalidRegexp: {
			message: 'Invalid Regular Expression.',
			code: 'INVALID_REGEXP',
			id: '0d786918-10df-41cd-8f33-8dec7d9a89a5',
		},

		tooManyMutedWords: {
			message: 'Too many muted words.',
			code: 'TOO_MANY_MUTED_WORDS',
			id: '010665b1-a211-42d2-bc64-8f6609d79785',
		},

		noSuchUser: {
			message: 'No such user.',
			code: 'NO_SUCH_USER',
			id: 'fcd2eef9-a9b2-4c4f-8624-038099e90aa5',
		},

		uriNull: {
			message: 'User ActivityPup URI is null.',
			code: 'URI_NULL',
			id: 'bf326f31-d430-4f97-9933-5d61e4d48a23',
		},

		forbiddenToSetYourself: {
			message: 'You can\'t set yourself as your own alias.',
			code: 'FORBIDDEN_TO_SET_YOURSELF',
			id: '25c90186-4ab0-49c8-9bba-a1fa6c202ba4',
		},

		restrictedByRole: {
			message: 'This feature is restricted by your role.',
			code: 'RESTRICTED_BY_ROLE',
			id: '8feff0ba-5ab5-585b-31f4-4df816663fad',
		},
	},

	res: {
		type: 'object',
		optional: false, nullable: false,
		ref: 'MeDetailed',
	},
} as const;

const muteWords = { type: 'array', items: { oneOf: [
	{ type: 'array', items: { type: 'string' } },
	{ type: 'string' },
] } } as const;

export const paramDef = {
	type: 'object',
	properties: {
		name: { ...nameSchema, nullable: true },
		description: { ...descriptionSchema, nullable: true },
		followedMessage: { ...followedMessageSchema, nullable: true },
		location: { ...locationSchema, nullable: true },
		birthday: { ...birthdaySchema, nullable: true },
		lang: { type: 'string', enum: [null, ...Object.keys(langmap)] as string[], nullable: true },
		avatarId: { type: 'string', format: 'misskey:id', nullable: true },
		avatarDecorations: { type: 'array', maxItems: 16, items: {
			type: 'object',
			properties: {
				id: { type: 'string', format: 'misskey:id' },
				angle: { type: 'number', nullable: true, maximum: 0.5, minimum: -0.5 },
				flipH: { type: 'boolean', nullable: true },
				offsetX: { type: 'number', nullable: true, maximum: 0.25, minimum: -0.25 },
				offsetY: { type: 'number', nullable: true, maximum: 0.25, minimum: -0.25 },
				scale: { type: 'number', nullable: true, maximum: 1.5, minimum: 0.5 },
				opacity: { type: 'number', nullable: true, maximum: 1, minimum: 0.1 },
			},
			required: ['id'],
		} },
		bannerId: { type: 'string', format: 'misskey:id', nullable: true },
		fields: {
			type: 'array',
			minItems: 0,
			maxItems: 16,
			items: {
				type: 'object',
				properties: {
					name: { type: 'string' },
					value: { type: 'string' },
				},
				required: ['name', 'value'],
			},
		},
		isLocked: { type: 'boolean' },
		isExplorable: { type: 'boolean' },
		isIndexable: { type: 'boolean' },
		searchableBy: { type: 'string', enum: ['public', 'followersAndReacted', 'reactedOnly', 'private'] },
		hideOnlineStatus: { type: 'boolean' },
		publicReactions: { type: 'boolean' },
		carefulBot: { type: 'boolean' },
		autoAcceptFollowed: { type: 'boolean' },
		noCrawle: { type: 'boolean' },
		preventAiLearning: { type: 'boolean' },
		isBot: { type: 'boolean' },
		isCat: { type: 'boolean' },
		injectFeaturedNote: { type: 'boolean' },
		receiveAnnouncementEmail: { type: 'boolean' },
		alwaysMarkNsfw: { type: 'boolean' },
		autoSensitive: { type: 'boolean' },
		followingVisibility: { type: 'string', enum: ['public', 'followers', 'private'] },
		followersVisibility: { type: 'string', enum: ['public', 'followers', 'private'] },
		pinnedPageId: { type: 'string', format: 'misskey:id', nullable: true },
		mutedWords: muteWords,
		hardMutedWords: muteWords,
		mutedInstances: { type: 'array', items: {
			type: 'string',
		} },
		notificationRecieveConfig: {
			type: 'object',
			nullable: false,
			properties: {
				note: notificationRecieveConfig,
				follow: notificationRecieveConfig,
				mention: notificationRecieveConfig,
				reply: notificationRecieveConfig,
				renote: notificationRecieveConfig,
				quote: notificationRecieveConfig,
				reaction: notificationRecieveConfig,
				pollEnded: notificationRecieveConfig,
				receiveFollowRequest: notificationRecieveConfig,
				followRequestAccepted: notificationRecieveConfig,
				groupInvited: notificationRecieveConfig,
				roleAssigned: notificationRecieveConfig,
				achievementEarned: notificationRecieveConfig,
				app: notificationRecieveConfig,
				test: notificationRecieveConfig,
			},
		},
		emailNotificationTypes: { type: 'array', items: {
			type: 'string',
		} },
		alsoKnownAs: {
			type: 'array',
			maxItems: 10,
			uniqueItems: true,
			items: { type: 'string' },
		},
		mutualLinkSections: {
			type: 'array',
			items: {
				type: 'object',
				properties: {
					name: { type: 'string', nullable: true },
					mutualLinks: {
						type: 'array',
						items: {
							type: 'object',
							properties: {
								url: { type: 'string', format: 'url' },
								fileId: { type: 'string', format: 'misskey:id' },
								description: { type: 'string', nullable: true },
							},
							required: ['url', 'fileId'],
						},
					},
				},
				required: ['mutualLinks'],
			},
		},
	},
} as const;

@Injectable()
export default class extends Endpoint<typeof meta, typeof paramDef> { // eslint-disable-line import/no-default-export
	constructor(
		@Inject(DI.config)
		private config: Config,

		@Inject(DI.usersRepository)
		private usersRepository: UsersRepository,

		@Inject(DI.userProfilesRepository)
		private userProfilesRepository: UserProfilesRepository,

		@Inject(DI.driveFilesRepository)
		private driveFilesRepository: DriveFilesRepository,

		@Inject(DI.pagesRepository)
		private pagesRepository: PagesRepository,

		private idService: IdService,
		private userEntityService: UserEntityService,
		private driveFileEntityService: DriveFileEntityService,
		private globalEventService: GlobalEventService,
		private userFollowingService: UserFollowingService,
		private accountUpdateService: AccountUpdateService,
		private remoteUserResolveService: RemoteUserResolveService,
		private apiLoggerService: ApiLoggerService,
		private hashtagService: HashtagService,
		private roleService: RoleService,
		private cacheService: CacheService,
		private httpRequestService: HttpRequestService,
		private avatarDecorationService: AvatarDecorationService,
	) {
		super(meta, paramDef, async (ps, _user, token, flashToken) => {
			const user = await this.usersRepository.findOneByOrFail({ id: _user.id }) as MiLocalUser;
			const isSecure = token == null && flashToken == null;

			const updates = {} as Partial<MiUser>;
			const profileUpdates = {} as Partial<MiUserProfile>;

			const profile = await this.userProfilesRepository.findOneByOrFail({ userId: user.id });
			let policies: RolePolicies | null = null;

			if (ps.name !== undefined) {
				if (ps.name === null) {
					updates.name = null;
				} else {
					const trimmedName = ps.name.trim();
					updates.name = trimmedName === '' ? null : trimmedName;
				}
			}
			if (ps.description !== undefined) profileUpdates.description = ps.description;
			if (ps.followedMessage !== undefined) profileUpdates.followedMessage = ps.followedMessage;
			if (ps.lang !== undefined) profileUpdates.lang = ps.lang;
			if (ps.location !== undefined) profileUpdates.location = ps.location;
			if (ps.birthday !== undefined) profileUpdates.birthday = ps.birthday;
			if (ps.followingVisibility !== undefined) profileUpdates.followingVisibility = ps.followingVisibility;
			if (ps.followersVisibility !== undefined) profileUpdates.followersVisibility = ps.followersVisibility;
			if (ps.searchableBy !== undefined) updates.searchableBy = ps.searchableBy;

			function checkMuteWordCount(mutedWords: (string[] | string)[], limit: number) {
				// TODO: ちゃんと数える
				const length = JSON.stringify(mutedWords).length;
				if (length > limit) {
					throw new ApiError(meta.errors.tooManyMutedWords);
				}
			}

			function validateMuteWordRegex(mutedWords: (string[] | string)[]) {
				for (const mutedWord of mutedWords) {
					if (typeof mutedWord !== 'string') continue;

					const regexp = mutedWord.match(/^\/(.+)\/(.*)$/);
					if (!regexp) throw new ApiError(meta.errors.invalidRegexp);

					try {
						new RE2(regexp[1], regexp[2]);
					} catch (err) {
						throw new ApiError(meta.errors.invalidRegexp);
					}
				}
			}

			if (ps.mutedWords !== undefined) {
				policies ??= await this.roleService.getUserPolicies(user.id);
				checkMuteWordCount(ps.mutedWords, policies.wordMuteLimit);
				validateMuteWordRegex(ps.mutedWords);

				profileUpdates.mutedWords = ps.mutedWords;
				profileUpdates.enableWordMute = ps.mutedWords.length > 0;
			}
			if (ps.hardMutedWords !== undefined) {
				policies ??= await this.roleService.getUserPolicies(user.id);
				checkMuteWordCount(ps.hardMutedWords, policies.wordMuteLimit);
				validateMuteWordRegex(ps.hardMutedWords);
				profileUpdates.hardMutedWords = ps.hardMutedWords;
			}
			if (ps.mutedInstances !== undefined) profileUpdates.mutedInstances = ps.mutedInstances;
			if (ps.notificationRecieveConfig !== undefined) profileUpdates.notificationRecieveConfig = ps.notificationRecieveConfig;
			if (typeof ps.isLocked === 'boolean') updates.isLocked = ps.isLocked;
			if (typeof ps.isExplorable === 'boolean') updates.isExplorable = ps.isExplorable;
			if (typeof ps.isIndexable === 'boolean') updates.isIndexable = ps.isIndexable;
			if (typeof ps.hideOnlineStatus === 'boolean') updates.hideOnlineStatus = ps.hideOnlineStatus;
			if (typeof ps.publicReactions === 'boolean') profileUpdates.publicReactions = ps.publicReactions;
			if (typeof ps.isBot === 'boolean') updates.isBot = ps.isBot;
			if (typeof ps.carefulBot === 'boolean') profileUpdates.carefulBot = ps.carefulBot;
			if (typeof ps.autoAcceptFollowed === 'boolean') profileUpdates.autoAcceptFollowed = ps.autoAcceptFollowed;
			if (typeof ps.noCrawle === 'boolean') profileUpdates.noCrawle = ps.noCrawle;
			if (typeof ps.preventAiLearning === 'boolean') profileUpdates.preventAiLearning = ps.preventAiLearning;
			if (typeof ps.isCat === 'boolean') updates.isCat = ps.isCat;
			if (typeof ps.injectFeaturedNote === 'boolean') profileUpdates.injectFeaturedNote = ps.injectFeaturedNote;
			if (typeof ps.receiveAnnouncementEmail === 'boolean') profileUpdates.receiveAnnouncementEmail = ps.receiveAnnouncementEmail;
			if (typeof ps.alwaysMarkNsfw === 'boolean') {
				policies ??= await this.roleService.getUserPolicies(user.id);
				if (policies.alwaysMarkNsfw) throw new ApiError(meta.errors.restrictedByRole);
				profileUpdates.alwaysMarkNsfw = ps.alwaysMarkNsfw;
			}
			if (typeof ps.autoSensitive === 'boolean') profileUpdates.autoSensitive = ps.autoSensitive;
			if (ps.emailNotificationTypes !== undefined) profileUpdates.emailNotificationTypes = ps.emailNotificationTypes;

			if (ps.avatarId) {
				policies ??= await this.roleService.getUserPolicies(user.id);
				if (!policies.canUpdateBioMedia) throw new ApiError(meta.errors.restrictedByRole);

				const avatar = await this.driveFilesRepository.findOneBy({ id: ps.avatarId });

				if (avatar == null || avatar.userId !== user.id) throw new ApiError(meta.errors.noSuchAvatar);
				if (!avatar.type.startsWith('image/')) throw new ApiError(meta.errors.avatarNotAnImage);

				updates.avatarId = avatar.id;
				updates.avatarUrl = this.driveFileEntityService.getPublicUrl(avatar, 'avatar');
				updates.avatarBlurhash = avatar.blurhash;
			} else if (ps.avatarId === null) {
				updates.avatarId = null;
				updates.avatarUrl = null;
				updates.avatarBlurhash = null;
			}

			if (ps.mutualLinkSections) {
				const policy = await this.roleService.getUserPolicies(user.id);
				if (ps.mutualLinkSections.length > policy.mutualLinkSectionLimit) {
					throw new ApiError(meta.errors.restrictedByRole);
				}

				const mutualLinkSections = ps.mutualLinkSections.map(async (section) => {
					if (section.mutualLinks.length > policy.mutualLinkLimit) {
						throw new ApiError(meta.errors.restrictedByRole);
					}

					const mutualLinks = await Promise.all(section.mutualLinks.map(async (mutualLink) => {
						const file = await this.driveFilesRepository.findOneBy({ id: mutualLink.fileId });

						if (!file) {
							throw new ApiError(meta.errors.noSuchFile);
						}
						if (!file.type.startsWith('image/')) {
							throw new ApiError(meta.errors.fileNotAnImage);
						}

						return {
							id: this.idService.gen(),
							url: mutualLink.url,
							fileId: file.id,
							imgSrc: this.driveFileEntityService.getPublicUrl(file),
							description: mutualLink.description ?? null,
						};
					}));

					return {
						name: section.name ?? null,
						mutualLinks,
					};
				});

				profileUpdates.mutualLinkSections = await Promise.all(mutualLinkSections);
			}

			if (ps.bannerId) {
				policies ??= await this.roleService.getUserPolicies(user.id);
				if (!policies.canUpdateBioMedia) throw new ApiError(meta.errors.restrictedByRole);

				const banner = await this.driveFilesRepository.findOneBy({ id: ps.bannerId });

				if (banner == null || banner.userId !== user.id) throw new ApiError(meta.errors.noSuchBanner);
				if (!banner.type.startsWith('image/')) throw new ApiError(meta.errors.bannerNotAnImage);

				updates.bannerId = banner.id;
				updates.bannerUrl = this.driveFileEntityService.getPublicUrl(banner);
				updates.bannerBlurhash = banner.blurhash;
			} else if (ps.bannerId === null) {
				updates.bannerId = null;
				updates.bannerUrl = null;
				updates.bannerBlurhash = null;
			}

			if (ps.avatarDecorations) {
				policies ??= await this.roleService.getUserPolicies(user.id);
				const decorations = await this.avatarDecorationService.getAll(true);
				const myRoles = await this.roleService.getUserRoles(user.id);
				const allRoles = await this.roleService.getRoles();
				const decorationIds = decorations
					.filter(d => d.roleIdsThatCanBeUsedThisDecoration.filter(roleId => allRoles.some(r => r.id === roleId)).length === 0 || myRoles.some(r => d.roleIdsThatCanBeUsedThisDecoration.includes(r.id)))
					.map(d => d.id);

				if (ps.avatarDecorations.length > policies.avatarDecorationLimit) throw new ApiError(meta.errors.restrictedByRole);

				updates.avatarDecorations = ps.avatarDecorations.filter(d => decorationIds.includes(d.id)).map(d => ({
					id: d.id,
					angle: d.angle ?? 0,
					flipH: d.flipH ?? false,
					offsetX: d.offsetX ?? 0,
					offsetY: d.offsetY ?? 0,
					scale: d.scale ?? 1,
					opacity: d.opacity ?? 1,
				}));
			}

			if (ps.pinnedPageId) {
				const page = await this.pagesRepository.findOneBy({ id: ps.pinnedPageId });

				if (page == null || page.userId !== user.id) throw new ApiError(meta.errors.noSuchPage);

				profileUpdates.pinnedPageId = page.id;
			} else if (ps.pinnedPageId === null) {
				profileUpdates.pinnedPageId = null;
			}

			if (ps.fields) {
				profileUpdates.fields = ps.fields
					.filter(x => typeof x.name === 'string' && x.name.trim() !== '' && typeof x.value === 'string' && x.value.trim() !== '')
					.map(x => {
						return { name: x.name.trim(), value: x.value.trim() };
					});
			}

			if (ps.alsoKnownAs) {
				if (_user.movedToUri) {
					throw new ApiError({
						message: 'You have moved your account.',
						code: 'YOUR_ACCOUNT_MOVED',
						id: '56f20ec9-fd06-4fa5-841b-edd6d7d4fa31',
						httpStatusCode: 403,
					});
				}

				// Parse user's input into the old account
				const newAlsoKnownAs = new Set<string>();
				for (const line of ps.alsoKnownAs) {
					if (!line) throw new ApiError(meta.errors.noSuchUser);
					const { username, host } = Acct.parse(line);

					// Retrieve the old account
					const knownAs = await this.remoteUserResolveService.resolveUser(username, host).catch((e) => {
						this.apiLoggerService.logger.warn(`failed to resolve dstination user: ${e}`);
						throw new ApiError(meta.errors.noSuchUser);
					});
					if (knownAs.id === _user.id) throw new ApiError(meta.errors.forbiddenToSetYourself);

					const toUrl = this.userEntityService.getUserUri(knownAs);
					if (!toUrl) throw new ApiError(meta.errors.uriNull);

					newAlsoKnownAs.add(toUrl);
				}

				updates.alsoKnownAs = newAlsoKnownAs.size > 0 ? Array.from(newAlsoKnownAs) : null;
			}

			//#region emojis/tags

			let emojis = [] as string[];
			let tags = [] as string[];

			const newName = updates.name === undefined ? user.name : updates.name;
			const newDescription = profileUpdates.description === undefined ? profile.description : profileUpdates.description;
			const newFields = profileUpdates.fields === undefined ? profile.fields : profileUpdates.fields;

			if (newName != null) {
				const tokens = mfm.parseSimple(newName);
				emojis = emojis.concat(extractCustomEmojisFromMfm(tokens));
			}

			if (newDescription != null) {
				const tokens = mfm.parse(newDescription);
				emojis = emojis.concat(extractCustomEmojisFromMfm(tokens));
				tags = extractHashtags(tokens).map(tag => normalizeForSearch(tag)).splice(0, 32);
			}

			for (const field of newFields) {
				const nameTokens = mfm.parseSimple(field.name);
				const valueTokens = mfm.parseSimple(field.value);
				emojis = emojis.concat([
					...extractCustomEmojisFromMfm(nameTokens),
					...extractCustomEmojisFromMfm(valueTokens),
				]);
			}

			updates.emojis = emojis;
			updates.tags = tags;

			// ハッシュタグ更新
			this.hashtagService.updateUsertags(user, tags);
			//#endregion

			if (Object.keys(updates).length > 0) {
				await this.usersRepository.update(user.id, updates);
				this.globalEventService.publishInternalEvent('localUserUpdated', { id: user.id });
			}

			await this.userProfilesRepository.update(user.id, {
				...profileUpdates,
				verifiedLinks: [],
			});

			const iObj = await this.userEntityService.pack(user.id, user, {
				schema: 'MeDetailed',
				includeSecrets: isSecure,
			});

			const updatedProfile = await this.userProfilesRepository.findOneByOrFail({ userId: user.id });
			const updatedUser = await this.usersRepository.findOneByOrFail({ id: user.id });
			this.cacheService.userByIdCache.set(user.id, updatedUser);
			this.cacheService.userProfileCache.set(user.id, updatedProfile);

			// Publish meUpdated event
			this.globalEventService.publishMainStream(user.id, 'meUpdated', iObj);

			// 鍵垢を解除したとき、溜まっていたフォローリクエストがあるならすべて承認
			if (user.isLocked && ps.isLocked === false) {
				this.userFollowingService.acceptAllFollowRequests(user);
			}

			// フォロワーにUpdateを配信
			this.accountUpdateService.publishToFollowers(user.id);

			const urls = updatedProfile.fields.filter(x => x.value.startsWith('https://'));
			for (const url of urls) {
				this.verifyLink(url.value, user);
			}

			return iObj;
		});
	}

	private async verifyLink(url: string, user: MiLocalUser) {
		if (!safeForSql(url)) return;

		try {
			const html = await this.httpRequestService.getHtml(url);

			const { window } = new JSDOM(html);
			const doc = window.document;

			const myLink = `${this.config.url}/@${user.username}`;

			const aEls = Array.from(doc.getElementsByTagName('a'));
			const linkEls = Array.from(doc.getElementsByTagName('link'));

			const includesMyLink = aEls.some(a => a.href === myLink);
			const includesRelMeLinks = [...aEls, ...linkEls].some(link => link.rel === 'me' && link.href === myLink);

			if (includesMyLink || includesRelMeLinks) {
				await this.userProfilesRepository.createQueryBuilder('profile').update()
					.where('userId = :userId', { userId: user.id })
					.set({
						verifiedLinks: () => `array_append("verifiedLinks", '${url}')`, // ここでSQLインジェクションされそうなのでとりあえず safeForSql で弾いている
					})
					.execute();
			}

			window.close();
		} catch (err) {
			// なにもしない
		}
	}
}<|MERGE_RESOLUTION|>--- conflicted
+++ resolved
@@ -15,10 +15,6 @@
 import type { MiLocalUser, MiUser } from '@/models/User.js';
 import { birthdaySchema, descriptionSchema, followedMessageSchema, locationSchema, nameSchema } from '@/models/User.js';
 import type { MiUserProfile } from '@/models/UserProfile.js';
-<<<<<<< HEAD
-import { notificationTypes, searchableTypes } from '@/types.js';
-=======
->>>>>>> d3f4d310
 import { normalizeForSearch } from '@/misc/normalize-for-search.js';
 import { langmap } from '@/misc/langmap.js';
 import { Endpoint } from '@/server/api/endpoint-base.js';
