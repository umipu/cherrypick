/*
 * SPDX-FileCopyrightText: syuilo and other misskey, cherrypick contributors
 * SPDX-License-Identifier: AGPL-3.0-only
 */

import RE2 from 're2';
import * as mfm from 'cherrypick-mfm-js';
import { Inject, Injectable } from '@nestjs/common';
import ms from 'ms';
import { JSDOM } from 'jsdom';
import { extractCustomEmojisFromMfm } from '@/misc/extract-custom-emojis-from-mfm.js';
import { extractHashtags } from '@/misc/extract-hashtags.js';
import * as Acct from '@/misc/acct.js';
import type { UsersRepository, DriveFilesRepository, UserProfilesRepository, PagesRepository } from '@/models/_.js';
import type { MiLocalUser, MiUser } from '@/models/User.js';
import { birthdaySchema, descriptionSchema, locationSchema, nameSchema } from '@/models/User.js';
import type { MiUserProfile } from '@/models/UserProfile.js';
import { notificationTypes } from '@/types.js';
import { normalizeForSearch } from '@/misc/normalize-for-search.js';
import { langmap } from '@/misc/langmap.js';
import { Endpoint } from '@/server/api/endpoint-base.js';
import { UserEntityService } from '@/core/entities/UserEntityService.js';
import { GlobalEventService } from '@/core/GlobalEventService.js';
import { UserFollowingService } from '@/core/UserFollowingService.js';
import { AccountUpdateService } from '@/core/AccountUpdateService.js';
import { HashtagService } from '@/core/HashtagService.js';
import { DI } from '@/di-symbols.js';
import { RoleService } from '@/core/RoleService.js';
import { CacheService } from '@/core/CacheService.js';
import { RemoteUserResolveService } from '@/core/RemoteUserResolveService.js';
import { DriveFileEntityService } from '@/core/entities/DriveFileEntityService.js';
import { HttpRequestService } from '@/core/HttpRequestService.js';
import type { Config } from '@/config.js';
import { safeForSql } from '@/misc/safe-for-sql.js';
import { ApiLoggerService } from '../../ApiLoggerService.js';
import { ApiError } from '../../error.js';

export const meta = {
	tags: ['account'],

	requireCredential: true,

	kind: 'write:account',

	limit: {
		duration: ms('1hour'),
		max: 10,
	},

	errors: {
		noSuchAvatar: {
			message: 'No such avatar file.',
			code: 'NO_SUCH_AVATAR',
			id: '539f3a45-f215-4f81-a9a8-31293640207f',
		},

		noSuchBanner: {
			message: 'No such banner file.',
			code: 'NO_SUCH_BANNER',
			id: '0d8f5629-f210-41c2-9433-735831a58595',
		},

		avatarNotAnImage: {
			message: 'The file specified as an avatar is not an image.',
			code: 'AVATAR_NOT_AN_IMAGE',
			id: 'f419f9f8-2f4d-46b1-9fb4-49d3a2fd7191',
		},

		bannerNotAnImage: {
			message: 'The file specified as a banner is not an image.',
			code: 'BANNER_NOT_AN_IMAGE',
			id: '75aedb19-2afd-4e6d-87fc-67941256fa60',
		},

		noSuchPage: {
			message: 'No such page.',
			code: 'NO_SUCH_PAGE',
			id: '8e01b590-7eb9-431b-a239-860e086c408e',
		},

		invalidRegexp: {
			message: 'Invalid Regular Expression.',
			code: 'INVALID_REGEXP',
			id: '0d786918-10df-41cd-8f33-8dec7d9a89a5',
		},

		tooManyMutedWords: {
			message: 'Too many muted words.',
			code: 'TOO_MANY_MUTED_WORDS',
			id: '010665b1-a211-42d2-bc64-8f6609d79785',
		},

		noSuchUser: {
			message: 'No such user.',
			code: 'NO_SUCH_USER',
			id: 'fcd2eef9-a9b2-4c4f-8624-038099e90aa5',
		},

		uriNull: {
			message: 'User ActivityPup URI is null.',
			code: 'URI_NULL',
			id: 'bf326f31-d430-4f97-9933-5d61e4d48a23',
		},

		forbiddenToSetYourself: {
			message: 'You can\'t set yourself as your own alias.',
			code: 'FORBIDDEN_TO_SET_YOURSELF',
			id: '25c90186-4ab0-49c8-9bba-a1fa6c202ba4',
		},

		restrictedByRole: {
			message: 'This feature is restricted by your role.',
			code: 'RESTRICTED_BY_ROLE',
			id: '8feff0ba-5ab5-585b-31f4-4df816663fad',
		},
	},

	res: {
		type: 'object',
		optional: false, nullable: false,
		ref: 'MeDetailed',
	},
} as const;

export const paramDef = {
	type: 'object',
	properties: {
		name: { ...nameSchema, nullable: true },
		description: { ...descriptionSchema, nullable: true },
		location: { ...locationSchema, nullable: true },
		birthday: { ...birthdaySchema, nullable: true },
		lang: { type: 'string', enum: [null, ...Object.keys(langmap)] as string[], nullable: true },
		avatarId: { type: 'string', format: 'misskey:id', nullable: true },
		bannerId: { type: 'string', format: 'misskey:id', nullable: true },
		fields: {
			type: 'array',
			minItems: 0,
			maxItems: 16,
			items: {
				type: 'object',
				properties: {
					name: { type: 'string' },
					value: { type: 'string' },
				},
				required: ['name', 'value'],
			},
		},
		isLocked: { type: 'boolean' },
		isExplorable: { type: 'boolean' },
		hideOnlineStatus: { type: 'boolean' },
		publicReactions: { type: 'boolean' },
		carefulBot: { type: 'boolean' },
		autoAcceptFollowed: { type: 'boolean' },
		noCrawle: { type: 'boolean' },
		preventAiLearning: { type: 'boolean' },
		isBot: { type: 'boolean' },
		isCat: { type: 'boolean' },
		injectFeaturedNote: { type: 'boolean' },
		receiveAnnouncementEmail: { type: 'boolean' },
		alwaysMarkNsfw: { type: 'boolean' },
		autoSensitive: { type: 'boolean' },
		ffVisibility: { type: 'string', enum: ['public', 'followers', 'private'] },
		pinnedPageId: { type: 'string', format: 'misskey:id', nullable: true },
		mutedWords: { type: 'array' },
		mutedInstances: { type: 'array', items: {
			type: 'string',
		} },
		mutingNotificationTypes: { type: 'array', items: {
			type: 'string', enum: notificationTypes,
		} },
		emailNotificationTypes: { type: 'array', items: {
			type: 'string',
		} },
		alsoKnownAs: {
			type: 'array',
			maxItems: 10,
			uniqueItems: true,
			items: { type: 'string' },
		},
	},
} as const;

@Injectable()
export default class extends Endpoint<typeof meta, typeof paramDef> { // eslint-disable-line import/no-default-export
	constructor(
		@Inject(DI.config)
		private config: Config,

		@Inject(DI.usersRepository)
		private usersRepository: UsersRepository,

		@Inject(DI.userProfilesRepository)
		private userProfilesRepository: UserProfilesRepository,

		@Inject(DI.driveFilesRepository)
		private driveFilesRepository: DriveFilesRepository,

		@Inject(DI.pagesRepository)
		private pagesRepository: PagesRepository,

		private userEntityService: UserEntityService,
		private driveFileEntityService: DriveFileEntityService,
		private globalEventService: GlobalEventService,
		private userFollowingService: UserFollowingService,
		private accountUpdateService: AccountUpdateService,
		private remoteUserResolveService: RemoteUserResolveService,
		private apiLoggerService: ApiLoggerService,
		private hashtagService: HashtagService,
		private roleService: RoleService,
		private cacheService: CacheService,
		private httpRequestService: HttpRequestService,
	) {
<<<<<<< HEAD
		super(meta, paramDef, async (ps, _user, token, flashToken) => {
			const user = await this.usersRepository.findOneByOrFail({ id: _user.id });
			const isSecure = token == null && flashToken == null;
=======
		super(meta, paramDef, async (ps, _user, token) => {
			const user = await this.usersRepository.findOneByOrFail({ id: _user.id }) as MiLocalUser;
			const isSecure = token == null;
>>>>>>> 03b5acf1

			const updates = {} as Partial<MiUser>;
			const profileUpdates = {} as Partial<MiUserProfile>;

			const profile = await this.userProfilesRepository.findOneByOrFail({ userId: user.id });

			if (ps.name !== undefined) updates.name = ps.name;
			if (ps.description !== undefined) profileUpdates.description = ps.description;
			if (ps.lang !== undefined) profileUpdates.lang = ps.lang;
			if (ps.location !== undefined) profileUpdates.location = ps.location;
			if (ps.birthday !== undefined) profileUpdates.birthday = ps.birthday;
			if (ps.ffVisibility !== undefined) profileUpdates.ffVisibility = ps.ffVisibility;
			if (ps.mutedWords !== undefined) {
				// TODO: ちゃんと数える
				const length = JSON.stringify(ps.mutedWords).length;
				if (length > (await this.roleService.getUserPolicies(user.id)).wordMuteLimit) {
					throw new ApiError(meta.errors.tooManyMutedWords);
				}

				// validate regular expression syntax
				ps.mutedWords.filter(x => !Array.isArray(x)).forEach(x => {
					const regexp = x.match(/^\/(.+)\/(.*)$/);
					if (!regexp) throw new ApiError(meta.errors.invalidRegexp);

					try {
						new RE2(regexp[1], regexp[2]);
					} catch (err) {
						throw new ApiError(meta.errors.invalidRegexp);
					}
				});

				profileUpdates.mutedWords = ps.mutedWords;
				profileUpdates.enableWordMute = ps.mutedWords.length > 0;
			}
			if (ps.mutedInstances !== undefined) profileUpdates.mutedInstances = ps.mutedInstances;
			if (ps.mutingNotificationTypes !== undefined) profileUpdates.mutingNotificationTypes = ps.mutingNotificationTypes as typeof notificationTypes[number][];
			if (typeof ps.isLocked === 'boolean') updates.isLocked = ps.isLocked;
			if (typeof ps.isExplorable === 'boolean') updates.isExplorable = ps.isExplorable;
			if (typeof ps.hideOnlineStatus === 'boolean') updates.hideOnlineStatus = ps.hideOnlineStatus;
			if (typeof ps.publicReactions === 'boolean') profileUpdates.publicReactions = ps.publicReactions;
			if (typeof ps.isBot === 'boolean') updates.isBot = ps.isBot;
			if (typeof ps.carefulBot === 'boolean') profileUpdates.carefulBot = ps.carefulBot;
			if (typeof ps.autoAcceptFollowed === 'boolean') profileUpdates.autoAcceptFollowed = ps.autoAcceptFollowed;
			if (typeof ps.noCrawle === 'boolean') profileUpdates.noCrawle = ps.noCrawle;
			if (typeof ps.preventAiLearning === 'boolean') profileUpdates.preventAiLearning = ps.preventAiLearning;
			if (typeof ps.isCat === 'boolean') updates.isCat = ps.isCat;
			if (typeof ps.injectFeaturedNote === 'boolean') profileUpdates.injectFeaturedNote = ps.injectFeaturedNote;
			if (typeof ps.receiveAnnouncementEmail === 'boolean') profileUpdates.receiveAnnouncementEmail = ps.receiveAnnouncementEmail;
			if (typeof ps.alwaysMarkNsfw === 'boolean') {
				if ((await roleService.getUserPolicies(user.id)).alwaysMarkNsfw) throw new ApiError(meta.errors.restrictedByRole);
				profileUpdates.alwaysMarkNsfw = ps.alwaysMarkNsfw;
			}
			if (typeof ps.autoSensitive === 'boolean') profileUpdates.autoSensitive = ps.autoSensitive;
			if (ps.emailNotificationTypes !== undefined) profileUpdates.emailNotificationTypes = ps.emailNotificationTypes;

			if (ps.avatarId) {
				const avatar = await this.driveFilesRepository.findOneBy({ id: ps.avatarId });

				if (avatar == null || avatar.userId !== user.id) throw new ApiError(meta.errors.noSuchAvatar);
				if (!avatar.type.startsWith('image/')) throw new ApiError(meta.errors.avatarNotAnImage);

				updates.avatarId = avatar.id;
				updates.avatarUrl = this.driveFileEntityService.getPublicUrl(avatar, 'avatar');
				updates.avatarBlurhash = avatar.blurhash;
			} else if (ps.avatarId === null) {
				updates.avatarId = null;
				updates.avatarUrl = null;
				updates.avatarBlurhash = null;
			}

			if (ps.bannerId) {
				const banner = await this.driveFilesRepository.findOneBy({ id: ps.bannerId });

				if (banner == null || banner.userId !== user.id) throw new ApiError(meta.errors.noSuchBanner);
				if (!banner.type.startsWith('image/')) throw new ApiError(meta.errors.bannerNotAnImage);

				updates.bannerId = banner.id;
				updates.bannerUrl = this.driveFileEntityService.getPublicUrl(banner);
				updates.bannerBlurhash = banner.blurhash;
			} else if (ps.bannerId === null) {
				updates.bannerId = null;
				updates.bannerUrl = null;
				updates.bannerBlurhash = null;
			}

			if (ps.pinnedPageId) {
				const page = await this.pagesRepository.findOneBy({ id: ps.pinnedPageId });

				if (page == null || page.userId !== user.id) throw new ApiError(meta.errors.noSuchPage);

				profileUpdates.pinnedPageId = page.id;
			} else if (ps.pinnedPageId === null) {
				profileUpdates.pinnedPageId = null;
			}

			if (ps.fields) {
				profileUpdates.fields = ps.fields
					.filter(x => typeof x.name === 'string' && x.name.trim() !== '' && typeof x.value === 'string' && x.value.trim() !== '')
					.map(x => {
						return { name: x.name.trim(), value: x.value.trim() };
					});
			}

			if (ps.alsoKnownAs) {
				if (_user.movedToUri) {
					throw new ApiError({
						message: 'You have moved your account.',
						code: 'YOUR_ACCOUNT_MOVED',
						id: '56f20ec9-fd06-4fa5-841b-edd6d7d4fa31',
						httpStatusCode: 403,
					});
				}

				// Parse user's input into the old account
				const newAlsoKnownAs = new Set<string>();
				for (const line of ps.alsoKnownAs) {
					if (!line) throw new ApiError(meta.errors.noSuchUser);
					const { username, host } = Acct.parse(line);

					// Retrieve the old account
					const knownAs = await this.remoteUserResolveService.resolveUser(username, host).catch((e) => {
						this.apiLoggerService.logger.warn(`failed to resolve dstination user: ${e}`);
						throw new ApiError(meta.errors.noSuchUser);
					});
					if (knownAs.id === _user.id) throw new ApiError(meta.errors.forbiddenToSetYourself);

					const toUrl = this.userEntityService.getUserUri(knownAs);
					if (!toUrl) throw new ApiError(meta.errors.uriNull);

					newAlsoKnownAs.add(toUrl);
				}

				updates.alsoKnownAs = newAlsoKnownAs.size > 0 ? Array.from(newAlsoKnownAs) : null;
			}

			//#region emojis/tags

			let emojis = [] as string[];
			let tags = [] as string[];

			const newName = updates.name === undefined ? user.name : updates.name;
			const newDescription = profileUpdates.description === undefined ? profile.description : profileUpdates.description;

			if (newName != null) {
				const tokens = mfm.parseSimple(newName);
				emojis = emojis.concat(extractCustomEmojisFromMfm(tokens!));
			}

			if (newDescription != null) {
				const tokens = mfm.parse(newDescription);
				emojis = emojis.concat(extractCustomEmojisFromMfm(tokens!));
				tags = extractHashtags(tokens!).map(tag => normalizeForSearch(tag)).splice(0, 32);
			}

			updates.emojis = emojis;
			updates.tags = tags;

			// ハッシュタグ更新
			this.hashtagService.updateUsertags(user, tags);
			//#endregion

			if (Object.keys(updates).length > 0) await this.usersRepository.update(user.id, updates);
			if (Object.keys(updates).includes('alsoKnownAs')) {
				this.cacheService.uriPersonCache.set(this.userEntityService.genLocalUserUri(user.id), { ...user, ...updates });
			}

			await this.userProfilesRepository.update(user.id, {
				...profileUpdates,
				verifiedLinks: [],
			});

			const iObj = await this.userEntityService.pack<true, true>(user.id, user, {
				detail: true,
				includeSecrets: isSecure,
			});

			const updatedProfile = await this.userProfilesRepository.findOneByOrFail({ userId: user.id });

			this.cacheService.userProfileCache.set(user.id, updatedProfile);

			// Publish meUpdated event
			this.globalEventService.publishMainStream(user.id, 'meUpdated', iObj);

			// 鍵垢を解除したとき、溜まっていたフォローリクエストがあるならすべて承認
			if (user.isLocked && ps.isLocked === false) {
				this.userFollowingService.acceptAllFollowRequests(user);
			}

			// フォロワーにUpdateを配信
			this.accountUpdateService.publishToFollowers(user.id);

			const urls = updatedProfile.fields.filter(x => x.value.startsWith('https://'));
			for (const url of urls) {
				this.verifyLink(url.value, user);
			}

			return iObj;
		});
	}

	private async verifyLink(url: string, user: MiLocalUser) {
		if (!safeForSql(url)) return;

		const html = await this.httpRequestService.getHtml(url);

		const { window } = new JSDOM(html);
		const doc = window.document;

		const myLink = `${this.config.url}/@${user.username}`;

		const includesMyLink = Array.from(doc.getElementsByTagName('a')).some(a => a.href === myLink);

		if (includesMyLink) {
			await this.userProfilesRepository.createQueryBuilder('profile').update()
				.where('userId = :userId', { userId: user.id })
				.set({
					verifiedLinks: () => `array_append("verifiedLinks", '${url}')`, // ここでSQLインジェクションされそうなのでとりあえず safeForSql で弾いている
				})
				.execute();
		}
	}
}<|MERGE_RESOLUTION|>--- conflicted
+++ resolved
@@ -210,15 +210,9 @@
 		private cacheService: CacheService,
 		private httpRequestService: HttpRequestService,
 	) {
-<<<<<<< HEAD
 		super(meta, paramDef, async (ps, _user, token, flashToken) => {
-			const user = await this.usersRepository.findOneByOrFail({ id: _user.id });
+			const user = await this.usersRepository.findOneByOrFail({ id: _user.id }) as MiLocalUser;
 			const isSecure = token == null && flashToken == null;
-=======
-		super(meta, paramDef, async (ps, _user, token) => {
-			const user = await this.usersRepository.findOneByOrFail({ id: _user.id }) as MiLocalUser;
-			const isSecure = token == null;
->>>>>>> 03b5acf1
 
 			const updates = {} as Partial<MiUser>;
 			const profileUpdates = {} as Partial<MiUserProfile>;
