/*
 * SPDX-FileCopyrightText: syuilo and other misskey, cherrypick contributors
 * SPDX-License-Identifier: AGPL-3.0-only
 */

import bcrypt from 'bcryptjs';
import { Inject, Injectable } from '@nestjs/common';
import { Endpoint } from '@/server/api/endpoint-base.js';
import type { UserProfilesRepository } from '@/models/_.js';
import { DI } from '@/di-symbols.js';
import { WebAuthnService } from '@/core/WebAuthnService.js';
import { ApiError } from '@/server/api/error.js';
import { UserAuthService } from '@/core/UserAuthService.js';

export const meta = {
	requireCredential: true,

	secure: true,

	errors: {
		userNotFound: {
			message: 'User not found.',
			code: 'USER_NOT_FOUND',
			id: '652f899f-66d4-490e-993e-6606c8ec04c3',
		},

		incorrectPassword: {
			message: 'Incorrect password.',
			code: 'INCORRECT_PASSWORD',
			id: '38769596-efe2-4faf-9bec-abbb3f2cd9ba',
		},

		twoFactorNotEnabled: {
			message: '2fa not enabled.',
			code: 'TWO_FACTOR_NOT_ENABLED',
			id: 'bf32b864-449b-47b8-974e-f9a5468546f1',
		},
	},

	res: {
		type: 'object',
		nullable: false,
		optional: false,
		properties: {
			rp: {
				type: 'object',
				properties: {
					id: {
						type: 'string',
						nullable: true,
					},
				},
			},
			user: {
				type: 'object',
				properties: {
					id: {
						type: 'string',
					},
					name: {
						type: 'string',
					},
					displayName: {
						type: 'string',
					},
				},
			},
			challenge: {
				type: 'string',
			},
			pubKeyCredParams: {
				type: 'array',
				items: {
					type: 'object',
					properties: {
						type: {
							type: 'string',
						},
						alg: {
							type: 'number',
						},
					},
				},
			},
			timeout: {
				type: 'number',
				nullable: true,
			},
			excludeCredentials: {
				type: 'array',
				nullable: true,
				items: {
					type: 'object',
					properties: {
						id: {
							type: 'string',
						},
						type: {
							type: 'string',
						},
						transports: {
							type: 'array',
							items: {
								type: 'string',
								enum: [
									'ble',
									'cable',
									'hybrid',
									'internal',
									'nfc',
									'smart-card',
									'usb',
								],
							},
						},
					},
				},
			},
			authenticatorSelection: {
				type: 'object',
				nullable: true,
				properties: {
					authenticatorAttachment: {
						type: 'string',
						enum: [
							'cross-platform',
							'platform',
						],
					},
					requireResidentKey: {
						type: 'boolean',
					},
					userVerification: {
						type: 'string',
						enum: [
							'discouraged',
							'preferred',
							'required',
						],
					},
				},
			},
			attestation: {
				type: 'string',
				nullable: true,
				enum: [
					'direct',
					'enterprise',
					'indirect',
					'none',
<<<<<<< HEAD
=======
					null,
>>>>>>> d85085d1
				],
			},
			extensions: {
				type: 'object',
				nullable: true,
				properties: {
					appid: {
						type: 'string',
						nullable: true,
					},
					credProps: {
						type: 'boolean',
						nullable: true,
					},
					hmacCreateSecret: {
						type: 'boolean',
						nullable: true,
					},
				},
			},
		},
	},
} as const;

export const paramDef = {
	type: 'object',
	properties: {
		password: { type: 'string' },
		token: { type: 'string', nullable: true },
	},
	required: ['password'],
} as const;

// eslint-disable-next-line import/no-default-export
@Injectable()
export default class extends Endpoint<typeof meta, typeof paramDef> {
	constructor(
		@Inject(DI.userProfilesRepository)
		private userProfilesRepository: UserProfilesRepository,

		private webAuthnService: WebAuthnService,
		private userAuthService: UserAuthService,
	) {
		super(meta, paramDef, async (ps, me) => {
			const token = ps.token;
			const profile = await this.userProfilesRepository.findOne({
				where: {
					userId: me.id,
				},
				relations: ['user'],
			});

			if (profile == null) {
				throw new ApiError(meta.errors.userNotFound);
			}

			if (profile.twoFactorEnabled) {
				if (token == null) {
					throw new Error('authentication failed');
				}

				try {
					await this.userAuthService.twoFactorAuthenticate(profile, token);
				} catch (e) {
					throw new Error('authentication failed');
				}
			}

			const passwordMatched = await bcrypt.compare(ps.password, profile.password ?? '');
			if (!passwordMatched) {
				throw new ApiError(meta.errors.incorrectPassword);
			}

			if (!profile.twoFactorEnabled) {
				throw new ApiError(meta.errors.twoFactorNotEnabled);
			}

			return await this.webAuthnService.initiateRegistration(
				me.id,
				profile.user?.username ?? me.id,
				profile.user?.name ?? undefined,
			);
		});
	}
}<|MERGE_RESOLUTION|>--- conflicted
+++ resolved
@@ -148,10 +148,7 @@
 					'enterprise',
 					'indirect',
 					'none',
-<<<<<<< HEAD
-=======
 					null,
->>>>>>> d85085d1
 				],
 			},
 			extensions: {
