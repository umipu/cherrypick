--- conflicted
+++ resolved
@@ -44,13 +44,7 @@
 	properties: {
 		withFiles: { type: 'boolean', default: false },
 		withRenotes: { type: 'boolean', default: true },
-<<<<<<< HEAD
 		withCats: { type: 'boolean', default: false },
-		fileType: { type: 'array', items: {
-			type: 'string',
-		} },
-=======
->>>>>>> 2a7bc847
 		excludeNsfw: { type: 'boolean', default: false },
 		limit: { type: 'integer', minimum: 1, maximum: 100, default: 10 },
 		sinceId: { type: 'string', format: 'misskey:id' },
@@ -120,6 +114,10 @@
 				.leftJoinAndSelect('renote.user', 'renoteUser')
 				.leftJoinAndSelect('note.channel', 'channel');
 
+            if (ps.withCats) {
+                query.andWhere('(select "isCat" from "user" where id = note."userId")');
+            }
+
 			timeline = await query.getMany();
 
 			timeline = timeline.filter(note => {
@@ -135,25 +133,8 @@
 					}
 				}
 
-<<<<<<< HEAD
-			if (ps.withRenotes === false) {
-				query.andWhere(new Brackets(qb => {
-					qb.orWhere('note.renoteId IS NULL');
-					qb.orWhere(new Brackets(qb => {
-						qb.orWhere('note.text IS NOT NULL');
-						qb.orWhere('note.fileIds != \'{}\'');
-					}));
-				}));
-			}
-
-			if (ps.withCats) {
-				query.andWhere('(select "isCat" from "user" where id = note."userId")');
-			}
-			//#endregion
-=======
 				return true;
 			});
->>>>>>> 2a7bc847
 
 			timeline.sort((a, b) => a.id > b.id ? -1 : 1);
 
