/*
 * SPDX-FileCopyrightText: syuilo and other misskey, cherrypick contributors
 * SPDX-License-Identifier: AGPL-3.0-only
 */

import { Brackets } from 'typeorm';
import { Inject, Injectable } from '@nestjs/common';
import type { MiNote, NotesRepository } from '@/models/_.js';
import { Endpoint } from '@/server/api/endpoint-base.js';
import { NoteEntityService } from '@/core/entities/NoteEntityService.js';
import ActiveUsersChart from '@/core/chart/charts/active-users.js';
import { DI } from '@/di-symbols.js';
import { RoleService } from '@/core/RoleService.js';
import { IdService } from '@/core/IdService.js';
import { CacheService } from '@/core/CacheService.js';
import { isUserRelated } from '@/misc/is-user-related.js';
import { FunoutTimelineService } from '@/core/FunoutTimelineService.js';
import { QueryService } from '@/core/QueryService.js';
import { MetaService } from '@/core/MetaService.js';
import { MiLocalUser } from '@/models/User.js';
import { ApiError } from '../../error.js';

export const meta = {
	tags: ['notes'],

	res: {
		type: 'array',
		optional: false, nullable: false,
		items: {
			type: 'object',
			optional: false, nullable: false,
			ref: 'Note',
		},
	},

	errors: {
		ltlDisabled: {
			message: 'Local timeline has been disabled.',
			code: 'LTL_DISABLED',
			id: '45a6eb02-7695-4393-b023-dd3be9aaaefd',
		},
	},
} as const;

export const paramDef = {
	type: 'object',
	properties: {
		withFiles: { type: 'boolean', default: false },
		withRenotes: { type: 'boolean', default: true },
		withReplies: { type: 'boolean', default: false },
		withCats: { type: 'boolean', default: false },
		excludeNsfw: { type: 'boolean', default: false },
		limit: { type: 'integer', minimum: 1, maximum: 100, default: 10 },
		sinceId: { type: 'string', format: 'misskey:id' },
		untilId: { type: 'string', format: 'misskey:id' },
		sinceDate: { type: 'integer' },
		untilDate: { type: 'integer' },
	},
	required: [],
} as const;

@Injectable()
export default class extends Endpoint<typeof meta, typeof paramDef> { // eslint-disable-line import/no-default-export
	constructor(
		@Inject(DI.notesRepository)
		private notesRepository: NotesRepository,

		private noteEntityService: NoteEntityService,
		private roleService: RoleService,
		private activeUsersChart: ActiveUsersChart,
		private idService: IdService,
		private cacheService: CacheService,
		private funoutTimelineService: FunoutTimelineService,
		private queryService: QueryService,
		private metaService: MetaService,
	) {
		super(meta, paramDef, async (ps, me) => {
			const untilId = ps.untilId ?? (ps.untilDate ? this.idService.gen(ps.untilDate!) : null);
			const sinceId = ps.sinceId ?? (ps.sinceDate ? this.idService.gen(ps.sinceDate!) : null);

			const policies = await this.roleService.getUserPolicies(me ? me.id : null);
			if (!policies.ltlAvailable) {
				throw new ApiError(meta.errors.ltlDisabled);
			}

			const serverSettings = await this.metaService.fetch();

			if (serverSettings.enableFanoutTimeline) {
				const [
					userIdsWhoMeMuting,
					userIdsWhoMeMutingRenotes,
					userIdsWhoBlockingMe,
				] = me ? await Promise.all([
					this.cacheService.userMutingsCache.fetch(me.id),
					this.cacheService.renoteMutingsCache.fetch(me.id),
					this.cacheService.userBlockedCache.fetch(me.id),
				]) : [new Set<string>(), new Set<string>(), new Set<string>()];

				let noteIds: string[];

<<<<<<< HEAD
			if (noteIds.length > 0) {
				const query = this.notesRepository.createQueryBuilder('note')
					.where('note.id IN (:...noteIds)', { noteIds: noteIds })
					.innerJoinAndSelect('note.user', 'user')
					.leftJoinAndSelect('note.reply', 'reply')
					.leftJoinAndSelect('note.renote', 'renote')
					.leftJoinAndSelect('reply.user', 'replyUser')
					.leftJoinAndSelect('renote.user', 'renoteUser')
					.leftJoinAndSelect('note.channel', 'channel');

				if (ps.withCats) {
					query.andWhere('(select "isCat" from "user" where id = note."userId")');
				}

				let timeline = await query.getMany();
=======
				if (ps.withFiles) {
					noteIds = await this.funoutTimelineService.get('localTimelineWithFiles', untilId, sinceId);
				} else {
					const [nonReplyNoteIds, replyNoteIds] = await this.funoutTimelineService.getMulti([
						'localTimeline',
						'localTimelineWithReplies',
					], untilId, sinceId);
					noteIds = Array.from(new Set([...nonReplyNoteIds, ...replyNoteIds]));
					noteIds.sort((a, b) => a > b ? -1 : 1);
				}
>>>>>>> 9caae8a1

				noteIds = noteIds.slice(0, ps.limit);

				if (noteIds.length > 0) {
					const query = this.notesRepository.createQueryBuilder('note')
						.where('note.id IN (:...noteIds)', { noteIds: noteIds })
						.innerJoinAndSelect('note.user', 'user')
						.leftJoinAndSelect('note.reply', 'reply')
						.leftJoinAndSelect('note.renote', 'renote')
						.leftJoinAndSelect('reply.user', 'replyUser')
						.leftJoinAndSelect('renote.user', 'renoteUser')
						.leftJoinAndSelect('note.channel', 'channel');

					let timeline = await query.getMany();

					timeline = timeline.filter(note => {
						if (me && (note.userId === me.id)) {
							return true;
						}
						if (!ps.withReplies && note.replyId && note.replyUserId !== note.userId && (me == null || note.replyUserId !== me.id)) return false;
						if (me && isUserRelated(note, userIdsWhoBlockingMe)) return false;
						if (me && isUserRelated(note, userIdsWhoMeMuting)) return false;
						if (note.renoteId) {
							if (note.text == null && note.fileIds.length === 0 && !note.hasPoll) {
								if (me && isUserRelated(note, userIdsWhoMeMutingRenotes)) return false;
								if (ps.withRenotes === false) return false;
							}
						}

						return true;
					});

					// TODO: フィルタした結果件数が足りなかった場合の対応

					timeline.sort((a, b) => a.id > b.id ? -1 : 1);

					process.nextTick(() => {
						if (me) {
							this.activeUsersChart.read(me);
						}
					});

					return await this.noteEntityService.packMany(timeline, me);
				} else { // fallback to db
					return await this.getFromDb({
						untilId,
						sinceId,
						limit: ps.limit,
						withFiles: ps.withFiles,
						withReplies: ps.withReplies,
					}, me);
				}
			} else {
				return await this.getFromDb({
					untilId,
					sinceId,
					limit: ps.limit,
					withFiles: ps.withFiles,
					withReplies: ps.withReplies,
				}, me);
			}
		});
	}

	private async getFromDb(ps: {
		sinceId: string | null,
		untilId: string | null,
		limit: number,
		withFiles: boolean,
		withReplies: boolean,
	}, me: MiLocalUser | null) {
		const query = this.queryService.makePaginationQuery(this.notesRepository.createQueryBuilder('note'),
			ps.sinceId, ps.untilId)
			.andWhere('(note.visibility = \'public\') AND (note.userHost IS NULL)')
			.innerJoinAndSelect('note.user', 'user')
			.leftJoinAndSelect('note.reply', 'reply')
			.leftJoinAndSelect('note.renote', 'renote')
			.leftJoinAndSelect('reply.user', 'replyUser')
			.leftJoinAndSelect('renote.user', 'renoteUser');

		this.queryService.generateVisibilityQuery(query, me);
		if (me) this.queryService.generateMutedUserQuery(query, me);
		if (me) this.queryService.generateBlockedUserQuery(query, me);
		if (me) this.queryService.generateMutedUserRenotesQueryForNotes(query, me);

		if (ps.withFiles) {
			query.andWhere('note.fileIds != \'{}\'');
		}

		if (!ps.withReplies) {
			query.andWhere(new Brackets(qb => {
				qb
					.where('note.replyId IS NULL') // 返信ではない
					.orWhere(new Brackets(qb => {
						qb // 返信だけど投稿者自身への返信
							.where('note.replyId IS NOT NULL')
							.andWhere('note.replyUserId = note.userId');
					}));
			}));
		}

		const timeline = await query.limit(ps.limit).getMany();

		process.nextTick(() => {
			if (me) {
				this.activeUsersChart.read(me);
			}
		});

		return await this.noteEntityService.packMany(timeline, me);
	}
}<|MERGE_RESOLUTION|>--- conflicted
+++ resolved
@@ -98,23 +98,6 @@
 
 				let noteIds: string[];
 
-<<<<<<< HEAD
-			if (noteIds.length > 0) {
-				const query = this.notesRepository.createQueryBuilder('note')
-					.where('note.id IN (:...noteIds)', { noteIds: noteIds })
-					.innerJoinAndSelect('note.user', 'user')
-					.leftJoinAndSelect('note.reply', 'reply')
-					.leftJoinAndSelect('note.renote', 'renote')
-					.leftJoinAndSelect('reply.user', 'replyUser')
-					.leftJoinAndSelect('renote.user', 'renoteUser')
-					.leftJoinAndSelect('note.channel', 'channel');
-
-				if (ps.withCats) {
-					query.andWhere('(select "isCat" from "user" where id = note."userId")');
-				}
-
-				let timeline = await query.getMany();
-=======
 				if (ps.withFiles) {
 					noteIds = await this.funoutTimelineService.get('localTimelineWithFiles', untilId, sinceId);
 				} else {
@@ -125,7 +108,6 @@
 					noteIds = Array.from(new Set([...nonReplyNoteIds, ...replyNoteIds]));
 					noteIds.sort((a, b) => a > b ? -1 : 1);
 				}
->>>>>>> 9caae8a1
 
 				noteIds = noteIds.slice(0, ps.limit);
 
@@ -138,6 +120,10 @@
 						.leftJoinAndSelect('reply.user', 'replyUser')
 						.leftJoinAndSelect('renote.user', 'renoteUser')
 						.leftJoinAndSelect('note.channel', 'channel');
+
+					if (ps.withCats) {
+						query.andWhere('(select "isCat" from "user" where id = note."userId")');
+					}
 
 					let timeline = await query.getMany();
 
