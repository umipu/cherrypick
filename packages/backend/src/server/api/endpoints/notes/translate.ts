import { URLSearchParams } from 'node:url';
import googletr from '@vitalets/google-translate-api';
import { Inject, Injectable } from '@nestjs/common';
import type { NotesRepository } from '@/models/index.js';
import { Endpoint } from '@/server/api/endpoint-base.js';
import type { Config } from '@/config.js';
import { DI } from '@/di-symbols.js';
import { NoteEntityService } from '@/core/entities/NoteEntityService.js';
import { MetaService } from '@/core/MetaService.js';
import { HttpRequestService } from '@/core/HttpRequestService.js';
import { GetterService } from '@/server/api/GetterService.js';
<<<<<<< HEAD
import { errors } from '../../openapi/errors.js';
=======
import { ApiError } from '../../error.js';
>>>>>>> baf65bfa

export const meta = {
	tags: ['notes'],

	requireCredential: false,

	res: {
		type: 'object',
		optional: false, nullable: false,
	},

	errors: {
		noSuchNote: {
			message: 'No such note.',
			code: 'NO_SUCH_NOTE',
			id: 'bea9b03f-36e0-49c5-a4db-627a029f8971',
		},
		noTranslateService: {
			message: 'Translate service is not available.',
			code: 'NO_TRANSLATE_SERVICE',
			id: 'bef6e895-c05d-4499-9815-035ed18b0e31',
		},
	},
} as const;

export const paramDef = {
	type: 'object',
	properties: {
		noteId: { type: 'string', format: 'misskey:id' },
		targetLang: { type: 'string' },
	},
	required: ['noteId', 'targetLang'],
} as const;

// eslint-disable-next-line import/no-default-export
@Injectable()
export default class extends Endpoint<typeof meta, typeof paramDef> {
	constructor(
		@Inject(DI.config)
		private config: Config,
	
		@Inject(DI.notesRepository)
		private notesRepository: NotesRepository,

		private noteEntityService: NoteEntityService,
		private getterService: GetterService,
		private metaService: MetaService,
		private httpRequestService: HttpRequestService,
	) {
		super(meta, paramDef, async (ps, me) => {
			const note = await this.getterService.getNote(ps.noteId).catch(err => {
				if (err.id === '9725d0ce-ba28-4dde-95a7-2cbb2c15de24') throw new ApiError(meta.errors.noSuchNote);
				throw err;
			});
			const translatorServices = [
				'DeepL',
				'GoogleNoAPI',
			];

			if (!(await this.noteEntityService.isVisibleForMe(note, me ? me.id : null))) {
				return 204; // TODO: 良い感じのエラー返す
			}

			if (note.text == null) {
				return 204;
			}

			const instance = await this.metaService.fetch();

			if (instance.translatorType === 'DeepL') {
				if (instance.deeplAuthKey == null) {
					return 204; // TODO: 良い感じのエラー返す
				}

<<<<<<< HEAD
				let targetLang = ps.targetLang;
				if (targetLang.includes('-')) targetLang = targetLang.split('-')[0];

				const params = new URLSearchParams();
				params.append('auth_key', instance.deeplAuthKey);
				params.append('text', note.text);
				params.append('target_lang', targetLang);

				const endpoint = instance.deeplIsPro ? 'https://api.deepl.com/v2/translate' : 'https://api-free.deepl.com/v2/translate';

				const res = await this.httpRequestService.fetch(
					endpoint,
					{
						method: 'POST',
						headers: {
							'Content-Type': 'application/x-www-form-urlencoded',
							Accept: 'application/json, */*',
						},
						body: params.toString(),
					},
					{
						noOkError: false,
					}
				);

				const json = (await res.json()) as {
					translations: {
						detected_source_language: string;
						text: string;
					}[];
				};

				return {
					sourceLang: json.translations[0].detected_source_language,
					text: json.translations[0].text,
					translator: translatorServices,
				};
			} else if (instance.translatorType === 'GoogleNoAPI') {
				let targetLang = ps.targetLang;
				if (targetLang.includes('-')) targetLang = targetLang.split('-')[0];
				
				const json = await googletr(note.text, { to: targetLang });
				
				return {
					sourceLang: json.from.language.iso,
					text: json.text,
					translator: translatorServices,
				};
			} else {
				throw new ApiError(meta.errors.noTranslateService);
			}
=======
			const res = await this.httpRequestService.send(endpoint, {
				method: 'POST',
				headers: {
					'Content-Type': 'application/x-www-form-urlencoded',
					Accept: 'application/json, */*',
				},
				body: params.toString(),
			});

			const json = (await res.json()) as {
				translations: {
					detected_source_language: string;
					text: string;
				}[];
			};

			return {
				sourceLang: json.translations[0].detected_source_language,
				text: json.translations[0].text,
			};
>>>>>>> baf65bfa
		});
	}
}<|MERGE_RESOLUTION|>--- conflicted
+++ resolved
@@ -9,11 +9,7 @@
 import { MetaService } from '@/core/MetaService.js';
 import { HttpRequestService } from '@/core/HttpRequestService.js';
 import { GetterService } from '@/server/api/GetterService.js';
-<<<<<<< HEAD
-import { errors } from '../../openapi/errors.js';
-=======
 import { ApiError } from '../../error.js';
->>>>>>> baf65bfa
 
 export const meta = {
 	tags: ['notes'],
@@ -88,7 +84,6 @@
 					return 204; // TODO: 良い感じのエラー返す
 				}
 
-<<<<<<< HEAD
 				let targetLang = ps.targetLang;
 				if (targetLang.includes('-')) targetLang = targetLang.split('-')[0];
 
@@ -99,20 +94,14 @@
 
 				const endpoint = instance.deeplIsPro ? 'https://api.deepl.com/v2/translate' : 'https://api-free.deepl.com/v2/translate';
 
-				const res = await this.httpRequestService.fetch(
-					endpoint,
-					{
-						method: 'POST',
-						headers: {
-							'Content-Type': 'application/x-www-form-urlencoded',
-							Accept: 'application/json, */*',
-						},
-						body: params.toString(),
+				const res = await this.httpRequestService.send(endpoint, {
+					method: 'POST',
+					headers: {
+						'Content-Type': 'application/x-www-form-urlencoded',
+						Accept: 'application/json, */*',
 					},
-					{
-						noOkError: false,
-					}
-				);
+					body: params.toString(),
+				});
 
 				const json = (await res.json()) as {
 					translations: {
@@ -140,28 +129,6 @@
 			} else {
 				throw new ApiError(meta.errors.noTranslateService);
 			}
-=======
-			const res = await this.httpRequestService.send(endpoint, {
-				method: 'POST',
-				headers: {
-					'Content-Type': 'application/x-www-form-urlencoded',
-					Accept: 'application/json, */*',
-				},
-				body: params.toString(),
-			});
-
-			const json = (await res.json()) as {
-				translations: {
-					detected_source_language: string;
-					text: string;
-				}[];
-			};
-
-			return {
-				sourceLang: json.translations[0].detected_source_language,
-				text: json.translations[0].text,
-			};
->>>>>>> baf65bfa
 		});
 	}
 }