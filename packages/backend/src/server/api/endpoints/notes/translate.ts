--- conflicted
+++ resolved
@@ -10,7 +10,6 @@
 import { HttpRequestService } from '@/core/HttpRequestService.js';
 import { GetterService } from '@/server/api/GetterService.js';
 import { ApiError } from '../../error.js';
-import googletr from '@vitalets/google-translate-api';
 
 export const meta = {
 	tags: ['notes'],
@@ -65,10 +64,6 @@
 				if (err.id === '9725d0ce-ba28-4dde-95a7-2cbb2c15de24') throw new ApiError(meta.errors.noSuchNote);
 				throw err;
 			});
-			const translatorServices = [
-				'DeepL',
-				'GoogleNoAPI',
-			];
 
 			const translatorServices = [
 				'DeepL',
@@ -84,43 +79,6 @@
 			}
 
 			const instance = await this.metaService.fetch();
-
-<<<<<<< HEAD
-			/*
-			if (instance.deeplAuthKey == null) {
-				return 204; // TODO: 良い感じのエラー返す
-			}
-			*/
-
-//			let targetLang = ps.targetLang;
-//			if (targetLang.includes('-')) targetLang = targetLang.split('-')[0];
-
-//			const params = new URLSearchParams();
-//			params.append('auth_key', instance.deeplAuthKey);
-//			params.append('text', note.text);
-//			params.append('target_lang', targetLang);
-
-//			const endpoint = instance.deeplIsPro ? 'https://api.deepl.com/v2/translate' : 'https://api-free.deepl.com/v2/translate';
-
-//			const res = await this.httpRequestService.send(endpoint, {
-//				method: 'POST',
-//				headers: {
-//					'Content-Type': 'application/x-www-form-urlencoded',
-//					Accept: 'application/json, */*',
-//				},
-//				body: params.toString(),
-//			});
-
-//			const json = (await res.json()) as {
-//				translations: {
-//					detected_source_language: string;
-//					text: string;
-//				}[];
-//			};
-
-			if (instance.translatorType == null || !translatorServices.includes(instance.translatorType)) {
-				throw new ApiError(meta.errors.noTranslateService);
-			}
 
 			if (instance.translatorType === 'DeepL') {
 				if (instance.deeplAuthKey == null) {
@@ -169,66 +127,9 @@
 					text: json.text,
 					translator: translatorServices,
 				};
-			}
-
-			/*
-			return {
-				sourceLang: json.translations[0].detected_source_language,
-				text: json.translations[0].text,
-			};
-			 */
-=======
-			if (instance.translatorType === 'DeepL') {
-				if (instance.deeplAuthKey == null) {
-					return 204; // TODO: 良い感じのエラー返す
-				}
-
-				let targetLang = ps.targetLang;
-				if (targetLang.includes('-')) targetLang = targetLang.split('-')[0];
-
-				const params = new URLSearchParams();
-				params.append('auth_key', instance.deeplAuthKey);
-				params.append('text', note.text);
-				params.append('target_lang', targetLang);
-
-				const endpoint = instance.deeplIsPro ? 'https://api.deepl.com/v2/translate' : 'https://api-free.deepl.com/v2/translate';
-
-				const res = await this.httpRequestService.send(endpoint, {
-					method: 'POST',
-					headers: {
-						'Content-Type': 'application/x-www-form-urlencoded',
-						Accept: 'application/json, */*',
-					},
-					body: params.toString(),
-				});
-
-				const json = (await res.json()) as {
-					translations: {
-						detected_source_language: string;
-						text: string;
-					}[];
-				};
-
-				return {
-					sourceLang: json.translations[0].detected_source_language,
-					text: json.translations[0].text,
-					translator: translatorServices,
-				};
-			} else if (instance.translatorType === 'GoogleNoAPI') {
-				let targetLang = ps.targetLang;
-				if (targetLang.includes('-')) targetLang = targetLang.split('-')[0];
-				
-				const json = await googletr(note.text, { to: targetLang });
-				
-				return {
-					sourceLang: json.from.language.iso,
-					text: json.text,
-					translator: translatorServices,
-				};
 			} else {
 				throw new ApiError(meta.errors.noTranslateService);
 			}
->>>>>>> f8232bd1
 		});
 	}
 }