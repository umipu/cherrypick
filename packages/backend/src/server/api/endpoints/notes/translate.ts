/*
 * SPDX-FileCopyrightText: syuilo and misskey-project
 * SPDX-License-Identifier: AGPL-3.0-only
 */

import { URLSearchParams } from 'node:url';
<<<<<<< HEAD
import fs from 'node:fs';
import { Injectable } from '@nestjs/common';
import { translate } from '@vitalets/google-translate-api';
import { TranslationServiceClient } from '@google-cloud/translate';
=======
import { Inject, Injectable } from '@nestjs/common';
>>>>>>> 6378dfbf
import { Endpoint } from '@/server/api/endpoint-base.js';
import { NoteEntityService } from '@/core/entities/NoteEntityService.js';
import { HttpRequestService } from '@/core/HttpRequestService.js';
import { GetterService } from '@/server/api/GetterService.js';
import { createTemp } from '@/misc/create-temp.js';
import { RoleService } from '@/core/RoleService.js';
import { ApiError } from '../../error.js';
import { MiMeta } from '@/models/_.js';
import { DI } from '@/di-symbols.js';

export const meta = {
	tags: ['notes'],

	requireCredential: true,
	kind: 'read:account',

	res: {
		type: 'object',
		optional: true, nullable: false,
		properties: {
			sourceLang: { type: 'string' },
			text: { type: 'string' },
		},
	},

	errors: {
		unavailable: {
			message: 'Translate of notes unavailable.',
			code: 'UNAVAILABLE',
			id: '50a70314-2d8a-431b-b433-efa5cc56444c',
		},
		noSuchNote: {
			message: 'No such note.',
			code: 'NO_SUCH_NOTE',
			id: 'bea9b03f-36e0-49c5-a4db-627a029f8971',
		},
		cannotTranslateInvisibleNote: {
			message: 'Cannot translate invisible note.',
			code: 'CANNOT_TRANSLATE_INVISIBLE_NOTE',
			id: 'ea29f2ca-c368-43b3-aaf1-5ac3e74bbe5d',
		},
		noTranslateService: {
			message: 'Translate service is not available.',
			code: 'NO_TRANSLATE_SERVICE',
			id: 'bef6e895-c05d-4499-9815-035ed18b0e31',
		},
	},
} as const;

export const paramDef = {
	type: 'object',
	properties: {
		noteId: { type: 'string', format: 'misskey:id' },
		targetLang: { type: 'string' },
	},
	required: ['noteId', 'targetLang'],
} as const;

@Injectable()
export default class extends Endpoint<typeof meta, typeof paramDef> { // eslint-disable-line import/no-default-export
	constructor(
		@Inject(DI.meta)
		private serverSettings: MiMeta,

		private noteEntityService: NoteEntityService,
		private getterService: GetterService,
		private httpRequestService: HttpRequestService,
		private roleService: RoleService,
	) {
		super(meta, paramDef, async (ps, me) => {
			const policies = await this.roleService.getUserPolicies(me.id);
			if (!policies.canUseTranslator) {
				throw new ApiError(meta.errors.unavailable);
			}

			const note = await this.getterService.getNote(ps.noteId).catch(err => {
				if (err.id === '9725d0ce-ba28-4dde-95a7-2cbb2c15de24') throw new ApiError(meta.errors.noSuchNote);
				throw err;
			});

			if (!(await this.noteEntityService.isVisibleForMe(note, me.id))) {
				throw new ApiError(meta.errors.cannotTranslateInvisibleNote);
			}

			if (note.text == null) {
				return;
			}

<<<<<<< HEAD
			const instance = await this.metaService.fetch();

			const translatorServices = [
				'deepl',
				'google_no_api',
				'ctav3',
			];

			if (instance.translatorType == null || !translatorServices.includes(instance.translatorType)) {
				throw new ApiError(meta.errors.noTranslateService);
=======
			if (this.serverSettings.deeplAuthKey == null) {
				throw new ApiError(meta.errors.unavailable);
>>>>>>> 6378dfbf
			}

			let targetLang = ps.targetLang;
			if (targetLang.includes('-')) targetLang = targetLang.split('-')[0];

<<<<<<< HEAD
			let translationResult;
			if (instance.translatorType === 'deepl') {
				if (instance.deeplAuthKey == null) {
					throw new ApiError(meta.errors.unavailable);
				}
				translationResult = await this.translateDeepL((note.cw ? note.cw + '\n' : '') + note.text, targetLang, instance.deeplAuthKey, instance.deeplIsPro, instance.translatorType);
			} else if (instance.translatorType === 'google_no_api') {
				let targetLang = ps.targetLang;
				if (targetLang.includes('-')) targetLang = targetLang.split('-')[0];

				const { text, raw } = await translate((note.cw ? note.cw + '\n' : '') + note.text, { to: targetLang });

				return {
					sourceLang: raw.src,
					text: text,
					translator: translatorServices,
				};
			} else if (instance.translatorType === 'ctav3') {
				if (instance.ctav3SaKey == null) return Promise.resolve(204);
				else if (instance.ctav3ProjectId == null) return Promise.resolve(204);
				else if (instance.ctav3Location == null) return Promise.resolve(204);
				translationResult = await this.apiCloudTranslationAdvanced(
					(note.cw ? note.cw + '\n' : '') + note.text, targetLang, instance.ctav3SaKey, instance.ctav3ProjectId, instance.ctav3Location, instance.ctav3Model, instance.ctav3Glossary, instance.translatorType,
				);
			} else {
				throw new Error('Unsupported translator type');
			}
=======
			const params = new URLSearchParams();
			params.append('auth_key', this.serverSettings.deeplAuthKey);
			params.append('text', note.text);
			params.append('target_lang', targetLang);

			const endpoint = this.serverSettings.deeplIsPro ? 'https://api.deepl.com/v2/translate' : 'https://api-free.deepl.com/v2/translate';
>>>>>>> 6378dfbf

			return Promise.resolve({
				sourceLang: translationResult.sourceLang || '',
				text: translationResult.text || '',
				translator: translationResult.translator || [],
			});
		});
	}

	private async translateDeepL(text: string, targetLang: string, authKey: string, isPro: boolean, provider: string) {
		const params = new URLSearchParams();
		params.append('auth_key', authKey);
		params.append('text', text);
		params.append('target_lang', targetLang);

		const endpoint = isPro ? 'https://api.deepl.com/v2/translate' : 'https://api-free.deepl.com/v2/translate';

		const res = await this.httpRequestService.send(endpoint, {
			method: 'POST',
			headers: {
				'Content-Type': 'application/x-www-form-urlencoded',
				Accept: 'application/json, */*',
			},
			body: params.toString(),
		});

		const json = (await res.json()) as {
			translations: {
				detected_source_language: string;
				text: string;
			}[];
		};

		return {
			sourceLang: json.translations[0].detected_source_language,
			text: json.translations[0].text,
			translator: provider,
		};
	}

	private async apiCloudTranslationAdvanced(text: string, targetLang: string, saKey: string, projectId: string, location: string, model: string | null, glossary: string | null, provider: string) {
		const [path, cleanup] = await createTemp();
		fs.writeFileSync(path, saKey);

		const translationClient = new TranslationServiceClient({ keyFilename: path });

		const detectRequest = {
			parent: `projects/${projectId}/locations/${location}`,
			content: text,
		};

		let detectedLanguage = null;
		let glossaryConfig = null;
		if (glossary !== '' && glossary !== null) {
			glossaryConfig = {
				glossary: `projects/${projectId}/locations/${location}/glossaries/${glossary}`,
			};
			const [detectResponse] = await translationClient.detectLanguage(detectRequest);
			detectedLanguage = detectResponse.languages && detectResponse.languages[0]?.languageCode;
		}

		let modelConfig = null;
		if (model !== '' && model !== null) {
			modelConfig = `projects/${projectId}/locations/${location}/models/${model}`;
		}

		const translateRequest = {
			parent: `projects/${projectId}/locations/${location}`,
			contents: [text],
			mimeType: 'text/plain',
			sourceLanguageCode: null,
			targetLanguageCode: detectedLanguage !== null ? detectedLanguage : targetLang,
			model: modelConfig,
			glossaryConfig: glossaryConfig,
		};
		const [translateResponse] = await translationClient.translateText(translateRequest);
		const translatedText = translateResponse.translations && translateResponse.translations[0]?.translatedText;
		const detectedLanguageCode = translateResponse.translations && translateResponse.translations[0]?.detectedLanguageCode;

		cleanup();

		return {
			sourceLang: detectedLanguage !== null ? detectedLanguage : detectedLanguageCode,
			text: translatedText,
			translator: provider,
		};
	}
}<|MERGE_RESOLUTION|>--- conflicted
+++ resolved
@@ -4,14 +4,10 @@
  */
 
 import { URLSearchParams } from 'node:url';
-<<<<<<< HEAD
 import fs from 'node:fs';
-import { Injectable } from '@nestjs/common';
+import { Inject, Injectable } from '@nestjs/common';
 import { translate } from '@vitalets/google-translate-api';
 import { TranslationServiceClient } from '@google-cloud/translate';
-=======
-import { Inject, Injectable } from '@nestjs/common';
->>>>>>> 6378dfbf
 import { Endpoint } from '@/server/api/endpoint-base.js';
 import { NoteEntityService } from '@/core/entities/NoteEntityService.js';
 import { HttpRequestService } from '@/core/HttpRequestService.js';
@@ -100,34 +96,26 @@
 				return;
 			}
 
-<<<<<<< HEAD
-			const instance = await this.metaService.fetch();
-
 			const translatorServices = [
 				'deepl',
 				'google_no_api',
 				'ctav3',
 			];
 
-			if (instance.translatorType == null || !translatorServices.includes(instance.translatorType)) {
+			if (this.serverSettings.translatorType == null || !translatorServices.includes(this.serverSettings.translatorType)) {
 				throw new ApiError(meta.errors.noTranslateService);
-=======
-			if (this.serverSettings.deeplAuthKey == null) {
-				throw new ApiError(meta.errors.unavailable);
->>>>>>> 6378dfbf
 			}
 
 			let targetLang = ps.targetLang;
 			if (targetLang.includes('-')) targetLang = targetLang.split('-')[0];
 
-<<<<<<< HEAD
 			let translationResult;
-			if (instance.translatorType === 'deepl') {
-				if (instance.deeplAuthKey == null) {
+			if (this.serverSettings.translatorType === 'deepl') {
+				if (this.serverSettings.deeplAuthKey == null) {
 					throw new ApiError(meta.errors.unavailable);
 				}
-				translationResult = await this.translateDeepL((note.cw ? note.cw + '\n' : '') + note.text, targetLang, instance.deeplAuthKey, instance.deeplIsPro, instance.translatorType);
-			} else if (instance.translatorType === 'google_no_api') {
+				translationResult = await this.translateDeepL((note.cw ? note.cw + '\n' : '') + note.text, targetLang, this.serverSettings.deeplAuthKey, this.serverSettings.deeplIsPro, this.serverSettings.translatorType);
+			} else if (this.serverSettings.translatorType === 'google_no_api') {
 				let targetLang = ps.targetLang;
 				if (targetLang.includes('-')) targetLang = targetLang.split('-')[0];
 
@@ -136,26 +124,18 @@
 				return {
 					sourceLang: raw.src,
 					text: text,
-					translator: translatorServices,
+					translator: this.serverSettings.translatorType, // 修正点: 配列ではなく単一の文字列
 				};
-			} else if (instance.translatorType === 'ctav3') {
-				if (instance.ctav3SaKey == null) return Promise.resolve(204);
-				else if (instance.ctav3ProjectId == null) return Promise.resolve(204);
-				else if (instance.ctav3Location == null) return Promise.resolve(204);
+			} else if (this.serverSettings.translatorType === 'ctav3') {
+				if (this.serverSettings.ctav3SaKey == null) return Promise.resolve(204);
+				else if (this.serverSettings.ctav3ProjectId == null) return Promise.resolve(204);
+				else if (this.serverSettings.ctav3Location == null) return Promise.resolve(204);
 				translationResult = await this.apiCloudTranslationAdvanced(
-					(note.cw ? note.cw + '\n' : '') + note.text, targetLang, instance.ctav3SaKey, instance.ctav3ProjectId, instance.ctav3Location, instance.ctav3Model, instance.ctav3Glossary, instance.translatorType,
+					(note.cw ? note.cw + '\n' : '') + note.text, targetLang, this.serverSettings.ctav3SaKey, this.serverSettings.ctav3ProjectId, this.serverSettings.ctav3Location, this.serverSettings.ctav3Model, this.serverSettings.ctav3Glossary, this.serverSettings.translatorType,
 				);
 			} else {
 				throw new Error('Unsupported translator type');
 			}
-=======
-			const params = new URLSearchParams();
-			params.append('auth_key', this.serverSettings.deeplAuthKey);
-			params.append('text', note.text);
-			params.append('target_lang', targetLang);
-
-			const endpoint = this.serverSettings.deeplIsPro ? 'https://api.deepl.com/v2/translate' : 'https://api-free.deepl.com/v2/translate';
->>>>>>> 6378dfbf
 
 			return Promise.resolve({
 				sourceLang: translationResult.sourceLang || '',
