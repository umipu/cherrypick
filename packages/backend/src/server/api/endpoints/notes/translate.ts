import { URLSearchParams } from 'node:url';
<<<<<<< HEAD
import googletr from '@vitalets/google-translate-api';
=======
import { translate } from '@vitalets/google-translate-api';
>>>>>>> 688057e3
import { Inject, Injectable } from '@nestjs/common';
import type { NotesRepository } from '@/models/index.js';
import { Endpoint } from '@/server/api/endpoint-base.js';
import type { Config } from '@/config.js';
import { DI } from '@/di-symbols.js';
import { NoteEntityService } from '@/core/entities/NoteEntityService.js';
import { MetaService } from '@/core/MetaService.js';
import { HttpRequestService } from '@/core/HttpRequestService.js';
import { GetterService } from '@/server/api/GetterService.js';
import { ApiError } from '../../error.js';

export const meta = {
	tags: ['notes'],

	requireCredential: false,

	res: {
		type: 'object',
		optional: false, nullable: false,
	},

	errors: {
		noSuchNote: {
			message: 'No such note.',
			code: 'NO_SUCH_NOTE',
			id: 'bea9b03f-36e0-49c5-a4db-627a029f8971',
		},
		noTranslateService: {
			message: 'Translate service is not available.',
			code: 'NO_TRANSLATE_SERVICE',
			id: 'bef6e895-c05d-4499-9815-035ed18b0e31',
		},
	},
} as const;

export const paramDef = {
	type: 'object',
	properties: {
		noteId: { type: 'string', format: 'misskey:id' },
		targetLang: { type: 'string' },
	},
	required: ['noteId', 'targetLang'],
} as const;

// eslint-disable-next-line import/no-default-export
@Injectable()
export default class extends Endpoint<typeof meta, typeof paramDef> {
	constructor(
		@Inject(DI.config)
		private config: Config,

		@Inject(DI.notesRepository)
		private notesRepository: NotesRepository,

		private noteEntityService: NoteEntityService,
		private getterService: GetterService,
		private metaService: MetaService,
		private httpRequestService: HttpRequestService,
	) {
		super(meta, paramDef, async (ps, me) => {
			const note = await this.getterService.getNote(ps.noteId).catch(err => {
				if (err.id === '9725d0ce-ba28-4dde-95a7-2cbb2c15de24') throw new ApiError(meta.errors.noSuchNote);
				throw err;
			});
			const translatorServices = [
				'DeepL',
				'GoogleNoAPI',
			];

			const translatorServices = [
				'DeepL',
				'GoogleNoAPI',
			];

			if (!(await this.noteEntityService.isVisibleForMe(note, me ? me.id : null))) {
				return 204; // TODO: 良い感じのエラー返す
			}

			if (note.text == null) {
				return 204;
			}

			const instance = await this.metaService.fetch();

			if (instance.translatorType === 'DeepL') {
				if (instance.deeplAuthKey == null) {
					return 204; // TODO: 良い感じのエラー返す
				}

				let targetLang = ps.targetLang;
				if (targetLang.includes('-')) targetLang = targetLang.split('-')[0];

				const params = new URLSearchParams();
				params.append('auth_key', instance.deeplAuthKey);
				params.append('text', note.text);
				params.append('target_lang', targetLang);

				const endpoint = instance.deeplIsPro ? 'https://api.deepl.com/v2/translate' : 'https://api-free.deepl.com/v2/translate';

				const res = await this.httpRequestService.send(endpoint, {
					method: 'POST',
					headers: {
						'Content-Type': 'application/x-www-form-urlencoded',
						Accept: 'application/json, */*',
					},
					body: params.toString(),
				});

				const json = (await res.json()) as {
					translations: {
						detected_source_language: string;
						text: string;
					}[];
				};

				return {
					sourceLang: json.translations[0].detected_source_language,
					text: json.translations[0].text,
					translator: translatorServices,
				};
			} else if (instance.translatorType === 'GoogleNoAPI') {
				let targetLang = ps.targetLang;
				if (targetLang.includes('-')) targetLang = targetLang.split('-')[0];
<<<<<<< HEAD

				const json = await googletr(note.text, { to: targetLang });

				return {
					sourceLang: json.from.language.iso,
					text: json.text,
=======
				
				const { text, raw } = await translate(note.text, { to: targetLang });
				
				return {
					sourceLang: raw.src,
					text: text,
>>>>>>> 688057e3
					translator: translatorServices,
				};
			} else {
				throw new ApiError(meta.errors.noTranslateService);
			}
		});
	}
}<|MERGE_RESOLUTION|>--- conflicted
+++ resolved
@@ -1,9 +1,5 @@
 import { URLSearchParams } from 'node:url';
-<<<<<<< HEAD
-import googletr from '@vitalets/google-translate-api';
-=======
 import { translate } from '@vitalets/google-translate-api';
->>>>>>> 688057e3
 import { Inject, Injectable } from '@nestjs/common';
 import type { NotesRepository } from '@/models/index.js';
 import { Endpoint } from '@/server/api/endpoint-base.js';
@@ -73,11 +69,6 @@
 				'GoogleNoAPI',
 			];
 
-			const translatorServices = [
-				'DeepL',
-				'GoogleNoAPI',
-			];
-
 			if (!(await this.noteEntityService.isVisibleForMe(note, me ? me.id : null))) {
 				return 204; // TODO: 良い感じのエラー返す
 			}
@@ -127,21 +118,12 @@
 			} else if (instance.translatorType === 'GoogleNoAPI') {
 				let targetLang = ps.targetLang;
 				if (targetLang.includes('-')) targetLang = targetLang.split('-')[0];
-<<<<<<< HEAD
-
-				const json = await googletr(note.text, { to: targetLang });
-
-				return {
-					sourceLang: json.from.language.iso,
-					text: json.text,
-=======
 				
 				const { text, raw } = await translate(note.text, { to: targetLang });
 				
 				return {
 					sourceLang: raw.src,
 					text: text,
->>>>>>> 688057e3
 					translator: translatorServices,
 				};
 			} else {
