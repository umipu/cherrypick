--- conflicted
+++ resolved
@@ -103,41 +103,6 @@
 				this.cacheService.userFollowingsCache.fetch(me.id),
 			]);
 
-<<<<<<< HEAD
-			let noteIds = await this.fanoutTimelineService.get(ps.withFiles ? `homeTimelineWithFiles:${me.id}` : `homeTimeline:${me.id}`, untilId, sinceId);
-			noteIds = noteIds.slice(0, ps.limit);
-
-			let redisTimeline: MiNote[] = [];
-
-			if (noteIds.length > 0) {
-				const query = this.notesRepository.createQueryBuilder('note')
-					.where('note.id IN (:...noteIds)', { noteIds: noteIds })
-					.innerJoinAndSelect('note.user', 'user')
-					.leftJoinAndSelect('note.reply', 'reply')
-					.leftJoinAndSelect('note.renote', 'renote')
-					.leftJoinAndSelect('reply.user', 'replyUser')
-					.leftJoinAndSelect('renote.user', 'renoteUser')
-					.leftJoinAndSelect('note.channel', 'channel');
-
-				if (ps.withCats) {
-					query.andWhere('(select "isCat" from "user" where id = note."userId")');
-				}
-
-				redisTimeline = await query.getMany();
-
-				redisTimeline = redisTimeline.filter(note => {
-					if (note.userId === me.id) {
-						return true;
-					}
-					if (isUserRelated(note, userIdsWhoBlockingMe)) return false;
-					if (isUserRelated(note, userIdsWhoMeMuting)) return false;
-					if (note.renoteId) {
-						if (note.text == null && note.fileIds.length === 0 && !note.hasPoll) {
-							if (isUserRelated(note, userIdsWhoMeMutingRenotes)) return false;
-							if (ps.withRenotes === false) return false;
-						}
-					}
-=======
 			const timeline = this.fanoutTimelineEndpointService.timeline({
 				untilId,
 				sinceId,
@@ -149,7 +114,6 @@
 				alwaysIncludeMyNotes: true,
 				excludePureRenotes: !ps.withRenotes,
 				noteFilter: note => {
->>>>>>> 18109fce
 					if (note.reply && note.reply.visibility === 'followers') {
 						if (!Object.hasOwn(followings, note.reply.userId)) return false;
 					}
@@ -165,6 +129,7 @@
 					includeLocalRenotes: ps.includeLocalRenotes,
 					withFiles: ps.withFiles,
 					withRenotes: ps.withRenotes,
+					withCats: ps.withCats,
 				}, me),
 			});
 
@@ -172,28 +137,7 @@
 				this.activeUsersChart.read(me);
 			});
 
-<<<<<<< HEAD
-				return await this.noteEntityService.packMany(redisTimeline, me);
-			} else {
-				if (serverSettings.enableFanoutTimelineDbFallback) { // fallback to db
-					return await this.getFromDb({
-						untilId,
-						sinceId,
-						limit: ps.limit,
-						includeMyRenotes: ps.includeMyRenotes,
-						includeRenotedMyNotes: ps.includeRenotedMyNotes,
-						includeLocalRenotes: ps.includeLocalRenotes,
-						withFiles: ps.withFiles,
-						withRenotes: ps.withRenotes,
-						withCats: ps.withCats,
-					}, me);
-				} else {
-					return [];
-				}
-			}
-=======
 			return timeline;
->>>>>>> 18109fce
 		});
 	}
 
