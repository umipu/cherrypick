--- conflicted
+++ resolved
@@ -102,15 +102,11 @@
 						.leftJoinAndSelect('renote.user', 'renoteUser')
 						.leftJoinAndSelect('note.channel', 'channel');
 
-<<<<<<< HEAD
 					if (ps.withCats) {
 						query.andWhere('(select "isCat" from "user" where id = note."userId")');
 					}
 
-					let timeline = await query.getMany();
-=======
 					redisTimeline = await query.getMany();
->>>>>>> 4dd4a11c
 
 					redisTimeline = redisTimeline.filter(note => {
 						if (note.userId === me.id) {
@@ -150,6 +146,7 @@
 						includeLocalRenotes: ps.includeLocalRenotes,
 						withFiles: ps.withFiles,
 						withRenotes: ps.withRenotes,
+						withCats: ps.withCats,
 					}, me);
 				}
 			} else {
@@ -162,12 +159,13 @@
 					includeLocalRenotes: ps.includeLocalRenotes,
 					withFiles: ps.withFiles,
 					withRenotes: ps.withRenotes,
+					withCats: ps.withCats,
 				}, me);
 			}
 		});
 	}
 
-	private async getFromDb(ps: { untilId: string | null; sinceId: string | null; limit: number; includeMyRenotes: boolean; includeRenotedMyNotes: boolean; includeLocalRenotes: boolean; withFiles: boolean; withRenotes: boolean; }, me: MiLocalUser) {
+	private async getFromDb(ps: { untilId: string | null; sinceId: string | null; limit: number; includeMyRenotes: boolean; includeRenotedMyNotes: boolean; includeLocalRenotes: boolean; withFiles: boolean; withRenotes: boolean; withCats: boolean; }, me: MiLocalUser) {
 		const followees = await this.userFollowingService.getFollowees(me.id);
 
 		//#region Construct query
@@ -239,6 +237,10 @@
 		if (ps.withRenotes === false) {
 			query.andWhere('note.renoteId IS NULL');
 		}
+
+		if (ps.withCats) {
+			query.andWhere('(select "isCat" from "user" where id = note."userId")');
+		}
 		//#endregion
 
 		const timeline = await query.limit(ps.limit).getMany();
