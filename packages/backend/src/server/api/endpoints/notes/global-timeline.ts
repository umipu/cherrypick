/*
 * SPDX-FileCopyrightText: syuilo and other misskey, cherrypick contributors
 * SPDX-License-Identifier: AGPL-3.0-only
 */

import { Inject, Injectable } from '@nestjs/common';
import { Brackets } from 'typeorm';
import type { NotesRepository } from '@/models/_.js';
import { Endpoint } from '@/server/api/endpoint-base.js';
import { QueryService } from '@/core/QueryService.js';
import { NoteEntityService } from '@/core/entities/NoteEntityService.js';
import ActiveUsersChart from '@/core/chart/charts/active-users.js';
import { DI } from '@/di-symbols.js';
import { RoleService } from '@/core/RoleService.js';
import { ApiError } from '../../error.js';

export const meta = {
	tags: ['notes'],

	res: {
		type: 'array',
		optional: false, nullable: false,
		items: {
			type: 'object',
			optional: false, nullable: false,
			ref: 'Note',
		},
	},

	errors: {
		gtlDisabled: {
			message: 'Global timeline has been disabled.',
			code: 'GTL_DISABLED',
			id: '0332fc13-6ab2-4427-ae80-a9fadffd1a6b',
		},
	},
} as const;

export const paramDef = {
	type: 'object',
	properties: {
		withFiles: { type: 'boolean', default: false },
		withRenotes: { type: 'boolean', default: true },
		withCats: { type: 'boolean', default: false },
		limit: { type: 'integer', minimum: 1, maximum: 100, default: 10 },
		sinceId: { type: 'string', format: 'misskey:id' },
		untilId: { type: 'string', format: 'misskey:id' },
		sinceDate: { type: 'integer' },
		untilDate: { type: 'integer' },
	},
	required: [],
} as const;

@Injectable()
export default class extends Endpoint<typeof meta, typeof paramDef> { // eslint-disable-line import/no-default-export
	constructor(
		@Inject(DI.notesRepository)
		private notesRepository: NotesRepository,

		private noteEntityService: NoteEntityService,
		private queryService: QueryService,
		private roleService: RoleService,
		private activeUsersChart: ActiveUsersChart,
	) {
		super(meta, paramDef, async (ps, me) => {
			const policies = await this.roleService.getUserPolicies(me ? me.id : null);
			if (!policies.gtlAvailable) {
				throw new ApiError(meta.errors.gtlDisabled);
			}

			//#region Construct query
			const query = this.queryService.makePaginationQuery(this.notesRepository.createQueryBuilder('note'),
				ps.sinceId, ps.untilId, ps.sinceDate, ps.untilDate)
				.andWhere('note.visibility = \'public\'')
				.andWhere('note.channelId IS NULL')
				.innerJoinAndSelect('note.user', 'user')
				.leftJoinAndSelect('note.reply', 'reply')
				.leftJoinAndSelect('note.renote', 'renote')
				.leftJoinAndSelect('reply.user', 'replyUser')
				.leftJoinAndSelect('renote.user', 'renoteUser');

			if (me) {
				this.queryService.generateMutedUserQuery(query, me);
				this.queryService.generateBlockedUserQuery(query, me);
				this.queryService.generateMutedUserRenotesQueryForNotes(query, me);
			}

			if (ps.withFiles) {
				query.andWhere('note.fileIds != \'{}\'');
			}

<<<<<<< HEAD
			if (ps.withCats) {
				query.andWhere('(select "isCat" from "user" where id = note."userId")');
=======
			if (ps.withRenotes === false) {
				query.andWhere(new Brackets(qb => {
					qb.where('note.renoteId IS NULL');
					qb.orWhere(new Brackets(qb => {
						qb.where('note.text IS NOT NULL');
						qb.orWhere('note.fileIds != \'{}\'');
					}));
				}));
>>>>>>> 0c2dd335
			}
			//#endregion

			const timeline = await query.limit(ps.limit).getMany();

			process.nextTick(() => {
				if (me) {
					this.activeUsersChart.read(me);
				}
			});

			return await this.noteEntityService.packMany(timeline, me);
		});
	}
}<|MERGE_RESOLUTION|>--- conflicted
+++ resolved
@@ -89,10 +89,6 @@
 				query.andWhere('note.fileIds != \'{}\'');
 			}
 
-<<<<<<< HEAD
-			if (ps.withCats) {
-				query.andWhere('(select "isCat" from "user" where id = note."userId")');
-=======
 			if (ps.withRenotes === false) {
 				query.andWhere(new Brackets(qb => {
 					qb.where('note.renoteId IS NULL');
@@ -101,7 +97,10 @@
 						qb.orWhere('note.fileIds != \'{}\'');
 					}));
 				}));
->>>>>>> 0c2dd335
+			}
+
+			if (ps.withCats) {
+				query.andWhere('(select "isCat" from "user" where id = note."userId")');
 			}
 			//#endregion
 
