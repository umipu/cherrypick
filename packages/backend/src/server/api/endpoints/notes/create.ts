--- conflicted
+++ resolved
@@ -99,12 +99,8 @@
 		} },
 		cw: { type: 'string', nullable: true, maxLength: 100 },
 		localOnly: { type: 'boolean', default: false },
-<<<<<<< HEAD
-		reactionAcceptance: { type: 'string', nullable: true, enum: [null, 'likeOnly', 'likeOnlyForRemote'], default: null },
+		reactionAcceptance: { type: 'string', nullable: true, enum: [null, 'likeOnly', 'likeOnlyForRemote', 'nonSensitiveOnly', 'nonSensitiveOnlyForLocalLikeOnlyForRemote'], default: null },
 		disableRightClick: { type: 'boolean', default: false },
-=======
-		reactionAcceptance: { type: 'string', nullable: true, enum: [null, 'likeOnly', 'likeOnlyForRemote', 'nonSensitiveOnly', 'nonSensitiveOnlyForLocalLikeOnlyForRemote'], default: null },
->>>>>>> b0344e07
 		noExtractMentions: { type: 'boolean', default: false },
 		noExtractHashtags: { type: 'boolean', default: false },
 		noExtractEmojis: { type: 'boolean', default: false },
