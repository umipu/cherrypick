/*
 * SPDX-FileCopyrightText: syuilo and misskey-project
 * SPDX-License-Identifier: AGPL-3.0-only
 */

import ms from 'ms';
import { In } from 'typeorm';
import { Inject, Injectable } from '@nestjs/common';
import type { MiUser } from '@/models/User.js';
import type { UsersRepository, NotesRepository, BlockingsRepository, DriveFilesRepository, ChannelsRepository } from '@/models/_.js';
import type { MiDriveFile } from '@/models/DriveFile.js';
import type { MiNote } from '@/models/Note.js';
import type { MiChannel } from '@/models/Channel.js';
import { MAX_NOTE_TEXT_LENGTH } from '@/const.js';
import { Endpoint } from '@/server/api/endpoint-base.js';
import { NoteEntityService } from '@/core/entities/NoteEntityService.js';
import { NoteCreateService } from '@/core/NoteCreateService.js';
import { DI } from '@/di-symbols.js';
import { isQuote, isRenote } from '@/misc/is-renote.js';
import { IdentifiableError } from '@/misc/identifiable-error.js';
import { searchableTypes } from '@/types.js';
import { ApiError } from '../../error.js';

export const meta = {
	tags: ['notes'],

	requireCredential: true,

	prohibitMoved: true,

	limit: {
		duration: ms('1hour'),
		max: 300,
	},

	kind: 'write:notes',

	res: {
		type: 'object',
		optional: false, nullable: false,
		properties: {
			createdNote: {
				type: 'object',
				optional: false, nullable: false,
				ref: 'Note',
			},
		},
	},

	errors: {
		noSuchRenoteTarget: {
			message: 'No such renote target.',
			code: 'NO_SUCH_RENOTE_TARGET',
			id: 'b5c90186-4ab0-49c8-9bba-a1f76c282ba4',
		},

		cannotReRenote: {
			message: 'You can not Renote a pure Renote.',
			code: 'CANNOT_RENOTE_TO_A_PURE_RENOTE',
			id: 'fd4cc33e-2a37-48dd-99cc-9b806eb2031a',
		},

		cannotRenoteDueToVisibility: {
			message: 'You can not Renote due to target visibility.',
			code: 'CANNOT_RENOTE_DUE_TO_VISIBILITY',
			id: 'be9529e9-fe72-4de0-ae43-0b363c4938af',
		},

		noSuchReplyTarget: {
			message: 'No such reply target.',
			code: 'NO_SUCH_REPLY_TARGET',
			id: '749ee0f6-d3da-459a-bf02-282e2da4292c',
		},

		cannotReplyToInvisibleNote: {
			message: 'You cannot reply to an invisible Note.',
			code: 'CANNOT_REPLY_TO_AN_INVISIBLE_NOTE',
			id: 'b98980fa-3780-406c-a935-b6d0eeee10d1',
		},

		cannotReplyToPureRenote: {
			message: 'You can not reply to a pure Renote.',
			code: 'CANNOT_REPLY_TO_A_PURE_RENOTE',
			id: '3ac74a84-8fd5-4bb0-870f-01804f82ce15',
		},

		cannotReplyToSpecifiedVisibilityNoteWithExtendedVisibility: {
			message: 'You cannot reply to a specified visibility note with extended visibility.',
			code: 'CANNOT_REPLY_TO_SPECIFIED_VISIBILITY_NOTE_WITH_EXTENDED_VISIBILITY',
			id: 'ed940410-535c-4d5e-bfa3-af798671e93c',
		},

		cannotCreateAlreadyExpiredPoll: {
			message: 'Poll is already expired.',
			code: 'CANNOT_CREATE_ALREADY_EXPIRED_POLL',
			id: '04da457d-b083-4055-9082-955525eda5a5',
		},

		cannotCreateAlreadyExpiredEvent: {
			message: 'Event is already expired.',
			code: 'CANNOT_CREATE_ALREADY_EXPIRED_EVENT',
			id: 'a80c5545-5126-421e-969b-35c3eb2c3646',
		},

		noSuchChannel: {
			message: 'No such channel.',
			code: 'NO_SUCH_CHANNEL',
			id: 'b1653923-5453-4edc-b786-7c4f39bb0bbb',
		},

		youHaveBeenBlocked: {
			message: 'You have been blocked by this user.',
			code: 'YOU_HAVE_BEEN_BLOCKED',
			id: 'b390d7e1-8a5e-46ed-b625-06271cafd3d3',
		},

		noSuchFile: {
			message: 'Some files are not found.',
			code: 'NO_SUCH_FILE',
			id: 'b6992544-63e7-67f0-fa7f-32444b1b5306',
		},

		cannotRenoteOutsideOfChannel: {
			message: 'Cannot renote outside of channel.',
			code: 'CANNOT_RENOTE_OUTSIDE_OF_CHANNEL',
			id: '33510210-8452-094c-6227-4a6c05d99f00',
		},

		containsProhibitedWords: {
			message: 'Cannot post because it contains prohibited words.',
			code: 'CONTAINS_PROHIBITED_WORDS',
			id: 'aa6e01d3-a85c-669d-758a-76aab43af334',
		},

		containsTooManyMentions: {
			message: 'Cannot post because it exceeds the allowed number of mentions.',
			code: 'CONTAINS_TOO_MANY_MENTIONS',
			id: '4de0363a-3046-481b-9b0f-feff3e211025',
		},

		cannotScheduleDeleteEarlierThanNow: {
			message: 'Cannot specify delete time earlier than now.',
			code: 'CANNOT_SCHEDULE_DELETE_EARLIER_THAN_NOW',
			id: '9f04994a-3aa2-11ef-a495-177eea74788f',
		},
	},
} as const;
const searchableTypesForTest = ['public', 'followersAndReacted', 'reactedOnly', 'private', null] as const;
export const paramDef = {
	type: 'object',
	properties: {
		visibility: { type: 'string', enum: ['public', 'home', 'followers', 'specified'], default: 'public' },
		visibleUserIds: { type: 'array', uniqueItems: true, items: {
			type: 'string', format: 'misskey:id',
		} },
		cw: { type: 'string', nullable: true, minLength: 1, maxLength: 100 },
		reactionAcceptance: { type: 'string', nullable: true, enum: [null, 'likeOnly', 'likeOnlyForRemote', 'nonSensitiveOnly', 'nonSensitiveOnlyForLocalLikeOnlyForRemote'], default: null },
		searchableBy: {
			type: 'string', nullable: true,
			enum: process.env.NODE_ENV === 'test' ? searchableTypesForTest : searchableTypes,
			default: process.env.NODE_ENV === 'test' ? null : 'public' },
		disableRightClick: { type: 'boolean', default: false },
		noExtractMentions: { type: 'boolean', default: false },
		noExtractHashtags: { type: 'boolean', default: false },
		noExtractEmojis: { type: 'boolean', default: false },
		replyId: { type: 'string', format: 'misskey:id', nullable: true },
		renoteId: { type: 'string', format: 'misskey:id', nullable: true },
		channelId: { type: 'string', format: 'misskey:id', nullable: true },

		// anyOf内にバリデーションを書いても最初の一つしかチェックされない
		// See https://github.com/misskey-dev/misskey/pull/10082
		text: {
			type: 'string',
			minLength: 1,
			maxLength: MAX_NOTE_TEXT_LENGTH,
			nullable: true,
		},
		fileIds: {
			type: 'array',
			uniqueItems: true,
			minItems: 1,
			maxItems: 16,
			items: { type: 'string', format: 'misskey:id' },
		},
		mediaIds: {
			type: 'array',
			uniqueItems: true,
			minItems: 1,
			maxItems: 16,
			items: { type: 'string', format: 'misskey:id' },
		},
		poll: {
			type: 'object',
			nullable: true,
			properties: {
				choices: {
					type: 'array',
					uniqueItems: true,
					minItems: 2,
					maxItems: 10,
					items: { type: 'string', minLength: 1, maxLength: 50 },
				},
				multiple: { type: 'boolean' },
				expiresAt: { type: 'integer', nullable: true },
				expiredAfter: { type: 'integer', nullable: true, minimum: 1 },
			},
			required: ['choices'],
		},
		event: {
			type: 'object',
			nullable: true,
			properties: {
				title: { type: 'string', minLength: 1, maxLength: 128, nullable: false },
				start: { type: 'integer', nullable: false },
				end: { type: 'integer', nullable: true },
				metadata: { type: 'object' },
			},
		},
		scheduledDelete: {
			type: 'object',
			nullable: true,
			properties: {
				deleteAt: { type: 'integer', nullable: true },
				deleteAfter: { type: 'integer', nullable: true, minimum: 1 },
			},
		},
	},
	// (re)note with text, files and poll are optional
	if: {
		properties: {
			renoteId: {
				type: 'null',
			},
			fileIds: {
				type: 'null',
			},
			mediaIds: {
				type: 'null',
			},
			poll: {
				type: 'null',
			},
		},
	},
	then: {
		properties: {
			text: {
				type: 'string',
				minLength: 1,
				maxLength: MAX_NOTE_TEXT_LENGTH,
				pattern: '[^\\s]+',
			},
		},
		required: ['text'],
	},
} as const;

@Injectable()
export default class extends Endpoint<typeof meta, typeof paramDef> { // eslint-disable-line import/no-default-export
	constructor(
		@Inject(DI.usersRepository)
		private usersRepository: UsersRepository,

		@Inject(DI.notesRepository)
		private notesRepository: NotesRepository,

		@Inject(DI.blockingsRepository)
		private blockingsRepository: BlockingsRepository,

		@Inject(DI.driveFilesRepository)
		private driveFilesRepository: DriveFilesRepository,

		@Inject(DI.channelsRepository)
		private channelsRepository: ChannelsRepository,

		private noteEntityService: NoteEntityService,
		private noteCreateService: NoteCreateService,
	) {
		super(meta, paramDef, async (ps, me) => {
			let visibleUsers: MiUser[] = [];
			if (ps.visibleUserIds) {
				visibleUsers = await this.usersRepository.findBy({
					id: In(ps.visibleUserIds),
				});
			}

			let files: MiDriveFile[] = [];
			const fileIds = ps.fileIds ?? ps.mediaIds ?? null;
			if (fileIds != null) {
				files = await this.driveFilesRepository.createQueryBuilder('file')
					.where('file.userId = :userId AND file.id IN (:...fileIds)', {
						userId: me.id,
						fileIds,
					})
					.orderBy('array_position(ARRAY[:...fileIds], "id"::text)')
					.setParameters({ fileIds })
					.getMany();

				if (files.length !== fileIds.length) {
					throw new ApiError(meta.errors.noSuchFile);
				}
			}

			let renote: MiNote | null = null;
			if (ps.renoteId != null) {
				// Fetch renote to note
				renote = await this.notesRepository.findOneBy({ id: ps.renoteId });

				if (renote == null) {
					throw new ApiError(meta.errors.noSuchRenoteTarget);
				} else if (isRenote(renote) && !isQuote(renote)) {
					throw new ApiError(meta.errors.cannotReRenote);
				}

				// Check blocking
				if (renote.userId !== me.id) {
					const blockExist = await this.blockingsRepository.exists({
						where: {
							blockerId: renote.userId,
							blockeeId: me.id,
						},
					});
					if (blockExist) {
						throw new ApiError(meta.errors.youHaveBeenBlocked);
					}
				}

				if (renote.visibility === 'followers' && renote.userId !== me.id) {
					// 他人のfollowers noteはreject
					throw new ApiError(meta.errors.cannotRenoteDueToVisibility);
				} else if (renote.visibility === 'specified') {
					// specified / direct noteはreject
					throw new ApiError(meta.errors.cannotRenoteDueToVisibility);
				}

				if (renote.channelId && renote.channelId !== ps.channelId) {
					// チャンネルのノートに対しリノート要求がきたとき、チャンネル外へのリノート可否をチェック
					// リノートのユースケースのうち、チャンネル内→チャンネル外は少数だと考えられるため、JOINはせず必要な時に都度取得する
					const renoteChannel = await this.channelsRepository.findOneBy({ id: renote.channelId });
					if (renoteChannel == null) {
						// リノートしたいノートが書き込まれているチャンネルが無い
						throw new ApiError(meta.errors.noSuchChannel);
					} else if (!renoteChannel.allowRenoteToExternal) {
						// リノート作成のリクエストだが、対象チャンネルがリノート禁止だった場合
						throw new ApiError(meta.errors.cannotRenoteOutsideOfChannel);
					}
				}
			}

			let reply: MiNote | null = null;
			if (ps.replyId != null) {
				// Fetch reply
				reply = await this.notesRepository.findOneBy({ id: ps.replyId });

				if (reply == null) {
					throw new ApiError(meta.errors.noSuchReplyTarget);
				} else if (isRenote(reply) && !isQuote(reply)) {
					throw new ApiError(meta.errors.cannotReplyToPureRenote);
				} else if (!await this.noteEntityService.isVisibleForMe(reply, me.id)) {
					throw new ApiError(meta.errors.cannotReplyToInvisibleNote);
				} else if (reply.visibility === 'specified' && ps.visibility !== 'specified') {
					throw new ApiError(meta.errors.cannotReplyToSpecifiedVisibilityNoteWithExtendedVisibility);
				}

				// Check blocking
				if (reply.userId !== me.id) {
					const blockExist = await this.blockingsRepository.exists({
						where: {
							blockerId: reply.userId,
							blockeeId: me.id,
						},
					});
					if (blockExist) {
						throw new ApiError(meta.errors.youHaveBeenBlocked);
					}
				}
			}

			if (ps.poll) {
				if (typeof ps.poll.expiresAt === 'number') {
					if (ps.poll.expiresAt < Date.now()) {
						throw new ApiError(meta.errors.cannotCreateAlreadyExpiredPoll);
					}
				} else if (typeof ps.poll.expiredAfter === 'number') {
					ps.poll.expiresAt = Date.now() + ps.poll.expiredAfter;
				}
			}

<<<<<<< HEAD
			const channel: MiChannel | null = null;
=======
			if (ps.event) {
				if (typeof ps.event.end === 'number') {
					if (ps.event.end < Date.now()) {
						throw new ApiError(meta.errors.cannotCreateAlreadyExpiredEvent);
					}
				}
			}

			let channel: MiChannel | null = null;
			if (ps.channelId != null) {
				channel = await this.channelsRepository.findOneBy({ id: ps.channelId, isArchived: false });

				if (channel == null) {
					throw new ApiError(meta.errors.noSuchChannel);
				}
			}
>>>>>>> b180f8ec

			if (ps.scheduledDelete) {
				if (typeof ps.scheduledDelete.deleteAt === 'number') {
					if (ps.scheduledDelete.deleteAt < Date.now()) {
						throw new ApiError(meta.errors.cannotScheduleDeleteEarlierThanNow);
					} else if (typeof ps.scheduledDelete.deleteAfter === 'number') {
						ps.scheduledDelete.deleteAt = Date.now() + ps.scheduledDelete.deleteAfter;
					}
				}
			}

			// 投稿を作成
			try {
				const note = await this.noteCreateService.create(me, {
					createdAt: new Date(),
					files: files,
					poll: ps.poll ? {
						choices: ps.poll.choices,
						multiple: ps.poll.multiple ?? false,
						expiresAt: ps.poll.expiresAt ? new Date(ps.poll.expiresAt) : null,
					} : undefined,
					text: ps.text ?? undefined,
					reply,
					renote,
					event: ps.event ? {
						start: new Date(ps.event.start!),
						end: ps.event.end ? new Date(ps.event.end) : null,
						title: ps.event.title!,
						metadata: ps.event.metadata ?? {},
					} : undefined,
					cw: ps.cw,
					localOnly: false,
					reactionAcceptance: ps.reactionAcceptance,
					disableRightClick: ps.disableRightClick,
					searchableBy: ps.searchableBy,
					visibility: ps.visibility,
					visibleUsers,
					channel,
					apMentions: ps.noExtractMentions ? [] : undefined,
					apHashtags: ps.noExtractHashtags ? [] : undefined,
					apEmojis: ps.noExtractEmojis ? [] : undefined,
					deleteAt: ps.scheduledDelete?.deleteAt ? new Date(ps.scheduledDelete.deleteAt) : ps.scheduledDelete?.deleteAfter ? new Date(Date.now() + ps.scheduledDelete.deleteAfter) : null,
				});

				return {
					createdNote: await this.noteEntityService.pack(note, me),
				};
			} catch (e) {
				// TODO: 他のErrorもここでキャッチしてエラーメッセージを当てるようにしたい
				if (e instanceof IdentifiableError) {
					if (e.id === '689ee33f-f97c-479a-ac49-1b9f8140af99') {
						throw new ApiError(meta.errors.containsProhibitedWords);
					} else if (e.id === '9f466dab-c856-48cd-9e65-ff90ff750580') {
						throw new ApiError(meta.errors.containsTooManyMentions);
					}
				}
				throw e;
			}
		});
	}
}<|MERGE_RESOLUTION|>--- conflicted
+++ resolved
@@ -386,9 +386,6 @@
 				}
 			}
 
-<<<<<<< HEAD
-			const channel: MiChannel | null = null;
-=======
 			if (ps.event) {
 				if (typeof ps.event.end === 'number') {
 					if (ps.event.end < Date.now()) {
@@ -397,15 +394,7 @@
 				}
 			}
 
-			let channel: MiChannel | null = null;
-			if (ps.channelId != null) {
-				channel = await this.channelsRepository.findOneBy({ id: ps.channelId, isArchived: false });
-
-				if (channel == null) {
-					throw new ApiError(meta.errors.noSuchChannel);
-				}
-			}
->>>>>>> b180f8ec
+			const channel: MiChannel | null = null;
 
 			if (ps.scheduledDelete) {
 				if (typeof ps.scheduledDelete.deleteAt === 'number') {
