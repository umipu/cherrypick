--- conflicted
+++ resolved
@@ -359,40 +359,6 @@
 			}
 
 			// 投稿を作成
-<<<<<<< HEAD
-			const note = await this.noteCreateService.create(me, {
-				createdAt: new Date(),
-				files: files,
-				poll: ps.poll ? {
-					choices: ps.poll.choices,
-					multiple: ps.poll.multiple ?? false,
-					expiresAt: ps.poll.expiresAt ? new Date(ps.poll.expiresAt) : null,
-				} : undefined,
-				text: ps.text ?? undefined,
-				reply,
-				renote,
-				event: ps.event ? {
-					start: new Date(ps.event.start!),
-					end: ps.event.end ? new Date(ps.event.end) : null,
-					title: ps.event.title!,
-					metadata: ps.event.metadata ?? {},
-				} : undefined,
-				cw: ps.cw,
-				localOnly: ps.localOnly,
-				reactionAcceptance: ps.reactionAcceptance,
-				disableRightClick: ps.disableRightClick,
-				visibility: ps.visibility,
-				visibleUsers,
-				channel,
-				apMentions: ps.noExtractMentions ? [] : undefined,
-				apHashtags: ps.noExtractHashtags ? [] : undefined,
-				apEmojis: ps.noExtractEmojis ? [] : undefined,
-			});
-
-			return {
-				createdNote: await this.noteEntityService.pack(note, me),
-			};
-=======
 			try {
 				const note = await this.noteCreateService.create(me, {
 					createdAt: new Date(),
@@ -405,9 +371,16 @@
 					text: ps.text ?? undefined,
 					reply,
 					renote,
+					event: ps.event ? {
+						start: new Date(ps.event.start!),
+						end: ps.event.end ? new Date(ps.event.end) : null,
+						title: ps.event.title!,
+						metadata: ps.event.metadata ?? {},
+					} : undefined,
 					cw: ps.cw,
 					localOnly: ps.localOnly,
 					reactionAcceptance: ps.reactionAcceptance,
+					disableRightClick: ps.disableRightClick,
 					visibility: ps.visibility,
 					visibleUsers,
 					channel,
@@ -427,7 +400,6 @@
 
 				throw e;
 			}
->>>>>>> f18a31c6
 		});
 	}
 }