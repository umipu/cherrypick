/*
 * SPDX-FileCopyrightText: syuilo and other misskey, cherrypick contributors
 * SPDX-License-Identifier: AGPL-3.0-only
 */

import { Brackets } from 'typeorm';
import { Inject, Injectable } from '@nestjs/common';
import * as Redis from 'ioredis';
import type { NotesRepository, UserListsRepository, UserListMembershipsRepository, MiNote } from '@/models/_.js';
import { Endpoint } from '@/server/api/endpoint-base.js';
import { QueryService } from '@/core/QueryService.js';
import { NoteEntityService } from '@/core/entities/NoteEntityService.js';
import ActiveUsersChart from '@/core/chart/charts/active-users.js';
import { DI } from '@/di-symbols.js';
import { CacheService } from '@/core/CacheService.js';
import { IdService } from '@/core/IdService.js';
import { isUserRelated } from '@/misc/is-user-related.js';
import { ApiError } from '../../error.js';

export const meta = {
	tags: ['notes', 'lists'],

	requireCredential: true,

	res: {
		type: 'array',
		optional: false, nullable: false,
		items: {
			type: 'object',
			optional: false, nullable: false,
			ref: 'Note',
		},
	},

	errors: {
		noSuchList: {
			message: 'No such list.',
			code: 'NO_SUCH_LIST',
			id: '8fb1fbd5-e476-4c37-9fb0-43d55b63a2ff',
		},
	},
} as const;

export const paramDef = {
	type: 'object',
	properties: {
		listId: { type: 'string', format: 'misskey:id' },
		limit: { type: 'integer', minimum: 1, maximum: 100, default: 10 },
		sinceId: { type: 'string', format: 'misskey:id' },
		untilId: { type: 'string', format: 'misskey:id' },
		sinceDate: { type: 'integer' },
		untilDate: { type: 'integer' },
		includeMyRenotes: { type: 'boolean', default: true },
		includeRenotedMyNotes: { type: 'boolean', default: true },
		includeLocalRenotes: { type: 'boolean', default: true },
		withRenotes: { type: 'boolean', default: true },
		withFiles: {
			type: 'boolean',
			default: false,
			description: 'Only show notes that have attached files.',
		},
		withCats: { type: 'boolean', default: false },
	},
	required: ['listId'],
} as const;

@Injectable()
export default class extends Endpoint<typeof meta, typeof paramDef> { // eslint-disable-line import/no-default-export
	constructor(
		@Inject(DI.redisForTimelines)
		private redisForTimelines: Redis.Redis,

		@Inject(DI.notesRepository)
		private notesRepository: NotesRepository,

		@Inject(DI.userListsRepository)
		private userListsRepository: UserListsRepository,

		private noteEntityService: NoteEntityService,
		private activeUsersChart: ActiveUsersChart,
		private cacheService: CacheService,
		private idService: IdService,
	) {
		super(meta, paramDef, async (ps, me) => {
			const list = await this.userListsRepository.findOneBy({
				id: ps.listId,
				userId: me.id,
			});

			if (list == null) {
				throw new ApiError(meta.errors.noSuchList);
			}

			const [
				userIdsWhoMeMuting,
				userIdsWhoMeMutingRenotes,
				userIdsWhoBlockingMe,
			] = await Promise.all([
				this.cacheService.userMutingsCache.fetch(me.id),
				this.cacheService.renoteMutingsCache.fetch(me.id),
				this.cacheService.userBlockedCache.fetch(me.id),
			]);

			let timeline: MiNote[] = [];

			const limit = ps.limit + (ps.untilId ? 1 : 0) + (ps.sinceId ? 1 : 0); // untilIdに指定したものも含まれるため+1
			let noteIdsRes: [string, string[]][] = [];

			if (!ps.sinceId && !ps.sinceDate) {
				noteIdsRes = await this.redisForTimelines.xrevrange(
					ps.withFiles ? `userListTimelineWithFiles:${list.id}` : `userListTimeline:${list.id}`,
					ps.untilId ? this.idService.parse(ps.untilId).date.getTime() : ps.untilDate ?? '+',
					ps.sinceId ? this.idService.parse(ps.sinceId).date.getTime() : ps.sinceDate ?? '-',
					'COUNT', limit);
			}

			const noteIds = noteIdsRes.map(x => x[1][1]).filter(x => x !== ps.untilId && x !== ps.sinceId);

			if (noteIds.length === 0) {
				return [];
			}

			const query = this.notesRepository.createQueryBuilder('note')
				.where('note.id IN (:...noteIds)', { noteIds: noteIds })
				.innerJoinAndSelect('note.user', 'user')
				.leftJoinAndSelect('note.reply', 'reply')
				.leftJoinAndSelect('note.renote', 'renote')
				.leftJoinAndSelect('reply.user', 'replyUser')
				.leftJoinAndSelect('renote.user', 'renoteUser')
				.leftJoinAndSelect('note.channel', 'channel');

			timeline = await query.getMany();

			timeline = timeline.filter(note => {
				if (note.userId === me.id) {
					return true;
				}
				if (isUserRelated(note, userIdsWhoBlockingMe)) return false;
				if (isUserRelated(note, userIdsWhoMeMuting)) return false;
				if (note.renoteId) {
					if (note.text == null && note.fileIds.length === 0 && !note.hasPoll) {
						if (isUserRelated(note, userIdsWhoMeMutingRenotes)) return false;
						if (ps.withRenotes === false) return false;
					}
				}

				return true;
			});

<<<<<<< HEAD
			if (ps.withFiles) {
				query.andWhere('note.fileIds != \'{}\'');
			}

			if (ps.withCats) {
				query.andWhere('(select "isCat" from "user" where id = note."userId")');
			}
			//#endregion
=======
			// TODO: フィルタした結果件数が足りなかった場合の対応
>>>>>>> 2a7bc847

			timeline.sort((a, b) => a.id > b.id ? -1 : 1);

			this.activeUsersChart.read(me);

			return await this.noteEntityService.packMany(timeline, me);
		});
	}
}<|MERGE_RESOLUTION|>--- conflicted
+++ resolved
@@ -129,6 +129,10 @@
 				.leftJoinAndSelect('renote.user', 'renoteUser')
 				.leftJoinAndSelect('note.channel', 'channel');
 
+            if (ps.withCats) {
+                query.andWhere('(select "isCat" from "user" where id = note."userId")');
+            }
+
 			timeline = await query.getMany();
 
 			timeline = timeline.filter(note => {
@@ -147,18 +151,7 @@
 				return true;
 			});
 
-<<<<<<< HEAD
-			if (ps.withFiles) {
-				query.andWhere('note.fileIds != \'{}\'');
-			}
-
-			if (ps.withCats) {
-				query.andWhere('(select "isCat" from "user" where id = note."userId")');
-			}
-			//#endregion
-=======
 			// TODO: フィルタした結果件数が足りなかった場合の対応
->>>>>>> 2a7bc847
 
 			timeline.sort((a, b) => a.id > b.id ? -1 : 1);
 
