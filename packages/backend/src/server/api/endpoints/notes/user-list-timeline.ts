--- conflicted
+++ resolved
@@ -138,35 +138,13 @@
 					includeLocalRenotes: ps.includeLocalRenotes,
 					withFiles: ps.withFiles,
 					withRenotes: ps.withRenotes,
+					withCats: ps.withCats,
 				}, me),
 			});
 
 			this.activeUsersChart.read(me);
 
-<<<<<<< HEAD
-			if (redisTimeline.length > 0) {
-				this.activeUsersChart.read(me);
-				return await this.noteEntityService.packMany(redisTimeline, me);
-			} else {
-				if (serverSettings.enableFanoutTimelineDbFallback) { // fallback to db
-					return await this.getFromDb(list, {
-						untilId,
-						sinceId,
-						limit: ps.limit,
-						includeMyRenotes: ps.includeMyRenotes,
-						includeRenotedMyNotes: ps.includeRenotedMyNotes,
-						includeLocalRenotes: ps.includeLocalRenotes,
-						withFiles: ps.withFiles,
-						withRenotes: ps.withRenotes,
-						withCats: ps.withCats,
-					}, me);
-				} else {
-					return [];
-				}
-			}
-=======
 			return timeline;
->>>>>>> 18109fce
 		});
 	}
 
