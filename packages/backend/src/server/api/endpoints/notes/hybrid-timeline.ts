--- conflicted
+++ resolved
@@ -104,6 +104,7 @@
 					includeLocalRenotes: ps.includeLocalRenotes,
 					withFiles: ps.withFiles,
 					withReplies: ps.withReplies,
+					withCats: ps.withCats,
 				}, me);
 			}
 
@@ -149,13 +150,6 @@
 
 			let redisTimeline: MiNote[] = [];
 
-<<<<<<< HEAD
-					if (ps.withCats) {
-						query.andWhere('(select "isCat" from "user" where id = note."userId")');
-					}
-
-					redisTimeline = await query.getMany();
-=======
 			if (!shouldFallbackToDb) {
 				const query = this.notesRepository.createQueryBuilder('note')
 					.where('note.id IN (:...noteIds)', { noteIds: noteIds })
@@ -165,7 +159,10 @@
 					.leftJoinAndSelect('reply.user', 'replyUser')
 					.leftJoinAndSelect('renote.user', 'renoteUser')
 					.leftJoinAndSelect('note.channel', 'channel');
->>>>>>> 9784d10c
+
+				if (ps.withCats) {
+					query.andWhere('(select "isCat" from "user" where id = note."userId")');
+				}
 
 				redisTimeline = await query.getMany();
 
@@ -210,21 +207,6 @@
 				} else {
 					return [];
 				}
-<<<<<<< HEAD
-			} else {
-				return await this.getFromDb({
-					untilId,
-					sinceId,
-					limit: ps.limit,
-					includeMyRenotes: ps.includeMyRenotes,
-					includeRenotedMyNotes: ps.includeRenotedMyNotes,
-					includeLocalRenotes: ps.includeLocalRenotes,
-					withFiles: ps.withFiles,
-					withReplies: ps.withReplies,
-					withCats: ps.withCats,
-				}, me);
-=======
->>>>>>> 9784d10c
 			}
 		});
 	}
