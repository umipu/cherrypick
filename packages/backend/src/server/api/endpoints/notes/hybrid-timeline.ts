/*
 * SPDX-FileCopyrightText: syuilo and other misskey, cherrypick contributors
 * SPDX-License-Identifier: AGPL-3.0-only
 */

import { Brackets } from 'typeorm';
import { Inject, Injectable } from '@nestjs/common';
import type { NotesRepository, FollowingsRepository, MiNote } from '@/models/_.js';
import { Endpoint } from '@/server/api/endpoint-base.js';
import ActiveUsersChart from '@/core/chart/charts/active-users.js';
import { NoteEntityService } from '@/core/entities/NoteEntityService.js';
import { DI } from '@/di-symbols.js';
import { RoleService } from '@/core/RoleService.js';
import { IdService } from '@/core/IdService.js';
import { isUserRelated } from '@/misc/is-user-related.js';
import { CacheService } from '@/core/CacheService.js';
import { FunoutTimelineService } from '@/core/FunoutTimelineService.js';
import { QueryService } from '@/core/QueryService.js';
import { UserFollowingService } from '@/core/UserFollowingService.js';
import { ApiError } from '../../error.js';

export const meta = {
	tags: ['notes'],

	requireCredential: true,

	res: {
		type: 'array',
		optional: false, nullable: false,
		items: {
			type: 'object',
			optional: false, nullable: false,
			ref: 'Note',
		},
	},

	errors: {
		stlDisabled: {
			message: 'Hybrid timeline has been disabled.',
			code: 'STL_DISABLED',
			id: '620763f4-f621-4533-ab33-0577a1a3c342',
		},
	},
} as const;

export const paramDef = {
	type: 'object',
	properties: {
		limit: { type: 'integer', minimum: 1, maximum: 100, default: 10 },
		sinceId: { type: 'string', format: 'misskey:id' },
		untilId: { type: 'string', format: 'misskey:id' },
		sinceDate: { type: 'integer' },
		untilDate: { type: 'integer' },
		includeMyRenotes: { type: 'boolean', default: true },
		includeRenotedMyNotes: { type: 'boolean', default: true },
		includeLocalRenotes: { type: 'boolean', default: true },
		withFiles: { type: 'boolean', default: false },
		withRenotes: { type: 'boolean', default: true },
		withReplies: { type: 'boolean', default: false },
		withCats: { type: 'boolean', default: false },
	},
	required: [],
} as const;

@Injectable()
export default class extends Endpoint<typeof meta, typeof paramDef> { // eslint-disable-line import/no-default-export
	constructor(
		@Inject(DI.notesRepository)
		private notesRepository: NotesRepository,

		private noteEntityService: NoteEntityService,
		private roleService: RoleService,
		private activeUsersChart: ActiveUsersChart,
		private idService: IdService,
		private cacheService: CacheService,
		private funoutTimelineService: FunoutTimelineService,
		private queryService: QueryService,
		private userFollowingService: UserFollowingService,
	) {
		super(meta, paramDef, async (ps, me) => {
			const untilId = ps.untilId ?? (ps.untilDate ? this.idService.gen(ps.untilDate!) : null);
			const sinceId = ps.sinceId ?? (ps.sinceDate ? this.idService.gen(ps.sinceDate!) : null);

			const policies = await this.roleService.getUserPolicies(me.id);
			if (!policies.ltlAvailable) {
				throw new ApiError(meta.errors.stlDisabled);
			}

			const [
				userIdsWhoMeMuting,
				userIdsWhoMeMutingRenotes,
				userIdsWhoBlockingMe,
			] = await Promise.all([
				this.cacheService.userMutingsCache.fetch(me.id),
				this.cacheService.renoteMutingsCache.fetch(me.id),
				this.cacheService.userBlockedCache.fetch(me.id),
			]);

			let noteIds: string[];
			let shouldFallbackToDb = false;

			if (ps.withFiles) {
				const [htlNoteIds, ltlNoteIds] = await this.funoutTimelineService.getMulti([
					`homeTimelineWithFiles:${me.id}`,
					'localTimelineWithFiles',
				], untilId, sinceId);
				noteIds = Array.from(new Set([...htlNoteIds, ...ltlNoteIds]));
			} else if (ps.withReplies) {
				const [htlNoteIds, ltlNoteIds, ltlReplyNoteIds] = await this.funoutTimelineService.getMulti([
					`homeTimeline:${me.id}`,
					'localTimeline',
					'localTimelineWithReplies',
				], untilId, sinceId);
				noteIds = Array.from(new Set([...htlNoteIds, ...ltlNoteIds, ...ltlReplyNoteIds]));
			} else {
				const [htlNoteIds, ltlNoteIds] = await this.funoutTimelineService.getMulti([
					`homeTimeline:${me.id}`,
					'localTimeline',
				], untilId, sinceId);
				noteIds = Array.from(new Set([...htlNoteIds, ...ltlNoteIds]));
				shouldFallbackToDb = htlNoteIds.length === 0;
			}

			noteIds.sort((a, b) => a > b ? -1 : 1);
			noteIds = noteIds.slice(0, ps.limit);

<<<<<<< HEAD
			if (noteIds.length === 0) {
				return [];
			}

			const query = this.notesRepository.createQueryBuilder('note')
				.where('note.id IN (:...noteIds)', { noteIds: noteIds })
				.innerJoinAndSelect('note.user', 'user')
				.leftJoinAndSelect('note.reply', 'reply')
				.leftJoinAndSelect('note.renote', 'renote')
				.leftJoinAndSelect('reply.user', 'replyUser')
				.leftJoinAndSelect('renote.user', 'renoteUser')
				.leftJoinAndSelect('note.channel', 'channel');

			if (ps.withCats) {
				query.andWhere('(select "isCat" from "user" where id = note."userId")');
			}

			let timeline = await query.getMany();
=======
			if (!shouldFallbackToDb) {
				const query = this.notesRepository.createQueryBuilder('note')
					.where('note.id IN (:...noteIds)', { noteIds: noteIds })
					.innerJoinAndSelect('note.user', 'user')
					.leftJoinAndSelect('note.reply', 'reply')
					.leftJoinAndSelect('note.renote', 'renote')
					.leftJoinAndSelect('reply.user', 'replyUser')
					.leftJoinAndSelect('renote.user', 'renoteUser')
					.leftJoinAndSelect('note.channel', 'channel');

				let timeline = await query.getMany();

				timeline = timeline.filter(note => {
					if (note.userId === me.id) {
						return true;
					}
					if (isUserRelated(note, userIdsWhoBlockingMe)) return false;
					if (isUserRelated(note, userIdsWhoMeMuting)) return false;
					if (note.renoteId) {
						if (note.text == null && note.fileIds.length === 0 && !note.hasPoll) {
							if (isUserRelated(note, userIdsWhoMeMutingRenotes)) return false;
							if (ps.withRenotes === false) return false;
						}
					}
>>>>>>> 6b5ee438

					return true;
				});

				// TODO: フィルタした結果件数が足りなかった場合の対応

				timeline.sort((a, b) => a.id > b.id ? -1 : 1);

				process.nextTick(() => {
					this.activeUsersChart.read(me);
				});

				return await this.noteEntityService.packMany(timeline, me);
			} else { // fallback to db
				const followees = await this.userFollowingService.getFollowees(me.id);

				const query = this.queryService.makePaginationQuery(this.notesRepository.createQueryBuilder('note'),
					ps.sinceId, ps.untilId, ps.sinceDate, ps.untilDate)
					.andWhere(new Brackets(qb => {
						if (followees.length > 0) {
							const meOrFolloweeIds = [me.id, ...followees.map(f => f.followeeId)];
							qb.where('note.userId IN (:...meOrFolloweeIds)', { meOrFolloweeIds: meOrFolloweeIds });
							qb.orWhere('(note.visibility = \'public\') AND (note.userHost IS NULL)');
						} else {
							qb.where('note.userId = :meId', { meId: me.id });
							qb.orWhere('(note.visibility = \'public\') AND (note.userHost IS NULL)');
						}
					}))
					.innerJoinAndSelect('note.user', 'user')
					.leftJoinAndSelect('note.reply', 'reply')
					.leftJoinAndSelect('note.renote', 'renote')
					.leftJoinAndSelect('reply.user', 'replyUser')
					.leftJoinAndSelect('renote.user', 'renoteUser');

				this.queryService.generateVisibilityQuery(query, me);
				this.queryService.generateMutedUserQuery(query, me);
				this.queryService.generateBlockedUserQuery(query, me);
				this.queryService.generateMutedUserRenotesQueryForNotes(query, me);

				if (ps.includeMyRenotes === false) {
					query.andWhere(new Brackets(qb => {
						qb.orWhere('note.userId != :meId', { meId: me.id });
						qb.orWhere('note.renoteId IS NULL');
						qb.orWhere('note.text IS NOT NULL');
						qb.orWhere('note.fileIds != \'{}\'');
						qb.orWhere('0 < (SELECT COUNT(*) FROM poll WHERE poll."noteId" = note.id)');
					}));
				}

				if (ps.includeRenotedMyNotes === false) {
					query.andWhere(new Brackets(qb => {
						qb.orWhere('note.renoteUserId != :meId', { meId: me.id });
						qb.orWhere('note.renoteId IS NULL');
						qb.orWhere('note.text IS NOT NULL');
						qb.orWhere('note.fileIds != \'{}\'');
						qb.orWhere('0 < (SELECT COUNT(*) FROM poll WHERE poll."noteId" = note.id)');
					}));
				}

				if (ps.includeLocalRenotes === false) {
					query.andWhere(new Brackets(qb => {
						qb.orWhere('note.renoteUserHost IS NOT NULL');
						qb.orWhere('note.renoteId IS NULL');
						qb.orWhere('note.text IS NOT NULL');
						qb.orWhere('note.fileIds != \'{}\'');
						qb.orWhere('0 < (SELECT COUNT(*) FROM poll WHERE poll."noteId" = note.id)');
					}));
				}

				if (ps.withFiles) {
					query.andWhere('note.fileIds != \'{}\'');
				}
				//#endregion

				const timeline = await query.limit(ps.limit).getMany();

				process.nextTick(() => {
					this.activeUsersChart.read(me);
				});

				return await this.noteEntityService.packMany(timeline, me);
			}
		});
	}
}<|MERGE_RESOLUTION|>--- conflicted
+++ resolved
@@ -124,26 +124,6 @@
 			noteIds.sort((a, b) => a > b ? -1 : 1);
 			noteIds = noteIds.slice(0, ps.limit);
 
-<<<<<<< HEAD
-			if (noteIds.length === 0) {
-				return [];
-			}
-
-			const query = this.notesRepository.createQueryBuilder('note')
-				.where('note.id IN (:...noteIds)', { noteIds: noteIds })
-				.innerJoinAndSelect('note.user', 'user')
-				.leftJoinAndSelect('note.reply', 'reply')
-				.leftJoinAndSelect('note.renote', 'renote')
-				.leftJoinAndSelect('reply.user', 'replyUser')
-				.leftJoinAndSelect('renote.user', 'renoteUser')
-				.leftJoinAndSelect('note.channel', 'channel');
-
-			if (ps.withCats) {
-				query.andWhere('(select "isCat" from "user" where id = note."userId")');
-			}
-
-			let timeline = await query.getMany();
-=======
 			if (!shouldFallbackToDb) {
 				const query = this.notesRepository.createQueryBuilder('note')
 					.where('note.id IN (:...noteIds)', { noteIds: noteIds })
@@ -153,6 +133,10 @@
 					.leftJoinAndSelect('reply.user', 'replyUser')
 					.leftJoinAndSelect('renote.user', 'renoteUser')
 					.leftJoinAndSelect('note.channel', 'channel');
+
+				if (ps.withCats) {
+					query.andWhere('(select "isCat" from "user" where id = note."userId")');
+				}
 
 				let timeline = await query.getMany();
 
@@ -168,7 +152,6 @@
 							if (ps.withRenotes === false) return false;
 						}
 					}
->>>>>>> 6b5ee438
 
 					return true;
 				});
