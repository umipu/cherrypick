/*
 * SPDX-FileCopyrightText: syuilo and other misskey, cherrypick contributors
 * SPDX-License-Identifier: AGPL-3.0-only
 */

import { Brackets } from 'typeorm';
import { Inject, Injectable } from '@nestjs/common';
import type { NotesRepository, FollowingsRepository, MiNote } from '@/models/_.js';
import { Endpoint } from '@/server/api/endpoint-base.js';
import ActiveUsersChart from '@/core/chart/charts/active-users.js';
import { NoteEntityService } from '@/core/entities/NoteEntityService.js';
import { DI } from '@/di-symbols.js';
import { RoleService } from '@/core/RoleService.js';
import { IdService } from '@/core/IdService.js';
import { isUserRelated } from '@/misc/is-user-related.js';
import { CacheService } from '@/core/CacheService.js';
import { FunoutTimelineService } from '@/core/FunoutTimelineService.js';
import { QueryService } from '@/core/QueryService.js';
import { UserFollowingService } from '@/core/UserFollowingService.js';
import { MetaService } from '@/core/MetaService.js';
import { MiLocalUser } from '@/models/User.js';
import { ApiError } from '../../error.js';

export const meta = {
	tags: ['notes'],

	requireCredential: true,

	res: {
		type: 'array',
		optional: false, nullable: false,
		items: {
			type: 'object',
			optional: false, nullable: false,
			ref: 'Note',
		},
	},

	errors: {
		stlDisabled: {
			message: 'Hybrid timeline has been disabled.',
			code: 'STL_DISABLED',
			id: '620763f4-f621-4533-ab33-0577a1a3c342',
		},
	},
} as const;

export const paramDef = {
	type: 'object',
	properties: {
		limit: { type: 'integer', minimum: 1, maximum: 100, default: 10 },
		sinceId: { type: 'string', format: 'misskey:id' },
		untilId: { type: 'string', format: 'misskey:id' },
		sinceDate: { type: 'integer' },
		untilDate: { type: 'integer' },
		includeMyRenotes: { type: 'boolean', default: true },
		includeRenotedMyNotes: { type: 'boolean', default: true },
		includeLocalRenotes: { type: 'boolean', default: true },
		withFiles: { type: 'boolean', default: false },
		withRenotes: { type: 'boolean', default: true },
		withReplies: { type: 'boolean', default: false },
		withCats: { type: 'boolean', default: false },
	},
	required: [],
} as const;

@Injectable()
export default class extends Endpoint<typeof meta, typeof paramDef> { // eslint-disable-line import/no-default-export
	constructor(
		@Inject(DI.notesRepository)
		private notesRepository: NotesRepository,

		private noteEntityService: NoteEntityService,
		private roleService: RoleService,
		private activeUsersChart: ActiveUsersChart,
		private idService: IdService,
		private cacheService: CacheService,
		private funoutTimelineService: FunoutTimelineService,
		private queryService: QueryService,
		private userFollowingService: UserFollowingService,
		private metaService: MetaService,
	) {
		super(meta, paramDef, async (ps, me) => {
			const untilId = ps.untilId ?? (ps.untilDate ? this.idService.gen(ps.untilDate!) : null);
			const sinceId = ps.sinceId ?? (ps.sinceDate ? this.idService.gen(ps.sinceDate!) : null);

			const policies = await this.roleService.getUserPolicies(me.id);
			if (!policies.ltlAvailable) {
				throw new ApiError(meta.errors.stlDisabled);
			}

			const serverSettings = await this.metaService.fetch();

			if (serverSettings.enableFanoutTimeline) {
				const [
					userIdsWhoMeMuting,
					userIdsWhoMeMutingRenotes,
					userIdsWhoBlockingMe,
				] = await Promise.all([
					this.cacheService.userMutingsCache.fetch(me.id),
					this.cacheService.renoteMutingsCache.fetch(me.id),
					this.cacheService.userBlockedCache.fetch(me.id),
				]);

				let noteIds: string[];
				let shouldFallbackToDb = false;

				if (ps.withFiles) {
					const [htlNoteIds, ltlNoteIds] = await this.funoutTimelineService.getMulti([
						`homeTimelineWithFiles:${me.id}`,
						'localTimelineWithFiles',
					], untilId, sinceId);
					noteIds = Array.from(new Set([...htlNoteIds, ...ltlNoteIds]));
				} else if (ps.withReplies) {
					const [htlNoteIds, ltlNoteIds, ltlReplyNoteIds] = await this.funoutTimelineService.getMulti([
						`homeTimeline:${me.id}`,
						'localTimeline',
						'localTimelineWithReplies',
					], untilId, sinceId);
					noteIds = Array.from(new Set([...htlNoteIds, ...ltlNoteIds, ...ltlReplyNoteIds]));
				} else {
					const [htlNoteIds, ltlNoteIds] = await this.funoutTimelineService.getMulti([
						`homeTimeline:${me.id}`,
						'localTimeline',
					], untilId, sinceId);
					noteIds = Array.from(new Set([...htlNoteIds, ...ltlNoteIds]));
					shouldFallbackToDb = htlNoteIds.length === 0;
				}

				noteIds.sort((a, b) => a > b ? -1 : 1);
				noteIds = noteIds.slice(0, ps.limit);

				shouldFallbackToDb = shouldFallbackToDb || (noteIds.length === 0);

				let redisTimeline: MiNote[] = [];

				if (!shouldFallbackToDb) {
					const query = this.notesRepository.createQueryBuilder('note')
						.where('note.id IN (:...noteIds)', { noteIds: noteIds })
						.innerJoinAndSelect('note.user', 'user')
						.leftJoinAndSelect('note.reply', 'reply')
						.leftJoinAndSelect('note.renote', 'renote')
						.leftJoinAndSelect('reply.user', 'replyUser')
						.leftJoinAndSelect('renote.user', 'renoteUser')
						.leftJoinAndSelect('note.channel', 'channel');

<<<<<<< HEAD
					if (ps.withCats) {
						query.andWhere('(select "isCat" from "user" where id = note."userId")');
					}

					let timeline = await query.getMany();
=======
					redisTimeline = await query.getMany();
>>>>>>> 4dd4a11c

					redisTimeline = redisTimeline.filter(note => {
						if (note.userId === me.id) {
							return true;
						}
						if (isUserRelated(note, userIdsWhoBlockingMe)) return false;
						if (isUserRelated(note, userIdsWhoMeMuting)) return false;
						if (note.renoteId) {
							if (note.text == null && note.fileIds.length === 0 && !note.hasPoll) {
								if (isUserRelated(note, userIdsWhoMeMutingRenotes)) return false;
								if (ps.withRenotes === false) return false;
							}
						}

						return true;
					});

					redisTimeline.sort((a, b) => a.id > b.id ? -1 : 1);
				}

				if (redisTimeline.length > 0) {
					process.nextTick(() => {
						this.activeUsersChart.read(me);
					});

					return await this.noteEntityService.packMany(redisTimeline, me);
				} else { // fallback to db
					return await this.getFromDb({
						untilId,
						sinceId,
						limit: ps.limit,
						includeMyRenotes: ps.includeMyRenotes,
						includeRenotedMyNotes: ps.includeRenotedMyNotes,
						includeLocalRenotes: ps.includeLocalRenotes,
						withFiles: ps.withFiles,
						withReplies: ps.withReplies,
					}, me);
				}
			} else {
				return await this.getFromDb({
					untilId,
					sinceId,
					limit: ps.limit,
					includeMyRenotes: ps.includeMyRenotes,
					includeRenotedMyNotes: ps.includeRenotedMyNotes,
					includeLocalRenotes: ps.includeLocalRenotes,
					withFiles: ps.withFiles,
					withReplies: ps.withReplies,
				}, me);
			}
		});
	}

	private async getFromDb(ps: {
		untilId: string | null,
		sinceId: string | null,
		limit: number,
		includeMyRenotes: boolean,
		includeRenotedMyNotes: boolean,
		includeLocalRenotes: boolean,
		withFiles: boolean,
		withReplies: boolean,
	}, me: MiLocalUser) {
		const followees = await this.userFollowingService.getFollowees(me.id);

		const query = this.queryService.makePaginationQuery(this.notesRepository.createQueryBuilder('note'), ps.sinceId, ps.untilId)
			.andWhere(new Brackets(qb => {
				if (followees.length > 0) {
					const meOrFolloweeIds = [me.id, ...followees.map(f => f.followeeId)];
					qb.where('note.userId IN (:...meOrFolloweeIds)', { meOrFolloweeIds: meOrFolloweeIds });
					qb.orWhere('(note.visibility = \'public\') AND (note.userHost IS NULL)');
				} else {
					qb.where('note.userId = :meId', { meId: me.id });
					qb.orWhere('(note.visibility = \'public\') AND (note.userHost IS NULL)');
				}
			}))
			.innerJoinAndSelect('note.user', 'user')
			.leftJoinAndSelect('note.reply', 'reply')
			.leftJoinAndSelect('note.renote', 'renote')
			.leftJoinAndSelect('reply.user', 'replyUser')
			.leftJoinAndSelect('renote.user', 'renoteUser');

		if (!ps.withReplies) {
			query.andWhere(new Brackets(qb => {
				qb
					.where('note.replyId IS NULL') // 返信ではない
					.orWhere(new Brackets(qb => {
						qb // 返信だけど投稿者自身への返信
							.where('note.replyId IS NOT NULL')
							.andWhere('note.replyUserId = note.userId');
					}));
			}));
		}

		this.queryService.generateVisibilityQuery(query, me);
		this.queryService.generateMutedUserQuery(query, me);
		this.queryService.generateBlockedUserQuery(query, me);
		this.queryService.generateMutedUserRenotesQueryForNotes(query, me);

		if (ps.includeMyRenotes === false) {
			query.andWhere(new Brackets(qb => {
				qb.orWhere('note.userId != :meId', { meId: me.id });
				qb.orWhere('note.renoteId IS NULL');
				qb.orWhere('note.text IS NOT NULL');
				qb.orWhere('note.fileIds != \'{}\'');
				qb.orWhere('0 < (SELECT COUNT(*) FROM poll WHERE poll."noteId" = note.id)');
			}));
		}

		if (ps.includeRenotedMyNotes === false) {
			query.andWhere(new Brackets(qb => {
				qb.orWhere('note.renoteUserId != :meId', { meId: me.id });
				qb.orWhere('note.renoteId IS NULL');
				qb.orWhere('note.text IS NOT NULL');
				qb.orWhere('note.fileIds != \'{}\'');
				qb.orWhere('0 < (SELECT COUNT(*) FROM poll WHERE poll."noteId" = note.id)');
			}));
		}

		if (ps.includeLocalRenotes === false) {
			query.andWhere(new Brackets(qb => {
				qb.orWhere('note.renoteUserHost IS NOT NULL');
				qb.orWhere('note.renoteId IS NULL');
				qb.orWhere('note.text IS NOT NULL');
				qb.orWhere('note.fileIds != \'{}\'');
				qb.orWhere('0 < (SELECT COUNT(*) FROM poll WHERE poll."noteId" = note.id)');
			}));
		}

		if (ps.withFiles) {
			query.andWhere('note.fileIds != \'{}\'');
		}
		//#endregion

		const timeline = await query.limit(ps.limit).getMany();

		process.nextTick(() => {
			this.activeUsersChart.read(me);
		});

		return await this.noteEntityService.packMany(timeline, me);
	}
}<|MERGE_RESOLUTION|>--- conflicted
+++ resolved
@@ -144,15 +144,11 @@
 						.leftJoinAndSelect('renote.user', 'renoteUser')
 						.leftJoinAndSelect('note.channel', 'channel');
 
-<<<<<<< HEAD
-					if (ps.withCats) {
-						query.andWhere('(select "isCat" from "user" where id = note."userId")');
-					}
-
-					let timeline = await query.getMany();
-=======
+                    if (ps.withCats) {
+                        query.andWhere('(select "isCat" from "user" where id = note."userId")');
+                    }
+
 					redisTimeline = await query.getMany();
->>>>>>> 4dd4a11c
 
 					redisTimeline = redisTimeline.filter(note => {
 						if (note.userId === me.id) {
@@ -189,6 +185,7 @@
 						includeLocalRenotes: ps.includeLocalRenotes,
 						withFiles: ps.withFiles,
 						withReplies: ps.withReplies,
+						withCats: ps.withCats,
 					}, me);
 				}
 			} else {
@@ -201,6 +198,7 @@
 					includeLocalRenotes: ps.includeLocalRenotes,
 					withFiles: ps.withFiles,
 					withReplies: ps.withReplies,
+					withCats: ps.withCats,
 				}, me);
 			}
 		});
@@ -215,6 +213,7 @@
 		includeLocalRenotes: boolean,
 		withFiles: boolean,
 		withReplies: boolean,
+		withCats: boolean,
 	}, me: MiLocalUser) {
 		const followees = await this.userFollowingService.getFollowees(me.id);
 
@@ -285,6 +284,10 @@
 		if (ps.withFiles) {
 			query.andWhere('note.fileIds != \'{}\'');
 		}
+
+		if (ps.withCats) {
+			query.andWhere('(select "isCat" from "user" where id = note."userId")');
+		}
 		//#endregion
 
 		const timeline = await query.limit(ps.limit).getMany();
