--- conflicted
+++ resolved
@@ -161,9 +161,7 @@
 				useDbFallback: serverSettings.enableFanoutTimelineDbFallback,
 				alwaysIncludeMyNotes: true,
 				excludePureRenotes: !ps.withRenotes,
-<<<<<<< HEAD
 				withCats: ps.withCats,
-=======
 				noteFilter: note => {
 					if (note.reply && note.reply.visibility === 'followers') {
 						if (!Object.hasOwn(followings, note.reply.userId) && note.reply.userId !== me.id) return false;
@@ -171,7 +169,6 @@
 
 					return true;
 				},
->>>>>>> 63f9c271
 				dbFallback: async (untilId, sinceId, limit) => await this.getFromDb({
 					untilId,
 					sinceId,
