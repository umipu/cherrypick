/*
 * SPDX-FileCopyrightText: syuilo and other misskey, cherrypick contributors
 * SPDX-License-Identifier: AGPL-3.0-only
 */

import { Inject, Injectable } from '@nestjs/common';
import { Endpoint } from '@/server/api/endpoint-base.js';
import { MetaService } from '@/core/MetaService.js';
import type { Config } from '@/config.js';
import { DI } from '@/di-symbols.js';
import { DEFAULT_POLICIES } from '@/core/RoleService.js';

export const meta = {
	tags: ['meta'],

	kind: 'read:admin',

	requireCredential: true,
	requireAdmin: true,

	res: {
		type: 'object',
		optional: false, nullable: false,
		properties: {
			cacheRemoteFiles: {
				type: 'boolean',
				optional: false, nullable: false,
			},
			cacheRemoteSensitiveFiles: {
				type: 'boolean',
				optional: false, nullable: false,
			},
			emailRequiredForSignup: {
				type: 'boolean',
				optional: false, nullable: false,
			},
			enableHcaptcha: {
				type: 'boolean',
				optional: false, nullable: false,
			},
			hcaptchaSiteKey: {
				type: 'string',
				optional: false, nullable: true,
			},
			enableRecaptcha: {
				type: 'boolean',
				optional: false, nullable: false,
			},
			recaptchaSiteKey: {
				type: 'string',
				optional: false, nullable: true,
			},
			enableTurnstile: {
				type: 'boolean',
				optional: false, nullable: false,
			},
			turnstileSiteKey: {
				type: 'string',
				optional: false, nullable: true,
			},
			swPublickey: {
				type: 'string',
				optional: false, nullable: true,
			},
			mascotImageUrl: {
				type: 'string',
				optional: false, nullable: true,
				default: '/assets/ai.png',
			},
			bannerUrl: {
				type: 'string',
				optional: false, nullable: true,
			},
			serverErrorImageUrl: {
				type: 'string',
				optional: false, nullable: true,
			},
			infoImageUrl: {
				type: 'string',
				optional: false, nullable: true,
			},
			notFoundImageUrl: {
				type: 'string',
				optional: false, nullable: true,
			},
			iconUrl: {
				type: 'string',
				optional: false, nullable: true,
			},
			app192IconUrl: {
				type: 'string',
				optional: false, nullable: true,
			},
			app512IconUrl: {
				type: 'string',
				optional: false, nullable: true,
			},
			enableEmail: {
				type: 'boolean',
				optional: false, nullable: false,
			},
			enableServiceWorker: {
				type: 'boolean',
				optional: false, nullable: false,
			},
			translatorAvailable: {
				type: 'boolean',
				optional: false, nullable: false,
			},
			translatorType: {
				type: 'string',
				optional: false, nullable: true,
			},
			silencedHosts: {
				type: 'array',
				optional: true,
				nullable: false,
				items: {
					type: 'string',
					optional: false,
					nullable: false,
				},
			},
			pinnedUsers: {
				type: 'array',
				optional: false, nullable: false,
				items: {
					type: 'string',
				},
			},
			hiddenTags: {
				type: 'array',
				optional: false, nullable: false,
				items: {
					type: 'string',
				},
			},
			blockedHosts: {
				type: 'array',
				optional: false, nullable: false,
				items: {
					type: 'string',
				},
			},
			sensitiveWords: {
				type: 'array',
				optional: false, nullable: false,
				items: {
					type: 'string',
				},
			},
			bannedEmailDomains: {
				type: 'array',
				optional: true, nullable: false,
				items: {
					type: 'string',
					optional: false, nullable: false,
				},
			},
			preservedUsernames: {
				type: 'array',
				optional: false, nullable: false,
				items: {
					type: 'string',
				},
			},
			hcaptchaSecretKey: {
				type: 'string',
				optional: false, nullable: true,
			},
			recaptchaSecretKey: {
				type: 'string',
				optional: false, nullable: true,
			},
			turnstileSecretKey: {
				type: 'string',
				optional: false, nullable: true,
			},
			sensitiveMediaDetection: {
				type: 'string',
				optional: false, nullable: false,
			},
			sensitiveMediaDetectionSensitivity: {
				type: 'string',
				optional: false, nullable: false,
			},
			setSensitiveFlagAutomatically: {
				type: 'boolean',
				optional: false, nullable: false,
			},
			enableSensitiveMediaDetectionForVideos: {
				type: 'boolean',
				optional: false, nullable: false,
			},
			proxyAccountId: {
				type: 'string',
				optional: false, nullable: true,
				format: 'id',
			},
			email: {
				type: 'string',
				optional: false, nullable: true,
			},
			smtpSecure: {
				type: 'boolean',
				optional: false, nullable: false,
			},
			smtpHost: {
				type: 'string',
				optional: false, nullable: true,
			},
			smtpPort: {
				type: 'number',
				optional: false, nullable: true,
			},
			smtpUser: {
				type: 'string',
				optional: false, nullable: true,
			},
			smtpPass: {
				type: 'string',
				optional: false, nullable: true,
			},
			swPrivateKey: {
				type: 'string',
				optional: false, nullable: true,
			},
			useObjectStorage: {
				type: 'boolean',
				optional: false, nullable: false,
			},
			objectStorageBaseUrl: {
				type: 'string',
				optional: false, nullable: true,
			},
			objectStorageBucket: {
				type: 'string',
				optional: false, nullable: true,
			},
			objectStoragePrefix: {
				type: 'string',
				optional: false, nullable: true,
			},
			objectStorageEndpoint: {
				type: 'string',
				optional: false, nullable: true,
			},
			objectStorageRegion: {
				type: 'string',
				optional: false, nullable: true,
			},
			objectStoragePort: {
				type: 'number',
				optional: false, nullable: true,
			},
			objectStorageAccessKey: {
				type: 'string',
				optional: false, nullable: true,
			},
			objectStorageSecretKey: {
				type: 'string',
				optional: false, nullable: true,
			},
			objectStorageUseSSL: {
				type: 'boolean',
				optional: false, nullable: false,
			},
			objectStorageUseProxy: {
				type: 'boolean',
				optional: false, nullable: false,
			},
			objectStorageSetPublicRead: {
				type: 'boolean',
				optional: false, nullable: false,
			},
			useObjectStorageRemote: {
				type: 'boolean',
				optional: true, nullable: false,
			},
			objectStorageRemoteBaseUrl: {
				type: 'string',
				optional: true, nullable: true,
			},
			objectStorageRemoteBucket: {
				type: 'string',
				optional: true, nullable: true,
			},
			objectStorageRemotePrefix: {
				type: 'string',
				optional: true, nullable: true,
			},
			objectStorageRemoteEndpoint: {
				type: 'string',
				optional: true, nullable: true,
			},
			objectStorageRemoteRegion: {
				type: 'string',
				optional: true, nullable: true,
			},
			objectStorageRemotePort: {
				type: 'number',
				optional: true, nullable: true,
			},
			objectStorageRemoteAccessKey: {
				type: 'string',
				optional: true, nullable: true,
			},
			objectStorageRemoteSecretKey: {
				type: 'string',
				optional: true, nullable: true,
			},
			objectStorageRemoteUseSSL: {
				type: 'boolean',
				optional: true, nullable: false,
			},
			objectStorageRemoteUseProxy: {
				type: 'boolean',
				optional: true, nullable: false,
			},
			objectStorageRemoteSetPublicRead: {
				type: 'boolean',
				optional: true, nullable: false,
			},
			enableIpLogging: {
				type: 'boolean',
				optional: false, nullable: false,
			},
			enableActiveEmailValidation: {
				type: 'boolean',
				optional: false, nullable: false,
			},
			enableVerifymailApi: {
				type: 'boolean',
				optional: false, nullable: false,
			},
			verifymailAuthKey: {
				type: 'string',
				optional: false, nullable: true,
			},
			enableChartsForRemoteUser: {
				type: 'boolean',
				optional: false, nullable: false,
			},
			enableChartsForFederatedInstances: {
				type: 'boolean',
				optional: false, nullable: false,
			},
			enableServerMachineStats: {
				type: 'boolean',
				optional: false, nullable: false,
			},
			enableIdenticonGeneration: {
				type: 'boolean',
				optional: false, nullable: false,
			},
			manifestJsonOverride: {
				type: 'string',
				optional: false, nullable: false,
			},
			doNotSendNotificationEmailsForAbuseReport: {
				type: 'boolean',
				optional: false, nullable: false,
			},
			emailToReceiveAbuseReport: {
				type: 'string',
				optional: false, nullable: true,
			},
			policies: {
				type: 'object',
				optional: false, nullable: false,
			},
			enableFanoutTimeline: {
				type: 'boolean',
				optional: false, nullable: false,
			},
			enableFanoutTimelineDbFallback: {
				type: 'boolean',
				optional: false, nullable: false,
			},
			perLocalUserUserTimelineCacheMax: {
				type: 'number',
				optional: false, nullable: false,
			},
			perRemoteUserUserTimelineCacheMax: {
				type: 'number',
				optional: false, nullable: false,
			},
			perUserHomeTimelineCacheMax: {
				type: 'number',
				optional: false, nullable: false,
			},
			perUserListTimelineCacheMax: {
				type: 'number',
				optional: false, nullable: false,
			},
			notesPerOneAd: {
				type: 'number',
				optional: false, nullable: false,
			},
			backgroundImageUrl: {
				type: 'string',
				optional: false, nullable: true,
			},
			deeplAuthKey: {
				type: 'string',
				optional: false, nullable: true,
			},
			deeplIsPro: {
				type: 'boolean',
				optional: false, nullable: false,
			},
			defaultDarkTheme: {
				type: 'string',
				optional: false, nullable: true,
			},
			defaultLightTheme: {
				type: 'string',
				optional: false, nullable: true,
			},
			description: {
				type: 'string',
				optional: false, nullable: true,
			},
			disableRegistration: {
				type: 'boolean',
				optional: false, nullable: false,
			},
			impressumUrl: {
				type: 'string',
				optional: false, nullable: true,
			},
			maintainerEmail: {
				type: 'string',
				optional: false, nullable: true,
			},
			maintainerName: {
				type: 'string',
				optional: false, nullable: true,
			},
			name: {
				type: 'string',
				optional: false, nullable: true,
			},
			objectStorageS3ForcePathStyle: {
				type: 'boolean',
				optional: false, nullable: false,
			},
			objectStorageRemoteS3ForcePathStyle: {
				type: 'boolean',
				optional: false, nullable: false,
			},
			privacyPolicyUrl: {
				type: 'string',
				optional: false, nullable: true,
			},
			repositoryUrl: {
				type: 'string',
				optional: false, nullable: false,
			},
			summalyProxy: {
				type: 'string',
				optional: false, nullable: true,
			},
			themeColor: {
				type: 'string',
				optional: false, nullable: true,
			},
			tosUrl: {
				type: 'string',
				optional: false, nullable: true,
			},
			uri: {
				type: 'string',
				optional: false, nullable: false,
			},
			version: {
				type: 'string',
				optional: false, nullable: false,
			},
			enableReceivePrerelease: {
				type: 'boolean',
				optional: false, nullable: false,
			},
			skipVersion: {
				type: 'boolean',
				optional: false, nullable: false,
			},
			skipCherryPickVersion: {
				type: 'string',
				optional: true, nullable: true,
			},
		},
	},
} as const;

export const paramDef = {
	type: 'object',
	properties: {
	},
	required: [],
} as const;

@Injectable()
export default class extends Endpoint<typeof meta, typeof paramDef> { // eslint-disable-line import/no-default-export
	constructor(
		@Inject(DI.config)
		private config: Config,

		private metaService: MetaService,
	) {
		super(meta, paramDef, async () => {
			const instance = await this.metaService.fetch(true);

			return {
				maintainerName: instance.maintainerName,
				maintainerEmail: instance.maintainerEmail,
				version: this.config.version,
				basedMisskeyVersion: this.config.basedMisskeyVersion,
				name: instance.name,
				shortName: instance.shortName,
				uri: this.config.url,
				description: instance.description,
				langs: instance.langs,
				tosUrl: instance.termsOfServiceUrl,
				repositoryUrl: instance.repositoryUrl,
				feedbackUrl: instance.feedbackUrl,
				impressumUrl: instance.impressumUrl,
				privacyPolicyUrl: instance.privacyPolicyUrl,
				disableRegistration: instance.disableRegistration,
				emailRequiredForSignup: instance.emailRequiredForSignup,
				enableHcaptcha: instance.enableHcaptcha,
				hcaptchaSiteKey: instance.hcaptchaSiteKey,
				enableRecaptcha: instance.enableRecaptcha,
				recaptchaSiteKey: instance.recaptchaSiteKey,
				enableTurnstile: instance.enableTurnstile,
				turnstileSiteKey: instance.turnstileSiteKey,
				swPublickey: instance.swPublicKey,
				themeColor: instance.themeColor,
				mascotImageUrl: instance.mascotImageUrl,
				bannerUrl: instance.bannerUrl,
				serverErrorImageUrl: instance.serverErrorImageUrl,
				notFoundImageUrl: instance.notFoundImageUrl,
				infoImageUrl: instance.infoImageUrl,
				iconUrl: instance.iconUrl,
				app192IconUrl: instance.app192IconUrl,
				app512IconUrl: instance.app512IconUrl,
				backgroundImageUrl: instance.backgroundImageUrl,
				logoImageUrl: instance.logoImageUrl,
				defaultLightTheme: instance.defaultLightTheme,
				defaultDarkTheme: instance.defaultDarkTheme,
				enableEmail: instance.enableEmail,
				enableServiceWorker: instance.enableServiceWorker,
				// translatorAvailable: instance.deeplAuthKey != null,
				translatorAvailable: instance.translatorType != null,
				translatorType: instance.translatorType,
				// pinnedPages: instance.pinnedPages,
				// pinnedClipId: instance.pinnedClipId,
				cacheRemoteFiles: instance.cacheRemoteFiles,
				cacheRemoteSensitiveFiles: instance.cacheRemoteSensitiveFiles,
				pinnedUsers: instance.pinnedUsers,
				hiddenTags: instance.hiddenTags,
				blockedHosts: instance.blockedHosts,
				silencedHosts: instance.silencedHosts,
				sensitiveWords: instance.sensitiveWords,
				preservedUsernames: instance.preservedUsernames,
				hcaptchaSecretKey: instance.hcaptchaSecretKey,
				recaptchaSecretKey: instance.recaptchaSecretKey,
				turnstileSecretKey: instance.turnstileSecretKey,
				sensitiveMediaDetection: instance.sensitiveMediaDetection,
				sensitiveMediaDetectionSensitivity: instance.sensitiveMediaDetectionSensitivity,
				setSensitiveFlagAutomatically: instance.setSensitiveFlagAutomatically,
				enableSensitiveMediaDetectionForVideos: instance.enableSensitiveMediaDetectionForVideos,
				proxyAccountId: instance.proxyAccountId,
				summalyProxy: instance.summalyProxy,
				email: instance.email,
				smtpSecure: instance.smtpSecure,
				smtpHost: instance.smtpHost,
				smtpPort: instance.smtpPort,
				smtpUser: instance.smtpUser,
				smtpPass: instance.smtpPass,
				swPrivateKey: instance.swPrivateKey,
				useObjectStorage: instance.useObjectStorage,
				objectStorageBaseUrl: instance.objectStorageBaseUrl,
				objectStorageBucket: instance.objectStorageBucket,
				objectStoragePrefix: instance.objectStoragePrefix,
				objectStorageEndpoint: instance.objectStorageEndpoint,
				objectStorageRegion: instance.objectStorageRegion,
				objectStoragePort: instance.objectStoragePort,
				objectStorageAccessKey: instance.objectStorageAccessKey,
				objectStorageSecretKey: instance.objectStorageSecretKey,
				objectStorageUseSSL: instance.objectStorageUseSSL,
				objectStorageUseProxy: instance.objectStorageUseProxy,
				objectStorageSetPublicRead: instance.objectStorageSetPublicRead,
				objectStorageS3ForcePathStyle: instance.objectStorageS3ForcePathStyle,
				useObjectStorageRemote: instance.useObjectStorageRemote,
				objectStorageRemoteBaseUrl: instance.objectStorageRemoteBaseUrl,
				objectStorageRemoteBucket: instance.objectStorageRemoteBucket,
				objectStorageRemotePrefix: instance.objectStorageRemotePrefix,
				objectStorageRemoteEndpoint: instance.objectStorageRemoteEndpoint,
				objectStorageRemoteRegion: instance.objectStorageRemoteRegion,
				objectStorageRemotePort: instance.objectStorageRemotePort,
				objectStorageRemoteAccessKey: instance.objectStorageRemoteAccessKey,
				objectStorageRemoteSecretKey: instance.objectStorageRemoteSecretKey,
				objectStorageRemoteUseSSL: instance.objectStorageRemoteUseSSL,
				objectStorageRemoteUseProxy: instance.objectStorageRemoteUseProxy,
				objectStorageRemoteSetPublicRead: instance.objectStorageRemoteSetPublicRead,
				objectStorageRemoteS3ForcePathStyle: instance.objectStorageRemoteS3ForcePathStyle,
				deeplAuthKey: instance.deeplAuthKey,
				deeplIsPro: instance.deeplIsPro,
				ctav3SaKey: instance.ctav3SaKey,
				ctav3ProjectId: instance.ctav3ProjectId,
				ctav3Location: instance.ctav3Location,
				ctav3Model: instance.ctav3Model,
				ctav3Glossary: instance.ctav3Glossary,
				enableIpLogging: instance.enableIpLogging,
				enableActiveEmailValidation: instance.enableActiveEmailValidation,
				enableVerifymailApi: instance.enableVerifymailApi,
				verifymailAuthKey: instance.verifymailAuthKey,
				enableChartsForRemoteUser: instance.enableChartsForRemoteUser,
				enableChartsForFederatedInstances: instance.enableChartsForFederatedInstances,
				enableServerMachineStats: instance.enableServerMachineStats,
				enableIdenticonGeneration: instance.enableIdenticonGeneration,
<<<<<<< HEAD
				doNotSendNotificationEmailsForAbuseReport: instance.doNotSendNotificationEmailsForAbuseReport,
				emailToReceiveAbuseReport: instance.emailToReceiveAbuseReport,
=======
				bannedEmailDomains: instance.bannedEmailDomains,
>>>>>>> 471c8ec0
				policies: { ...DEFAULT_POLICIES, ...instance.policies },
				manifestJsonOverride: instance.manifestJsonOverride,
				enableFanoutTimeline: instance.enableFanoutTimeline,
				enableFanoutTimelineDbFallback: instance.enableFanoutTimelineDbFallback,
				perLocalUserUserTimelineCacheMax: instance.perLocalUserUserTimelineCacheMax,
				perRemoteUserUserTimelineCacheMax: instance.perRemoteUserUserTimelineCacheMax,
				perUserHomeTimelineCacheMax: instance.perUserHomeTimelineCacheMax,
				perUserListTimelineCacheMax: instance.perUserListTimelineCacheMax,
				notesPerOneAd: instance.notesPerOneAd,
				enableReceivePrerelease: instance.enableReceivePrerelease,
				skipVersion: instance.skipVersion,
				skipCherryPickVersion: instance.skipCherryPickVersion,
			};
		});
	}
}<|MERGE_RESOLUTION|>--- conflicted
+++ resolved
@@ -357,14 +357,6 @@
 				type: 'string',
 				optional: false, nullable: false,
 			},
-			doNotSendNotificationEmailsForAbuseReport: {
-				type: 'boolean',
-				optional: false, nullable: false,
-			},
-			emailToReceiveAbuseReport: {
-				type: 'string',
-				optional: false, nullable: true,
-			},
 			policies: {
 				type: 'object',
 				optional: false, nullable: false,
@@ -476,6 +468,14 @@
 			version: {
 				type: 'string',
 				optional: false, nullable: false,
+			},
+			doNotSendNotificationEmailsForAbuseReport: {
+				type: 'boolean',
+				optional: false, nullable: false,
+			},
+			emailToReceiveAbuseReport: {
+				type: 'string',
+				optional: false, nullable: true,
 			},
 			enableReceivePrerelease: {
 				type: 'boolean',
@@ -620,12 +620,7 @@
 				enableChartsForFederatedInstances: instance.enableChartsForFederatedInstances,
 				enableServerMachineStats: instance.enableServerMachineStats,
 				enableIdenticonGeneration: instance.enableIdenticonGeneration,
-<<<<<<< HEAD
-				doNotSendNotificationEmailsForAbuseReport: instance.doNotSendNotificationEmailsForAbuseReport,
-				emailToReceiveAbuseReport: instance.emailToReceiveAbuseReport,
-=======
 				bannedEmailDomains: instance.bannedEmailDomains,
->>>>>>> 471c8ec0
 				policies: { ...DEFAULT_POLICIES, ...instance.policies },
 				manifestJsonOverride: instance.manifestJsonOverride,
 				enableFanoutTimeline: instance.enableFanoutTimeline,
@@ -635,6 +630,8 @@
 				perUserHomeTimelineCacheMax: instance.perUserHomeTimelineCacheMax,
 				perUserListTimelineCacheMax: instance.perUserListTimelineCacheMax,
 				notesPerOneAd: instance.notesPerOneAd,
+				doNotSendNotificationEmailsForAbuseReport: instance.doNotSendNotificationEmailsForAbuseReport,
+				emailToReceiveAbuseReport: instance.emailToReceiveAbuseReport,
 				enableReceivePrerelease: instance.enableReceivePrerelease,
 				skipVersion: instance.skipVersion,
 				skipCherryPickVersion: instance.skipCherryPickVersion,
