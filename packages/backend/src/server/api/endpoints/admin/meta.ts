--- conflicted
+++ resolved
@@ -387,7 +387,82 @@
 				type: 'number',
 				optional: false, nullable: false,
 			},
-<<<<<<< HEAD
+			backgroundImageUrl: {
+				type: 'string',
+				optional: false, nullable: true,
+			},
+			deeplAuthKey: {
+				type: 'string',
+				optional: false, nullable: true,
+			},
+			deeplIsPro: {
+				type: 'boolean',
+				optional: false, nullable: false,
+			},
+			defaultDarkTheme: {
+				type: 'string',
+				optional: false, nullable: true,
+			},
+			defaultLightTheme: {
+				type: 'string',
+				optional: false, nullable: true,
+			},
+			description: {
+				type: 'string',
+				optional: false, nullable: true,
+			},
+			disableRegistration: {
+				type: 'boolean',
+				optional: false, nullable: false,
+			},
+			impressumUrl: {
+				type: 'string',
+				optional: false, nullable: true,
+			},
+			maintainerEmail: {
+				type: 'string',
+				optional: false, nullable: true,
+			},
+			maintainerName: {
+				type: 'string',
+				optional: false, nullable: true,
+			},
+			name: {
+				type: 'string',
+				optional: false, nullable: true,
+			},
+			objectStorageS3ForcePathStyle: {
+				type: 'boolean',
+				optional: false, nullable: false,
+			},
+			privacyPolicyUrl: {
+				type: 'string',
+				optional: false, nullable: true,
+			},
+			repositoryUrl: {
+				type: 'string',
+				optional: false, nullable: false,
+			},
+			summalyProxy: {
+				type: 'string',
+				optional: false, nullable: true,
+			},
+			themeColor: {
+				type: 'string',
+				optional: false, nullable: true,
+			},
+			tosUrl: {
+				type: 'string',
+				optional: false, nullable: true,
+			},
+			uri: {
+				type: 'string',
+				optional: false, nullable: false,
+			},
+			version: {
+				type: 'string',
+				optional: false, nullable: false,
+			},
 			enableReceivePrerelease: {
 				type: 'boolean',
 				optional: false, nullable: false,
@@ -399,83 +474,6 @@
 			skipCherryPickVersion: {
 				type: 'string',
 				optional: true, nullable: true,
-=======
-			backgroundImageUrl: {
-				type: 'string',
-				optional: false, nullable: true,
-			},
-			deeplAuthKey: {
-				type: 'string',
-				optional: false, nullable: true,
-			},
-			deeplIsPro: {
-				type: 'boolean',
-				optional: false, nullable: false,
-			},
-			defaultDarkTheme: {
-				type: 'string',
-				optional: false, nullable: true,
-			},
-			defaultLightTheme: {
-				type: 'string',
-				optional: false, nullable: true,
-			},
-			description: {
-				type: 'string',
-				optional: false, nullable: true,
-			},
-			disableRegistration: {
-				type: 'boolean',
-				optional: false, nullable: false,
-			},
-			impressumUrl: {
-				type: 'string',
-				optional: false, nullable: true,
-			},
-			maintainerEmail: {
-				type: 'string',
-				optional: false, nullable: true,
-			},
-			maintainerName: {
-				type: 'string',
-				optional: false, nullable: true,
-			},
-			name: {
-				type: 'string',
-				optional: false, nullable: true,
-			},
-			objectStorageS3ForcePathStyle: {
-				type: 'boolean',
-				optional: false, nullable: false,
-			},
-			privacyPolicyUrl: {
-				type: 'string',
-				optional: false, nullable: true,
-			},
-			repositoryUrl: {
-				type: 'string',
-				optional: false, nullable: false,
-			},
-			summalyProxy: {
-				type: 'string',
-				optional: false, nullable: true,
-			},
-			themeColor: {
-				type: 'string',
-				optional: false, nullable: true,
-			},
-			tosUrl: {
-				type: 'string',
-				optional: false, nullable: true,
-			},
-			uri: {
-				type: 'string',
-				optional: false, nullable: false,
-			},
-			version: {
-				type: 'string',
-				optional: false, nullable: false,
->>>>>>> 18109fce
 			},
 		},
 	},
