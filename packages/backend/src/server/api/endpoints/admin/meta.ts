--- conflicted
+++ resolved
@@ -105,11 +105,10 @@
 				type: 'boolean',
 				optional: false, nullable: false,
 			},
-<<<<<<< HEAD
 			translatorType: {
 				type: 'string',
 				optional: false, nullable: true,
-=======
+			},
 			silencedHosts: {
 				type: "array",
 				optional: true,
@@ -119,7 +118,6 @@
 					optional: false,
 					nullable: false,
 				},
->>>>>>> e9db0680
 			},
 			pinnedUsers: {
 				type: 'array',
