--- conflicted
+++ resolved
@@ -357,7 +357,10 @@
 				type: 'number',
 				optional: false, nullable: false,
 			},
-<<<<<<< HEAD
+			notesPerOneAd: {
+				type: 'number',
+				optional: false, nullable: false,
+			},
 			enableReceivePrerelease: {
 				type: 'boolean',
 				optional: false, nullable: false,
@@ -370,12 +373,6 @@
 				type: 'string',
 				optional: true, nullable: true,
 			},
-=======
-			notesPerOneAd: {
-				type: 'number',
-				optional: false, nullable: false,
-			},
->>>>>>> 566cb353
 		},
 	},
 } as const;
@@ -512,13 +509,10 @@
 				perRemoteUserUserTimelineCacheMax: instance.perRemoteUserUserTimelineCacheMax,
 				perUserHomeTimelineCacheMax: instance.perUserHomeTimelineCacheMax,
 				perUserListTimelineCacheMax: instance.perUserListTimelineCacheMax,
-<<<<<<< HEAD
+				notesPerOneAd: instance.notesPerOneAd,
 				enableReceivePrerelease: instance.enableReceivePrerelease,
 				skipVersion: instance.skipVersion,
 				skipCherryPickVersion: instance.skipCherryPickVersion,
-=======
-				notesPerOneAd: instance.notesPerOneAd,
->>>>>>> 566cb353
 			};
 		});
 	}
