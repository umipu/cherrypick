--- conflicted
+++ resolved
@@ -509,7 +509,30 @@
 				type: 'string',
 				optional: false, nullable: false,
 			},
-<<<<<<< HEAD
+			urlPreviewEnabled: {
+				type: 'boolean',
+				optional: false, nullable: false,
+			},
+			urlPreviewTimeout: {
+				type: 'number',
+				optional: false, nullable: false,
+			},
+			urlPreviewMaximumContentLength: {
+				type: 'number',
+				optional: false, nullable: false,
+			},
+			urlPreviewRequireContentLength: {
+				type: 'boolean',
+				optional: false, nullable: false,
+			},
+			urlPreviewUserAgent: {
+				type: 'string',
+				optional: false, nullable: true,
+			},
+			urlPreviewSummaryProxyUrl: {
+				type: 'string',
+				optional: false, nullable: true,
+			},
 			doNotSendNotificationEmailsForAbuseReport: {
 				type: 'boolean',
 				optional: false, nullable: false,
@@ -529,31 +552,6 @@
 			skipCherryPickVersion: {
 				type: 'string',
 				optional: true, nullable: true,
-=======
-			urlPreviewEnabled: {
-				type: 'boolean',
-				optional: false, nullable: false,
-			},
-			urlPreviewTimeout: {
-				type: 'number',
-				optional: false, nullable: false,
-			},
-			urlPreviewMaximumContentLength: {
-				type: 'number',
-				optional: false, nullable: false,
-			},
-			urlPreviewRequireContentLength: {
-				type: 'boolean',
-				optional: false, nullable: false,
-			},
-			urlPreviewUserAgent: {
-				type: 'string',
-				optional: false, nullable: true,
-			},
-			urlPreviewSummaryProxyUrl: {
-				type: 'string',
-				optional: false, nullable: true,
->>>>>>> 8f415d69
 			},
 		},
 	},
@@ -703,13 +701,6 @@
 				perUserHomeTimelineCacheMax: instance.perUserHomeTimelineCacheMax,
 				perUserListTimelineCacheMax: instance.perUserListTimelineCacheMax,
 				notesPerOneAd: instance.notesPerOneAd,
-<<<<<<< HEAD
-				doNotSendNotificationEmailsForAbuseReport: instance.doNotSendNotificationEmailsForAbuseReport,
-				emailToReceiveAbuseReport: instance.emailToReceiveAbuseReport,
-				enableReceivePrerelease: instance.enableReceivePrerelease,
-				skipVersion: instance.skipVersion,
-				skipCherryPickVersion: instance.skipCherryPickVersion,
-=======
 				summalyProxy: instance.urlPreviewSummaryProxyUrl,
 				urlPreviewEnabled: instance.urlPreviewEnabled,
 				urlPreviewTimeout: instance.urlPreviewTimeout,
@@ -717,7 +708,11 @@
 				urlPreviewRequireContentLength: instance.urlPreviewRequireContentLength,
 				urlPreviewUserAgent: instance.urlPreviewUserAgent,
 				urlPreviewSummaryProxyUrl: instance.urlPreviewSummaryProxyUrl,
->>>>>>> 8f415d69
+				doNotSendNotificationEmailsForAbuseReport: instance.doNotSendNotificationEmailsForAbuseReport,
+				emailToReceiveAbuseReport: instance.emailToReceiveAbuseReport,
+				enableReceivePrerelease: instance.enableReceivePrerelease,
+				skipVersion: instance.skipVersion,
+				skipCherryPickVersion: instance.skipCherryPickVersion,
 			};
 		});
 	}
