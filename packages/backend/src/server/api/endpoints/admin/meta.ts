import { Inject, Injectable } from '@nestjs/common';
import { MAX_NOTE_TEXT_LENGTH } from '@/const.js';
import { Endpoint } from '@/server/api/endpoint-base.js';
import { MetaService } from '@/core/MetaService.js';
import type { Config } from '@/config.js';
import { DI } from '@/di-symbols.js';
import { DEFAULT_POLICIES } from '@/core/RoleService.js';

export const meta = {
	tags: ['meta'],

	requireCredential: true,
	requireAdmin: true,

	res: {
		type: 'object',
		optional: false, nullable: false,
		properties: {
			cacheRemoteFiles: {
				type: 'boolean',
				optional: false, nullable: false,
			},
			emailRequiredForSignup: {
				type: 'boolean',
				optional: false, nullable: false,
			},
			enableHcaptcha: {
				type: 'boolean',
				optional: false, nullable: false,
			},
			hcaptchaSiteKey: {
				type: 'string',
				optional: false, nullable: true,
			},
			enableRecaptcha: {
				type: 'boolean',
				optional: false, nullable: false,
			},
			recaptchaSiteKey: {
				type: 'string',
				optional: false, nullable: true,
			},
			enableTurnstile: {
				type: 'boolean',
				optional: false, nullable: false,
			},
			turnstileSiteKey: {
				type: 'string',
				optional: false, nullable: true,
			},
			swPublickey: {
				type: 'string',
				optional: false, nullable: true,
			},
			mascotImageUrl: {
				type: 'string',
				optional: false, nullable: true,
				default: '/assets/ai.png',
			},
			bannerUrl: {
				type: 'string',
				optional: false, nullable: true,
			},
			errorImageUrl: {
				type: 'string',
				optional: false, nullable: true,
				default: 'https://xn--931a.moe/aiart/yubitun.png',
			},
			iconUrl: {
				type: 'string',
				optional: false, nullable: true,
			},
			enableEmail: {
				type: 'boolean',
				optional: false, nullable: false,
			},
			enableServiceWorker: {
				type: 'boolean',
				optional: false, nullable: false,
			},
			translatorAvailable: {
				type: 'boolean',
				optional: false, nullable: false,
			},
			translatorType: {
				type: 'string',
				optional: false, nullable: true,
			},
			proxyAccountName: {
				type: 'string',
				optional: false, nullable: true,
			},
			userStarForReactionFallback: {
				type: 'boolean',
				optional: true, nullable: false,
			},
			pinnedUsers: {
				type: 'array',
				optional: true, nullable: false,
				items: {
					type: 'string',
					optional: false, nullable: false,
				},
			},
			hiddenTags: {
				type: 'array',
				optional: true, nullable: false,
				items: {
					type: 'string',
					optional: false, nullable: false,
				},
			},
			blockedHosts: {
				type: 'array',
				optional: true, nullable: false,
				items: {
					type: 'string',
					optional: false, nullable: false,
				},
			},
			sensitiveWords: {
				type: 'array',
				optional: true, nullable: false,
				items: {
					type: 'string',
					optional: false, nullable: false,
				},
			},
			preservedUsernames: {
				type: 'array',
				optional: false, nullable: false,
				items: {
					type: 'string',
					optional: false, nullable: false,
				},
			},
			hcaptchaSecretKey: {
				type: 'string',
				optional: true, nullable: true,
			},
			recaptchaSecretKey: {
				type: 'string',
				optional: true, nullable: true,
			},
			turnstileSecretKey: {
				type: 'string',
				optional: true, nullable: true,
			},
			sensitiveMediaDetection: {
				type: 'string',
				optional: true, nullable: false,
			},
			sensitiveMediaDetectionSensitivity: {
				type: 'string',
				optional: true, nullable: false,
			},
			setSensitiveFlagAutomatically: {
				type: 'boolean',
				optional: true, nullable: false,
			},
			enableSensitiveMediaDetectionForVideos: {
				type: 'boolean',
				optional: true, nullable: false,
			},
			proxyAccountId: {
				type: 'string',
				optional: true, nullable: true,
				format: 'id',
			},
			summaryProxy: {
				type: 'string',
				optional: true, nullable: true,
			},
			email: {
				type: 'string',
				optional: true, nullable: true,
			},
			smtpSecure: {
				type: 'boolean',
				optional: true, nullable: false,
			},
			smtpHost: {
				type: 'string',
				optional: true, nullable: true,
			},
			smtpPort: {
				type: 'number',
				optional: true, nullable: true,
			},
			smtpUser: {
				type: 'string',
				optional: true, nullable: true,
			},
			smtpPass: {
				type: 'string',
				optional: true, nullable: true,
			},
			swPrivateKey: {
				type: 'string',
				optional: true, nullable: true,
			},
			useObjectStorage: {
				type: 'boolean',
				optional: true, nullable: false,
			},
			objectStorageBaseUrl: {
				type: 'string',
				optional: true, nullable: true,
			},
			objectStorageBucket: {
				type: 'string',
				optional: true, nullable: true,
			},
			objectStoragePrefix: {
				type: 'string',
				optional: true, nullable: true,
			},
			objectStorageEndpoint: {
				type: 'string',
				optional: true, nullable: true,
			},
			objectStorageRegion: {
				type: 'string',
				optional: true, nullable: true,
			},
			objectStoragePort: {
				type: 'number',
				optional: true, nullable: true,
			},
			objectStorageAccessKey: {
				type: 'string',
				optional: true, nullable: true,
			},
			objectStorageSecretKey: {
				type: 'string',
				optional: true, nullable: true,
			},
			objectStorageUseSSL: {
				type: 'boolean',
				optional: true, nullable: false,
			},
			objectStorageUseProxy: {
				type: 'boolean',
				optional: true, nullable: false,
			},
			objectStorageSetPublicRead: {
				type: 'boolean',
				optional: true, nullable: false,
			},
			enableIpLogging: {
				type: 'boolean',
				optional: true, nullable: false,
			},
			enableActiveEmailValidation: {
				type: 'boolean',
				optional: true, nullable: false,
			},
			enableChartsForRemoteUser: {
				type: 'boolean',
				optional: false, nullable: false,
			},
			enableChartsForFederatedInstances: {
				type: 'boolean',
				optional: false, nullable: false,
			},
			policies: {
				type: 'object',
				optional: false, nullable: false,
			},
		},
	},
} as const;

export const paramDef = {
	type: 'object',
	properties: {
	},
	required: [],
} as const;

// eslint-disable-next-line import/no-default-export
@Injectable()
export default class extends Endpoint<typeof meta, typeof paramDef> {
	constructor(
		@Inject(DI.config)
		private config: Config,

		private metaService: MetaService,
	) {
		super(meta, paramDef, async (ps, me) => {
			const instance = await this.metaService.fetch(true);

			return {
				maintainerName: instance.maintainerName,
				maintainerEmail: instance.maintainerEmail,
				version: this.config.version,
				name: instance.name,
				uri: this.config.url,
				description: instance.description,
				langs: instance.langs,
				tosUrl: instance.termsOfServiceUrl,
				repositoryUrl: instance.repositoryUrl,
				feedbackUrl: instance.feedbackUrl,
				disableRegistration: instance.disableRegistration,
				emailRequiredForSignup: instance.emailRequiredForSignup,
				enableHcaptcha: instance.enableHcaptcha,
				hcaptchaSiteKey: instance.hcaptchaSiteKey,
				enableRecaptcha: instance.enableRecaptcha,
				recaptchaSiteKey: instance.recaptchaSiteKey,
				enableTurnstile: instance.enableTurnstile,
				turnstileSiteKey: instance.turnstileSiteKey,
				swPublickey: instance.swPublicKey,
				themeColor: instance.themeColor,
				mascotImageUrl: instance.mascotImageUrl,
				bannerUrl: instance.bannerUrl,
				errorImageUrl: instance.errorImageUrl,
				iconUrl: instance.iconUrl,
				backgroundImageUrl: instance.backgroundImageUrl,
				logoImageUrl: instance.logoImageUrl,
				defaultLightTheme: instance.defaultLightTheme,
				defaultDarkTheme: instance.defaultDarkTheme,
				enableEmail: instance.enableEmail,
				enableServiceWorker: instance.enableServiceWorker,
				// translatorAvailable: instance.deeplAuthKey != null,
				translatorAvailable: instance.translatorType != null,
				translatorType: instance.translatorType,
<<<<<<< HEAD
				pinnedPages: instance.pinnedPages,
				pinnedClipId: instance.pinnedClipId,
=======
				// pinnedPages: instance.pinnedPages,
				// pinnedClipId: instance.pinnedClipId,
>>>>>>> f8232bd1
				cacheRemoteFiles: instance.cacheRemoteFiles,
				pinnedUsers: instance.pinnedUsers,
				hiddenTags: instance.hiddenTags,
				blockedHosts: instance.blockedHosts,
				sensitiveWords: instance.sensitiveWords,
				preservedUsernames: instance.preservedUsernames,
				hcaptchaSecretKey: instance.hcaptchaSecretKey,
				recaptchaSecretKey: instance.recaptchaSecretKey,
				turnstileSecretKey: instance.turnstileSecretKey,
				sensitiveMediaDetection: instance.sensitiveMediaDetection,
				sensitiveMediaDetectionSensitivity: instance.sensitiveMediaDetectionSensitivity,
				setSensitiveFlagAutomatically: instance.setSensitiveFlagAutomatically,
				enableSensitiveMediaDetectionForVideos: instance.enableSensitiveMediaDetectionForVideos,
				proxyAccountId: instance.proxyAccountId,
				summalyProxy: instance.summalyProxy,
				email: instance.email,
				smtpSecure: instance.smtpSecure,
				smtpHost: instance.smtpHost,
				smtpPort: instance.smtpPort,
				smtpUser: instance.smtpUser,
				smtpPass: instance.smtpPass,
				swPrivateKey: instance.swPrivateKey,
				useObjectStorage: instance.useObjectStorage,
				objectStorageBaseUrl: instance.objectStorageBaseUrl,
				objectStorageBucket: instance.objectStorageBucket,
				objectStoragePrefix: instance.objectStoragePrefix,
				objectStorageEndpoint: instance.objectStorageEndpoint,
				objectStorageRegion: instance.objectStorageRegion,
				objectStoragePort: instance.objectStoragePort,
				objectStorageAccessKey: instance.objectStorageAccessKey,
				objectStorageSecretKey: instance.objectStorageSecretKey,
				objectStorageUseSSL: instance.objectStorageUseSSL,
				objectStorageUseProxy: instance.objectStorageUseProxy,
				objectStorageSetPublicRead: instance.objectStorageSetPublicRead,
				objectStorageS3ForcePathStyle: instance.objectStorageS3ForcePathStyle,
				deeplAuthKey: instance.deeplAuthKey,
				deeplIsPro: instance.deeplIsPro,
				enableIpLogging: instance.enableIpLogging,
				enableActiveEmailValidation: instance.enableActiveEmailValidation,
				enableChartsForRemoteUser: instance.enableChartsForRemoteUser,
				enableChartsForFederatedInstances: instance.enableChartsForFederatedInstances,
				policies: { ...DEFAULT_POLICIES, ...instance.policies },
			};
		});
	}
}<|MERGE_RESOLUTION|>--- conflicted
+++ resolved
@@ -324,13 +324,8 @@
 				// translatorAvailable: instance.deeplAuthKey != null,
 				translatorAvailable: instance.translatorType != null,
 				translatorType: instance.translatorType,
-<<<<<<< HEAD
-				pinnedPages: instance.pinnedPages,
-				pinnedClipId: instance.pinnedClipId,
-=======
 				// pinnedPages: instance.pinnedPages,
 				// pinnedClipId: instance.pinnedClipId,
->>>>>>> f8232bd1
 				cacheRemoteFiles: instance.cacheRemoteFiles,
 				pinnedUsers: instance.pinnedUsers,
 				hiddenTags: instance.hiddenTags,
