--- conflicted
+++ resolved
@@ -594,11 +594,8 @@
 				feedbackUrl: instance.feedbackUrl,
 				impressumUrl: instance.impressumUrl,
 				privacyPolicyUrl: instance.privacyPolicyUrl,
-<<<<<<< HEAD
 				statusUrl: instance.statusUrl,
-=======
 				inquiryUrl: instance.inquiryUrl,
->>>>>>> adb8ec02
 				disableRegistration: instance.disableRegistration,
 				emailRequiredForSignup: instance.emailRequiredForSignup,
 				enableHcaptcha: instance.enableHcaptcha,
