--- conflicted
+++ resolved
@@ -54,19 +54,11 @@
 			}
 
 			await this.federatedInstanceService.update(instance.id, {
-<<<<<<< HEAD
-				isSuspended: ps.isSuspended,
-				moderationNote: ps.moderationNote,
-			});
-
-			if (ps.isSuspended != null && instance.isSuspended !== ps.isSuspended) {
-=======
 				suspensionState,
 				moderationNote: ps.moderationNote,
 			});
 
 			if (ps.isSuspended != null && isSuspendedBefore !== ps.isSuspended) {
->>>>>>> 4ac01cb1
 				if (ps.isSuspended) {
 					this.moderationLogService.log(me, 'suspendRemoteInstance', {
 						id: instance.id,
