/*
 * SPDX-FileCopyrightText: syuilo and misskey-project
 * SPDX-License-Identifier: AGPL-3.0-only
 */

import { Injectable } from '@nestjs/common';
import { ModuleRef } from '@nestjs/core';
import type { MiMeta } from '@/models/Meta.js';
import { ModerationLogService } from '@/core/ModerationLogService.js';
import { Endpoint } from '@/server/api/endpoint-base.js';
import { MetaService } from '@/core/MetaService.js';
import { ServerStatsService } from '@/daemons/ServerStatsService.js';

export const meta = {
	tags: ['admin'],

	requireCredential: true,
	requireAdmin: true,
	kind: 'write:admin:meta',
} as const;

export const paramDef = {
	type: 'object',
	properties: {
		disableRegistration: { type: 'boolean', nullable: true },
		pinnedUsers: {
			type: 'array', nullable: true, items: {
				type: 'string',
			},
		},
		hiddenTags: {
			type: 'array', nullable: true, items: {
				type: 'string',
			},
		},
		blockedHosts: {
			type: 'array', nullable: true, items: {
				type: 'string',
			},
		},
		sensitiveWords: {
			type: 'array', nullable: true, items: {
				type: 'string',
			},
		},
		prohibitedWords: {
			type: 'array', nullable: true, items: {
				type: 'string',
			},
		},
		themeColor: { type: 'string', nullable: true, pattern: '^#[0-9a-fA-F]{6}$' },
		mascotImageUrl: { type: 'string', nullable: true },
		bannerUrl: { type: 'string', nullable: true },
		serverErrorImageUrl: { type: 'string', nullable: true },
		infoImageUrl: { type: 'string', nullable: true },
		notFoundImageUrl: { type: 'string', nullable: true },
		youBlockedImageUrl: { type: 'string', nullable: true },
		iconUrl: { type: 'string', nullable: true },
		app192IconUrl: { type: 'string', nullable: true },
		app512IconUrl: { type: 'string', nullable: true },
		backgroundImageUrl: { type: 'string', nullable: true },
		logoImageUrl: { type: 'string', nullable: true },
		name: { type: 'string', nullable: true },
		shortName: { type: 'string', nullable: true },
		description: { type: 'string', nullable: true },
		defaultLightTheme: { type: 'string', nullable: true },
		defaultDarkTheme: { type: 'string', nullable: true },
		cacheRemoteFiles: { type: 'boolean' },
		cacheRemoteSensitiveFiles: { type: 'boolean' },
		emailRequiredForSignup: { type: 'boolean' },
		enableHcaptcha: { type: 'boolean' },
		hcaptchaSiteKey: { type: 'string', nullable: true },
		hcaptchaSecretKey: { type: 'string', nullable: true },
		enableMcaptcha: { type: 'boolean' },
		mcaptchaSiteKey: { type: 'string', nullable: true },
		mcaptchaInstanceUrl: { type: 'string', nullable: true },
		mcaptchaSecretKey: { type: 'string', nullable: true },
		enableRecaptcha: { type: 'boolean' },
		recaptchaSiteKey: { type: 'string', nullable: true },
		recaptchaSecretKey: { type: 'string', nullable: true },
		enableTurnstile: { type: 'boolean' },
		turnstileSiteKey: { type: 'string', nullable: true },
		turnstileSecretKey: { type: 'string', nullable: true },
		sensitiveMediaDetection: { type: 'string', enum: ['none', 'all', 'local', 'remote'] },
		sensitiveMediaDetectionSensitivity: { type: 'string', enum: ['medium', 'low', 'high', 'veryLow', 'veryHigh'] },
		setSensitiveFlagAutomatically: { type: 'boolean' },
		enableSensitiveMediaDetectionForVideos: { type: 'boolean' },
		proxyAccountId: { type: 'string', format: 'misskey:id', nullable: true },
		maintainerName: { type: 'string', nullable: true },
		maintainerEmail: { type: 'string', nullable: true },
		langs: {
			type: 'array', items: {
				type: 'string',
			},
		},
		translatorType: { type: 'string', nullable: true },
		deeplAuthKey: { type: 'string', nullable: true },
		deeplIsPro: { type: 'boolean' },
		ctav3SaKey: { type: 'string', nullable: true },
		ctav3ProjectId: { type: 'string', nullable: true },
		ctav3Location: { type: 'string', nullable: true },
		ctav3Model: { type: 'string', nullable: true },
		ctav3Glossary: { type: 'string', nullable: true },
		enableEmail: { type: 'boolean' },
		email: { type: 'string', nullable: true },
		smtpSecure: { type: 'boolean' },
		smtpHost: { type: 'string', nullable: true },
		smtpPort: { type: 'integer', nullable: true },
		smtpUser: { type: 'string', nullable: true },
		smtpPass: { type: 'string', nullable: true },
		enableServiceWorker: { type: 'boolean' },
		swPublicKey: { type: 'string', nullable: true },
		swPrivateKey: { type: 'string', nullable: true },
		tosUrl: { type: 'string', nullable: true },
		repositoryUrl: { type: 'string', nullable: true },
		feedbackUrl: { type: 'string', nullable: true },
		impressumUrl: { type: 'string', nullable: true },
		privacyPolicyUrl: { type: 'string', nullable: true },
		statusUrl: { type: 'string', nullable: true },
		inquiryUrl: { type: 'string', nullable: true },
		useObjectStorage: { type: 'boolean' },
		objectStorageBaseUrl: { type: 'string', nullable: true },
		objectStorageBucket: { type: 'string', nullable: true },
		objectStoragePrefix: { type: 'string', nullable: true },
		objectStorageEndpoint: { type: 'string', nullable: true },
		objectStorageRegion: { type: 'string', nullable: true },
		objectStoragePort: { type: 'integer', nullable: true },
		objectStorageAccessKey: { type: 'string', nullable: true },
		objectStorageSecretKey: { type: 'string', nullable: true },
		objectStorageUseSSL: { type: 'boolean' },
		objectStorageUseProxy: { type: 'boolean' },
		objectStorageSetPublicRead: { type: 'boolean' },
		objectStorageS3ForcePathStyle: { type: 'boolean' },
		useRemoteObjectStorage: { type: 'boolean' },
		remoteObjectStorageBaseUrl: { type: 'string', nullable: true },
		remoteObjectStorageBucket: { type: 'string', nullable: true },
		remoteObjectStoragePrefix: { type: 'string', nullable: true },
		remoteObjectStorageEndpoint: { type: 'string', nullable: true },
		remoteObjectStorageRegion: { type: 'string', nullable: true },
		remoteObjectStoragePort: { type: 'integer', nullable: true },
		remoteObjectStorageAccessKey: { type: 'string', nullable: true },
		remoteObjectStorageSecretKey: { type: 'string', nullable: true },
		remoteObjectStorageUseSSL: { type: 'boolean' },
		remoteObjectStorageUseProxy: { type: 'boolean' },
		remoteObjectStorageSetPublicRead: { type: 'boolean' },
		remoteObjectStorageS3ForcePathStyle: { type: 'boolean' },
		enableIpLogging: { type: 'boolean' },
		enableActiveEmailValidation: { type: 'boolean' },
		enableVerifymailApi: { type: 'boolean' },
		verifymailAuthKey: { type: 'string', nullable: true },
		enableTruemailApi: { type: 'boolean' },
		truemailInstance: { type: 'string', nullable: true },
		truemailAuthKey: { type: 'string', nullable: true },
		enableChartsForRemoteUser: { type: 'boolean' },
		enableChartsForFederatedInstances: { type: 'boolean' },
		enableServerMachineStats: { type: 'boolean' },
		enableIdenticonGeneration: { type: 'boolean' },
		serverRules: { type: 'array', items: { type: 'string' } },
		bannedEmailDomains: { type: 'array', items: { type: 'string' } },
		preservedUsernames: { type: 'array', items: { type: 'string' } },
		manifestJsonOverride: { type: 'string' },
		enableFanoutTimeline: { type: 'boolean' },
		enableFanoutTimelineDbFallback: { type: 'boolean' },
		perLocalUserUserTimelineCacheMax: { type: 'integer' },
		perRemoteUserUserTimelineCacheMax: { type: 'integer' },
		perUserHomeTimelineCacheMax: { type: 'integer' },
		perUserListTimelineCacheMax: { type: 'integer' },
		enableReactionsBuffering: { type: 'boolean' },
		notesPerOneAd: { type: 'integer' },
		silencedHosts: {
			type: 'array',
			nullable: true,
			items: {
				type: 'string',
			},
		},
		mediaSilencedHosts: {
			type: 'array',
			nullable: true,
			items: {
				type: 'string',
			},
		},
		summalyProxy: {
			type: 'string', nullable: true,
			description: '[Deprecated] Use "urlPreviewSummaryProxyUrl" instead.',
		},
		urlPreviewEnabled: { type: 'boolean' },
		urlPreviewTimeout: { type: 'integer' },
		urlPreviewMaximumContentLength: { type: 'integer' },
		urlPreviewRequireContentLength: { type: 'boolean' },
		urlPreviewUserAgent: { type: 'string', nullable: true },
		urlPreviewSummaryProxyUrl: { type: 'string', nullable: true },
<<<<<<< HEAD
		urlPreviewDirectSummalyProxy: { type: 'boolean' },
=======
		federation: {
			type: 'string',
			enum: ['all', 'none', 'specified'],
		},
		federationHosts: {
			type: 'array',
			items: {
				type: 'string',
			},
		},
>>>>>>> d3f4d310
		doNotSendNotificationEmailsForAbuseReport: { type: 'boolean' },
		emailToReceiveAbuseReport: { type: 'string', nullable: true },
		enableReceivePrerelease: { type: 'boolean' },
		skipVersion: { type: 'boolean' },
		skipCherryPickVersion: { type: 'string', nullable: true },
		trustedLinkUrlPatterns: {
			type: 'array', nullable: true, items: {
				type: 'string',
			},
		},
		customSplashText: {
			type: 'array', nullable: true, items: {
				type: 'string',
			},
		},
	},
	required: [],
} as const;

@Injectable()
export default class extends Endpoint<typeof meta, typeof paramDef> { // eslint-disable-line import/no-default-export
	constructor(
		private moduleRef: ModuleRef,
		private metaService: MetaService,
		private moderationLogService: ModerationLogService,
	) {
		super(meta, paramDef, async (ps, me) => {
			const set = {} as Partial<MiMeta>;

			if (typeof ps.disableRegistration === 'boolean') {
				set.disableRegistration = ps.disableRegistration;
			}

			if (Array.isArray(ps.pinnedUsers)) {
				set.pinnedUsers = ps.pinnedUsers.filter(Boolean);
			}

			if (Array.isArray(ps.hiddenTags)) {
				set.hiddenTags = ps.hiddenTags.filter(Boolean);
			}

			if (Array.isArray(ps.blockedHosts)) {
				set.blockedHosts = ps.blockedHosts.filter(Boolean).map(x => x.toLowerCase());
			}

			if (Array.isArray(ps.sensitiveWords)) {
				set.sensitiveWords = ps.sensitiveWords.filter(Boolean);
			}
			if (Array.isArray(ps.prohibitedWords)) {
				set.prohibitedWords = ps.prohibitedWords.filter(Boolean);
			}
			if (Array.isArray(ps.silencedHosts)) {
				let lastValue = '';
				set.silencedHosts = ps.silencedHosts.sort().filter((h) => {
					const lv = lastValue;
					lastValue = h;
					return h !== '' && h !== lv && !set.blockedHosts?.includes(h);
				});
			}
			if (Array.isArray(ps.mediaSilencedHosts)) {
				let lastValue = '';
				set.mediaSilencedHosts = ps.mediaSilencedHosts.sort().filter((h) => {
					const lv = lastValue;
					lastValue = h;
					return h !== '' && h !== lv && !set.blockedHosts?.includes(h);
				});
			}
			if (ps.themeColor !== undefined) {
				set.themeColor = ps.themeColor;
			}

			if (ps.mascotImageUrl !== undefined) {
				set.mascotImageUrl = ps.mascotImageUrl;
			}

			if (ps.bannerUrl !== undefined) {
				set.bannerUrl = ps.bannerUrl;
			}

			if (ps.iconUrl !== undefined) {
				set.iconUrl = ps.iconUrl;
			}

			if (ps.app192IconUrl !== undefined) {
				set.app192IconUrl = ps.app192IconUrl;
			}

			if (ps.app512IconUrl !== undefined) {
				set.app512IconUrl = ps.app512IconUrl;
			}

			if (ps.serverErrorImageUrl !== undefined) {
				set.serverErrorImageUrl = ps.serverErrorImageUrl;
			}

			if (ps.infoImageUrl !== undefined) {
				set.infoImageUrl = ps.infoImageUrl;
			}

			if (ps.notFoundImageUrl !== undefined) {
				set.notFoundImageUrl = ps.notFoundImageUrl;
			}

			if (ps.youBlockedImageUrl !== undefined) {
				set.youBlockedImageUrl = ps.youBlockedImageUrl;
			}

			if (ps.backgroundImageUrl !== undefined) {
				set.backgroundImageUrl = ps.backgroundImageUrl;
			}

			if (ps.logoImageUrl !== undefined) {
				set.logoImageUrl = ps.logoImageUrl;
			}

			if (ps.name !== undefined) {
				set.name = ps.name;
			}

			if (ps.shortName !== undefined) {
				set.shortName = ps.shortName;
			}

			if (ps.description !== undefined) {
				set.description = ps.description;
			}

			if (ps.defaultLightTheme !== undefined) {
				set.defaultLightTheme = ps.defaultLightTheme;
			}

			if (ps.defaultDarkTheme !== undefined) {
				set.defaultDarkTheme = ps.defaultDarkTheme;
			}

			if (ps.cacheRemoteFiles !== undefined) {
				set.cacheRemoteFiles = ps.cacheRemoteFiles;
			}

			if (ps.cacheRemoteSensitiveFiles !== undefined) {
				set.cacheRemoteSensitiveFiles = ps.cacheRemoteSensitiveFiles;
			}

			if (ps.emailRequiredForSignup !== undefined) {
				set.emailRequiredForSignup = ps.emailRequiredForSignup;
			}

			if (ps.enableHcaptcha !== undefined) {
				set.enableHcaptcha = ps.enableHcaptcha;
			}

			if (ps.hcaptchaSiteKey !== undefined) {
				set.hcaptchaSiteKey = ps.hcaptchaSiteKey;
			}

			if (ps.hcaptchaSecretKey !== undefined) {
				set.hcaptchaSecretKey = ps.hcaptchaSecretKey;
			}

			if (ps.enableMcaptcha !== undefined) {
				set.enableMcaptcha = ps.enableMcaptcha;
			}

			if (ps.mcaptchaSiteKey !== undefined) {
				set.mcaptchaSitekey = ps.mcaptchaSiteKey;
			}

			if (ps.mcaptchaInstanceUrl !== undefined) {
				set.mcaptchaInstanceUrl = ps.mcaptchaInstanceUrl;
			}

			if (ps.mcaptchaSecretKey !== undefined) {
				set.mcaptchaSecretKey = ps.mcaptchaSecretKey;
			}

			if (ps.enableRecaptcha !== undefined) {
				set.enableRecaptcha = ps.enableRecaptcha;
			}

			if (ps.recaptchaSiteKey !== undefined) {
				set.recaptchaSiteKey = ps.recaptchaSiteKey;
			}

			if (ps.recaptchaSecretKey !== undefined) {
				set.recaptchaSecretKey = ps.recaptchaSecretKey;
			}

			if (ps.enableTurnstile !== undefined) {
				set.enableTurnstile = ps.enableTurnstile;
			}

			if (ps.turnstileSiteKey !== undefined) {
				set.turnstileSiteKey = ps.turnstileSiteKey;
			}

			if (ps.turnstileSecretKey !== undefined) {
				set.turnstileSecretKey = ps.turnstileSecretKey;
			}

			if (ps.sensitiveMediaDetection !== undefined) {
				set.sensitiveMediaDetection = ps.sensitiveMediaDetection;
			}

			if (ps.sensitiveMediaDetectionSensitivity !== undefined) {
				set.sensitiveMediaDetectionSensitivity = ps.sensitiveMediaDetectionSensitivity;
			}

			if (ps.setSensitiveFlagAutomatically !== undefined) {
				set.setSensitiveFlagAutomatically = ps.setSensitiveFlagAutomatically;
			}

			if (ps.enableSensitiveMediaDetectionForVideos !== undefined) {
				set.enableSensitiveMediaDetectionForVideos = ps.enableSensitiveMediaDetectionForVideos;
			}

			if (ps.proxyAccountId !== undefined) {
				set.proxyAccountId = ps.proxyAccountId;
			}

			if (ps.maintainerName !== undefined) {
				set.maintainerName = ps.maintainerName;
			}

			if (ps.maintainerEmail !== undefined) {
				set.maintainerEmail = ps.maintainerEmail;
			}

			if (Array.isArray(ps.langs)) {
				set.langs = ps.langs.filter(Boolean);
			}

			if (ps.enableEmail !== undefined) {
				set.enableEmail = ps.enableEmail;
			}

			if (ps.email !== undefined) {
				set.email = ps.email;
			}

			if (ps.smtpSecure !== undefined) {
				set.smtpSecure = ps.smtpSecure;
			}

			if (ps.smtpHost !== undefined) {
				set.smtpHost = ps.smtpHost;
			}

			if (ps.smtpPort !== undefined) {
				set.smtpPort = ps.smtpPort;
			}

			if (ps.smtpUser !== undefined) {
				set.smtpUser = ps.smtpUser;
			}

			if (ps.smtpPass !== undefined) {
				set.smtpPass = ps.smtpPass;
			}

			if (ps.enableServiceWorker !== undefined) {
				set.enableServiceWorker = ps.enableServiceWorker;
			}

			if (ps.swPublicKey !== undefined) {
				set.swPublicKey = ps.swPublicKey;
			}

			if (ps.swPrivateKey !== undefined) {
				set.swPrivateKey = ps.swPrivateKey;
			}

			if (ps.tosUrl !== undefined) {
				set.termsOfServiceUrl = ps.tosUrl;
			}

			if (ps.repositoryUrl !== undefined) {
				set.repositoryUrl = URL.canParse(ps.repositoryUrl!) ? ps.repositoryUrl : null;
			}

			if (ps.feedbackUrl !== undefined) {
				set.feedbackUrl = ps.feedbackUrl;
			}

			if (ps.impressumUrl !== undefined) {
				set.impressumUrl = ps.impressumUrl;
			}

			if (ps.privacyPolicyUrl !== undefined) {
				set.privacyPolicyUrl = ps.privacyPolicyUrl;
			}

			if (ps.statusUrl !== undefined) {
				set.statusUrl = ps.statusUrl;
			}

			if (ps.inquiryUrl !== undefined) {
				set.inquiryUrl = ps.inquiryUrl;
			}

			if (ps.useObjectStorage !== undefined) {
				set.useObjectStorage = ps.useObjectStorage;
			}

			if (ps.objectStorageBaseUrl !== undefined) {
				set.objectStorageBaseUrl = ps.objectStorageBaseUrl;
			}

			if (ps.objectStorageBucket !== undefined) {
				set.objectStorageBucket = ps.objectStorageBucket;
			}

			if (ps.objectStoragePrefix !== undefined) {
				set.objectStoragePrefix = ps.objectStoragePrefix;
			}

			if (ps.objectStorageEndpoint !== undefined) {
				set.objectStorageEndpoint = ps.objectStorageEndpoint;
			}

			if (ps.objectStorageRegion !== undefined) {
				set.objectStorageRegion = ps.objectStorageRegion;
			}

			if (ps.objectStoragePort !== undefined) {
				set.objectStoragePort = ps.objectStoragePort;
			}

			if (ps.objectStorageAccessKey !== undefined) {
				set.objectStorageAccessKey = ps.objectStorageAccessKey;
			}

			if (ps.objectStorageSecretKey !== undefined) {
				set.objectStorageSecretKey = ps.objectStorageSecretKey;
			}

			if (ps.objectStorageUseSSL !== undefined) {
				set.objectStorageUseSSL = ps.objectStorageUseSSL;
			}

			if (ps.objectStorageUseProxy !== undefined) {
				set.objectStorageUseProxy = ps.objectStorageUseProxy;
			}

			if (ps.objectStorageSetPublicRead !== undefined) {
				set.objectStorageSetPublicRead = ps.objectStorageSetPublicRead;
			}

			if (ps.objectStorageS3ForcePathStyle !== undefined) {
				set.objectStorageS3ForcePathStyle = ps.objectStorageS3ForcePathStyle;
			}

			if (ps.useRemoteObjectStorage !== undefined) {
				set.useRemoteObjectStorage = ps.useRemoteObjectStorage;
			}

			if (ps.remoteObjectStorageBaseUrl !== undefined) {
				set.remoteObjectStorageBaseUrl = ps.remoteObjectStorageBaseUrl;
			}

			if (ps.remoteObjectStorageBucket !== undefined) {
				set.remoteObjectStorageBucket = ps.remoteObjectStorageBucket;
			}

			if (ps.remoteObjectStoragePrefix !== undefined) {
				set.remoteObjectStoragePrefix = ps.remoteObjectStoragePrefix;
			}

			if (ps.remoteObjectStorageEndpoint !== undefined) {
				set.remoteObjectStorageEndpoint = ps.remoteObjectStorageEndpoint;
			}

			if (ps.remoteObjectStorageRegion !== undefined) {
				set.remoteObjectStorageRegion = ps.remoteObjectStorageRegion;
			}

			if (ps.remoteObjectStoragePort !== undefined) {
				set.remoteObjectStoragePort = ps.remoteObjectStoragePort;
			}

			if (ps.remoteObjectStorageAccessKey !== undefined) {
				set.remoteObjectStorageAccessKey = ps.remoteObjectStorageAccessKey;
			}

			if (ps.remoteObjectStorageSecretKey !== undefined) {
				set.remoteObjectStorageSecretKey = ps.remoteObjectStorageSecretKey;
			}

			if (ps.remoteObjectStorageUseSSL !== undefined) {
				set.remoteObjectStorageUseSSL = ps.remoteObjectStorageUseSSL;
			}

			if (ps.remoteObjectStorageUseProxy !== undefined) {
				set.remoteObjectStorageUseProxy = ps.remoteObjectStorageUseProxy;
			}

			if (ps.remoteObjectStorageSetPublicRead !== undefined) {
				set.remoteObjectStorageSetPublicRead = ps.remoteObjectStorageSetPublicRead;
			}

			if (ps.remoteObjectStorageS3ForcePathStyle !== undefined) {
				set.remoteObjectStorageS3ForcePathStyle = ps.remoteObjectStorageS3ForcePathStyle;
			}

			if (ps.translatorType !== undefined) {
				if (ps.translatorType === '') {
					set.translatorType = null;
				} else {
					set.translatorType = ps.translatorType;
				}
			}

			if (ps.deeplAuthKey !== undefined) {
				if (ps.deeplAuthKey === '') {
					set.deeplAuthKey = null;
				} else {
					set.deeplAuthKey = ps.deeplAuthKey;
				}
			}

			if (ps.deeplIsPro !== undefined) {
				set.deeplIsPro = ps.deeplIsPro;
			}

			if (ps.ctav3SaKey !== undefined) {
				set.ctav3SaKey = ps.ctav3SaKey;
			}

			if (ps.ctav3ProjectId !== undefined) {
				set.ctav3ProjectId = ps.ctav3ProjectId;
			}

			if (ps.ctav3Location !== undefined) {
				set.ctav3Location = ps.ctav3Location;
			}

			if (ps.ctav3Model !== undefined) {
				set.ctav3Model = ps.ctav3Model;
			}

			if (ps.ctav3Glossary !== undefined) {
				set.ctav3Glossary = ps.ctav3Glossary;
			}

			if (ps.enableIpLogging !== undefined) {
				set.enableIpLogging = ps.enableIpLogging;
			}

			if (ps.enableActiveEmailValidation !== undefined) {
				set.enableActiveEmailValidation = ps.enableActiveEmailValidation;
			}

			if (ps.enableVerifymailApi !== undefined) {
				set.enableVerifymailApi = ps.enableVerifymailApi;
			}

			if (ps.verifymailAuthKey !== undefined) {
				if (ps.verifymailAuthKey === '') {
					set.verifymailAuthKey = null;
				} else {
					set.verifymailAuthKey = ps.verifymailAuthKey;
				}
			}

			if (ps.enableTruemailApi !== undefined) {
				set.enableTruemailApi = ps.enableTruemailApi;
			}

			if (ps.truemailInstance !== undefined) {
				if (ps.truemailInstance === '') {
					set.truemailInstance = null;
				} else {
					set.truemailInstance = ps.truemailInstance;
				}
			}

			if (ps.truemailAuthKey !== undefined) {
				if (ps.truemailAuthKey === '') {
					set.truemailAuthKey = null;
				} else {
					set.truemailAuthKey = ps.truemailAuthKey;
				}
			}

			if (ps.enableChartsForRemoteUser !== undefined) {
				set.enableChartsForRemoteUser = ps.enableChartsForRemoteUser;
			}

			if (ps.enableChartsForFederatedInstances !== undefined) {
				set.enableChartsForFederatedInstances = ps.enableChartsForFederatedInstances;
			}

			if (ps.enableServerMachineStats !== undefined) {
				set.enableServerMachineStats = ps.enableServerMachineStats;
			}

			if (ps.enableIdenticonGeneration !== undefined) {
				set.enableIdenticonGeneration = ps.enableIdenticonGeneration;
			}

			if (ps.serverRules !== undefined) {
				set.serverRules = ps.serverRules;
			}

			if (ps.preservedUsernames !== undefined) {
				set.preservedUsernames = ps.preservedUsernames;
			}

			if (ps.manifestJsonOverride !== undefined) {
				set.manifestJsonOverride = ps.manifestJsonOverride;
			}

			if (ps.enableFanoutTimeline !== undefined) {
				set.enableFanoutTimeline = ps.enableFanoutTimeline;
			}

			if (ps.enableFanoutTimelineDbFallback !== undefined) {
				set.enableFanoutTimelineDbFallback = ps.enableFanoutTimelineDbFallback;
			}

			if (ps.perLocalUserUserTimelineCacheMax !== undefined) {
				set.perLocalUserUserTimelineCacheMax = ps.perLocalUserUserTimelineCacheMax;
			}

			if (ps.perRemoteUserUserTimelineCacheMax !== undefined) {
				set.perRemoteUserUserTimelineCacheMax = ps.perRemoteUserUserTimelineCacheMax;
			}

			if (ps.perUserHomeTimelineCacheMax !== undefined) {
				set.perUserHomeTimelineCacheMax = ps.perUserHomeTimelineCacheMax;
			}

			if (ps.perUserListTimelineCacheMax !== undefined) {
				set.perUserListTimelineCacheMax = ps.perUserListTimelineCacheMax;
			}

			if (ps.enableReactionsBuffering !== undefined) {
				set.enableReactionsBuffering = ps.enableReactionsBuffering;
			}

			if (ps.notesPerOneAd !== undefined) {
				set.notesPerOneAd = ps.notesPerOneAd;
			}

			if (ps.bannedEmailDomains !== undefined) {
				set.bannedEmailDomains = ps.bannedEmailDomains;
			}

			if (ps.urlPreviewEnabled !== undefined) {
				set.urlPreviewEnabled = ps.urlPreviewEnabled;
			}

			if (ps.urlPreviewTimeout !== undefined) {
				set.urlPreviewTimeout = ps.urlPreviewTimeout;
			}

			if (ps.urlPreviewMaximumContentLength !== undefined) {
				set.urlPreviewMaximumContentLength = ps.urlPreviewMaximumContentLength;
			}

			if (ps.urlPreviewRequireContentLength !== undefined) {
				set.urlPreviewRequireContentLength = ps.urlPreviewRequireContentLength;
			}

			if (ps.urlPreviewUserAgent !== undefined) {
				const value = (ps.urlPreviewUserAgent ?? '').trim();
				set.urlPreviewUserAgent = value === '' ? null : ps.urlPreviewUserAgent;
			}

			if (ps.summalyProxy !== undefined || ps.urlPreviewSummaryProxyUrl !== undefined) {
				const value = ((ps.urlPreviewSummaryProxyUrl ?? ps.summalyProxy) ?? '').trim();
				set.urlPreviewSummaryProxyUrl = value === '' ? null : value;
			}

<<<<<<< HEAD
			if (ps.urlPreviewDirectSummalyProxy !== undefined) {
				set.directSummalyProxy = ps.urlPreviewDirectSummalyProxy;
=======
			if (ps.federation !== undefined) {
				set.federation = ps.federation;
			}

			if (Array.isArray(ps.federationHosts)) {
				set.blockedHosts = ps.federationHosts.filter(Boolean).map(x => x.toLowerCase());
>>>>>>> d3f4d310
			}

			if (ps.doNotSendNotificationEmailsForAbuseReport !== undefined) {
				set.doNotSendNotificationEmailsForAbuseReport = ps.doNotSendNotificationEmailsForAbuseReport;
			}

			if (ps.emailToReceiveAbuseReport !== undefined) {
				set.emailToReceiveAbuseReport = ps.emailToReceiveAbuseReport;
			}

			if (ps.enableReceivePrerelease !== undefined) {
				set.enableReceivePrerelease = ps.enableReceivePrerelease;
			}

			if (ps.skipVersion !== undefined) {
				set.skipVersion = ps.skipVersion;
			}

			if (ps.skipCherryPickVersion !== undefined) {
				set.skipCherryPickVersion = ps.skipCherryPickVersion;
			}

			if (Array.isArray(ps.trustedLinkUrlPatterns)) {
				set.trustedLinkUrlPatterns = ps.trustedLinkUrlPatterns.filter(Boolean);
			}

			if (Array.isArray(ps.customSplashText)) {
				set.customSplashText = ps.customSplashText.filter(Boolean);
			}

			const before = await this.metaService.fetch(true);

			await this.metaService.update(set);

			const after = await this.metaService.fetch(true);

			this.moderationLogService.log(me, 'updateServerSettings', {
				before,
				after,
			});

			if (set.enableServerMachineStats === true) {
				const serverStatsService: ServerStatsService = await this.moduleRef.resolve(ServerStatsService);
				await serverStatsService.start();
			} else {
				const serverStatsService: ServerStatsService = await this.moduleRef.resolve(ServerStatsService);
				serverStatsService.dispose();
			}
		});
	}
}<|MERGE_RESOLUTION|>--- conflicted
+++ resolved
@@ -191,9 +191,7 @@
 		urlPreviewRequireContentLength: { type: 'boolean' },
 		urlPreviewUserAgent: { type: 'string', nullable: true },
 		urlPreviewSummaryProxyUrl: { type: 'string', nullable: true },
-<<<<<<< HEAD
 		urlPreviewDirectSummalyProxy: { type: 'boolean' },
-=======
 		federation: {
 			type: 'string',
 			enum: ['all', 'none', 'specified'],
@@ -204,7 +202,6 @@
 				type: 'string',
 			},
 		},
->>>>>>> d3f4d310
 		doNotSendNotificationEmailsForAbuseReport: { type: 'boolean' },
 		emailToReceiveAbuseReport: { type: 'string', nullable: true },
 		enableReceivePrerelease: { type: 'boolean' },
@@ -778,17 +775,16 @@
 				set.urlPreviewSummaryProxyUrl = value === '' ? null : value;
 			}
 
-<<<<<<< HEAD
 			if (ps.urlPreviewDirectSummalyProxy !== undefined) {
 				set.directSummalyProxy = ps.urlPreviewDirectSummalyProxy;
-=======
+			}
+
 			if (ps.federation !== undefined) {
 				set.federation = ps.federation;
 			}
 
 			if (Array.isArray(ps.federationHosts)) {
 				set.blockedHosts = ps.federationHosts.filter(Boolean).map(x => x.toLowerCase());
->>>>>>> d3f4d310
 			}
 
 			if (ps.doNotSendNotificationEmailsForAbuseReport !== undefined) {
