--- conflicted
+++ resolved
@@ -142,8 +142,6 @@
 		enableChartsForFederatedInstances: { type: 'boolean' },
 		enableServerMachineStats: { type: 'boolean' },
 		enableIdenticonGeneration: { type: 'boolean' },
-		doNotSendNotificationEmailsForAbuseReport: { type: 'boolean' },
-		emailToReceiveAbuseReport: { type: 'string', nullable: true },
 		serverRules: { type: 'array', items: { type: 'string' } },
 		bannedEmailDomains: { type: 'array', items: { type: 'string' } },
 		preservedUsernames: { type: 'array', items: { type: 'string' } },
@@ -162,6 +160,8 @@
 				type: 'string',
 			},
 		},
+		doNotSendNotificationEmailsForAbuseReport: { type: 'boolean' },
+		emailToReceiveAbuseReport: { type: 'string', nullable: true },
 		enableReceivePrerelease: { type: 'boolean' },
 		skipVersion: { type: 'boolean' },
 		skipCherryPickVersion: { type: 'string', nullable: true },
@@ -594,6 +594,50 @@
 				set.enableIdenticonGeneration = ps.enableIdenticonGeneration;
 			}
 
+			if (ps.serverRules !== undefined) {
+				set.serverRules = ps.serverRules;
+			}
+
+			if (ps.preservedUsernames !== undefined) {
+				set.preservedUsernames = ps.preservedUsernames;
+			}
+
+			if (ps.manifestJsonOverride !== undefined) {
+				set.manifestJsonOverride = ps.manifestJsonOverride;
+			}
+
+			if (ps.enableFanoutTimeline !== undefined) {
+				set.enableFanoutTimeline = ps.enableFanoutTimeline;
+			}
+
+			if (ps.enableFanoutTimelineDbFallback !== undefined) {
+				set.enableFanoutTimelineDbFallback = ps.enableFanoutTimelineDbFallback;
+			}
+
+			if (ps.perLocalUserUserTimelineCacheMax !== undefined) {
+				set.perLocalUserUserTimelineCacheMax = ps.perLocalUserUserTimelineCacheMax;
+			}
+
+			if (ps.perRemoteUserUserTimelineCacheMax !== undefined) {
+				set.perRemoteUserUserTimelineCacheMax = ps.perRemoteUserUserTimelineCacheMax;
+			}
+
+			if (ps.perUserHomeTimelineCacheMax !== undefined) {
+				set.perUserHomeTimelineCacheMax = ps.perUserHomeTimelineCacheMax;
+			}
+
+			if (ps.perUserListTimelineCacheMax !== undefined) {
+				set.perUserListTimelineCacheMax = ps.perUserListTimelineCacheMax;
+			}
+
+			if (ps.notesPerOneAd !== undefined) {
+				set.notesPerOneAd = ps.notesPerOneAd;
+			}
+
+			if (ps.bannedEmailDomains !== undefined) {
+				set.bannedEmailDomains = ps.bannedEmailDomains;
+			}
+
 			if (ps.doNotSendNotificationEmailsForAbuseReport !== undefined) {
 				set.doNotSendNotificationEmailsForAbuseReport = ps.doNotSendNotificationEmailsForAbuseReport;
 			}
@@ -602,47 +646,6 @@
 				set.emailToReceiveAbuseReport = ps.emailToReceiveAbuseReport;
 			}
 
-			if (ps.serverRules !== undefined) {
-				set.serverRules = ps.serverRules;
-			}
-
-			if (ps.preservedUsernames !== undefined) {
-				set.preservedUsernames = ps.preservedUsernames;
-			}
-
-			if (ps.manifestJsonOverride !== undefined) {
-				set.manifestJsonOverride = ps.manifestJsonOverride;
-			}
-
-			if (ps.enableFanoutTimeline !== undefined) {
-				set.enableFanoutTimeline = ps.enableFanoutTimeline;
-			}
-
-			if (ps.enableFanoutTimelineDbFallback !== undefined) {
-				set.enableFanoutTimelineDbFallback = ps.enableFanoutTimelineDbFallback;
-			}
-
-			if (ps.perLocalUserUserTimelineCacheMax !== undefined) {
-				set.perLocalUserUserTimelineCacheMax = ps.perLocalUserUserTimelineCacheMax;
-			}
-
-			if (ps.perRemoteUserUserTimelineCacheMax !== undefined) {
-				set.perRemoteUserUserTimelineCacheMax = ps.perRemoteUserUserTimelineCacheMax;
-			}
-
-			if (ps.perUserHomeTimelineCacheMax !== undefined) {
-				set.perUserHomeTimelineCacheMax = ps.perUserHomeTimelineCacheMax;
-			}
-
-			if (ps.perUserListTimelineCacheMax !== undefined) {
-				set.perUserListTimelineCacheMax = ps.perUserListTimelineCacheMax;
-			}
-
-			if (ps.notesPerOneAd !== undefined) {
-				set.notesPerOneAd = ps.notesPerOneAd;
-			}
-
-<<<<<<< HEAD
 			if (ps.enableReceivePrerelease !== undefined) {
 				set.enableReceivePrerelease = ps.enableReceivePrerelease;
 			}
@@ -653,10 +656,6 @@
 
 			if (ps.skipCherryPickVersion !== undefined) {
 				set.skipCherryPickVersion = ps.skipCherryPickVersion;
-=======
-			if (ps.bannedEmailDomains !== undefined) {
-				set.bannedEmailDomains = ps.bannedEmailDomains;
->>>>>>> 471c8ec0
 			}
 
 			const before = await this.metaService.fetch(true);
