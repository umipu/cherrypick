import { Inject, Injectable } from '@nestjs/common';
import { DataSource } from 'typeorm';
import type { Meta } from '@/models/entities/Meta.js';
import { ModerationLogService } from '@/core/ModerationLogService.js';
import { DB_MAX_NOTE_TEXT_LENGTH } from '@/const.js';
import { Endpoint } from '@/server/api/endpoint-base.js';
import { DI } from '@/di-symbols.js';
import { GlobalEventService } from '@/core/GlobalEventService.js';
import { MetaService } from '@/core/MetaService.js';

export const meta = {
	tags: ['admin'],

	requireCredential: true,
	requireAdmin: true,
} as const;

export const paramDef = {
	type: 'object',
	properties: {
		disableRegistration: { type: 'boolean', nullable: true },
		useStarForReactionFallback: { type: 'boolean', nullable: true },
		pinnedUsers: { type: 'array', nullable: true, items: {
			type: 'string',
		} },
		hiddenTags: { type: 'array', nullable: true, items: {
			type: 'string',
		} },
		blockedHosts: { type: 'array', nullable: true, items: {
			type: 'string',
		} },
		themeColor: { type: 'string', nullable: true, pattern: '^#[0-9a-fA-F]{6}$' },
		mascotImageUrl: { type: 'string', nullable: true },
		bannerUrl: { type: 'string', nullable: true },
		errorImageUrl: { type: 'string', nullable: true },
		iconUrl: { type: 'string', nullable: true },
		backgroundImageUrl: { type: 'string', nullable: true },
		logoImageUrl: { type: 'string', nullable: true },
		name: { type: 'string', nullable: true },
		description: { type: 'string', nullable: true },
		defaultLightTheme: { type: 'string', nullable: true },
		defaultDarkTheme: { type: 'string', nullable: true },
		cacheRemoteFiles: { type: 'boolean' },
		emailRequiredForSignup: { type: 'boolean' },
		enableHcaptcha: { type: 'boolean' },
		hcaptchaSiteKey: { type: 'string', nullable: true },
		hcaptchaSecretKey: { type: 'string', nullable: true },
		enableRecaptcha: { type: 'boolean' },
		recaptchaSiteKey: { type: 'string', nullable: true },
		recaptchaSecretKey: { type: 'string', nullable: true },
		enableTurnstile: { type: 'boolean' },
		turnstileSiteKey: { type: 'string', nullable: true },
		turnstileSecretKey: { type: 'string', nullable: true },
		sensitiveMediaDetection: { type: 'string', enum: ['none', 'all', 'local', 'remote'] },
		sensitiveMediaDetectionSensitivity: { type: 'string', enum: ['medium', 'low', 'high', 'veryLow', 'veryHigh'] },
		setSensitiveFlagAutomatically: { type: 'boolean' },
		enableSensitiveMediaDetectionForVideos: { type: 'boolean' },
		proxyAccountId: { type: 'string', format: 'misskey:id', nullable: true },
		maintainerName: { type: 'string', nullable: true },
		maintainerEmail: { type: 'string', nullable: true },
		pinnedPages: { type: 'array', items: {
			type: 'string',
		} },
		pinnedClipId: { type: 'string', format: 'misskey:id', nullable: true },
		langs: { type: 'array', items: {
			type: 'string',
		} },
		summalyProxy: { type: 'string', nullable: true },
		translatorType: { type: 'string', nullable: true },
		deeplAuthKey: { type: 'string', nullable: true },
		deeplIsPro: { type: 'boolean' },
		enableTwitterIntegration: { type: 'boolean' },
		twitterConsumerKey: { type: 'string', nullable: true },
		twitterConsumerSecret: { type: 'string', nullable: true },
		enableGithubIntegration: { type: 'boolean' },
		githubClientId: { type: 'string', nullable: true },
		githubClientSecret: { type: 'string', nullable: true },
		enableDiscordIntegration: { type: 'boolean' },
		discordClientId: { type: 'string', nullable: true },
		discordClientSecret: { type: 'string', nullable: true },
		enableEmail: { type: 'boolean' },
		email: { type: 'string', nullable: true },
		smtpSecure: { type: 'boolean' },
		smtpHost: { type: 'string', nullable: true },
		smtpPort: { type: 'integer', nullable: true },
		smtpUser: { type: 'string', nullable: true },
		smtpPass: { type: 'string', nullable: true },
		enableServiceWorker: { type: 'boolean' },
		swPublicKey: { type: 'string', nullable: true },
		swPrivateKey: { type: 'string', nullable: true },
		tosUrl: { type: 'string', nullable: true },
		repositoryUrl: { type: 'string' },
		feedbackUrl: { type: 'string' },
		useObjectStorage: { type: 'boolean' },
		objectStorageBaseUrl: { type: 'string', nullable: true },
		objectStorageBucket: { type: 'string', nullable: true },
		objectStoragePrefix: { type: 'string', nullable: true },
		objectStorageEndpoint: { type: 'string', nullable: true },
		objectStorageRegion: { type: 'string', nullable: true },
		objectStoragePort: { type: 'integer', nullable: true },
		objectStorageAccessKey: { type: 'string', nullable: true },
		objectStorageSecretKey: { type: 'string', nullable: true },
		objectStorageUseSSL: { type: 'boolean' },
		objectStorageUseProxy: { type: 'boolean' },
		objectStorageSetPublicRead: { type: 'boolean' },
		objectStorageS3ForcePathStyle: { type: 'boolean' },
		enableIpLogging: { type: 'boolean' },
		enableActiveEmailValidation: { type: 'boolean' },
	},
	required: [],
} as const;

// eslint-disable-next-line import/no-default-export
@Injectable()
export default class extends Endpoint<typeof meta, typeof paramDef> {
	constructor(
		@Inject(DI.db)
		private db: DataSource,

		private metaService: MetaService,
		private moderationLogService: ModerationLogService,
	) {
		super(meta, paramDef, async (ps, me) => {
			const set = {} as Partial<Meta>;

			if (typeof ps.disableRegistration === 'boolean') {
				set.disableRegistration = ps.disableRegistration;
			}

			if (typeof ps.useStarForReactionFallback === 'boolean') {
				set.useStarForReactionFallback = ps.useStarForReactionFallback;
			}

			if (Array.isArray(ps.pinnedUsers)) {
				set.pinnedUsers = ps.pinnedUsers.filter(Boolean);
			}

			if (Array.isArray(ps.hiddenTags)) {
				set.hiddenTags = ps.hiddenTags.filter(Boolean);
			}

			if (Array.isArray(ps.blockedHosts)) {
				set.blockedHosts = ps.blockedHosts.filter(Boolean).map(x => x.toLowerCase());
			}

			if (ps.themeColor !== undefined) {
				set.themeColor = ps.themeColor;
			}

			if (ps.mascotImageUrl !== undefined) {
				set.mascotImageUrl = ps.mascotImageUrl;
			}

			if (ps.bannerUrl !== undefined) {
				set.bannerUrl = ps.bannerUrl;
			}

			if (ps.iconUrl !== undefined) {
				set.iconUrl = ps.iconUrl;
			}

			if (ps.backgroundImageUrl !== undefined) {
				set.backgroundImageUrl = ps.backgroundImageUrl;
			}

			if (ps.logoImageUrl !== undefined) {
				set.logoImageUrl = ps.logoImageUrl;
			}

			if (ps.name !== undefined) {
				set.name = ps.name;
			}

			if (ps.description !== undefined) {
				set.description = ps.description;
			}

			if (ps.defaultLightTheme !== undefined) {
				set.defaultLightTheme = ps.defaultLightTheme;
			}

			if (ps.defaultDarkTheme !== undefined) {
				set.defaultDarkTheme = ps.defaultDarkTheme;
			}

			if (ps.cacheRemoteFiles !== undefined) {
				set.cacheRemoteFiles = ps.cacheRemoteFiles;
			}

			if (ps.emailRequiredForSignup !== undefined) {
				set.emailRequiredForSignup = ps.emailRequiredForSignup;
			}

			if (ps.enableHcaptcha !== undefined) {
				set.enableHcaptcha = ps.enableHcaptcha;
			}

			if (ps.hcaptchaSiteKey !== undefined) {
				set.hcaptchaSiteKey = ps.hcaptchaSiteKey;
			}

			if (ps.hcaptchaSecretKey !== undefined) {
				set.hcaptchaSecretKey = ps.hcaptchaSecretKey;
			}

			if (ps.enableRecaptcha !== undefined) {
				set.enableRecaptcha = ps.enableRecaptcha;
			}

			if (ps.recaptchaSiteKey !== undefined) {
				set.recaptchaSiteKey = ps.recaptchaSiteKey;
			}

			if (ps.recaptchaSecretKey !== undefined) {
				set.recaptchaSecretKey = ps.recaptchaSecretKey;
			}

			if (ps.enableTurnstile !== undefined) {
				set.enableTurnstile = ps.enableTurnstile;
			}

			if (ps.turnstileSiteKey !== undefined) {
				set.turnstileSiteKey = ps.turnstileSiteKey;
			}

			if (ps.turnstileSecretKey !== undefined) {
				set.turnstileSecretKey = ps.turnstileSecretKey;
			}

			if (ps.sensitiveMediaDetection !== undefined) {
				set.sensitiveMediaDetection = ps.sensitiveMediaDetection;
			}

			if (ps.sensitiveMediaDetectionSensitivity !== undefined) {
				set.sensitiveMediaDetectionSensitivity = ps.sensitiveMediaDetectionSensitivity;
			}

			if (ps.setSensitiveFlagAutomatically !== undefined) {
				set.setSensitiveFlagAutomatically = ps.setSensitiveFlagAutomatically;
			}

			if (ps.enableSensitiveMediaDetectionForVideos !== undefined) {
				set.enableSensitiveMediaDetectionForVideos = ps.enableSensitiveMediaDetectionForVideos;
			}

			if (ps.proxyAccountId !== undefined) {
				set.proxyAccountId = ps.proxyAccountId;
			}

			if (ps.maintainerName !== undefined) {
				set.maintainerName = ps.maintainerName;
			}

			if (ps.maintainerEmail !== undefined) {
				set.maintainerEmail = ps.maintainerEmail;
			}

			if (Array.isArray(ps.langs)) {
				set.langs = ps.langs.filter(Boolean);
			}

			if (Array.isArray(ps.pinnedPages)) {
				set.pinnedPages = ps.pinnedPages.filter(Boolean);
			}

			if (ps.pinnedClipId !== undefined) {
				set.pinnedClipId = ps.pinnedClipId;
			}

			if (ps.summalyProxy !== undefined) {
				set.summalyProxy = ps.summalyProxy;
			}

			if (ps.enableTwitterIntegration !== undefined) {
				set.enableTwitterIntegration = ps.enableTwitterIntegration;
			}

			if (ps.twitterConsumerKey !== undefined) {
				set.twitterConsumerKey = ps.twitterConsumerKey;
			}

			if (ps.twitterConsumerSecret !== undefined) {
				set.twitterConsumerSecret = ps.twitterConsumerSecret;
			}

			if (ps.enableGithubIntegration !== undefined) {
				set.enableGithubIntegration = ps.enableGithubIntegration;
			}

			if (ps.githubClientId !== undefined) {
				set.githubClientId = ps.githubClientId;
			}

			if (ps.githubClientSecret !== undefined) {
				set.githubClientSecret = ps.githubClientSecret;
			}

			if (ps.enableDiscordIntegration !== undefined) {
				set.enableDiscordIntegration = ps.enableDiscordIntegration;
			}

			if (ps.discordClientId !== undefined) {
				set.discordClientId = ps.discordClientId;
			}

			if (ps.discordClientSecret !== undefined) {
				set.discordClientSecret = ps.discordClientSecret;
			}

			if (ps.enableEmail !== undefined) {
				set.enableEmail = ps.enableEmail;
			}

			if (ps.email !== undefined) {
				set.email = ps.email;
			}

			if (ps.smtpSecure !== undefined) {
				set.smtpSecure = ps.smtpSecure;
			}

			if (ps.smtpHost !== undefined) {
				set.smtpHost = ps.smtpHost;
			}

			if (ps.smtpPort !== undefined) {
				set.smtpPort = ps.smtpPort;
			}

			if (ps.smtpUser !== undefined) {
				set.smtpUser = ps.smtpUser;
			}

			if (ps.smtpPass !== undefined) {
				set.smtpPass = ps.smtpPass;
			}

			if (ps.errorImageUrl !== undefined) {
				set.errorImageUrl = ps.errorImageUrl;
			}

			if (ps.enableServiceWorker !== undefined) {
				set.enableServiceWorker = ps.enableServiceWorker;
			}

			if (ps.swPublicKey !== undefined) {
				set.swPublicKey = ps.swPublicKey;
			}

			if (ps.swPrivateKey !== undefined) {
				set.swPrivateKey = ps.swPrivateKey;
			}

			if (ps.tosUrl !== undefined) {
				set.ToSUrl = ps.tosUrl;
			}

			if (ps.repositoryUrl !== undefined) {
				set.repositoryUrl = ps.repositoryUrl;
			}

			if (ps.feedbackUrl !== undefined) {
				set.feedbackUrl = ps.feedbackUrl;
			}

			if (ps.useObjectStorage !== undefined) {
				set.useObjectStorage = ps.useObjectStorage;
			}

			if (ps.objectStorageBaseUrl !== undefined) {
				set.objectStorageBaseUrl = ps.objectStorageBaseUrl;
			}

			if (ps.objectStorageBucket !== undefined) {
				set.objectStorageBucket = ps.objectStorageBucket;
			}

			if (ps.objectStoragePrefix !== undefined) {
				set.objectStoragePrefix = ps.objectStoragePrefix;
			}

			if (ps.objectStorageEndpoint !== undefined) {
				set.objectStorageEndpoint = ps.objectStorageEndpoint;
			}

			if (ps.objectStorageRegion !== undefined) {
				set.objectStorageRegion = ps.objectStorageRegion;
			}

			if (ps.objectStoragePort !== undefined) {
				set.objectStoragePort = ps.objectStoragePort;
			}

			if (ps.objectStorageAccessKey !== undefined) {
				set.objectStorageAccessKey = ps.objectStorageAccessKey;
			}

			if (ps.objectStorageSecretKey !== undefined) {
				set.objectStorageSecretKey = ps.objectStorageSecretKey;
			}

			if (ps.objectStorageUseSSL !== undefined) {
				set.objectStorageUseSSL = ps.objectStorageUseSSL;
			}

			if (ps.objectStorageUseProxy !== undefined) {
				set.objectStorageUseProxy = ps.objectStorageUseProxy;
			}

			if (ps.objectStorageSetPublicRead !== undefined) {
				set.objectStorageSetPublicRead = ps.objectStorageSetPublicRead;
			}

			if (ps.objectStorageS3ForcePathStyle !== undefined) {
				set.objectStorageS3ForcePathStyle = ps.objectStorageS3ForcePathStyle;
			}

<<<<<<< HEAD
	if (ps.translatorType !== undefined) {
		if (ps.translatorType === '') {
			set.translatorType = null;
		} else {
			set.translatorType = ps.translatorType;
		}
	}

	if (ps.deeplAuthKey !== undefined) {
		if (ps.deeplAuthKey === '') {
			set.deeplAuthKey = null;
		} else {
			set.deeplAuthKey = ps.deeplAuthKey;
		}
	}
=======
			if (ps.deeplAuthKey !== undefined) {
				if (ps.deeplAuthKey === '') {
					set.deeplAuthKey = null;
				} else {
					set.deeplAuthKey = ps.deeplAuthKey;
				}
			}
>>>>>>> dbc23b5d

			if (ps.deeplIsPro !== undefined) {
				set.deeplIsPro = ps.deeplIsPro;
			}

			if (ps.enableIpLogging !== undefined) {
				set.enableIpLogging = ps.enableIpLogging;
			}

			if (ps.enableActiveEmailValidation !== undefined) {
				set.enableActiveEmailValidation = ps.enableActiveEmailValidation;
			}

			await this.metaService.update(set);
			this.moderationLogService.insertModerationLog(me, 'updateMeta');
		});
	}
}<|MERGE_RESOLUTION|>--- conflicted
+++ resolved
@@ -415,23 +415,14 @@
 				set.objectStorageS3ForcePathStyle = ps.objectStorageS3ForcePathStyle;
 			}
 
-<<<<<<< HEAD
-	if (ps.translatorType !== undefined) {
-		if (ps.translatorType === '') {
-			set.translatorType = null;
-		} else {
-			set.translatorType = ps.translatorType;
-		}
-	}
-
-	if (ps.deeplAuthKey !== undefined) {
-		if (ps.deeplAuthKey === '') {
-			set.deeplAuthKey = null;
-		} else {
-			set.deeplAuthKey = ps.deeplAuthKey;
-		}
-	}
-=======
+			if (ps.translatorType !== undefined) {
+				if (ps.translatorType === '') {
+					set.translatorType = null;
+				} else {
+					set.translatorType = ps.translatorType;
+				}
+			}
+
 			if (ps.deeplAuthKey !== undefined) {
 				if (ps.deeplAuthKey === '') {
 					set.deeplAuthKey = null;
@@ -439,7 +430,6 @@
 					set.deeplAuthKey = ps.deeplAuthKey;
 				}
 			}
->>>>>>> dbc23b5d
 
 			if (ps.deeplIsPro !== undefined) {
 				set.deeplIsPro = ps.deeplIsPro;
