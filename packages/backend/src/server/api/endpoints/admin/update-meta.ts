--- conflicted
+++ resolved
@@ -1,17 +1,11 @@
-<<<<<<< HEAD
-import { Inject, Injectable } from '@nestjs/common';
-import { ModuleRef } from '@nestjs/core';
-import { DataSource } from 'typeorm';
-import type { Meta } from '@/models/entities/Meta.js';
-=======
 /*
  * SPDX-FileCopyrightText: syuilo and other misskey contributors
  * SPDX-License-Identifier: AGPL-3.0-only
  */
 
 import { Injectable } from '@nestjs/common';
+import { ModuleRef } from '@nestjs/core';
 import type { MiMeta } from '@/models/entities/Meta.js';
->>>>>>> e82c2e7c
 import { ModerationLogService } from '@/core/ModerationLogService.js';
 import { Endpoint } from '@/server/api/endpoint-base.js';
 import { MetaService } from '@/core/MetaService.js';
@@ -119,14 +113,8 @@
 @Injectable()
 export default class extends Endpoint<typeof meta, typeof paramDef> { // eslint-disable-line import/no-default-export
 	constructor(
-<<<<<<< HEAD
 		private moduleRef: ModuleRef,
 
-		@Inject(DI.db)
-		private db: DataSource,
-
-=======
->>>>>>> e82c2e7c
 		private metaService: MetaService,
 		private moderationLogService: ModerationLogService,
 	) {
