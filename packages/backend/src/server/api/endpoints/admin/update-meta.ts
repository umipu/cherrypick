--- conflicted
+++ resolved
@@ -3,13 +3,8 @@
  * SPDX-License-Identifier: AGPL-3.0-only
  */
 
-<<<<<<< HEAD
-import { Inject, Injectable } from '@nestjs/common';
+import { Injectable } from '@nestjs/common';
 import { ModuleRef } from '@nestjs/core';
-import { DataSource } from 'typeorm';
-=======
-import { Injectable } from '@nestjs/common';
->>>>>>> db5046ed
 import type { Meta } from '@/models/entities/Meta.js';
 import { ModerationLogService } from '@/core/ModerationLogService.js';
 import { Endpoint } from '@/server/api/endpoint-base.js';
@@ -138,14 +133,7 @@
 @Injectable()
 export default class extends Endpoint<typeof meta, typeof paramDef> {
 	constructor(
-<<<<<<< HEAD
-		private moduleRef: ModuleRef,
-
-		@Inject(DI.db)
-		private db: DataSource,
-
-=======
->>>>>>> db5046ed
+        private moduleRef: ModuleRef,
 		private metaService: MetaService,
 		private moderationLogService: ModerationLogService,
 	) {
