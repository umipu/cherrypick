/*
 * SPDX-FileCopyrightText: syuilo and misskey-project
 * SPDX-License-Identifier: AGPL-3.0-only
 */

import { Injectable } from '@nestjs/common';
import { ModuleRef } from '@nestjs/core';
import type { MiMeta } from '@/models/Meta.js';
import { ModerationLogService } from '@/core/ModerationLogService.js';
import { Endpoint } from '@/server/api/endpoint-base.js';
import { MetaService } from '@/core/MetaService.js';
import { ServerStatsService } from '@/daemons/ServerStatsService.js';

export const meta = {
	tags: ['admin'],

	requireCredential: true,
	requireAdmin: true,
	kind: 'write:admin:meta',
} as const;

export const paramDef = {
	type: 'object',
	properties: {
		disableRegistration: { type: 'boolean', nullable: true },
		pinnedUsers: {
			type: 'array', nullable: true, items: {
				type: 'string',
			},
		},
		hiddenTags: {
			type: 'array', nullable: true, items: {
				type: 'string',
			},
		},
		blockedHosts: {
			type: 'array', nullable: true, items: {
				type: 'string',
			},
		},
		sensitiveWords: {
			type: 'array', nullable: true, items: {
				type: 'string',
			},
		},
		prohibitedWords: {
			type: 'array', nullable: true, items: {
				type: 'string',
			},
		},
		themeColor: { type: 'string', nullable: true, pattern: '^#[0-9a-fA-F]{6}$' },
		mascotImageUrl: { type: 'string', nullable: true },
		bannerUrl: { type: 'string', nullable: true },
		serverErrorImageUrl: { type: 'string', nullable: true },
		infoImageUrl: { type: 'string', nullable: true },
		notFoundImageUrl: { type: 'string', nullable: true },
		iconUrl: { type: 'string', nullable: true },
		app192IconUrl: { type: 'string', nullable: true },
		app512IconUrl: { type: 'string', nullable: true },
		backgroundImageUrl: { type: 'string', nullable: true },
		logoImageUrl: { type: 'string', nullable: true },
		name: { type: 'string', nullable: true },
		shortName: { type: 'string', nullable: true },
		description: { type: 'string', nullable: true },
		defaultLightTheme: { type: 'string', nullable: true },
		defaultDarkTheme: { type: 'string', nullable: true },
		cacheRemoteFiles: { type: 'boolean' },
		cacheRemoteSensitiveFiles: { type: 'boolean' },
		emailRequiredForSignup: { type: 'boolean' },
		enableHcaptcha: { type: 'boolean' },
		hcaptchaSiteKey: { type: 'string', nullable: true },
		hcaptchaSecretKey: { type: 'string', nullable: true },
		enableMcaptcha: { type: 'boolean' },
		mcaptchaSiteKey: { type: 'string', nullable: true },
		mcaptchaInstanceUrl: { type: 'string', nullable: true },
		mcaptchaSecretKey: { type: 'string', nullable: true },
		enableRecaptcha: { type: 'boolean' },
		recaptchaSiteKey: { type: 'string', nullable: true },
		recaptchaSecretKey: { type: 'string', nullable: true },
		enableTurnstile: { type: 'boolean' },
		turnstileSiteKey: { type: 'string', nullable: true },
		turnstileSecretKey: { type: 'string', nullable: true },
		sensitiveMediaDetection: { type: 'string', enum: ['none', 'all', 'local', 'remote'] },
		sensitiveMediaDetectionSensitivity: { type: 'string', enum: ['medium', 'low', 'high', 'veryLow', 'veryHigh'] },
		setSensitiveFlagAutomatically: { type: 'boolean' },
		enableSensitiveMediaDetectionForVideos: { type: 'boolean' },
		proxyAccountId: { type: 'string', format: 'misskey:id', nullable: true },
		maintainerName: { type: 'string', nullable: true },
		maintainerEmail: { type: 'string', nullable: true },
		langs: {
			type: 'array', items: {
				type: 'string',
			},
		},
		translatorType: { type: 'string', nullable: true },
		deeplAuthKey: { type: 'string', nullable: true },
		deeplIsPro: { type: 'boolean' },
		ctav3SaKey: { type: 'string', nullable: true },
		ctav3ProjectId: { type: 'string', nullable: true },
		ctav3Location: { type: 'string', nullable: true },
		ctav3Model: { type: 'string', nullable: true },
		ctav3Glossary: { type: 'string', nullable: true },
		enableEmail: { type: 'boolean' },
		email: { type: 'string', nullable: true },
		smtpSecure: { type: 'boolean' },
		smtpHost: { type: 'string', nullable: true },
		smtpPort: { type: 'integer', nullable: true },
		smtpUser: { type: 'string', nullable: true },
		smtpPass: { type: 'string', nullable: true },
		enableServiceWorker: { type: 'boolean' },
		swPublicKey: { type: 'string', nullable: true },
		swPrivateKey: { type: 'string', nullable: true },
		tosUrl: { type: 'string', nullable: true },
		repositoryUrl: { type: 'string', nullable: true },
		feedbackUrl: { type: 'string', nullable: true },
		impressumUrl: { type: 'string', nullable: true },
		privacyPolicyUrl: { type: 'string', nullable: true },
<<<<<<< HEAD
		statusUrl: { type: 'string', nullable: true },
=======
		inquiryUrl: { type: 'string', nullable: true },
>>>>>>> adb8ec02
		useObjectStorage: { type: 'boolean' },
		objectStorageBaseUrl: { type: 'string', nullable: true },
		objectStorageBucket: { type: 'string', nullable: true },
		objectStoragePrefix: { type: 'string', nullable: true },
		objectStorageEndpoint: { type: 'string', nullable: true },
		objectStorageRegion: { type: 'string', nullable: true },
		objectStoragePort: { type: 'integer', nullable: true },
		objectStorageAccessKey: { type: 'string', nullable: true },
		objectStorageSecretKey: { type: 'string', nullable: true },
		objectStorageUseSSL: { type: 'boolean' },
		objectStorageUseProxy: { type: 'boolean' },
		objectStorageSetPublicRead: { type: 'boolean' },
		objectStorageS3ForcePathStyle: { type: 'boolean' },
		useObjectStorageRemote: { type: 'boolean' },
		objectStorageRemoteBaseUrl: { type: 'string', nullable: true },
		objectStorageRemoteBucket: { type: 'string', nullable: true },
		objectStorageRemotePrefix: { type: 'string', nullable: true },
		objectStorageRemoteEndpoint: { type: 'string', nullable: true },
		objectStorageRemoteRegion: { type: 'string', nullable: true },
		objectStorageRemotePort: { type: 'integer', nullable: true },
		objectStorageRemoteAccessKey: { type: 'string', nullable: true },
		objectStorageRemoteSecretKey: { type: 'string', nullable: true },
		objectStorageRemoteUseSSL: { type: 'boolean' },
		objectStorageRemoteUseProxy: { type: 'boolean' },
		objectStorageRemoteSetPublicRead: { type: 'boolean' },
		objectStorageRemoteS3ForcePathStyle: { type: 'boolean' },
		enableIpLogging: { type: 'boolean' },
		enableActiveEmailValidation: { type: 'boolean' },
		enableVerifymailApi: { type: 'boolean' },
		verifymailAuthKey: { type: 'string', nullable: true },
		enableTruemailApi: { type: 'boolean' },
		truemailInstance: { type: 'string', nullable: true },
		truemailAuthKey: { type: 'string', nullable: true },
		enableChartsForRemoteUser: { type: 'boolean' },
		enableChartsForFederatedInstances: { type: 'boolean' },
		enableServerMachineStats: { type: 'boolean' },
		enableIdenticonGeneration: { type: 'boolean' },
		serverRules: { type: 'array', items: { type: 'string' } },
		bannedEmailDomains: { type: 'array', items: { type: 'string' } },
		preservedUsernames: { type: 'array', items: { type: 'string' } },
		manifestJsonOverride: { type: 'string' },
		enableFanoutTimeline: { type: 'boolean' },
		enableFanoutTimelineDbFallback: { type: 'boolean' },
		perLocalUserUserTimelineCacheMax: { type: 'integer' },
		perRemoteUserUserTimelineCacheMax: { type: 'integer' },
		perUserHomeTimelineCacheMax: { type: 'integer' },
		perUserListTimelineCacheMax: { type: 'integer' },
		notesPerOneAd: { type: 'integer' },
		silencedHosts: {
			type: 'array',
			nullable: true,
			items: {
				type: 'string',
			},
		},
		summalyProxy: {
			type: 'string', nullable: true,
			description: '[Deprecated] Use "urlPreviewSummaryProxyUrl" instead.',
		},
		urlPreviewEnabled: { type: 'boolean' },
		urlPreviewTimeout: { type: 'integer' },
		urlPreviewMaximumContentLength: { type: 'integer' },
		urlPreviewRequireContentLength: { type: 'boolean' },
		urlPreviewUserAgent: { type: 'string', nullable: true },
		urlPreviewSummaryProxyUrl: { type: 'string', nullable: true },
		urlPreviewDirectSummalyProxy: { type: 'boolean' },
		doNotSendNotificationEmailsForAbuseReport: { type: 'boolean' },
		emailToReceiveAbuseReport: { type: 'string', nullable: true },
		enableReceivePrerelease: { type: 'boolean' },
		skipVersion: { type: 'boolean' },
		skipCherryPickVersion: { type: 'string', nullable: true },
	},
	required: [],
} as const;

@Injectable()
export default class extends Endpoint<typeof meta, typeof paramDef> { // eslint-disable-line import/no-default-export
	constructor(
        private moduleRef: ModuleRef,
		private metaService: MetaService,
		private moderationLogService: ModerationLogService,
	) {
		super(meta, paramDef, async (ps, me) => {
			const set = {} as Partial<MiMeta>;

			if (typeof ps.disableRegistration === 'boolean') {
				set.disableRegistration = ps.disableRegistration;
			}

			if (Array.isArray(ps.pinnedUsers)) {
				set.pinnedUsers = ps.pinnedUsers.filter(Boolean);
			}

			if (Array.isArray(ps.hiddenTags)) {
				set.hiddenTags = ps.hiddenTags.filter(Boolean);
			}

			if (Array.isArray(ps.blockedHosts)) {
				set.blockedHosts = ps.blockedHosts.filter(Boolean).map(x => x.toLowerCase());
			}

			if (Array.isArray(ps.sensitiveWords)) {
				set.sensitiveWords = ps.sensitiveWords.filter(Boolean);
			}
			if (Array.isArray(ps.prohibitedWords)) {
				set.prohibitedWords = ps.prohibitedWords.filter(Boolean);
			}
			if (Array.isArray(ps.silencedHosts)) {
				let lastValue = '';
				set.silencedHosts = ps.silencedHosts.sort().filter((h) => {
					const lv = lastValue;
					lastValue = h;
					return h !== '' && h !== lv && !set.blockedHosts?.includes(h);
				});
			}
			if (ps.themeColor !== undefined) {
				set.themeColor = ps.themeColor;
			}

			if (ps.mascotImageUrl !== undefined) {
				set.mascotImageUrl = ps.mascotImageUrl;
			}

			if (ps.bannerUrl !== undefined) {
				set.bannerUrl = ps.bannerUrl;
			}

			if (ps.iconUrl !== undefined) {
				set.iconUrl = ps.iconUrl;
			}

			if (ps.app192IconUrl !== undefined) {
				set.app192IconUrl = ps.app192IconUrl;
			}

			if (ps.app512IconUrl !== undefined) {
				set.app512IconUrl = ps.app512IconUrl;
			}

			if (ps.serverErrorImageUrl !== undefined) {
				set.serverErrorImageUrl = ps.serverErrorImageUrl;
			}

			if (ps.infoImageUrl !== undefined) {
				set.infoImageUrl = ps.infoImageUrl;
			}

			if (ps.notFoundImageUrl !== undefined) {
				set.notFoundImageUrl = ps.notFoundImageUrl;
			}

			if (ps.backgroundImageUrl !== undefined) {
				set.backgroundImageUrl = ps.backgroundImageUrl;
			}

			if (ps.logoImageUrl !== undefined) {
				set.logoImageUrl = ps.logoImageUrl;
			}

			if (ps.name !== undefined) {
				set.name = ps.name;
			}

			if (ps.shortName !== undefined) {
				set.shortName = ps.shortName;
			}

			if (ps.description !== undefined) {
				set.description = ps.description;
			}

			if (ps.defaultLightTheme !== undefined) {
				set.defaultLightTheme = ps.defaultLightTheme;
			}

			if (ps.defaultDarkTheme !== undefined) {
				set.defaultDarkTheme = ps.defaultDarkTheme;
			}

			if (ps.cacheRemoteFiles !== undefined) {
				set.cacheRemoteFiles = ps.cacheRemoteFiles;
			}

			if (ps.cacheRemoteSensitiveFiles !== undefined) {
				set.cacheRemoteSensitiveFiles = ps.cacheRemoteSensitiveFiles;
			}

			if (ps.emailRequiredForSignup !== undefined) {
				set.emailRequiredForSignup = ps.emailRequiredForSignup;
			}

			if (ps.enableHcaptcha !== undefined) {
				set.enableHcaptcha = ps.enableHcaptcha;
			}

			if (ps.hcaptchaSiteKey !== undefined) {
				set.hcaptchaSiteKey = ps.hcaptchaSiteKey;
			}

			if (ps.hcaptchaSecretKey !== undefined) {
				set.hcaptchaSecretKey = ps.hcaptchaSecretKey;
			}

			if (ps.enableMcaptcha !== undefined) {
				set.enableMcaptcha = ps.enableMcaptcha;
			}

			if (ps.mcaptchaSiteKey !== undefined) {
				set.mcaptchaSitekey = ps.mcaptchaSiteKey;
			}

			if (ps.mcaptchaInstanceUrl !== undefined) {
				set.mcaptchaInstanceUrl = ps.mcaptchaInstanceUrl;
			}

			if (ps.mcaptchaSecretKey !== undefined) {
				set.mcaptchaSecretKey = ps.mcaptchaSecretKey;
			}

			if (ps.enableRecaptcha !== undefined) {
				set.enableRecaptcha = ps.enableRecaptcha;
			}

			if (ps.recaptchaSiteKey !== undefined) {
				set.recaptchaSiteKey = ps.recaptchaSiteKey;
			}

			if (ps.recaptchaSecretKey !== undefined) {
				set.recaptchaSecretKey = ps.recaptchaSecretKey;
			}

			if (ps.enableTurnstile !== undefined) {
				set.enableTurnstile = ps.enableTurnstile;
			}

			if (ps.turnstileSiteKey !== undefined) {
				set.turnstileSiteKey = ps.turnstileSiteKey;
			}

			if (ps.turnstileSecretKey !== undefined) {
				set.turnstileSecretKey = ps.turnstileSecretKey;
			}

			if (ps.sensitiveMediaDetection !== undefined) {
				set.sensitiveMediaDetection = ps.sensitiveMediaDetection;
			}

			if (ps.sensitiveMediaDetectionSensitivity !== undefined) {
				set.sensitiveMediaDetectionSensitivity = ps.sensitiveMediaDetectionSensitivity;
			}

			if (ps.setSensitiveFlagAutomatically !== undefined) {
				set.setSensitiveFlagAutomatically = ps.setSensitiveFlagAutomatically;
			}

			if (ps.enableSensitiveMediaDetectionForVideos !== undefined) {
				set.enableSensitiveMediaDetectionForVideos = ps.enableSensitiveMediaDetectionForVideos;
			}

			if (ps.proxyAccountId !== undefined) {
				set.proxyAccountId = ps.proxyAccountId;
			}

			if (ps.maintainerName !== undefined) {
				set.maintainerName = ps.maintainerName;
			}

			if (ps.maintainerEmail !== undefined) {
				set.maintainerEmail = ps.maintainerEmail;
			}

			if (Array.isArray(ps.langs)) {
				set.langs = ps.langs.filter(Boolean);
			}

			if (ps.enableEmail !== undefined) {
				set.enableEmail = ps.enableEmail;
			}

			if (ps.email !== undefined) {
				set.email = ps.email;
			}

			if (ps.smtpSecure !== undefined) {
				set.smtpSecure = ps.smtpSecure;
			}

			if (ps.smtpHost !== undefined) {
				set.smtpHost = ps.smtpHost;
			}

			if (ps.smtpPort !== undefined) {
				set.smtpPort = ps.smtpPort;
			}

			if (ps.smtpUser !== undefined) {
				set.smtpUser = ps.smtpUser;
			}

			if (ps.smtpPass !== undefined) {
				set.smtpPass = ps.smtpPass;
			}

			if (ps.enableServiceWorker !== undefined) {
				set.enableServiceWorker = ps.enableServiceWorker;
			}

			if (ps.swPublicKey !== undefined) {
				set.swPublicKey = ps.swPublicKey;
			}

			if (ps.swPrivateKey !== undefined) {
				set.swPrivateKey = ps.swPrivateKey;
			}

			if (ps.tosUrl !== undefined) {
				set.termsOfServiceUrl = ps.tosUrl;
			}

			if (ps.repositoryUrl !== undefined) {
				set.repositoryUrl = URL.canParse(ps.repositoryUrl!) ? ps.repositoryUrl : null;
			}

			if (ps.feedbackUrl !== undefined) {
				set.feedbackUrl = ps.feedbackUrl;
			}

			if (ps.impressumUrl !== undefined) {
				set.impressumUrl = ps.impressumUrl;
			}

			if (ps.privacyPolicyUrl !== undefined) {
				set.privacyPolicyUrl = ps.privacyPolicyUrl;
			}

<<<<<<< HEAD
			if (ps.statusUrl !== undefined) {
				set.statusUrl = ps.statusUrl;
=======
			if (ps.inquiryUrl !== undefined) {
				set.inquiryUrl = ps.inquiryUrl;
>>>>>>> adb8ec02
			}

			if (ps.useObjectStorage !== undefined) {
				set.useObjectStorage = ps.useObjectStorage;
			}

			if (ps.objectStorageBaseUrl !== undefined) {
				set.objectStorageBaseUrl = ps.objectStorageBaseUrl;
			}

			if (ps.objectStorageBucket !== undefined) {
				set.objectStorageBucket = ps.objectStorageBucket;
			}

			if (ps.objectStoragePrefix !== undefined) {
				set.objectStoragePrefix = ps.objectStoragePrefix;
			}

			if (ps.objectStorageEndpoint !== undefined) {
				set.objectStorageEndpoint = ps.objectStorageEndpoint;
			}

			if (ps.objectStorageRegion !== undefined) {
				set.objectStorageRegion = ps.objectStorageRegion;
			}

			if (ps.objectStoragePort !== undefined) {
				set.objectStoragePort = ps.objectStoragePort;
			}

			if (ps.objectStorageAccessKey !== undefined) {
				set.objectStorageAccessKey = ps.objectStorageAccessKey;
			}

			if (ps.objectStorageSecretKey !== undefined) {
				set.objectStorageSecretKey = ps.objectStorageSecretKey;
			}

			if (ps.objectStorageUseSSL !== undefined) {
				set.objectStorageUseSSL = ps.objectStorageUseSSL;
			}

			if (ps.objectStorageUseProxy !== undefined) {
				set.objectStorageUseProxy = ps.objectStorageUseProxy;
			}

			if (ps.objectStorageSetPublicRead !== undefined) {
				set.objectStorageSetPublicRead = ps.objectStorageSetPublicRead;
			}

			if (ps.objectStorageS3ForcePathStyle !== undefined) {
				set.objectStorageS3ForcePathStyle = ps.objectStorageS3ForcePathStyle;
			}

			if (ps.useObjectStorageRemote !== undefined) {
				set.useObjectStorageRemote = ps.useObjectStorageRemote;
			}

			if (ps.objectStorageRemoteBaseUrl !== undefined) {
				set.objectStorageRemoteBaseUrl = ps.objectStorageRemoteBaseUrl;
			}

			if (ps.objectStorageRemoteBucket !== undefined) {
				set.objectStorageRemoteBucket = ps.objectStorageRemoteBucket;
			}

			if (ps.objectStorageRemotePrefix !== undefined) {
				set.objectStorageRemotePrefix = ps.objectStorageRemotePrefix;
			}

			if (ps.objectStorageRemoteEndpoint !== undefined) {
				set.objectStorageRemoteEndpoint = ps.objectStorageRemoteEndpoint;
			}

			if (ps.objectStorageRemoteRegion !== undefined) {
				set.objectStorageRemoteRegion = ps.objectStorageRemoteRegion;
			}

			if (ps.objectStorageRemotePort !== undefined) {
				set.objectStorageRemotePort = ps.objectStorageRemotePort;
			}

			if (ps.objectStorageRemoteAccessKey !== undefined) {
				set.objectStorageRemoteAccessKey = ps.objectStorageRemoteAccessKey;
			}

			if (ps.objectStorageRemoteSecretKey !== undefined) {
				set.objectStorageRemoteSecretKey = ps.objectStorageRemoteSecretKey;
			}

			if (ps.objectStorageRemoteUseSSL !== undefined) {
				set.objectStorageRemoteUseSSL = ps.objectStorageRemoteUseSSL;
			}

			if (ps.objectStorageRemoteUseProxy !== undefined) {
				set.objectStorageRemoteUseProxy = ps.objectStorageRemoteUseProxy;
			}

			if (ps.objectStorageRemoteSetPublicRead !== undefined) {
				set.objectStorageRemoteSetPublicRead = ps.objectStorageRemoteSetPublicRead;
			}

			if (ps.objectStorageRemoteS3ForcePathStyle !== undefined) {
				set.objectStorageRemoteS3ForcePathStyle = ps.objectStorageRemoteS3ForcePathStyle;
			}

			if (ps.translatorType !== undefined) {
				if (ps.translatorType === '') {
					set.translatorType = null;
				} else {
					set.translatorType = ps.translatorType;
				}
			}

			if (ps.deeplAuthKey !== undefined) {
				if (ps.deeplAuthKey === '') {
					set.deeplAuthKey = null;
				} else {
					set.deeplAuthKey = ps.deeplAuthKey;
				}
			}

			if (ps.deeplIsPro !== undefined) {
				set.deeplIsPro = ps.deeplIsPro;
			}

			if (ps.ctav3SaKey !== undefined) {
				set.ctav3SaKey = ps.ctav3SaKey;
			}

			if (ps.ctav3ProjectId !== undefined) {
				set.ctav3ProjectId = ps.ctav3ProjectId;
			}

			if (ps.ctav3Location !== undefined) {
				set.ctav3Location = ps.ctav3Location;
			}

			if (ps.ctav3Model !== undefined) {
				set.ctav3Model = ps.ctav3Model;
			}

			if (ps.ctav3Glossary !== undefined) {
				set.ctav3Glossary = ps.ctav3Glossary;
			}

			if (ps.enableIpLogging !== undefined) {
				set.enableIpLogging = ps.enableIpLogging;
			}

			if (ps.enableActiveEmailValidation !== undefined) {
				set.enableActiveEmailValidation = ps.enableActiveEmailValidation;
			}

			if (ps.enableVerifymailApi !== undefined) {
				set.enableVerifymailApi = ps.enableVerifymailApi;
			}

			if (ps.verifymailAuthKey !== undefined) {
				if (ps.verifymailAuthKey === '') {
					set.verifymailAuthKey = null;
				} else {
					set.verifymailAuthKey = ps.verifymailAuthKey;
				}
			}

			if (ps.enableTruemailApi !== undefined) {
				set.enableTruemailApi = ps.enableTruemailApi;
			}

			if (ps.truemailInstance !== undefined) {
				if (ps.truemailInstance === '') {
					set.truemailInstance = null;
				} else {
					set.truemailInstance = ps.truemailInstance;
				}
			}

			if (ps.truemailAuthKey !== undefined) {
				if (ps.truemailAuthKey === '') {
					set.truemailAuthKey = null;
				} else {
					set.truemailAuthKey = ps.truemailAuthKey;
				}
			}

			if (ps.enableChartsForRemoteUser !== undefined) {
				set.enableChartsForRemoteUser = ps.enableChartsForRemoteUser;
			}

			if (ps.enableChartsForFederatedInstances !== undefined) {
				set.enableChartsForFederatedInstances = ps.enableChartsForFederatedInstances;
			}

			if (ps.enableServerMachineStats !== undefined) {
				set.enableServerMachineStats = ps.enableServerMachineStats;
			}

			if (ps.enableIdenticonGeneration !== undefined) {
				set.enableIdenticonGeneration = ps.enableIdenticonGeneration;
			}

			if (ps.serverRules !== undefined) {
				set.serverRules = ps.serverRules;
			}

			if (ps.preservedUsernames !== undefined) {
				set.preservedUsernames = ps.preservedUsernames;
			}

			if (ps.manifestJsonOverride !== undefined) {
				set.manifestJsonOverride = ps.manifestJsonOverride;
			}

			if (ps.enableFanoutTimeline !== undefined) {
				set.enableFanoutTimeline = ps.enableFanoutTimeline;
			}

			if (ps.enableFanoutTimelineDbFallback !== undefined) {
				set.enableFanoutTimelineDbFallback = ps.enableFanoutTimelineDbFallback;
			}

			if (ps.perLocalUserUserTimelineCacheMax !== undefined) {
				set.perLocalUserUserTimelineCacheMax = ps.perLocalUserUserTimelineCacheMax;
			}

			if (ps.perRemoteUserUserTimelineCacheMax !== undefined) {
				set.perRemoteUserUserTimelineCacheMax = ps.perRemoteUserUserTimelineCacheMax;
			}

			if (ps.perUserHomeTimelineCacheMax !== undefined) {
				set.perUserHomeTimelineCacheMax = ps.perUserHomeTimelineCacheMax;
			}

			if (ps.perUserListTimelineCacheMax !== undefined) {
				set.perUserListTimelineCacheMax = ps.perUserListTimelineCacheMax;
			}

			if (ps.notesPerOneAd !== undefined) {
				set.notesPerOneAd = ps.notesPerOneAd;
			}

			if (ps.bannedEmailDomains !== undefined) {
				set.bannedEmailDomains = ps.bannedEmailDomains;
			}

			if (ps.urlPreviewEnabled !== undefined) {
				set.urlPreviewEnabled = ps.urlPreviewEnabled;
			}

			if (ps.urlPreviewTimeout !== undefined) {
				set.urlPreviewTimeout = ps.urlPreviewTimeout;
			}

			if (ps.urlPreviewMaximumContentLength !== undefined) {
				set.urlPreviewMaximumContentLength = ps.urlPreviewMaximumContentLength;
			}

			if (ps.urlPreviewRequireContentLength !== undefined) {
				set.urlPreviewRequireContentLength = ps.urlPreviewRequireContentLength;
			}

			if (ps.urlPreviewUserAgent !== undefined) {
				const value = (ps.urlPreviewUserAgent ?? '').trim();
				set.urlPreviewUserAgent = value === '' ? null : ps.urlPreviewUserAgent;
			}

			if (ps.summalyProxy !== undefined || ps.urlPreviewSummaryProxyUrl !== undefined) {
				const value = ((ps.urlPreviewSummaryProxyUrl ?? ps.summalyProxy) ?? '').trim();
				set.urlPreviewSummaryProxyUrl = value === '' ? null : value;
			}

			if (ps.urlPreviewDirectSummalyProxy !== undefined) {
				set.directSummalyProxy = ps.urlPreviewDirectSummalyProxy;
			}

			if (ps.doNotSendNotificationEmailsForAbuseReport !== undefined) {
				set.doNotSendNotificationEmailsForAbuseReport = ps.doNotSendNotificationEmailsForAbuseReport;
			}

			if (ps.emailToReceiveAbuseReport !== undefined) {
				set.emailToReceiveAbuseReport = ps.emailToReceiveAbuseReport;
			}

			if (ps.enableReceivePrerelease !== undefined) {
				set.enableReceivePrerelease = ps.enableReceivePrerelease;
			}

			if (ps.skipVersion !== undefined) {
				set.skipVersion = ps.skipVersion;
			}

			if (ps.skipCherryPickVersion !== undefined) {
				set.skipCherryPickVersion = ps.skipCherryPickVersion;
			}

			const before = await this.metaService.fetch(true);

			await this.metaService.update(set);

			const after = await this.metaService.fetch(true);

			this.moderationLogService.log(me, 'updateServerSettings', {
				before,
				after,
			});

			if (set.enableServerMachineStats === true) {
				const serverStatsService: ServerStatsService = await this.moduleRef.resolve(ServerStatsService);
				await serverStatsService.start();
			} else {
				const serverStatsService: ServerStatsService = await this.moduleRef.resolve(ServerStatsService);
				serverStatsService.dispose();
			}
		});
	}
}<|MERGE_RESOLUTION|>--- conflicted
+++ resolved
@@ -115,11 +115,8 @@
 		feedbackUrl: { type: 'string', nullable: true },
 		impressumUrl: { type: 'string', nullable: true },
 		privacyPolicyUrl: { type: 'string', nullable: true },
-<<<<<<< HEAD
 		statusUrl: { type: 'string', nullable: true },
-=======
 		inquiryUrl: { type: 'string', nullable: true },
->>>>>>> adb8ec02
 		useObjectStorage: { type: 'boolean' },
 		objectStorageBaseUrl: { type: 'string', nullable: true },
 		objectStorageBucket: { type: 'string', nullable: true },
@@ -455,13 +452,12 @@
 				set.privacyPolicyUrl = ps.privacyPolicyUrl;
 			}
 
-<<<<<<< HEAD
 			if (ps.statusUrl !== undefined) {
 				set.statusUrl = ps.statusUrl;
-=======
+			}
+
 			if (ps.inquiryUrl !== undefined) {
 				set.inquiryUrl = ps.inquiryUrl;
->>>>>>> adb8ec02
 			}
 
 			if (ps.useObjectStorage !== undefined) {
