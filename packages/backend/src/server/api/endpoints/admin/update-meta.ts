--- conflicted
+++ resolved
@@ -4,12 +4,8 @@
  */
 
 import { Injectable } from '@nestjs/common';
-<<<<<<< HEAD
 import { ModuleRef } from '@nestjs/core';
-import type { Meta } from '@/models/entities/Meta.js';
-=======
 import type { MiMeta } from '@/models/entities/Meta.js';
->>>>>>> 792622ae
 import { ModerationLogService } from '@/core/ModerationLogService.js';
 import { Endpoint } from '@/server/api/endpoint-base.js';
 import { MetaService } from '@/core/MetaService.js';
