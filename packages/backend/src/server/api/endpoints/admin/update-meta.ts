--- conflicted
+++ resolved
@@ -556,8 +556,13 @@
 			const before = await this.metaService.fetch(true);
 
 			await this.metaService.update(set);
-<<<<<<< HEAD
-			this.moderationLogService.insertModerationLog(me, 'updateMeta');
+
+			const after = await this.metaService.fetch(true);
+
+			this.moderationLogService.log(me, 'updateServerSettings', {
+				before,
+				after,
+			});
 
 			if (set.enableServerMachineStats === true) {
 				const serverStatsService: ServerStatsService = await this.moduleRef.resolve(ServerStatsService);
@@ -566,15 +571,6 @@
 				const serverStatsService: ServerStatsService = await this.moduleRef.resolve(ServerStatsService);
 				serverStatsService.dispose();
 			}
-=======
-
-			const after = await this.metaService.fetch(true);
-
-			this.moderationLogService.log(me, 'updateServerSettings', {
-				before,
-				after,
-			});
->>>>>>> 7893da4d
 		});
 	}
 }