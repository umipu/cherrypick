--- conflicted
+++ resolved
@@ -189,24 +189,21 @@
 		urlPreviewRequireContentLength: { type: 'boolean' },
 		urlPreviewUserAgent: { type: 'string', nullable: true },
 		urlPreviewSummaryProxyUrl: { type: 'string', nullable: true },
-<<<<<<< HEAD
+		federation: {
+			type: 'string',
+			enum: ['all', 'none', 'specified'],
+		},
+		federationHosts: {
+			type: 'array',
+			items: {
+				type: 'string',
+			},
+		},
 		doNotSendNotificationEmailsForAbuseReport: { type: 'boolean' },
 		emailToReceiveAbuseReport: { type: 'string', nullable: true },
 		enableReceivePrerelease: { type: 'boolean' },
 		skipVersion: { type: 'boolean' },
 		skipCherryPickVersion: { type: 'string', nullable: true },
-=======
-		federation: {
-			type: 'string',
-			enum: ['all', 'none', 'specified'],
-		},
-		federationHosts: {
-			type: 'array',
-			items: {
-				type: 'string',
-			},
-		},
->>>>>>> b6578861
 	},
 	required: [],
 } as const;
@@ -757,7 +754,14 @@
 				set.urlPreviewSummaryProxyUrl = value === '' ? null : value;
 			}
 
-<<<<<<< HEAD
+			if (ps.federation !== undefined) {
+				set.federation = ps.federation;
+			}
+
+			if (Array.isArray(ps.federationHosts)) {
+				set.blockedHosts = ps.federationHosts.filter(Boolean).map(x => x.toLowerCase());
+			}
+
 			if (ps.doNotSendNotificationEmailsForAbuseReport !== undefined) {
 				set.doNotSendNotificationEmailsForAbuseReport = ps.doNotSendNotificationEmailsForAbuseReport;
 			}
@@ -776,14 +780,6 @@
 
 			if (ps.skipCherryPickVersion !== undefined) {
 				set.skipCherryPickVersion = ps.skipCherryPickVersion;
-=======
-			if (ps.federation !== undefined) {
-				set.federation = ps.federation;
-			}
-
-			if (Array.isArray(ps.federationHosts)) {
-				set.blockedHosts = ps.federationHosts.filter(Boolean).map(x => x.toLowerCase());
->>>>>>> b6578861
 			}
 
 			const before = await this.metaService.fetch(true);
