--- conflicted
+++ resolved
@@ -11,12 +11,8 @@
 import type { NotificationService } from '@/core/NotificationService.js';
 import { bindThis } from '@/decorators.js';
 import { CacheService } from '@/core/CacheService.js';
-<<<<<<< HEAD
-import { MiUserProfile } from '@/models/_.js';
+import { MiFollowing, MiUserProfile } from '@/models/_.js';
 import type { MiUserGroup } from '@/models/UserGroup.js';
-=======
-import { MiFollowing, MiUserProfile } from '@/models/_.js';
->>>>>>> 2a7bc847
 import type { StreamEventEmitter, GlobalEvents } from '@/core/GlobalEventService.js';
 import type { ChannelsService } from './ChannelsService.js';
 import type { EventEmitter } from 'events';
