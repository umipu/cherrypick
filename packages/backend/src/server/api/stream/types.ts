--- conflicted
+++ resolved
@@ -179,13 +179,10 @@
 	message: Packed<'MessagingMessage'>;
 }
 
-<<<<<<< HEAD
-=======
 export interface RoleTimelineStreamTypes {
 	note: Packed<'Note'>;
 }
 
->>>>>>> f8232bd1
 export interface AdminStreamTypes {
 	newAbuseUserReport: {
 		id: AbuseUserReport['id'];
