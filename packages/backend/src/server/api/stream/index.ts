--- conflicted
+++ resolved
@@ -1,13 +1,7 @@
 import type { User } from '@/models/entities/User.js';
 import type { AccessToken } from '@/models/entities/AccessToken.js';
-<<<<<<< HEAD
-import type { UserProfile } from '@/models/entities/UserProfile.js';
-import type { UserGroup } from '@/models/entities/UserGroup.js';
-import type { Packed } from '@/misc/schema.js';
+import type { Packed } from '@/misc/json-schema.js';
 import type { GlobalEventService } from '@/core/GlobalEventService.js';
-=======
-import type { Packed } from '@/misc/json-schema.js';
->>>>>>> f8232bd1
 import type { NoteReadService } from '@/core/NoteReadService.js';
 import type { NotificationService } from '@/core/NotificationService.js';
 import { bindThis } from '@/decorators.js';
@@ -40,6 +34,7 @@
 
 	constructor(
 		private channelsService: ChannelsService,
+		private globalEventService: GlobalEventService,
 		private noteReadService: NoteReadService,
 		private notificationService: NotificationService,
 		private cacheService: CacheService,
@@ -124,10 +119,6 @@
 			// 個々のチャンネルではなくルートレベルでこれらのメッセージを受け取る理由は、
 			// クライアントの事情を考慮したとき、入力フォームはノートチャンネルやメッセージのメインコンポーネントとは別
 			// なこともあるため、それらのコンポーネントがそれぞれ各チャンネルに接続するようにするのは面倒なため。
-<<<<<<< HEAD
-			case 'typingOnChannel': this.typingOnChannel(body.channel); break;
-=======
->>>>>>> f8232bd1
 			case 'typingOnMessaging': this.typingOnMessaging(body); break;
 		}
 	}
@@ -298,16 +289,6 @@
 	}
 
 	@bindThis
-<<<<<<< HEAD
-	private typingOnChannel(channel: ChannelModel['id']) {
-		if (this.user) {
-			this.globalEventService.publishChannelStream(channel, 'typing', this.user.id);
-		}
-	}
-
-	@bindThis
-=======
->>>>>>> f8232bd1
 	private typingOnMessaging(param: { partner?: User['id']; group?: UserGroup['id']; }) {
 		if (this.user) {
 			if (param.partner) {
@@ -316,64 +297,6 @@
 				this.globalEventService.publishGroupMessagingStream(param.group, 'typing', this.user.id);
 			}
 		}
-<<<<<<< HEAD
-	}
-
-	@bindThis
-	private async updateFollowing() {
-		const followings = await this.followingsRepository.find({
-			where: {
-				followerId: this.user!.id,
-			},
-			select: ['followeeId'],
-		});
-
-		this.following = new Set<string>(followings.map(x => x.followeeId));
-	}
-
-	@bindThis
-	private async updateMuting() {
-		const mutings = await this.mutingsRepository.find({
-			where: {
-				muterId: this.user!.id,
-			},
-			select: ['muteeId'],
-		});
-
-		this.muting = new Set<string>(mutings.map(x => x.muteeId));
-	}
-
-	@bindThis
-	private async updateBlocking() { // ここでいうBlockingは被Blockingの意
-		const blockings = await this.blockingsRepository.find({
-			where: {
-				blockeeId: this.user!.id,
-			},
-			select: ['blockerId'],
-		});
-
-		this.blocking = new Set<string>(blockings.map(x => x.blockerId));
-	}
-
-	@bindThis
-	private async updateFollowingChannels() {
-		const followings = await this.channelFollowingsRepository.find({
-			where: {
-				followerId: this.user!.id,
-			},
-			select: ['followeeId'],
-		});
-
-		this.followingChannels = new Set<string>(followings.map(x => x.followeeId));
-	}
-
-	@bindThis
-	private async updateUserProfile() {
-		this.userProfile = await this.userProfilesRepository.findOneBy({
-			userId: this.user!.id,
-		});
-=======
->>>>>>> f8232bd1
 	}
 
 	/**
