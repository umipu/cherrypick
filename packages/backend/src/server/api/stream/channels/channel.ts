/*
 * SPDX-FileCopyrightText: syuilo and other misskey, cherrypick contributors
 * SPDX-License-Identifier: AGPL-3.0-only
 */

import { Injectable } from '@nestjs/common';
import { isUserRelated } from '@/misc/is-user-related.js';
import type { MiUser } from '@/models/User.js';
import type { Packed } from '@/misc/json-schema.js';
import { NoteEntityService } from '@/core/entities/NoteEntityService.js';
import { UserEntityService } from '@/core/entities/UserEntityService.js';
import { bindThis } from '@/decorators.js';
<<<<<<< HEAD
import type { GlobalEvents } from '@/core/GlobalEventService.js';
import Channel from '../channel.js';
=======
import Channel, { type MiChannelService } from '../channel.js';
>>>>>>> 339acd26

class ChannelChannel extends Channel {
	public readonly chName = 'channel';
	public static shouldShare = false;
	public static requireCredential = false as const;
	private channelId: string;
	private typers: Record<MiUser['id'], Date> = {};
	private emitTypersIntervalId: ReturnType<typeof setInterval>;

	constructor(
		private noteEntityService: NoteEntityService,
		private userEntityService: UserEntityService,

		id: string,
		connection: Channel['connection'],
	) {
		super(id, connection);
		//this.onNote = this.onNote.bind(this);
		//this.emitTypers = this.emitTypers.bind(this);
	}

	@bindThis
	public async init(params: any) {
		this.channelId = params.channelId as string;

		// Subscribe stream
		this.subscriber.on('notesStream', this.onNote);
		this.subscriber.on(`channelStream:${this.channelId}`, this.onEvent);
		this.emitTypersIntervalId = setInterval(this.emitTypers, 5000);
	}

	@bindThis
	private async onNote(note: Packed<'Note'>) {
		if (note.channelId !== this.channelId) return;

		// 流れてきたNoteがミュートしているユーザーが関わるものだったら無視する
		if (isUserRelated(note, this.userIdsWhoMeMuting)) return;
		// 流れてきたNoteがブロックされているユーザーが関わるものだったら無視する
		if (isUserRelated(note, this.userIdsWhoBlockingMe)) return;

		if (note.renote && !note.text && isUserRelated(note, this.userIdsWhoMeMutingRenotes)) return;

		if (this.user && note.renoteId && !note.text) {
			if (note.renote && Object.keys(note.renote.reactions).length > 0) {
				const myRenoteReaction = await this.noteEntityService.populateMyReaction(note.renote, this.user.id);
				note.renote.myReaction = myRenoteReaction;
			}
		}

		this.connection.cacheNote(note);

		this.send('note', note);
	}

	@bindThis
	private onEvent(data: GlobalEvents['channel']['payload']) {
		if (data.type === 'typing') {
			const id = data.body;
			const begin = this.typers[id] == null;
			this.typers[id] = new Date();
			if (begin) {
				this.emitTypers();
			}
		}
	}

	@bindThis
	private async emitTypers() {
		const now = new Date();

		// Remove not typing users
		for (const [userId, date] of Object.entries(this.typers)) {
			if (now.getTime() - date.getTime() > 5000) delete this.typers[userId];
		}

		const users = await this.userEntityService.packMany(Object.keys(this.typers), null, { detail: false });

		this.send({
			type: 'typers',
			body: users,
		});
	}

	@bindThis
	public dispose() {
		// Unsubscribe events
		this.subscriber.off('notesStream', this.onNote);
		this.subscriber.off(`channelStream:${this.channelId}`, this.onEvent);

		clearInterval(this.emitTypersIntervalId);
	}
}

@Injectable()
export class ChannelChannelService implements MiChannelService<false> {
	public readonly shouldShare = ChannelChannel.shouldShare;
	public readonly requireCredential = ChannelChannel.requireCredential;
	public readonly kind = ChannelChannel.kind;

	constructor(
		private noteEntityService: NoteEntityService,
		private userEntityService: UserEntityService,
	) {
	}

	@bindThis
	public create(id: string, connection: Channel['connection']): ChannelChannel {
		return new ChannelChannel(
			this.noteEntityService,
			this.userEntityService,
			id,
			connection,
		);
	}
}<|MERGE_RESOLUTION|>--- conflicted
+++ resolved
@@ -10,12 +10,8 @@
 import { NoteEntityService } from '@/core/entities/NoteEntityService.js';
 import { UserEntityService } from '@/core/entities/UserEntityService.js';
 import { bindThis } from '@/decorators.js';
-<<<<<<< HEAD
+import Channel, { type MiChannelService } from '../channel.js';
 import type { GlobalEvents } from '@/core/GlobalEventService.js';
-import Channel from '../channel.js';
-=======
-import Channel, { type MiChannelService } from '../channel.js';
->>>>>>> 339acd26
 
 class ChannelChannel extends Channel {
 	public readonly chName = 'channel';
