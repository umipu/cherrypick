/*
 * SPDX-FileCopyrightText: syuilo and misskey-project
 * SPDX-License-Identifier: AGPL-3.0-only
 */

import { Injectable } from '@nestjs/common';
import type { Packed } from '@/misc/json-schema.js';
import { NoteEntityService } from '@/core/entities/NoteEntityService.js';
import { bindThis } from '@/decorators.js';
import { isRenotePacked, isQuotePacked } from '@/misc/is-renote.js';
import Channel, { type MiChannelService } from '../channel.js';

class HomeTimelineChannel extends Channel {
	public readonly chName = 'homeTimeline';
	public static shouldShare = false;
	public static requireCredential = true as const;
	public static kind = 'read:account';
	private withRenotes: boolean;
	private withFiles: boolean;

	constructor(
		private noteEntityService: NoteEntityService,

		id: string,
		connection: Channel['connection'],
	) {
		super(id, connection);
		//this.onNote = this.onNote.bind(this);
	}

	@bindThis
	public async init(params: any) {
		this.withRenotes = params.withRenotes ?? true;
		this.withFiles = params.withFiles ?? false;

		this.subscriber.on('notesStream', this.onNote);
	}

	@bindThis
	private async onNote(note: Packed<'Note'>) {
		const isMe = this.user!.id === note.userId;

		if (this.withFiles && (note.fileIds == null || note.fileIds.length === 0)) return;

		if (note.channelId) {
			if (!this.followingChannels.has(note.channelId)) return;
		} else {
			// その投稿のユーザーをフォローしていなかったら弾く
			if (!isMe && !Object.hasOwn(this.following, note.userId)) return;
		}

		if (note.visibility === 'followers') {
			if (!isMe && !Object.hasOwn(this.following, note.userId)) return;
		} else if (note.visibility === 'specified') {
			if (!isMe && !note.visibleUserIds!.includes(this.user!.id)) return;
		}

		if (note.reply) {
			const reply = note.reply;
			if (this.following[note.userId]?.withReplies) {
				// 自分のフォローしていないユーザーの visibility: followers な投稿への返信は弾く
				if (reply.visibility === 'followers' && !Object.hasOwn(this.following, reply.userId)) return;
			} else {
				// 「チャンネル接続主への返信」でもなければ、「チャンネル接続主が行った返信」でもなければ、「投稿者の投稿者自身への返信」でもない場合
				if (reply.userId !== this.user!.id && !isMe && reply.userId !== note.userId) return;
			}
		}

		// 純粋なリノート（引用リノートでないリノート）の場合
<<<<<<< HEAD
		if (note.renote && note.text == null && (note.fileIds == null || note.fileIds.length === 0) && note.poll == null) {
=======
		if (isRenotePacked(note) && !isQuotePacked(note) && note.renote) {
>>>>>>> 4ac01cb1
			if (!this.withRenotes) return;
			if (note.renote.reply) {
				const reply = note.renote.reply;
				// 自分のフォローしていないユーザーの visibility: followers な投稿への返信のリノートは弾く
				if (reply.visibility === 'followers' && !Object.hasOwn(this.following, reply.userId)) return;
			}
		}
<<<<<<< HEAD

		// 流れてきたNoteがミュートしているユーザーが関わるものだったら無視する
		if (isUserRelated(note, this.userIdsWhoMeMuting)) return;
		// 流れてきたNoteがブロックされているユーザーが関わるものだったら無視する
		if (isUserRelated(note, this.userIdsWhoBlockingMe)) return;
=======
>>>>>>> 4ac01cb1

		if (this.isNoteMutedOrBlocked(note)) return;

		if (this.user && isRenotePacked(note) && !isQuotePacked(note)) {
			if (note.renote && Object.keys(note.renote.reactions).length > 0) {
				const myRenoteReaction = await this.noteEntityService.populateMyReaction(note.renote, this.user.id);
				note.renote.myReaction = myRenoteReaction;
			}
		}

		this.connection.cacheNote(note);

		this.send('note', note);
	}

	@bindThis
	public dispose() {
		// Unsubscribe events
		this.subscriber.off('notesStream', this.onNote);
	}
}

@Injectable()
export class HomeTimelineChannelService implements MiChannelService<true> {
	public readonly shouldShare = HomeTimelineChannel.shouldShare;
	public readonly requireCredential = HomeTimelineChannel.requireCredential;
	public readonly kind = HomeTimelineChannel.kind;

	constructor(
		private noteEntityService: NoteEntityService,
	) {
	}

	@bindThis
	public create(id: string, connection: Channel['connection']): HomeTimelineChannel {
		return new HomeTimelineChannel(
			this.noteEntityService,
			id,
			connection,
		);
	}
}<|MERGE_RESOLUTION|>--- conflicted
+++ resolved
@@ -67,11 +67,7 @@
 		}
 
 		// 純粋なリノート（引用リノートでないリノート）の場合
-<<<<<<< HEAD
-		if (note.renote && note.text == null && (note.fileIds == null || note.fileIds.length === 0) && note.poll == null) {
-=======
 		if (isRenotePacked(note) && !isQuotePacked(note) && note.renote) {
->>>>>>> 4ac01cb1
 			if (!this.withRenotes) return;
 			if (note.renote.reply) {
 				const reply = note.renote.reply;
@@ -79,14 +75,6 @@
 				if (reply.visibility === 'followers' && !Object.hasOwn(this.following, reply.userId)) return;
 			}
 		}
-<<<<<<< HEAD
-
-		// 流れてきたNoteがミュートしているユーザーが関わるものだったら無視する
-		if (isUserRelated(note, this.userIdsWhoMeMuting)) return;
-		// 流れてきたNoteがブロックされているユーザーが関わるものだったら無視する
-		if (isUserRelated(note, this.userIdsWhoBlockingMe)) return;
-=======
->>>>>>> 4ac01cb1
 
 		if (this.isNoteMutedOrBlocked(note)) return;
 
