--- conflicted
+++ resolved
@@ -1,10 +1,5 @@
-<<<<<<< HEAD
-import { Inject, Injectable } from '@nestjs/common';
-import { DI } from '@/di-symbols.js';
-=======
 import { Injectable } from '@nestjs/common';
 import { bindThis } from '@/decorators.js';
->>>>>>> f8232bd1
 import { HybridTimelineChannelService } from './channels/hybrid-timeline.js';
 import { LocalTimelineChannelService } from './channels/local-timeline.js';
 import { HomeTimelineChannelService } from './channels/home-timeline.js';
@@ -20,11 +15,7 @@
 import { MessagingIndexChannelService } from './channels/messaging-index.js';
 import { DriveChannelService } from './channels/drive.js';
 import { HashtagChannelService } from './channels/hashtag.js';
-<<<<<<< HEAD
-import { bindThis } from '@/decorators.js';
-=======
 import { RoleTimelineChannelService } from './channels/role-timeline.js';
->>>>>>> f8232bd1
 
 @Injectable()
 export class ChannelsService {
