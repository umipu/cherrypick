/*
 * SPDX-FileCopyrightText: syuilo and misskey-project
 * SPDX-License-Identifier: AGPL-3.0-only
 */

import { randomUUID } from 'node:crypto';
import * as fs from 'node:fs';
import * as stream from 'node:stream/promises';
import { Inject, Injectable } from '@nestjs/common';
import * as Sentry from '@sentry/node';
import { DI } from '@/di-symbols.js';
import { getIpHash } from '@/misc/get-ip-hash.js';
import type { MiLocalUser, MiUser } from '@/models/User.js';
import type { MiAccessToken } from '@/models/AccessToken.js';
import type Logger from '@/logger.js';
import type { UserIpsRepository } from '@/models/_.js';
import { MetaService } from '@/core/MetaService.js';
import { createTemp } from '@/misc/create-temp.js';
import { bindThis } from '@/decorators.js';
import { RoleService } from '@/core/RoleService.js';
import type { Config } from '@/config.js';
import type { FlashToken } from '@/misc/flash-token.js';
import { ApiError } from './error.js';
import { RateLimiterService } from './RateLimiterService.js';
import { ApiLoggerService } from './ApiLoggerService.js';
import { AuthenticateService, AuthenticationError } from './AuthenticateService.js';
import type { FastifyRequest, FastifyReply } from 'fastify';
import type { OnApplicationShutdown } from '@nestjs/common';
import type { IEndpointMeta, IEndpoint } from './endpoints.js';

const accessDenied = {
	message: 'Access denied.',
	code: 'ACCESS_DENIED',
	id: '56f35758-7dd5-468b-8439-5d6fb8ec9b8e',
};

@Injectable()
export class ApiCallService implements OnApplicationShutdown {
	private logger: Logger;
	private userIpHistories: Map<MiUser['id'], Set<string>>;
	private userIpHistoriesClearIntervalId: NodeJS.Timeout;

	constructor(
		@Inject(DI.config)
		private config: Config,

		@Inject(DI.userIpsRepository)
		private userIpsRepository: UserIpsRepository,

		private metaService: MetaService,
		private authenticateService: AuthenticateService,
		private rateLimiterService: RateLimiterService,
		private roleService: RoleService,
		private apiLoggerService: ApiLoggerService,
	) {
		this.logger = this.apiLoggerService.logger;
		this.userIpHistories = new Map<MiUser['id'], Set<string>>();

		this.userIpHistoriesClearIntervalId = setInterval(() => {
			this.userIpHistories.clear();
		}, 1000 * 60 * 60);
	}

	#sendApiError(reply: FastifyReply, err: ApiError): void {
		let statusCode = err.httpStatusCode;
		if (err.httpStatusCode === 401) {
			reply.header('WWW-Authenticate', 'Bearer realm="CherryPick"');
		} else if (err.kind === 'client') {
			reply.header('WWW-Authenticate', `Bearer realm="CherryPick", error="invalid_request", error_description="${err.message}"`);
			statusCode = statusCode ?? 400;
		} else if (err.kind === 'permission') {
			// (ROLE_PERMISSION_DENIEDは関係ない)
			if (err.code === 'PERMISSION_DENIED') {
				reply.header('WWW-Authenticate', `Bearer realm="CherryPick", error="insufficient_scope", error_description="${err.message}"`);
			}
			statusCode = statusCode ?? 403;
		} else if (!statusCode) {
			statusCode = 500;
		}
		this.send(reply, statusCode, err);
	}

	#sendAuthenticationError(reply: FastifyReply, err: unknown): void {
		if (err instanceof AuthenticationError) {
			const message = 'Authentication failed. Please ensure your token is correct.';
			reply.header('WWW-Authenticate', `Bearer realm="CherryPick", error="invalid_token", error_description="${message}"`);
			this.send(reply, 401, new ApiError({
				message: 'Authentication failed. Please ensure your token is correct.',
				code: 'AUTHENTICATION_FAILED',
				id: 'b0a7f5f8-dc2f-4171-b91f-de88ad238e14',
			}));
		} else {
			this.send(reply, 500, new ApiError());
		}
	}

	#onExecError(ep: IEndpoint, data: any, err: Error, userId?: MiUser['id']): void {
		if (err instanceof ApiError || err instanceof AuthenticationError) {
			throw err;
		} else {
			const errId = randomUUID();
			this.logger.error(`Internal error occurred in ${ep.name}: ${err.message}`, {
				ep: ep.name,
				ps: data,
				e: {
					message: err.message,
					code: err.name,
					stack: err.stack,
					id: errId,
				},
			});

			if (this.config.sentryForBackend) {
				Sentry.captureMessage(`Internal error occurred in ${ep.name}: ${err.message}`, {
					level: 'error',
					user: {
						id: userId,
					},
					extra: {
						ep: ep.name,
						ps: data,
						e: {
							message: err.message,
							code: err.name,
							stack: err.stack,
							id: errId,
						},
					},
				});
			}

			throw new ApiError(null, {
				e: {
					message: err.message,
					code: err.name,
					id: errId,
				},
			});
		}
	}

	@bindThis
	public handleRequest(
		endpoint: IEndpoint & { exec: any },
		request: FastifyRequest<{ Body: Record<string, unknown> | undefined, Querystring: Record<string, unknown> }>,
		reply: FastifyReply,
	): void {
		const body = request.method === 'GET'
			? request.query
			: request.body;

		// https://datatracker.ietf.org/doc/html/rfc6750.html#section-2.1 (case sensitive)
		const token = request.headers.authorization?.startsWith('Bearer ')
			? request.headers.authorization.slice(7)
			: body?.['i'];
		if (token != null && typeof token !== 'string') {
			reply.code(400);
			return;
		}
		this.authenticateService.authenticate(token).then(([user, app, flashToken]) => {
			this.call(endpoint, user, app, flashToken, body, null, request).then((res) => {
				if (request.method === 'GET' && endpoint.meta.cacheSec && !token && !user) {
					reply.header('Cache-Control', `public, max-age=${endpoint.meta.cacheSec}`);
				}
				this.send(reply, res);
			}).catch((err: ApiError) => {
				this.#sendApiError(reply, err);
			});

			if (user) {
				this.logIp(request, user);
			}
		}).catch(err => {
			this.#sendAuthenticationError(reply, err);
		});
	}

	@bindThis
	public async handleMultipartRequest(
		endpoint: IEndpoint & { exec: any },
		request: FastifyRequest<{ Body: Record<string, unknown>, Querystring: Record<string, unknown> }>,
		reply: FastifyReply,
	): Promise<void> {
		const multipartData = await request.file().catch(() => {
			/* Fastify throws if the remote didn't send multipart data. Return 400 below. */
		});
		if (multipartData == null) {
			reply.code(400);
			reply.send();
			return;
		}

		const [path] = await createTemp();
		await stream.pipeline(multipartData.file, fs.createWriteStream(path));

		const fields = {} as Record<string, unknown>;
		for (const [k, v] of Object.entries(multipartData.fields)) {
			fields[k] = typeof v === 'object' && 'value' in v ? v.value : undefined;
		}

		// https://datatracker.ietf.org/doc/html/rfc6750.html#section-2.1 (case sensitive)
		const token = request.headers.authorization?.startsWith('Bearer ')
			? request.headers.authorization.slice(7)
			: fields['i'];
		if (token != null && typeof token !== 'string') {
			reply.code(400);
			return;
		}
		this.authenticateService.authenticate(token).then(([user, app, flashToken]) => {
			this.call(endpoint, user, app, flashToken, fields, {
				name: multipartData.filename,
				path: path,
			}, request).then((res) => {
				this.send(reply, res);
			}).catch((err: ApiError) => {
				this.#sendApiError(reply, err);
			});

			if (user) {
				this.logIp(request, user);
			}
		}).catch(err => {
			this.#sendAuthenticationError(reply, err);
		});
	}

	@bindThis
	private send(reply: FastifyReply, x?: any, y?: ApiError) {
		if (x == null) {
			reply.code(204);
			reply.send();
		} else if (typeof x === 'number' && y) {
			reply.code(x);
			reply.send({
				error: {
					message: y!.message,
					code: y!.code,
					id: y!.id,
					kind: y!.kind,
					...(y!.info ? { info: y!.info } : {}),
				},
			});
		} else {
			// 文字列を返す場合は、JSON.stringify通さないとJSONと認識されない
			reply.send(typeof x === 'string' ? JSON.stringify(x) : x);
		}
	}

	@bindThis
	private async logIp(request: FastifyRequest, user: MiLocalUser) {
		const meta = await this.metaService.fetch();
		if (!meta.enableIpLogging) return;
		const ip = request.ip;
		const ips = this.userIpHistories.get(user.id);
		if (ips == null || !ips.has(ip)) {
			if (ips == null) {
				this.userIpHistories.set(user.id, new Set([ip]));
			} else {
				ips.add(ip);
			}

			try {
				this.userIpsRepository.createQueryBuilder().insert().values({
					createdAt: new Date(),
					userId: user.id,
					ip: ip,
				}).orIgnore(true).execute();
			} catch {
			}
		}
	}

	@bindThis
	private async call(
		ep: IEndpoint & { exec: any },
		user: MiLocalUser | null | undefined,
		token: MiAccessToken | null | undefined,
		flashToken: FlashToken | null | undefined,
		data: any,
		file: {
			name: string;
			path: string;
		} | null,
		request: FastifyRequest<{ Body: Record<string, unknown> | undefined, Querystring: Record<string, unknown> }>,
	) {
		const isSecure = user != null && token == null && flashToken == null;

		if (ep.meta.secure && !isSecure) {
			throw new ApiError(accessDenied);
		}

		if (ep.meta.limit) {
			// koa will automatically load the `X-Forwarded-For` header if `proxy: true` is configured in the app.
			let limitActor: string;
			if (user) {
				limitActor = user.id;
			} else {
				limitActor = getIpHash(request.ip);
			}

			const limit = Object.assign({}, ep.meta.limit);

			if (limit.key == null) {
				(limit as any).key = ep.name;
			}

			// TODO: 毎リクエスト計算するのもあれだしキャッシュしたい
			const factor = user ? (await this.roleService.getUserPolicies(user.id)).rateLimitFactor : 1;

			if (factor > 0) {
				// Rate limit
				await this.rateLimiterService.limit(limit as IEndpointMeta['limit'] & { key: NonNullable<string> }, limitActor, factor).catch(err => {
					throw new ApiError({
						message: 'Rate limit exceeded. Please try again later.',
						code: 'RATE_LIMIT_EXCEEDED',
						id: 'd5826d14-3982-4d2e-8011-b9e9f02499ef',
						httpStatusCode: 429,
					});
				});
			}
		}

		if (ep.meta.requireCredential || ep.meta.requireModerator || ep.meta.requireAdmin) {
			if (user == null) {
				throw new ApiError({
					message: 'Credential required.',
					code: 'CREDENTIAL_REQUIRED',
					id: '1384574d-a912-4b81-8601-c7b1c4085df1',
					httpStatusCode: 401,
				});
			} else if (user!.isSuspended) {
				throw new ApiError({
					message: 'Your account has been suspended.',
					code: 'YOUR_ACCOUNT_SUSPENDED',
					kind: 'permission',
					id: 'a8c724b3-6e9c-4b46-b1a8-bc3ed6258370',
				});
			}
		}

		if (ep.meta.prohibitMoved) {
			if (user?.movedToUri) {
				throw new ApiError({
					message: 'You have moved your account.',
					code: 'YOUR_ACCOUNT_MOVED',
					kind: 'permission',
					id: '56f20ec9-fd06-4fa5-841b-edd6d7d4fa31',
				});
			}
		}

		if ((ep.meta.requireModerator || ep.meta.requireAdmin) && !user!.isRoot) {
			const myRoles = await this.roleService.getUserRoles(user!.id);
			if (ep.meta.requireModerator && !myRoles.some(r => r.isModerator || r.isAdministrator)) {
				throw new ApiError({
					message: 'You are not assigned to a moderator role.',
					code: 'ROLE_PERMISSION_DENIED',
					kind: 'permission',
					id: 'd33d5333-db36-423d-a8f9-1a2b9549da41',
				});
			}
			if (ep.meta.requireAdmin && !myRoles.some(r => r.isAdministrator)) {
				throw new ApiError({
					message: 'You are not assigned to an administrator role.',
					code: 'ROLE_PERMISSION_DENIED',
					kind: 'permission',
					id: 'c3d38592-54c0-429d-be96-5636b0431a61',
				});
			}
		}

		if (ep.meta.requireRolePolicy != null && !user!.isRoot) {
			const myRoles = await this.roleService.getUserRoles(user!.id);
			const policies = await this.roleService.getUserPolicies(user!.id);
			if (!policies[ep.meta.requireRolePolicy] && !myRoles.some(r => r.isAdministrator)) {
				throw new ApiError({
					message: 'You are not assigned to a required role.',
					code: 'ROLE_PERMISSION_DENIED',
					kind: 'permission',
					id: '7f86f06f-7e15-4057-8561-f4b6d4ac755a',
				});
			}
		}

		if (token && ((ep.meta.kind && !token.permission.some(p => p === ep.meta.kind))
			|| (!ep.meta.kind && (ep.meta.requireCredential || ep.meta.requireModerator || ep.meta.requireAdmin)))) {
			throw new ApiError({
				message: 'Your app does not have the necessary permissions to use this endpoint.',
				code: 'PERMISSION_DENIED',
				kind: 'permission',
				id: '1370e5b7-d4eb-4566-bb1d-7748ee6a1838',
			});
		}

		if (flashToken && ep.meta.kind && !flashToken.permissions.some(p => p === ep.meta.kind)) {
			throw new ApiError({
				message: 'Your flash does not have the necessary permissions to use this endpoint.',
				code: 'PERMISSION_DENIED',
				id: '11924d17-113a-4ab0-954a-c567ee8a6ce5',
			});
		}

		// Cast non JSON input
		if ((ep.meta.requireFile || request.method === 'GET') && ep.params.properties) {
			for (const k of Object.keys(ep.params.properties)) {
				const param = ep.params.properties![k];
				if (['boolean', 'number', 'integer'].includes(param.type ?? '') && typeof data[k] === 'string') {
					try {
						data[k] = JSON.parse(data[k]);
					} catch (e) {
						throw new ApiError({
							message: 'Invalid param.',
							code: 'INVALID_PARAM',
							id: '0b5f1631-7c1a-41a6-b399-cce335f34d85',
						}, {
							param: k,
							reason: `cannot cast to ${param.type}`,
						});
					}
				}
			}
		}

		// API invoking
		if (this.config.sentryForBackend) {
			return await Sentry.startSpan({
				name: 'API: ' + ep.name,
			}, () => ep.exec(data, user, token, file, request.ip, request.headers)
				.catch((err: Error) => this.#onExecError(ep, data, err, user?.id)));
		} else {
<<<<<<< HEAD
			return await ep.exec(data, user, token, flashToken, file, request.ip, request.headers).catch((err: Error) => this.#onExecError(ep, data, err));
=======
			return await ep.exec(data, user, token, file, request.ip, request.headers)
				.catch((err: Error) => this.#onExecError(ep, data, err, user?.id));
>>>>>>> 9849aab4
		}
	}

	@bindThis
	public dispose(): void {
		clearInterval(this.userIpHistoriesClearIntervalId);
	}

	@bindThis
	public onApplicationShutdown(signal?: string | undefined): void {
		this.dispose();
	}
}<|MERGE_RESOLUTION|>--- conflicted
+++ resolved
@@ -425,15 +425,11 @@
 		if (this.config.sentryForBackend) {
 			return await Sentry.startSpan({
 				name: 'API: ' + ep.name,
-			}, () => ep.exec(data, user, token, file, request.ip, request.headers)
+			}, () => ep.exec(data, user, token, flashToken, file, request.ip, request.headers)
 				.catch((err: Error) => this.#onExecError(ep, data, err, user?.id)));
 		} else {
-<<<<<<< HEAD
-			return await ep.exec(data, user, token, flashToken, file, request.ip, request.headers).catch((err: Error) => this.#onExecError(ep, data, err));
-=======
-			return await ep.exec(data, user, token, file, request.ip, request.headers)
+			return await ep.exec(data, user, token, flashToken, file, request.ip, request.headers)
 				.catch((err: Error) => this.#onExecError(ep, data, err, user?.id));
->>>>>>> 9849aab4
 		}
 	}
 
