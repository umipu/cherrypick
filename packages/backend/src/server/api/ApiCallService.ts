/*
 * SPDX-FileCopyrightText: syuilo and misskey-project
 * SPDX-License-Identifier: AGPL-3.0-only
 */

import { randomUUID } from 'node:crypto';
import * as fs from 'node:fs';
import * as stream from 'node:stream/promises';
import { Inject, Injectable } from '@nestjs/common';
import * as Sentry from '@sentry/node';
import { DI } from '@/di-symbols.js';
import { getIpHash } from '@/misc/get-ip-hash.js';
import type { MiLocalUser, MiUser } from '@/models/User.js';
import type { MiAccessToken } from '@/models/AccessToken.js';
import type Logger from '@/logger.js';
import type { UserIpsRepository } from '@/models/_.js';
import { MetaService } from '@/core/MetaService.js';
import { createTemp } from '@/misc/create-temp.js';
import { bindThis } from '@/decorators.js';
import { RoleService } from '@/core/RoleService.js';
import type { Config } from '@/config.js';
import type { FlashToken } from '@/misc/flash-token.js';
import { ApiError } from './error.js';
import { RateLimiterService } from './RateLimiterService.js';
import { ApiLoggerService } from './ApiLoggerService.js';
import { AuthenticateService, AuthenticationError } from './AuthenticateService.js';
import type { FastifyRequest, FastifyReply } from 'fastify';
import type { OnApplicationShutdown } from '@nestjs/common';
import type { IEndpointMeta, IEndpoint } from './endpoints.js';

const accessDenied = {
	message: 'Access denied.',
	code: 'ACCESS_DENIED',
	id: '56f35758-7dd5-468b-8439-5d6fb8ec9b8e',
};

@Injectable()
export class ApiCallService implements OnApplicationShutdown {
	private logger: Logger;
	private userIpHistories: Map<MiUser['id'], Set<string>>;
	private userIpHistoriesClearIntervalId: NodeJS.Timeout;

	constructor(
		@Inject(DI.config)
		private config: Config,

		@Inject(DI.userIpsRepository)
		private userIpsRepository: UserIpsRepository,

		private metaService: MetaService,
		private authenticateService: AuthenticateService,
		private rateLimiterService: RateLimiterService,
		private roleService: RoleService,
		private apiLoggerService: ApiLoggerService,
	) {
		this.logger = this.apiLoggerService.logger;
		this.userIpHistories = new Map<MiUser['id'], Set<string>>();

		this.userIpHistoriesClearIntervalId = setInterval(() => {
			this.userIpHistories.clear();
		}, 1000 * 60 * 60);
	}

	#sendApiError(reply: FastifyReply, err: ApiError): void {
		let statusCode = err.httpStatusCode;
		if (err.httpStatusCode === 401) {
			reply.header('WWW-Authenticate', 'Bearer realm="CherryPick"');
		} else if (err.kind === 'client') {
			reply.header('WWW-Authenticate', `Bearer realm="CherryPick", error="invalid_request", error_description="${err.message}"`);
			statusCode = statusCode ?? 400;
		} else if (err.kind === 'permission') {
			// (ROLE_PERMISSION_DENIEDは関係ない)
			if (err.code === 'PERMISSION_DENIED') {
				reply.header('WWW-Authenticate', `Bearer realm="CherryPick", error="insufficient_scope", error_description="${err.message}"`);
			}
			statusCode = statusCode ?? 403;
		} else if (err.code === 'RATE_LIMIT_EXCEEDED') {
			const info: unknown = err.info;
			const unixEpochInSeconds = Date.now();
			if (typeof(info) === 'object' && info && 'resetMs' in info && typeof(info.resetMs) === 'number') {
				const cooldownInSeconds = Math.ceil((info.resetMs - unixEpochInSeconds) / 1000);
				// もしかするとマイナスになる可能性がなくはないのでマイナスだったら0にしておく
				reply.header('Retry-After', Math.max(cooldownInSeconds, 0).toString(10));
			} else {
				this.logger.warn(`rate limit information has unexpected type ${typeof(err.info?.reset)}`);
			}
		} else if (!statusCode) {
			statusCode = 500;
		}
		this.send(reply, statusCode, err);
	}

	#sendAuthenticationError(reply: FastifyReply, err: unknown): void {
		if (err instanceof AuthenticationError) {
			const message = 'Authentication failed. Please ensure your token is correct.';
			reply.header('WWW-Authenticate', `Bearer realm="CherryPick", error="invalid_token", error_description="${message}"`);
			this.send(reply, 401, new ApiError({
				message: 'Authentication failed. Please ensure your token is correct.',
				code: 'AUTHENTICATION_FAILED',
				id: 'b0a7f5f8-dc2f-4171-b91f-de88ad238e14',
			}));
		} else {
			this.send(reply, 500, new ApiError());
		}
	}

	#onExecError(ep: IEndpoint, data: any, err: Error, userId?: MiUser['id']): void {
		if (err instanceof ApiError || err instanceof AuthenticationError) {
			throw err;
		} else {
			const errId = randomUUID();
			this.logger.error(`Internal error occurred in ${ep.name}: ${err.message}`, {
				ep: ep.name,
				ps: data,
				e: {
					message: err.message,
					code: err.name,
					stack: err.stack,
					id: errId,
				},
			});

			if (this.config.sentryForBackend) {
				Sentry.captureMessage(`Internal error occurred in ${ep.name}: ${err.message}`, {
					level: 'error',
					user: {
						id: userId,
					},
					extra: {
						ep: ep.name,
						ps: data,
						e: {
							message: err.message,
							code: err.name,
							stack: err.stack,
							id: errId,
						},
					},
				});
			}

			throw new ApiError(null, {
				e: {
					message: err.message,
					code: err.name,
					id: errId,
				},
			});
		}
	}

	@bindThis
	public handleRequest(
		endpoint: IEndpoint & { exec: any },
		request: FastifyRequest<{ Body: Record<string, unknown> | undefined, Querystring: Record<string, unknown> }>,
		reply: FastifyReply,
	): void {
		const body = request.method === 'GET'
			? request.query
			: request.body;

		// https://datatracker.ietf.org/doc/html/rfc6750.html#section-2.1 (case sensitive)
		const token = request.headers.authorization?.startsWith('Bearer ')
			? request.headers.authorization.slice(7)
			: body?.['i'];
		if (token != null && typeof token !== 'string') {
			reply.code(400);
			return;
		}
		this.authenticateService.authenticate(token).then(([user, app, flashToken]) => {
			this.call(endpoint, user, app, flashToken, body, null, request).then((res) => {
				if (request.method === 'GET' && endpoint.meta.cacheSec && !token && !user) {
					reply.header('Cache-Control', `public, max-age=${endpoint.meta.cacheSec}`);
				}
				this.send(reply, res);
			}).catch((err: ApiError) => {
				this.#sendApiError(reply, err);
			});

			if (user) {
				this.logIp(request, user);
			}
		}).catch(err => {
			this.#sendAuthenticationError(reply, err);
		});
	}

	@bindThis
	public async handleMultipartRequest(
		endpoint: IEndpoint & { exec: any },
		request: FastifyRequest<{ Body: Record<string, unknown>, Querystring: Record<string, unknown> }>,
		reply: FastifyReply,
	): Promise<void> {
		const multipartData = await request.file().catch(() => {
			/* Fastify throws if the remote didn't send multipart data. Return 400 below. */
		});
		if (multipartData == null) {
			reply.code(400);
			reply.send();
			return;
		}

		const [path] = await createTemp();
		await stream.pipeline(multipartData.file, fs.createWriteStream(path));

		const fields = {} as Record<string, unknown>;
		for (const [k, v] of Object.entries(multipartData.fields)) {
			fields[k] = typeof v === 'object' && 'value' in v ? v.value : undefined;
		}

		// https://datatracker.ietf.org/doc/html/rfc6750.html#section-2.1 (case sensitive)
		const token = request.headers.authorization?.startsWith('Bearer ')
			? request.headers.authorization.slice(7)
			: fields['i'];
		if (token != null && typeof token !== 'string') {
			reply.code(400);
			return;
		}
		this.authenticateService.authenticate(token).then(([user, app, flashToken]) => {
			this.call(endpoint, user, app, flashToken, fields, {
				name: multipartData.filename,
				path: path,
			}, request).then((res) => {
				this.send(reply, res);
			}).catch((err: ApiError) => {
				this.#sendApiError(reply, err);
			});

			if (user) {
				this.logIp(request, user);
			}
		}).catch(err => {
			this.#sendAuthenticationError(reply, err);
		});
	}

	@bindThis
	private send(reply: FastifyReply, x?: any, y?: ApiError) {
		if (x == null) {
			reply.code(204);
			reply.send();
		} else if (typeof x === 'number' && y) {
			reply.code(x);
			reply.send({
				error: {
					message: y!.message,
					code: y!.code,
					id: y!.id,
					kind: y!.kind,
					...(y!.info ? { info: y!.info } : {}),
				},
			});
		} else {
			// 文字列を返す場合は、JSON.stringify通さないとJSONと認識されない
			reply.send(typeof x === 'string' ? JSON.stringify(x) : x);
		}
	}

	@bindThis
	private async logIp(request: FastifyRequest, user: MiLocalUser) {
		const meta = await this.metaService.fetch();
		if (!meta.enableIpLogging) return;
		const ip = request.ip;
		const ips = this.userIpHistories.get(user.id);
		if (ips == null || !ips.has(ip)) {
			if (ips == null) {
				this.userIpHistories.set(user.id, new Set([ip]));
			} else {
				ips.add(ip);
			}

			try {
				this.userIpsRepository.createQueryBuilder().insert().values({
					createdAt: new Date(),
					userId: user.id,
					ip: ip,
				}).orIgnore(true).execute();
			} catch {
			}
		}
	}

	@bindThis
	private async call(
		ep: IEndpoint & { exec: any },
		user: MiLocalUser | null | undefined,
		token: MiAccessToken | null | undefined,
		flashToken: FlashToken | null | undefined,
		data: any,
		file: {
			name: string;
			path: string;
		} | null,
		request: FastifyRequest<{ Body: Record<string, unknown> | undefined, Querystring: Record<string, unknown> }>,
	) {
		const isSecure = user != null && token == null && flashToken == null;

		if (ep.meta.secure && !isSecure) {
			throw new ApiError(accessDenied);
		}

		if (ep.meta.limit) {
			// koa will automatically load the `X-Forwarded-For` header if `proxy: true` is configured in the app.
			let limitActor: string;
			if (user) {
				limitActor = user.id;
			} else {
				limitActor = getIpHash(request.ip);
			}

			const limit = Object.assign({}, ep.meta.limit);

			if (limit.key == null) {
				(limit as any).key = ep.name;
			}

			// TODO: 毎リクエスト計算するのもあれだしキャッシュしたい
			const factor = user ? (await this.roleService.getUserPolicies(user.id)).rateLimitFactor : 1;

			if (factor > 0) {
				// Rate limit
				await this.rateLimiterService.limit(limit as IEndpointMeta['limit'] & { key: NonNullable<string> }, limitActor, factor).catch(err => {
					if ('info' in err) {
						// errはLimiter.LimiterInfoであることが期待される
						throw new ApiError({
							message: 'Rate limit exceeded. Please try again later.',
							code: 'RATE_LIMIT_EXCEEDED',
							id: 'd5826d14-3982-4d2e-8011-b9e9f02499ef',
							httpStatusCode: 429,
						}, err.info);
					} else {
						throw new TypeError('information must be a rate-limiter information.');
					}
				});
			}
		}

		if (ep.meta.requireCredential || ep.meta.requireModerator || ep.meta.requireAdmin) {
			if (user == null) {
				throw new ApiError({
					message: 'Credential required.',
					code: 'CREDENTIAL_REQUIRED',
					id: '1384574d-a912-4b81-8601-c7b1c4085df1',
					httpStatusCode: 401,
				});
			} else if (user!.isSuspended) {
				throw new ApiError({
					message: 'Your account has been suspended.',
					code: 'YOUR_ACCOUNT_SUSPENDED',
					kind: 'permission',
					id: 'a8c724b3-6e9c-4b46-b1a8-bc3ed6258370',
				});
			}
		}

		if (ep.meta.prohibitMoved) {
			if (user?.movedToUri) {
				throw new ApiError({
					message: 'You have moved your account.',
					code: 'YOUR_ACCOUNT_MOVED',
					kind: 'permission',
					id: '56f20ec9-fd06-4fa5-841b-edd6d7d4fa31',
				});
			}
		}

		if ((ep.meta.requireModerator || ep.meta.requireAdmin) && !user!.isRoot) {
			const myRoles = await this.roleService.getUserRoles(user!.id);
			if (ep.meta.requireModerator && !myRoles.some(r => r.isModerator || r.isAdministrator)) {
				throw new ApiError({
					message: 'You are not assigned to a moderator role.',
					code: 'ROLE_PERMISSION_DENIED',
					kind: 'permission',
					id: 'd33d5333-db36-423d-a8f9-1a2b9549da41',
				});
			}
			if (ep.meta.requireAdmin && !myRoles.some(r => r.isAdministrator)) {
				throw new ApiError({
					message: 'You are not assigned to an administrator role.',
					code: 'ROLE_PERMISSION_DENIED',
					kind: 'permission',
					id: 'c3d38592-54c0-429d-be96-5636b0431a61',
				});
			}
		}

		if (ep.meta.requireRolePolicy != null && !user!.isRoot) {
			const myRoles = await this.roleService.getUserRoles(user!.id);
			const policies = await this.roleService.getUserPolicies(user!.id);
			if (!policies[ep.meta.requireRolePolicy] && !myRoles.some(r => r.isAdministrator)) {
				throw new ApiError({
					message: 'You are not assigned to a required role.',
					code: 'ROLE_PERMISSION_DENIED',
					kind: 'permission',
					id: '7f86f06f-7e15-4057-8561-f4b6d4ac755a',
				});
			}
		}

		if (token && ((ep.meta.kind && !token.permission.some(p => p === ep.meta.kind))
			|| (!ep.meta.kind && (ep.meta.requireCredential || ep.meta.requireModerator || ep.meta.requireAdmin)))) {
			throw new ApiError({
				message: 'Your app does not have the necessary permissions to use this endpoint.',
				code: 'PERMISSION_DENIED',
				kind: 'permission',
				id: '1370e5b7-d4eb-4566-bb1d-7748ee6a1838',
			});
		}

		if (flashToken && ep.meta.kind && !flashToken.permissions.some(p => p === ep.meta.kind)) {
			throw new ApiError({
				message: 'Your flash does not have the necessary permissions to use this endpoint.',
				code: 'PERMISSION_DENIED',
				id: '11924d17-113a-4ab0-954a-c567ee8a6ce5',
			});
		}

		// Cast non JSON input
		if ((ep.meta.requireFile || request.method === 'GET') && ep.params.properties) {
			for (const k of Object.keys(ep.params.properties)) {
				const param = ep.params.properties![k];
				if (['boolean', 'number', 'integer'].includes(param.type ?? '') && typeof data[k] === 'string') {
					try {
						data[k] = JSON.parse(data[k]);
					} catch (e) {
						throw new ApiError({
							message: 'Invalid param.',
							code: 'INVALID_PARAM',
							id: '0b5f1631-7c1a-41a6-b399-cce335f34d85',
						}, {
							param: k,
							reason: `cannot cast to ${param.type}`,
						});
					}
				}
			}
		}

		// API invoking
		if (this.config.sentryForBackend) {
			return await Sentry.startSpan({
				name: 'API: ' + ep.name,
<<<<<<< HEAD
			}, () => ep.exec(data, user, token, flashToken, file, request.ip, request.headers)
				.catch((err: Error) => this.#onExecError(ep, data, err, user?.id)));
		} else {
			return await ep.exec(data, user, token, flashToken, file, request.ip, request.headers)
=======
			}, () => ep.exec(data, user, token, file, request.ip, request.headers)
				.catch((err: Error) => this.#onExecError(ep, data, err, user?.id)));
		} else {
			return await ep.exec(data, user, token, file, request.ip, request.headers)
>>>>>>> 0d76842a
				.catch((err: Error) => this.#onExecError(ep, data, err, user?.id));
		}
	}

	@bindThis
	public dispose(): void {
		clearInterval(this.userIpHistoriesClearIntervalId);
	}

	@bindThis
	public onApplicationShutdown(signal?: string | undefined): void {
		this.dispose();
	}
}<|MERGE_RESOLUTION|>--- conflicted
+++ resolved
@@ -440,17 +440,10 @@
 		if (this.config.sentryForBackend) {
 			return await Sentry.startSpan({
 				name: 'API: ' + ep.name,
-<<<<<<< HEAD
 			}, () => ep.exec(data, user, token, flashToken, file, request.ip, request.headers)
 				.catch((err: Error) => this.#onExecError(ep, data, err, user?.id)));
 		} else {
 			return await ep.exec(data, user, token, flashToken, file, request.ip, request.headers)
-=======
-			}, () => ep.exec(data, user, token, file, request.ip, request.headers)
-				.catch((err: Error) => this.#onExecError(ep, data, err, user?.id)));
-		} else {
-			return await ep.exec(data, user, token, file, request.ip, request.headers)
->>>>>>> 0d76842a
 				.catch((err: Error) => this.#onExecError(ep, data, err, user?.id));
 		}
 	}
