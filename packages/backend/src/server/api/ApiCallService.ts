import { pipeline } from 'node:stream';
import * as fs from 'node:fs';
import { promisify } from 'node:util';
import { Inject, Injectable } from '@nestjs/common';
import { v4 as uuid } from 'uuid';
import { DI } from '@/di-symbols.js';
import { getIpHash } from '@/misc/get-ip-hash.js';
import type { LocalUser, User } from '@/models/entities/User.js';
import type { AccessToken } from '@/models/entities/AccessToken.js';
import type Logger from '@/logger.js';
import type { UserIpsRepository } from '@/models/index.js';
import { MetaService } from '@/core/MetaService.js';
import { createTemp } from '@/misc/create-temp.js';
import { bindThis } from '@/decorators.js';
import { RoleService } from '@/core/RoleService.js';
import { ApiError } from './error.js';
import { RateLimiterService } from './RateLimiterService.js';
import { ApiLoggerService } from './ApiLoggerService.js';
import { AuthenticateService, AuthenticationError } from './AuthenticateService.js';
import type { FastifyRequest, FastifyReply } from 'fastify';
import type { OnApplicationShutdown } from '@nestjs/common';
import type { IEndpointMeta, IEndpoint } from './endpoints.js';
import type { FlashToken } from '@/misc/flash-token.js';

const pump = promisify(pipeline);

const accessDenied = {
	message: 'Access denied.',
	code: 'ACCESS_DENIED',
	id: '56f35758-7dd5-468b-8439-5d6fb8ec9b8e',
};

@Injectable()
export class ApiCallService implements OnApplicationShutdown {
	private logger: Logger;
	private userIpHistories: Map<User['id'], Set<string>>;
	private userIpHistoriesClearIntervalId: NodeJS.Timer;

	constructor(
		@Inject(DI.userIpsRepository)
		private userIpsRepository: UserIpsRepository,

		private metaService: MetaService,
		private authenticateService: AuthenticateService,
		private rateLimiterService: RateLimiterService,
		private roleService: RoleService,
		private apiLoggerService: ApiLoggerService,
	) {
		this.logger = this.apiLoggerService.logger;
		this.userIpHistories = new Map<User['id'], Set<string>>();

		this.userIpHistoriesClearIntervalId = setInterval(() => {
			this.userIpHistories.clear();
		}, 1000 * 60 * 60);
	}

	#sendApiError(reply: FastifyReply, err: ApiError): void {
		let statusCode = err.httpStatusCode;
		if (err.httpStatusCode === 401) {
			reply.header('WWW-Authenticate', 'Bearer realm="Misskey"');
		} else if (err.kind === 'client') {
			reply.header('WWW-Authenticate', `Bearer realm="Misskey", error="invalid_request", error_description="${err.message}"`);
			statusCode = statusCode ?? 400;
		} else if (err.kind === 'permission') {
			// (ROLE_PERMISSION_DENIEDは関係ない)
			if (err.code === 'PERMISSION_DENIED') {
				reply.header('WWW-Authenticate', `Bearer realm="Misskey", error="insufficient_scope", error_description="${err.message}"`);
			}
			statusCode = statusCode ?? 403;
		} else if (!statusCode) {
			statusCode = 500;
		}
		this.send(reply, statusCode, err);
	}

	#sendAuthenticationError(reply: FastifyReply, err: unknown): void {
		if (err instanceof AuthenticationError) {
			const message = 'Authentication failed. Please ensure your token is correct.';
			reply.header('WWW-Authenticate', `Bearer realm="Misskey", error="invalid_token", error_description="${message}"`);
			this.send(reply, 401, new ApiError({
				message: 'Authentication failed. Please ensure your token is correct.',
				code: 'AUTHENTICATION_FAILED',
				id: 'b0a7f5f8-dc2f-4171-b91f-de88ad238e14',
			}));
		} else {
			this.send(reply, 500, new ApiError());
		}
	}

	@bindThis
	public handleRequest(
		endpoint: IEndpoint & { exec: any },
		request: FastifyRequest<{ Body: Record<string, unknown> | undefined, Querystring: Record<string, unknown> }>,
		reply: FastifyReply,
	): void {
		const body = request.method === 'GET'
			? request.query
			: request.body;

		// https://datatracker.ietf.org/doc/html/rfc6750.html#section-2.1 (case sensitive)
		const token = request.headers.authorization?.startsWith('Bearer ')
			? request.headers.authorization.slice(7)
			: body?.['i'];
		if (token != null && typeof token !== 'string') {
			reply.code(400);
			return;
		}
<<<<<<< HEAD
		this.authenticateService.authenticate(token).then(([user, app, flashToken]) => {
			this.call(endpoint, user, app, flashToken, body, null, request).then((res) => {
				if (request.method === 'GET' && endpoint.meta.cacheSec && !body?.['i'] && !user) {
=======
		this.authenticateService.authenticate(token).then(([user, app]) => {
			this.call(endpoint, user, app, body, null, request).then((res) => {
				if (request.method === 'GET' && endpoint.meta.cacheSec && !token && !user) {
>>>>>>> 1b1f82a2
					reply.header('Cache-Control', `public, max-age=${endpoint.meta.cacheSec}`);
				}
				this.send(reply, res);
			}).catch((err: ApiError) => {
				this.#sendApiError(reply, err);
			});

			if (user) {
				this.logIp(request, user);
			}
		}).catch(err => {
			this.#sendAuthenticationError(reply, err);
		});
	}

	@bindThis
	public async handleMultipartRequest(
		endpoint: IEndpoint & { exec: any },
		request: FastifyRequest<{ Body: Record<string, unknown>, Querystring: Record<string, unknown> }>,
		reply: FastifyReply,
	): Promise<void> {
		const multipartData = await request.file().catch(() => {
			/* Fastify throws if the remote didn't send multipart data. Return 400 below. */
		});
		if (multipartData == null) {
			reply.code(400);
			reply.send();
			return;
		}

		const [path] = await createTemp();
		await pump(multipartData.file, fs.createWriteStream(path));

		const fields = {} as Record<string, unknown>;
		for (const [k, v] of Object.entries(multipartData.fields)) {
			fields[k] = typeof v === 'object' && 'value' in v ? v.value : undefined;
		}

		// https://datatracker.ietf.org/doc/html/rfc6750.html#section-2.1 (case sensitive)
		const token = request.headers.authorization?.startsWith('Bearer ')
			? request.headers.authorization.slice(7)
			: fields['i'];
		if (token != null && typeof token !== 'string') {
			reply.code(400);
			return;
		}
		this.authenticateService.authenticate(token).then(([user, app, flashToken]) => {
			this.call(endpoint, user, app, flashToken, fields, {
				name: multipartData.filename,
				path: path,
			}, request).then((res) => {
				this.send(reply, res);
			}).catch((err: ApiError) => {
				this.#sendApiError(reply, err);
			});

			if (user) {
				this.logIp(request, user);
			}
		}).catch(err => {
			this.#sendAuthenticationError(reply, err);
		});
	}

	@bindThis
	private send(reply: FastifyReply, x?: any, y?: ApiError) {
		if (x == null) {
			reply.code(204);
			reply.send();
		} else if (typeof x === 'number' && y) {
			reply.code(x);
			reply.send({
				error: {
					message: y!.message,
					code: y!.code,
					id: y!.id,
					kind: y!.kind,
					...(y!.info ? { info: y!.info } : {}),
				},
			});
		} else {
			// 文字列を返す場合は、JSON.stringify通さないとJSONと認識されない
			reply.send(typeof x === 'string' ? JSON.stringify(x) : x);
		}
	}

	@bindThis
	private async logIp(request: FastifyRequest, user: LocalUser) {
		const meta = await this.metaService.fetch();
		if (!meta.enableIpLogging) return;
		const ip = request.ip;
		const ips = this.userIpHistories.get(user.id);
		if (ips == null || !ips.has(ip)) {
			if (ips == null) {
				this.userIpHistories.set(user.id, new Set([ip]));
			} else {
				ips.add(ip);
			}

			try {
				this.userIpsRepository.createQueryBuilder().insert().values({
					createdAt: new Date(),
					userId: user.id,
					ip: ip,
				}).orIgnore(true).execute();
			} catch {
			}
		}
	}

	@bindThis
	private async call(
		ep: IEndpoint & { exec: any },
		user: LocalUser | null | undefined,
		token: AccessToken | null | undefined,
		flashToken: FlashToken | null | undefined,
		data: any,
		file: {
			name: string;
			path: string;
		} | null,
		request: FastifyRequest<{ Body: Record<string, unknown> | undefined, Querystring: Record<string, unknown> }>,
	) {
		const isSecure = user != null && token == null && flashToken == null;

		if (ep.meta.secure && !isSecure) {
			throw new ApiError(accessDenied);
		}

		if (ep.meta.limit) {
			// koa will automatically load the `X-Forwarded-For` header if `proxy: true` is configured in the app.
			let limitActor: string;
			if (user) {
				limitActor = user.id;
			} else {
				limitActor = getIpHash(request.ip);
			}

			const limit = Object.assign({}, ep.meta.limit);

			if (limit.key == null) {
				(limit as any).key = ep.name;
			}

			// TODO: 毎リクエスト計算するのもあれだしキャッシュしたい
			const factor = user ? (await this.roleService.getUserPolicies(user.id)).rateLimitFactor : 1;

			if (factor > 0) {
				// Rate limit
				await this.rateLimiterService.limit(limit as IEndpointMeta['limit'] & { key: NonNullable<string> }, limitActor, factor).catch(err => {
					throw new ApiError({
						message: 'Rate limit exceeded. Please try again later.',
						code: 'RATE_LIMIT_EXCEEDED',
						id: 'd5826d14-3982-4d2e-8011-b9e9f02499ef',
						httpStatusCode: 429,
					});
				});
			}
		}

		if (ep.meta.requireCredential || ep.meta.requireModerator || ep.meta.requireAdmin) {
			if (user == null) {
				throw new ApiError({
					message: 'Credential required.',
					code: 'CREDENTIAL_REQUIRED',
					id: '1384574d-a912-4b81-8601-c7b1c4085df1',
					httpStatusCode: 401,
				});
			} else if (user!.isSuspended) {
				throw new ApiError({
					message: 'Your account has been suspended.',
					code: 'YOUR_ACCOUNT_SUSPENDED',
					kind: 'permission',
					id: 'a8c724b3-6e9c-4b46-b1a8-bc3ed6258370',
				});
			}
		}

		if (ep.meta.prohibitMoved) {
			if (user?.movedToUri) {
				throw new ApiError({
					message: 'You have moved your account.',
					code: 'YOUR_ACCOUNT_MOVED',
					kind: 'permission',
					id: '56f20ec9-fd06-4fa5-841b-edd6d7d4fa31',
				});
			}
		}

		if ((ep.meta.requireModerator || ep.meta.requireAdmin) && !user!.isRoot) {
			const myRoles = await this.roleService.getUserRoles(user!.id);
			if (ep.meta.requireModerator && !myRoles.some(r => r.isModerator || r.isAdministrator)) {
				throw new ApiError({
					message: 'You are not assigned to a moderator role.',
					code: 'ROLE_PERMISSION_DENIED',
					kind: 'permission',
					id: 'd33d5333-db36-423d-a8f9-1a2b9549da41',
				});
			}
			if (ep.meta.requireAdmin && !myRoles.some(r => r.isAdministrator)) {
				throw new ApiError({
					message: 'You are not assigned to an administrator role.',
					code: 'ROLE_PERMISSION_DENIED',
					kind: 'permission',
					id: 'c3d38592-54c0-429d-be96-5636b0431a61',
				});
			}
		}

		if (ep.meta.requireRolePolicy != null && !user!.isRoot) {
			const policies = await this.roleService.getUserPolicies(user!.id);
			if (!policies[ep.meta.requireRolePolicy]) {
				throw new ApiError({
					message: 'You are not assigned to a required role.',
					code: 'ROLE_PERMISSION_DENIED',
					kind: 'permission',
					id: '7f86f06f-7e15-4057-8561-f4b6d4ac755a',
				});
			}
		}

		if (token && ep.meta.kind && !token.permission.some(p => p === ep.meta.kind)) {
			throw new ApiError({
				message: 'Your app does not have the necessary permissions to use this endpoint.',
				code: 'PERMISSION_DENIED',
				kind: 'permission',
				id: '1370e5b7-d4eb-4566-bb1d-7748ee6a1838',
			});
		}

		if (flashToken && ep.meta.kind && !flashToken.permissions.some(p => p === ep.meta.kind)) {
			throw new ApiError({
				message: 'Your flash does not have the necessary permissions to use this endpoint.',
				code: 'PERMISSION_DENIED',
				id: '11924d17-113a-4ab0-954a-c567ee8a6ce5',
			});
		}

		// Cast non JSON input
		if ((ep.meta.requireFile || request.method === 'GET') && ep.params.properties) {
			for (const k of Object.keys(ep.params.properties)) {
				const param = ep.params.properties![k];
				if (['boolean', 'number', 'integer'].includes(param.type ?? '') && typeof data[k] === 'string') {
					try {
						data[k] = JSON.parse(data[k]);
					} catch (e) {
						throw new ApiError({
							message: 'Invalid param.',
							code: 'INVALID_PARAM',
							id: '0b5f1631-7c1a-41a6-b399-cce335f34d85',
						}, {
							param: k,
							reason: `cannot cast to ${param.type}`,
						});
					}
				}
			}
		}

		// API invoking
		return await ep.exec(data, user, token, flashToken, file, request.ip, request.headers).catch((err: Error) => {
			if (err instanceof ApiError || err instanceof AuthenticationError) {
				throw err;
			} else {
				const errId = uuid();
				this.logger.error(`Internal error occurred in ${ep.name}: ${err.message}`, {
					ep: ep.name,
					ps: data,
					e: {
						message: err.message,
						code: err.name,
						stack: err.stack,
						id: errId,
					},
				});
				console.error(err, errId);
				throw new ApiError(null, {
					e: {
						message: err.message,
						code: err.name,
						id: errId,
					},
				});
			}
		});
	}

	@bindThis
	public dispose(): void {
		clearInterval(this.userIpHistoriesClearIntervalId);
	}

	@bindThis
	public onApplicationShutdown(signal?: string | undefined): void {
		this.dispose();
	}
}<|MERGE_RESOLUTION|>--- conflicted
+++ resolved
@@ -57,14 +57,14 @@
 	#sendApiError(reply: FastifyReply, err: ApiError): void {
 		let statusCode = err.httpStatusCode;
 		if (err.httpStatusCode === 401) {
-			reply.header('WWW-Authenticate', 'Bearer realm="Misskey"');
+			reply.header('WWW-Authenticate', 'Bearer realm="CherryPick"');
 		} else if (err.kind === 'client') {
-			reply.header('WWW-Authenticate', `Bearer realm="Misskey", error="invalid_request", error_description="${err.message}"`);
+			reply.header('WWW-Authenticate', `Bearer realm="CherryPick", error="invalid_request", error_description="${err.message}"`);
 			statusCode = statusCode ?? 400;
 		} else if (err.kind === 'permission') {
 			// (ROLE_PERMISSION_DENIEDは関係ない)
 			if (err.code === 'PERMISSION_DENIED') {
-				reply.header('WWW-Authenticate', `Bearer realm="Misskey", error="insufficient_scope", error_description="${err.message}"`);
+				reply.header('WWW-Authenticate', `Bearer realm="CherryPick", error="insufficient_scope", error_description="${err.message}"`);
 			}
 			statusCode = statusCode ?? 403;
 		} else if (!statusCode) {
@@ -76,7 +76,7 @@
 	#sendAuthenticationError(reply: FastifyReply, err: unknown): void {
 		if (err instanceof AuthenticationError) {
 			const message = 'Authentication failed. Please ensure your token is correct.';
-			reply.header('WWW-Authenticate', `Bearer realm="Misskey", error="invalid_token", error_description="${message}"`);
+			reply.header('WWW-Authenticate', `Bearer realm="CherryPick", error="invalid_token", error_description="${message}"`);
 			this.send(reply, 401, new ApiError({
 				message: 'Authentication failed. Please ensure your token is correct.',
 				code: 'AUTHENTICATION_FAILED',
@@ -105,15 +105,9 @@
 			reply.code(400);
 			return;
 		}
-<<<<<<< HEAD
 		this.authenticateService.authenticate(token).then(([user, app, flashToken]) => {
 			this.call(endpoint, user, app, flashToken, body, null, request).then((res) => {
-				if (request.method === 'GET' && endpoint.meta.cacheSec && !body?.['i'] && !user) {
-=======
-		this.authenticateService.authenticate(token).then(([user, app]) => {
-			this.call(endpoint, user, app, body, null, request).then((res) => {
 				if (request.method === 'GET' && endpoint.meta.cacheSec && !token && !user) {
->>>>>>> 1b1f82a2
 					reply.header('Cache-Control', `public, max-age=${endpoint.meta.cacheSec}`);
 				}
 				this.send(reply, res);
