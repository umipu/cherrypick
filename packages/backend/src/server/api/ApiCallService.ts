--- conflicted
+++ resolved
@@ -18,11 +18,8 @@
 import { createTemp } from '@/misc/create-temp.js';
 import { bindThis } from '@/decorators.js';
 import { RoleService } from '@/core/RoleService.js';
-<<<<<<< HEAD
+import type { Config } from '@/config.js';
 import type { FlashToken } from '@/misc/flash-token.js';
-=======
-import type { Config } from '@/config.js';
->>>>>>> cf670e8a
 import { ApiError } from './error.js';
 import { RateLimiterService } from './RateLimiterService.js';
 import { ApiLoggerService } from './ApiLoggerService.js';
@@ -422,39 +419,11 @@
 		}
 
 		// API invoking
-<<<<<<< HEAD
-		return await ep.exec(data, user, token, flashToken, file, request.ip, request.headers).catch((err: Error) => {
-			if (err instanceof ApiError || err instanceof AuthenticationError) {
-				throw err;
-			} else {
-				const errId = randomUUID();
-				this.logger.error(`Internal error occurred in ${ep.name}: ${err.message}`, {
-					ep: ep.name,
-					ps: data,
-					e: {
-						message: err.message,
-						code: err.name,
-						stack: err.stack,
-						id: errId,
-					},
-				});
-				console.error(err, errId);
-				throw new ApiError(null, {
-					e: {
-						message: err.message,
-						code: err.name,
-						id: errId,
-					},
-				});
-			}
-		});
-=======
 		if (this.config.sentryForBackend) {
 			return await Sentry.startSpan({ name: 'API: ' + ep.name }, () => ep.exec(data, user, token, file, request.ip, request.headers).catch((err: Error) => this.#onExecError(ep, data, err)));
 		} else {
-			return await ep.exec(data, user, token, file, request.ip, request.headers).catch((err: Error) => this.#onExecError(ep, data, err));
-		}
->>>>>>> cf670e8a
+			return await ep.exec(data, user, token, flashToken, file, request.ip, request.headers).catch((err: Error) => this.#onExecError(ep, data, err));
+		}
 	}
 
 	@bindThis
