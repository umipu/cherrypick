--- conflicted
+++ resolved
@@ -223,14 +223,9 @@
 	@bindThis
 	private async call(
 		ep: IEndpoint & { exec: any },
-<<<<<<< HEAD
-		user: LocalUser | null | undefined,
-		token: AccessToken | null | undefined,
-		flashToken: FlashToken | null | undefined,
-=======
 		user: MiLocalUser | null | undefined,
 		token: MiAccessToken | null | undefined,
->>>>>>> 792622ae
+		flashToken: FlashToken | null | undefined,
 		data: any,
 		file: {
 			name: string;
