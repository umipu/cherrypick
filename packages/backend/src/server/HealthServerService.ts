--- conflicted
+++ resolved
@@ -27,13 +27,11 @@
 		@Inject(DI.redisForTimelines)
 		private redisForTimelines: Redis.Redis,
 
-<<<<<<< HEAD
+		@Inject(DI.redisForReactions)
+		private redisForReactions: Redis.Redis,
+
 		@Inject(DI.redisForRemoteApis)
 		private redisForRemoteApis: Redis.Redis,
-=======
-		@Inject(DI.redisForReactions)
-		private redisForReactions: Redis.Redis,
->>>>>>> d3f4d310
 
 		@Inject(DI.db)
 		private db: DataSource,
@@ -51,11 +49,8 @@
 				this.redisForPub.ping(),
 				this.redisForSub.ping(),
 				this.redisForTimelines.ping(),
-<<<<<<< HEAD
+				this.redisForReactions.ping(),
 				this.redisForRemoteApis.ping(),
-=======
-				this.redisForReactions.ping(),
->>>>>>> d3f4d310
 				this.db.query('SELECT 1'),
 				...(this.meilisearch ? [this.meilisearch.health()] : []),
 			]).then(() => 200, () => 503));
