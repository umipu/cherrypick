/*
 * SPDX-FileCopyrightText: syuilo and misskey-project
 * SPDX-License-Identifier: AGPL-3.0-only
 */

import * as Redis from 'ioredis';
import { bindThis } from '@/decorators.js';

export class RedisKVCache<T> {
	private readonly lifetime: number;
	private readonly memoryCache: MemoryKVCache<T>;
	private readonly fetcher: (key: string) => Promise<T>;
	private readonly toRedisConverter: (value: T) => string;
	private readonly fromRedisConverter: (value: string) => T | undefined;

	constructor(
		private redisClient: Redis.Redis,
		private name: string,
		opts: {
			lifetime: RedisKVCache<T>['lifetime'];
			memoryCacheLifetime: number;
			fetcher: RedisKVCache<T>['fetcher'];
			toRedisConverter: RedisKVCache<T>['toRedisConverter'];
			fromRedisConverter: RedisKVCache<T>['fromRedisConverter'];
		},
	) {
		this.lifetime = opts.lifetime;
		this.memoryCache = new MemoryKVCache(opts.memoryCacheLifetime);
		this.fetcher = opts.fetcher;
		this.toRedisConverter = opts.toRedisConverter;
		this.fromRedisConverter = opts.fromRedisConverter;
	}

	@bindThis
	public async set(key: string, value: T): Promise<void> {
		this.memoryCache.set(key, value);
		if (this.lifetime === Infinity) {
			await this.redisClient.set(
				`kvcache:${this.name}:${key}`,
				this.toRedisConverter(value),
			);
		} else {
			await this.redisClient.set(
				`kvcache:${this.name}:${key}`,
				this.toRedisConverter(value),
				'EX', Math.round(this.lifetime / 1000),
			);
		}
	}

	@bindThis
	public async get(key: string): Promise<T | undefined> {
		const memoryCached = this.memoryCache.get(key);
		if (memoryCached !== undefined) return memoryCached;

		const cached = await this.redisClient.get(`kvcache:${this.name}:${key}`);
		if (cached == null) return undefined;
<<<<<<< HEAD
		const parsed = this.fromRedisConverter(cached);
		if (parsed == null) return undefined;
		this.memoryCache.set(key, parsed);
		return parsed;
=======

		const value = this.fromRedisConverter(cached);
		if (value !== undefined) {
			this.memoryCache.set(key, value);
		}

		return value;
>>>>>>> 882c8b93
	}

	@bindThis
	public async delete(key: string): Promise<void> {
		this.memoryCache.delete(key);
		await this.redisClient.del(`kvcache:${this.name}:${key}`);
	}

	/**
	 * キャッシュがあればそれを返し、無ければfetcherを呼び出して結果をキャッシュ&返します
	 * This awaits the call to Redis to ensure that the write succeeded, which is important for a few reasons:
	 *   * Other code uses this to synchronize changes between worker processes. A failed write can internally de-sync the cluster.
	 *   * Without an `await`, consecutive calls could race. An unlucky race could result in the older write overwriting the newer value.
	 *   * Not awaiting here makes the entire cache non-consistent. The prevents many possible uses.
	 */
	@bindThis
	public async fetch(key: string): Promise<T> {
		const cachedValue = await this.get(key);
		if (cachedValue !== undefined) {
			// Cache HIT
			return cachedValue;
		}

		// Cache MISS
		const value = await this.fetcher(key);
		await this.set(key, value);
		return value;
	}

	@bindThis
	public async refresh(key: string) {
		const value = await this.fetcher(key);
		await this.set(key, value);

		// TODO: イベント発行して他プロセスのメモリキャッシュも更新できるようにする
	}

	@bindThis
	public gc() {
		this.memoryCache.gc();
	}

	@bindThis
	public dispose() {
		this.memoryCache.dispose();
	}
}

export class RedisSingleCache<T> {
	private readonly lifetime: number;
	private readonly memoryCache: MemorySingleCache<T>;
	private readonly fetcher: () => Promise<T>;
	private readonly toRedisConverter: (value: T) => string;
	private readonly fromRedisConverter: (value: string) => T | undefined;

	constructor(
		private redisClient: Redis.Redis,
		private name: string,
		opts: {
			lifetime: number;
			memoryCacheLifetime: number;
			fetcher: RedisSingleCache<T>['fetcher'];
			toRedisConverter: RedisSingleCache<T>['toRedisConverter'];
			fromRedisConverter: RedisSingleCache<T>['fromRedisConverter'];
		},
	) {
		this.lifetime = opts.lifetime;
		this.memoryCache = new MemorySingleCache(opts.memoryCacheLifetime);
		this.fetcher = opts.fetcher;
		this.toRedisConverter = opts.toRedisConverter;
		this.fromRedisConverter = opts.fromRedisConverter;
	}

	@bindThis
	public async set(value: T): Promise<void> {
		this.memoryCache.set(value);
		if (this.lifetime === Infinity) {
			await this.redisClient.set(
				`singlecache:${this.name}`,
				this.toRedisConverter(value),
			);
		} else {
			await this.redisClient.set(
				`singlecache:${this.name}`,
				this.toRedisConverter(value),
				'EX', Math.round(this.lifetime / 1000),
			);
		}
	}

	@bindThis
	public async get(): Promise<T | undefined> {
		const memoryCached = this.memoryCache.get();
		if (memoryCached !== undefined) return memoryCached;

		const cached = await this.redisClient.get(`singlecache:${this.name}`);
		if (cached == null) return undefined;
<<<<<<< HEAD
		const parsed = this.fromRedisConverter(cached);
		if (parsed == null) return undefined;
		this.memoryCache.set(parsed);
		return parsed;
=======

		const value = this.fromRedisConverter(cached);
		if (value !== undefined) {
			this.memoryCache.set(value);
		}

		return value;
>>>>>>> 882c8b93
	}

	@bindThis
	public async delete(): Promise<void> {
		this.memoryCache.delete();
		await this.redisClient.del(`singlecache:${this.name}`);
	}

	/**
	 * キャッシュがあればそれを返し、無ければfetcherを呼び出して結果をキャッシュ&返します
	 * This awaits the call to Redis to ensure that the write succeeded, which is important for a few reasons:
	 *   * Other code uses this to synchronize changes between worker processes. A failed write can internally de-sync the cluster.
	 *   * Without an `await`, consecutive calls could race. An unlucky race could result in the older write overwriting the newer value.
	 *   * Not awaiting here makes the entire cache non-consistent. The prevents many possible uses.
	 */
	@bindThis
	public async fetch(): Promise<T> {
		const cachedValue = await this.get();
		if (cachedValue !== undefined) {
			// Cache HIT
			return cachedValue;
		}

		// Cache MISS
		const value = await this.fetcher();
		await this.set(value);
		return value;
	}

	@bindThis
	public async refresh() {
		const value = await this.fetcher();
		await this.set(value);

		// TODO: イベント発行して他プロセスのメモリキャッシュも更新できるようにする
	}
}

// TODO: メモリ節約のためあまり参照されないキーを定期的に削除できるようにする？

export class MemoryKVCache<T> {
	private readonly cache = new Map<string, { date: number; value: T; }>();
	private readonly gcIntervalHandle = setInterval(() => this.gc(), 1000 * 60 * 3); // 3m

	constructor(
		private readonly lifetime: number,
	) {}

	@bindThis
	/**
	 * Mapにキャッシュをセットします
	 * @deprecated これを直接呼び出すべきではない。InternalEventなどで変更を全てのプロセス/マシンに通知するべき
	 */
	public set(key: string, value: T): void {
		this.cache.set(key, {
			date: Date.now(),
			value,
		});
	}

	@bindThis
	public get(key: string): T | undefined {
		const cached = this.cache.get(key);
		if (cached == null) return undefined;
		if ((Date.now() - cached.date) > this.lifetime) {
			this.cache.delete(key);
			return undefined;
		}
		return cached.value;
	}

	@bindThis
	public delete(key: string): void {
		this.cache.delete(key);
	}

	/**
	 * キャッシュがあればそれを返し、無ければfetcherを呼び出して結果をキャッシュ&返します
	 * optional: キャッシュが存在してもvalidatorでfalseを返すとキャッシュ無効扱いにします
	 */
	@bindThis
	public async fetch(key: string, fetcher: () => Promise<T>, validator?: (cachedValue: T) => boolean): Promise<T> {
		const cachedValue = this.get(key);
		if (cachedValue !== undefined) {
			if (validator) {
				if (validator(cachedValue)) {
					// Cache HIT
					return cachedValue;
				}
			} else {
				// Cache HIT
				return cachedValue;
			}
		}

		// Cache MISS
		const value = await fetcher();
		this.set(key, value);
		return value;
	}

	/**
	 * キャッシュがあればそれを返し、無ければfetcherを呼び出して結果をキャッシュ&返します
	 * optional: キャッシュが存在してもvalidatorでfalseを返すとキャッシュ無効扱いにします
	 */
	@bindThis
	public async fetchMaybe(key: string, fetcher: () => Promise<T | undefined>, validator?: (cachedValue: T) => boolean): Promise<T | undefined> {
		const cachedValue = this.get(key);
		if (cachedValue !== undefined) {
			if (validator) {
				if (validator(cachedValue)) {
					// Cache HIT
					return cachedValue;
				}
			} else {
				// Cache HIT
				return cachedValue;
			}
		}

		// Cache MISS
		const value = await fetcher();
		if (value !== undefined) {
			this.set(key, value);
		}
		return value;
	}

	@bindThis
	public gc(): void {
		const now = Date.now();

		for (const [key, { date }] of this.cache.entries()) {
			// The map is ordered from oldest to youngest.
			// We can stop once we find an entry that's still active, because all following entries must *also* be active.
			const age = now - date;
			if (age < this.lifetime) break;

			this.cache.delete(key);
		}
	}

	@bindThis
	public dispose(): void {
		clearInterval(this.gcIntervalHandle);
	}

	public get entries() {
		return this.cache.entries();
	}
}

export class MemorySingleCache<T> {
	private cachedAt: number | null = null;
	private value: T | undefined;

	constructor(
		private lifetime: number,
	) {}

	@bindThis
	public set(value: T): void {
		this.cachedAt = Date.now();
		this.value = value;
	}

	@bindThis
	public get(): T | undefined {
		if (this.cachedAt == null) return undefined;
		if ((Date.now() - this.cachedAt) > this.lifetime) {
			this.value = undefined;
			this.cachedAt = null;
			return undefined;
		}
		return this.value;
	}

	@bindThis
	public delete() {
		this.value = undefined;
		this.cachedAt = null;
	}

	/**
	 * キャッシュがあればそれを返し、無ければfetcherを呼び出して結果をキャッシュ&返します
	 * optional: キャッシュが存在してもvalidatorでfalseを返すとキャッシュ無効扱いにします
	 */
	@bindThis
	public async fetch(fetcher: () => Promise<T>, validator?: (cachedValue: T) => boolean): Promise<T> {
		const cachedValue = this.get();
		if (cachedValue !== undefined) {
			if (validator) {
				if (validator(cachedValue)) {
					// Cache HIT
					return cachedValue;
				}
			} else {
				// Cache HIT
				return cachedValue;
			}
		}

		// Cache MISS
		const value = await fetcher();
		this.set(value);
		return value;
	}

	/**
	 * キャッシュがあればそれを返し、無ければfetcherを呼び出して結果をキャッシュ&返します
	 * optional: キャッシュが存在してもvalidatorでfalseを返すとキャッシュ無効扱いにします
	 */
	@bindThis
	public async fetchMaybe(fetcher: () => Promise<T | undefined>, validator?: (cachedValue: T) => boolean): Promise<T | undefined> {
		const cachedValue = this.get();
		if (cachedValue !== undefined) {
			if (validator) {
				if (validator(cachedValue)) {
					// Cache HIT
					return cachedValue;
				}
			} else {
				// Cache HIT
				return cachedValue;
			}
		}

		// Cache MISS
		const value = await fetcher();
		if (value !== undefined) {
			this.set(value);
		}
		return value;
	}
}<|MERGE_RESOLUTION|>--- conflicted
+++ resolved
@@ -55,12 +55,6 @@
 
 		const cached = await this.redisClient.get(`kvcache:${this.name}:${key}`);
 		if (cached == null) return undefined;
-<<<<<<< HEAD
-		const parsed = this.fromRedisConverter(cached);
-		if (parsed == null) return undefined;
-		this.memoryCache.set(key, parsed);
-		return parsed;
-=======
 
 		const value = this.fromRedisConverter(cached);
 		if (value !== undefined) {
@@ -68,7 +62,6 @@
 		}
 
 		return value;
->>>>>>> 882c8b93
 	}
 
 	@bindThis
@@ -166,12 +159,6 @@
 
 		const cached = await this.redisClient.get(`singlecache:${this.name}`);
 		if (cached == null) return undefined;
-<<<<<<< HEAD
-		const parsed = this.fromRedisConverter(cached);
-		if (parsed == null) return undefined;
-		this.memoryCache.set(parsed);
-		return parsed;
-=======
 
 		const value = this.fromRedisConverter(cached);
 		if (value !== undefined) {
@@ -179,7 +166,6 @@
 		}
 
 		return value;
->>>>>>> 882c8b93
 	}
 
 	@bindThis
