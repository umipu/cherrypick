--- conflicted
+++ resolved
@@ -4,13 +4,8 @@
  */
 
 import { setImmediate } from 'node:timers/promises';
-<<<<<<< HEAD
 import * as mfm from 'cherrypick-mfm-js';
-import { In, DataSource } from 'typeorm';
-=======
-import * as mfm from 'mfm-js';
 import { In, DataSource, IsNull, LessThan } from 'typeorm';
->>>>>>> 2a7bc847
 import * as Redis from 'ioredis';
 import { Inject, Injectable, OnApplicationShutdown } from '@nestjs/common';
 import RE2 from 're2';
@@ -19,12 +14,8 @@
 import { extractHashtags } from '@/misc/extract-hashtags.js';
 import type { IMentionedRemoteUsers } from '@/models/Note.js';
 import { MiNote } from '@/models/Note.js';
-<<<<<<< HEAD
 import { MiEvent, IEvent } from '@/models/Event.js';
-import type { ChannelsRepository, FollowingsRepository, InstancesRepository, MutedNotesRepository, MutingsRepository, NotesRepository, NoteThreadMutingsRepository, UserProfilesRepository, UsersRepository } from '@/models/_.js';
-=======
 import type { ChannelFollowingsRepository, ChannelsRepository, FollowingsRepository, InstancesRepository, MiFollowing, MutingsRepository, NotesRepository, NoteThreadMutingsRepository, UserListMembershipsRepository, UserProfilesRepository, UsersRepository } from '@/models/_.js';
->>>>>>> 2a7bc847
 import type { MiDriveFile } from '@/models/DriveFile.js';
 import type { MiApp } from '@/models/App.js';
 import { concat } from '@/misc/prelude/array.js';
