/*
 * SPDX-FileCopyrightText: syuilo and misskey-project
 * SPDX-License-Identifier: AGPL-3.0-only
 */

import { setImmediate } from 'node:timers/promises';
import * as mfm from 'cherrypick-mfm-js';
import { In, DataSource, IsNull, LessThan } from 'typeorm';
import * as Redis from 'ioredis';
import { Inject, Injectable, OnApplicationShutdown } from '@nestjs/common';
import RE2 from 're2';
import { extractMentions } from '@/misc/extract-mentions.js';
import { extractCustomEmojisFromMfm } from '@/misc/extract-custom-emojis-from-mfm.js';
import { extractHashtags } from '@/misc/extract-hashtags.js';
import type { IMentionedRemoteUsers } from '@/models/Note.js';
import { MiNote } from '@/models/Note.js';
import { MiEvent } from '@/models/Event.js';
import type { IEvent } from '@/models/Event.js';
import type { ChannelFollowingsRepository, ChannelsRepository, FollowingsRepository, InstancesRepository, MiFollowing, MutingsRepository, NotesRepository, NoteThreadMutingsRepository, UserListMembershipsRepository, UserProfilesRepository, UsersRepository } from '@/models/_.js';
import type { MiDriveFile } from '@/models/DriveFile.js';
import type { MiApp } from '@/models/App.js';
import { concat } from '@/misc/prelude/array.js';
import { IdService } from '@/core/IdService.js';
import type { MiUser, MiLocalUser, MiRemoteUser } from '@/models/User.js';
import type { IPoll } from '@/models/Poll.js';
import { MiPoll } from '@/models/Poll.js';
import { isDuplicateKeyValueError } from '@/misc/is-duplicate-key-value-error.js';
import { checkWordMute } from '@/misc/check-word-mute.js';
import type { MiChannel } from '@/models/Channel.js';
import { normalizeForSearch } from '@/misc/normalize-for-search.js';
import { MemorySingleCache } from '@/misc/cache.js';
import type { MiUserProfile } from '@/models/UserProfile.js';
import { RelayService } from '@/core/RelayService.js';
import { FederatedInstanceService } from '@/core/FederatedInstanceService.js';
import { DI } from '@/di-symbols.js';
import type { Config } from '@/config.js';
import NotesChart from '@/core/chart/charts/notes.js';
import PerUserNotesChart from '@/core/chart/charts/per-user-notes.js';
import InstanceChart from '@/core/chart/charts/instance.js';
import ActiveUsersChart from '@/core/chart/charts/active-users.js';
import { GlobalEventService } from '@/core/GlobalEventService.js';
import { NotificationService } from '@/core/NotificationService.js';
import { WebhookService } from '@/core/WebhookService.js';
import { HashtagService } from '@/core/HashtagService.js';
import { AntennaService } from '@/core/AntennaService.js';
import { QueueService } from '@/core/QueueService.js';
import { NoteEntityService } from '@/core/entities/NoteEntityService.js';
import { UserEntityService } from '@/core/entities/UserEntityService.js';
import { ApRendererService } from '@/core/activitypub/ApRendererService.js';
import { ApDeliverManagerService } from '@/core/activitypub/ApDeliverManagerService.js';
import { NoteReadService } from '@/core/NoteReadService.js';
import { RemoteUserResolveService } from '@/core/RemoteUserResolveService.js';
import { bindThis } from '@/decorators.js';
import { DB_MAX_NOTE_TEXT_LENGTH } from '@/const.js';
import { RoleService } from '@/core/RoleService.js';
import { MetaService } from '@/core/MetaService.js';
import { SearchService } from '@/core/SearchService.js';
import { FeaturedService } from '@/core/FeaturedService.js';
import { FanoutTimelineService } from '@/core/FanoutTimelineService.js';
import { UtilityService } from '@/core/UtilityService.js';
import { UserBlockingService } from '@/core/UserBlockingService.js';
import { isReply } from '@/misc/is-reply.js';
import { trackPromise } from '@/misc/promise-tracker.js';
import { isNotNull } from '@/misc/is-not-null.js';
import { IdentifiableError } from '@/misc/identifiable-error.js';

type NotificationType = 'reply' | 'renote' | 'quote' | 'mention';

class NotificationManager {
	private notifier: { id: MiUser['id']; };
	private note: MiNote;
	private queue: {
		target: MiLocalUser['id'];
		reason: NotificationType;
	}[];

	constructor(
		private mutingsRepository: MutingsRepository,
		private notificationService: NotificationService,
		notifier: { id: MiUser['id']; },
		note: MiNote,
	) {
		this.notifier = notifier;
		this.note = note;
		this.queue = [];
	}

	@bindThis
	public push(notifiee: MiLocalUser['id'], reason: NotificationType) {
		// 自分自身へは通知しない
		if (this.notifier.id === notifiee) return;

		const exist = this.queue.find(x => x.target === notifiee);

		if (exist) {
			// 「メンションされているかつ返信されている」場合は、メンションとしての通知ではなく返信としての通知にする
			if (reason !== 'mention') {
				exist.reason = reason;
			}
		} else {
			this.queue.push({
				reason: reason,
				target: notifiee,
			});
		}
	}

	@bindThis
	public async notify() {
		for (const x of this.queue) {
			if (x.reason === 'renote') {
				this.notificationService.createNotification(x.target, 'renote', {
					noteId: this.note.id,
					targetNoteId: this.note.renoteId!,
				}, this.notifier.id);
			} else {
				this.notificationService.createNotification(x.target, x.reason, {
					noteId: this.note.id,
				}, this.notifier.id);
			}
		}
	}
}

type MinimumUser = {
	id: MiUser['id'];
	host: MiUser['host'];
	username: MiUser['username'];
	uri: MiUser['uri'];
};

type Option = {
	createdAt?: Date | null;
	updatedAt?: Date | null;
	name?: string | null;
	text?: string | null;
	reply?: MiNote | null;
	renote?: MiNote | null;
	files?: MiDriveFile[] | null;
	poll?: IPoll | null;
	event?: IEvent | null;
	localOnly?: boolean | null;
	reactionAcceptance?: MiNote['reactionAcceptance'];
	disableRightClick?: boolean | null;
	cw?: string | null;
	visibility?: string;
	visibleUsers?: MinimumUser[] | null;
	channel?: MiChannel | null;
	apMentions?: MinimumUser[] | null;
	apHashtags?: string[] | null;
	apEmojis?: string[] | null;
	uri?: string | null;
	url?: string | null;
	app?: MiApp | null;
};

@Injectable()
export class NoteCreateService implements OnApplicationShutdown {
	#shutdownController = new AbortController();

	constructor(
		@Inject(DI.config)
		private config: Config,

		@Inject(DI.db)
		private db: DataSource,

		@Inject(DI.redisForTimelines)
		private redisForTimelines: Redis.Redis,

		@Inject(DI.usersRepository)
		private usersRepository: UsersRepository,

		@Inject(DI.notesRepository)
		private notesRepository: NotesRepository,

		@Inject(DI.mutingsRepository)
		private mutingsRepository: MutingsRepository,

		@Inject(DI.instancesRepository)
		private instancesRepository: InstancesRepository,

		@Inject(DI.userProfilesRepository)
		private userProfilesRepository: UserProfilesRepository,

		@Inject(DI.userListMembershipsRepository)
		private userListMembershipsRepository: UserListMembershipsRepository,

		@Inject(DI.channelsRepository)
		private channelsRepository: ChannelsRepository,

		@Inject(DI.noteThreadMutingsRepository)
		private noteThreadMutingsRepository: NoteThreadMutingsRepository,

		@Inject(DI.followingsRepository)
		private followingsRepository: FollowingsRepository,

		@Inject(DI.channelFollowingsRepository)
		private channelFollowingsRepository: ChannelFollowingsRepository,

		private userEntityService: UserEntityService,
		private noteEntityService: NoteEntityService,
		private idService: IdService,
		private globalEventService: GlobalEventService,
		private queueService: QueueService,
		private fanoutTimelineService: FanoutTimelineService,
		private noteReadService: NoteReadService,
		private notificationService: NotificationService,
		private relayService: RelayService,
		private federatedInstanceService: FederatedInstanceService,
		private hashtagService: HashtagService,
		private antennaService: AntennaService,
		private webhookService: WebhookService,
		private featuredService: FeaturedService,
		private remoteUserResolveService: RemoteUserResolveService,
		private apDeliverManagerService: ApDeliverManagerService,
		private apRendererService: ApRendererService,
		private roleService: RoleService,
		private metaService: MetaService,
		private searchService: SearchService,
		private notesChart: NotesChart,
		private perUserNotesChart: PerUserNotesChart,
		private activeUsersChart: ActiveUsersChart,
		private instanceChart: InstanceChart,
		private utilityService: UtilityService,
		private userBlockingService: UserBlockingService,
	) { }

	@bindThis
	public async create(user: {
		id: MiUser['id'];
		username: MiUser['username'];
		host: MiUser['host'];
		isBot: MiUser['isBot'];
		isCat: MiUser['isCat'];
	}, data: Option, silent = false): Promise<MiNote> {
		// チャンネル外にリプライしたら対象のスコープに合わせる
		// (クライアントサイドでやっても良い処理だと思うけどとりあえずサーバーサイドで)
		if (data.reply && data.channel && data.reply.channelId !== data.channel.id) {
			if (data.reply.channelId) {
				data.channel = await this.channelsRepository.findOneBy({ id: data.reply.channelId });
			} else {
				data.channel = null;
			}
		}

		// チャンネル内にリプライしたら対象のスコープに合わせる
		// (クライアントサイドでやっても良い処理だと思うけどとりあえずサーバーサイドで)
		if (data.reply && (data.channel == null) && data.reply.channelId) {
			data.channel = await this.channelsRepository.findOneBy({ id: data.reply.channelId });
		}

		if (data.createdAt == null) data.createdAt = new Date();
		if (data.visibility == null) data.visibility = 'public';
		if (data.localOnly == null) data.localOnly = false;
		if (data.disableRightClick == null) data.disableRightClick = false;
		if (data.channel != null) data.visibility = 'public';
		if (data.channel != null) data.visibleUsers = [];
		if (data.channel != null) data.localOnly = true;

		const meta = await this.metaService.fetch();

		if (data.visibility === 'public' && data.channel == null) {
			const sensitiveWords = meta.sensitiveWords;
			if (this.utilityService.isKeyWordIncluded(data.cw ?? data.text ?? '', sensitiveWords)) {
				data.visibility = 'home';
			} else if ((await this.roleService.getUserPolicies(user.id)).canPublicNote === false) {
				data.visibility = 'home';
			}
		}

		const hasProhibitedWords = await this.checkProhibitedWordsContain({
			cw: data.cw,
			text: data.text,
			pollChoices: data.poll?.choices,
		}, meta.prohibitedWords);

		if (hasProhibitedWords) {
			throw new IdentifiableError('689ee33f-f97c-479a-ac49-1b9f8140af99', 'Note contains prohibited words');
		}

		const inSilencedInstance = this.utilityService.isSilencedHost(meta.silencedHosts, user.host);

		if (data.visibility === 'public' && inSilencedInstance && user.host !== null) {
			data.visibility = 'home';
		}

		if (data.renote) {
			switch (data.renote.visibility) {
				case 'public':
					// public noteは無条件にrenote可能
					break;
				case 'home':
					// home noteはhome以下にrenote可能
					if (data.visibility === 'public') {
						data.visibility = 'home';
					}
					break;
				case 'followers':
					// 他人のfollowers noteはreject
					if (data.renote.userId !== user.id) {
						throw new Error('Renote target is not public or home');
					}

					// Renote対象がfollowersならfollowersにする
					data.visibility = 'followers';
					break;
				case 'specified':
					// specified / direct noteはreject
					throw new Error('Renote target is not public or home');
			}
		}

		// Check blocking
		if (this.isRenote(data) && !this.isQuote(data)) {
			if (data.renote.userHost === null) {
				if (data.renote.userId !== user.id) {
					const blocked = await this.userBlockingService.checkBlocked(data.renote.userId, user.id);
					if (blocked) {
						throw new Error('blocked');
					}
				}
			}
		}

		// 返信対象がpublicではないならhomeにする
		if (data.reply && data.reply.visibility !== 'public' && data.visibility === 'public') {
			data.visibility = 'home';
		}

		// ローカルのみをRenoteしたらローカルのみにする
		if (data.renote && data.renote.localOnly && data.channel == null) {
			data.localOnly = true;
		}

		// ローカルのみにリプライしたらローカルのみにする
		if (data.reply && data.reply.localOnly && data.channel == null) {
			data.localOnly = true;
		}

		if (data.text) {
			if (data.text.length > DB_MAX_NOTE_TEXT_LENGTH) {
				data.text = data.text.slice(0, DB_MAX_NOTE_TEXT_LENGTH);
			}
			data.text = data.text.trim();
			if (data.text === '') {
				data.text = null;
			}
		} else {
			data.text = null;
		}

		let tags = data.apHashtags;
		let emojis = data.apEmojis;
		let mentionedUsers = data.apMentions;

		// Parse MFM if needed
		if (!tags || !emojis || !mentionedUsers) {
			const tokens = (data.text ? mfm.parse(data.text)! : []);
			const cwTokens = data.cw ? mfm.parse(data.cw)! : [];
			const choiceTokens = data.poll && data.poll.choices
				? concat(data.poll.choices.map(choice => mfm.parse(choice)!))
				: [];

			const combinedTokens = tokens.concat(cwTokens).concat(choiceTokens);

			tags = data.apHashtags ?? extractHashtags(combinedTokens);

			emojis = data.apEmojis ?? extractCustomEmojisFromMfm(combinedTokens);

			mentionedUsers = data.apMentions ?? await this.extractMentionedUsers(user, combinedTokens);
		}

		tags = tags.filter(tag => Array.from(tag).length <= 128).splice(0, 32);

		if (data.reply && (user.id !== data.reply.userId) && !mentionedUsers.some(u => u.id === data.reply!.userId)) {
			mentionedUsers.push(await this.usersRepository.findOneByOrFail({ id: data.reply!.userId }));
		}

		if (data.visibility === 'specified') {
			if (data.visibleUsers == null) throw new Error('invalid param');

			for (const u of data.visibleUsers) {
				if (!mentionedUsers.some(x => x.id === u.id)) {
					mentionedUsers.push(u);
				}
			}

			if (data.reply && !data.visibleUsers.some(x => x.id === data.reply!.userId)) {
				data.visibleUsers.push(await this.usersRepository.findOneByOrFail({ id: data.reply!.userId }));
			}
		}

		if (mentionedUsers.length > 0 && mentionedUsers.length > (await this.roleService.getUserPolicies(user.id)).mentionLimit) {
			throw new IdentifiableError('9f466dab-c856-48cd-9e65-ff90ff750580', 'Note contains too many mentions');
		}

		const note = await this.insertNote(user, data, tags, emojis, mentionedUsers);

		setImmediate('post created', { signal: this.#shutdownController.signal }).then(
			() => this.postNoteCreated(note, user, data, silent, tags!, mentionedUsers!),
			() => { /* aborted, ignore this */ },
		);

		return note;
	}

	@bindThis
	private async insertNote(user: { id: MiUser['id']; host: MiUser['host']; }, data: Option, tags: string[], emojis: string[], mentionedUsers: MinimumUser[]) {
		const insert = new MiNote({
			id: this.idService.gen(data.createdAt?.getTime()),
			fileIds: data.files ? data.files.map(file => file.id) : [],
			replyId: data.reply ? data.reply.id : null,
			renoteId: data.renote ? data.renote.id : null,
			channelId: data.channel ? data.channel.id : null,
			threadId: data.reply
				? data.reply.threadId
					? data.reply.threadId
					: data.reply.id
				: null,
			name: data.name,
			text: data.text,
			hasPoll: data.poll != null,
			hasEvent: data.event != null,
			cw: data.cw ?? null,
			tags: tags.map(tag => normalizeForSearch(tag)),
			emojis,
			userId: user.id,
			localOnly: data.localOnly!,
			reactionAcceptance: data.reactionAcceptance,
			disableRightClick: data.disableRightClick!,
			visibility: data.visibility as any,
			visibleUserIds: data.visibility === 'specified'
				? data.visibleUsers
					? data.visibleUsers.map(u => u.id)
					: []
				: [],

			attachedFileTypes: data.files ? data.files.map(file => file.type) : [],

			// 以下非正規化データ
			replyUserId: data.reply ? data.reply.userId : null,
			replyUserHost: data.reply ? data.reply.userHost : null,
			renoteUserId: data.renote ? data.renote.userId : null,
			renoteUserHost: data.renote ? data.renote.userHost : null,
			userHost: user.host,
		});

		if (data.uri != null) insert.uri = data.uri;
		if (data.url != null) insert.url = data.url;

		// Append mentions data
		if (mentionedUsers.length > 0) {
			insert.mentions = mentionedUsers.map(u => u.id);
			const profiles = await this.userProfilesRepository.findBy({ userId: In(insert.mentions) });
			insert.mentionedRemoteUsers = JSON.stringify(mentionedUsers.filter(u => this.userEntityService.isRemoteUser(u)).map(u => {
				const profile = profiles.find(p => p.userId === u.id);
				const url = profile != null ? profile.url : null;
				return {
					uri: u.uri,
					url: url ?? undefined,
					username: u.username,
					host: u.host,
				} as IMentionedRemoteUsers[0];
			}));
		}

		// 投稿を作成
		try {
			if (insert.hasPoll || insert.hasEvent) {
				// Start transaction
				await this.db.transaction(async transactionalEntityManager => {
					await transactionalEntityManager.insert(MiNote, insert);

<<<<<<< HEAD
					if (insert.hasPoll) {
						const poll = new MiPoll({
							noteId: insert.id,
							choices: data.poll!.choices,
							expiresAt: data.poll!.expiresAt,
							multiple: data.poll!.multiple,
							votes: new Array(data.poll!.choices.length).fill(0),
							noteVisibility: insert.visibility,
							userId: user.id,
							userHost: user.host,
						});

						await transactionalEntityManager.insert(MiPoll, poll);
					}

					if (insert.hasEvent) {
						const event = new MiEvent({
							noteId: insert.id,
							start: data.event!.start,
							end: data.event!.end ?? undefined,
							title: data.event!.title,
							metadata: data.event!.metadata,
							noteVisibility: insert.visibility,
							userId: user.id,
							userHost: user.host,
						});
=======
					const poll = new MiPoll({
						noteId: insert.id,
						choices: data.poll!.choices,
						expiresAt: data.poll!.expiresAt,
						multiple: data.poll!.multiple,
						votes: new Array(data.poll!.choices.length).fill(0),
						noteVisibility: insert.visibility,
						userId: user.id,
						userHost: user.host,
						channelId: insert.channelId,
					});
>>>>>>> 126383dc

						await transactionalEntityManager.insert(MiEvent, event);
					}
				});
			} else {
				await this.notesRepository.insert(insert);
			}

			return insert;
		} catch (e) {
			// duplicate key error
			if (isDuplicateKeyValueError(e)) {
				const err = new Error('Duplicated note');
				err.name = 'duplicated';
				throw err;
			}

			console.error(e);

			throw e;
		}
	}

	@bindThis
	private async postNoteCreated(note: MiNote, user: {
		id: MiUser['id'];
		username: MiUser['username'];
		host: MiUser['host'];
		isBot: MiUser['isBot'];
	}, data: Option, silent: boolean, tags: string[], mentionedUsers: MinimumUser[]) {
		const meta = await this.metaService.fetch();

		this.notesChart.update(note, true);
		if (meta.enableChartsForRemoteUser || (user.host == null)) {
			this.perUserNotesChart.update(user, note, true);
		}

		// Register host
		if (this.userEntityService.isRemoteUser(user)) {
			this.federatedInstanceService.fetch(user.host).then(async i => {
				this.instancesRepository.increment({ id: i.id }, 'notesCount', 1);
				if ((await this.metaService.fetch()).enableChartsForFederatedInstances) {
					this.instanceChart.updateNote(i.host, note, true);
				}
			});
		}

		// ハッシュタグ更新
		if (data.visibility === 'public' || data.visibility === 'home') {
			this.hashtagService.updateHashtags(user, tags);
		}

		// Increment notes count (user)
		this.incNotesCountOfUser(user);

		this.pushToTl(note, user);

		this.antennaService.addNoteToAntennas(note, user);

		if (data.reply) {
			this.saveReply(data.reply, note);
		}

		if (data.reply == null) {
			// TODO: キャッシュ
			this.followingsRepository.findBy({
				followeeId: user.id,
				notify: 'normal',
			}).then(followings => {
				if (note.visibility !== 'specified') {
					for (const following of followings) {
						// TODO: ワードミュート考慮
						this.notificationService.createNotification(following.followerId, 'note', {
							noteId: note.id,
						}, user.id);
					}
				}
			});
		}

		if (data.renote && data.renote.userId !== user.id && !user.isBot) {
			this.incRenoteCount(data.renote);
		}

		if (data.poll && data.poll.expiresAt) {
			const delay = data.poll.expiresAt.getTime() - Date.now();
			this.queueService.endedPollNotificationQueue.add(note.id, {
				noteId: note.id,
			}, {
				delay,
				removeOnComplete: true,
			});
		}

		if (!silent) {
			if (this.userEntityService.isLocalUser(user)) this.activeUsersChart.write(user);

			// 未読通知を作成
			if (data.visibility === 'specified') {
				if (data.visibleUsers == null) throw new Error('invalid param');

				for (const u of data.visibleUsers) {
					// ローカルユーザーのみ
					if (!this.userEntityService.isLocalUser(u)) continue;

					this.noteReadService.insertNoteUnread(u.id, note, {
						isSpecified: true,
						isMentioned: false,
					});
				}
			} else {
				for (const u of mentionedUsers) {
					// ローカルユーザーのみ
					if (!this.userEntityService.isLocalUser(u)) continue;

					this.noteReadService.insertNoteUnread(u.id, note, {
						isSpecified: false,
						isMentioned: true,
					});
				}
			}

			// Pack the note
			const noteObj = await this.noteEntityService.pack(note, null, { skipHide: true, withReactionAndUserPairCache: true });

			this.globalEventService.publishNotesStream(noteObj);

			this.roleService.addNoteToRoleTimeline(noteObj);

			this.webhookService.getActiveWebhooks().then(webhooks => {
				webhooks = webhooks.filter(x => x.userId === user.id && x.on.includes('note'));
				for (const webhook of webhooks) {
					this.queueService.webhookDeliver(webhook, 'note', {
						note: noteObj,
					});
				}
			});

			const nm = new NotificationManager(this.mutingsRepository, this.notificationService, user, note);

			await this.createMentionedEvents(mentionedUsers, note, nm);

			// If has in reply to note
			if (data.reply) {
				// 通知
				if (data.reply.userHost === null) {
					const isThreadMuted = await this.noteThreadMutingsRepository.exists({
						where: {
							userId: data.reply.userId,
							threadId: data.reply.threadId ?? data.reply.id,
						},
					});

					if (!isThreadMuted) {
						nm.push(data.reply.userId, 'reply');
						this.globalEventService.publishMainStream(data.reply.userId, 'reply', noteObj);

						const webhooks = (await this.webhookService.getActiveWebhooks()).filter(x => x.userId === data.reply!.userId && x.on.includes('reply'));
						for (const webhook of webhooks) {
							this.queueService.webhookDeliver(webhook, 'reply', {
								note: noteObj,
							});
						}
					}
				}
			}

			// If it is renote
			if (this.isRenote(data)) {
				const type = this.isQuote(data) ? 'quote' : 'renote';

				// Notify
				if (data.renote.userHost === null) {
					nm.push(data.renote.userId, type);
				}

				// Publish event
				if ((user.id !== data.renote.userId) && data.renote.userHost === null) {
					this.globalEventService.publishMainStream(data.renote.userId, 'renote', noteObj);

					const webhooks = (await this.webhookService.getActiveWebhooks()).filter(x => x.userId === data.renote!.userId && x.on.includes('renote'));
					for (const webhook of webhooks) {
						this.queueService.webhookDeliver(webhook, 'renote', {
							note: noteObj,
						});
					}
				}
			}

			nm.notify();

			//#region AP deliver
			if (this.userEntityService.isLocalUser(user)) {
				await (async () => {
					const noteActivity = await this.renderNoteOrRenoteActivity(data, note);
					const dm = this.apDeliverManagerService.createDeliverManager(user, noteActivity);

					// メンションされたリモートユーザーに配送
					for (const u of mentionedUsers.filter(u => this.userEntityService.isRemoteUser(u))) {
						dm.addDirectRecipe(u as MiRemoteUser);
					}

					// 投稿がリプライかつ投稿者がローカルユーザーかつリプライ先の投稿の投稿者がリモートユーザーなら配送
					if (data.reply && data.reply.userHost !== null) {
						const u = await this.usersRepository.findOneBy({ id: data.reply.userId });
						if (u && this.userEntityService.isRemoteUser(u)) dm.addDirectRecipe(u);
					}

					// 投稿がRenoteかつ投稿者がローカルユーザーかつRenote元の投稿の投稿者がリモートユーザーなら配送
					if (data.renote && data.renote.userHost !== null) {
						const u = await this.usersRepository.findOneBy({ id: data.renote.userId });
						if (u && this.userEntityService.isRemoteUser(u)) dm.addDirectRecipe(u);
					}

					// フォロワーに配送
					if (['public', 'home', 'followers'].includes(note.visibility)) {
						dm.addFollowersRecipe();
					}

					if (['public'].includes(note.visibility)) {
						this.relayService.deliverToRelays(user, noteActivity);
					}

					trackPromise(dm.execute());
				})();
			}
			//#endregion
		}

		if (data.channel) {
			this.channelsRepository.increment({ id: data.channel.id }, 'notesCount', 1);
			this.channelsRepository.update(data.channel.id, {
				lastNotedAt: new Date(),
			});

			this.notesRepository.countBy({
				userId: user.id,
				channelId: data.channel.id,
			}).then(count => {
				// この処理が行われるのはノート作成後なので、ノートが一つしかなかったら最初の投稿だと判断できる
				// TODO: とはいえノートを削除して何回も投稿すればその分だけインクリメントされる雑さもあるのでどうにかしたい
				if (count === 1) {
					this.channelsRepository.increment({ id: data.channel!.id }, 'usersCount', 1);
				}
			});
		}

		// Register to search database
		this.index(note);
	}

	@bindThis
	private isRenote(note: Option): note is Option & { renote: MiNote } {
		return note.renote != null;
	}

	@bindThis
	private isQuote(note: Option & { renote: MiNote }): note is Option & { renote: MiNote } & (
		{ text: string } | { cw: string } | { reply: MiNote } | { poll: IPoll } | { files: MiDriveFile[] }
	) {
		// NOTE: SYNC WITH misc/is-quote.ts
		return note.text != null ||
			note.reply != null ||
			note.cw != null ||
			note.poll != null ||
			(note.files != null && note.files.length > 0);
	}

	@bindThis
	private incRenoteCount(renote: MiNote) {
		this.notesRepository.createQueryBuilder().update()
			.set({
				renoteCount: () => '"renoteCount" + 1',
			})
			.where('id = :id', { id: renote.id })
			.execute();

		// 30%の確率、3日以内に投稿されたノートの場合ハイライト用ランキング更新
		if (Math.random() < 0.3 && (Date.now() - this.idService.parse(renote.id).date.getTime()) < 1000 * 60 * 60 * 24 * 3) {
			if (renote.channelId != null) {
				if (renote.replyId == null) {
					this.featuredService.updateInChannelNotesRanking(renote.channelId, renote.id, 5);
				}
			} else {
				if (renote.visibility === 'public' && renote.userHost == null && renote.replyId == null) {
					this.featuredService.updateGlobalNotesRanking(renote.id, 5);
					this.featuredService.updatePerUserNotesRanking(renote.userId, renote.id, 5);
				}
			}
		}
	}

	@bindThis
	private async createMentionedEvents(mentionedUsers: MinimumUser[], note: MiNote, nm: NotificationManager) {
		for (const u of mentionedUsers.filter(u => this.userEntityService.isLocalUser(u))) {
			const isThreadMuted = await this.noteThreadMutingsRepository.exists({
				where: {
					userId: u.id,
					threadId: note.threadId ?? note.id,
				},
			});

			if (isThreadMuted) {
				continue;
			}

			const detailPackedNote = await this.noteEntityService.pack(note, u, {
				detail: true,
			});

			this.globalEventService.publishMainStream(u.id, 'mention', detailPackedNote);

			const webhooks = (await this.webhookService.getActiveWebhooks()).filter(x => x.userId === u.id && x.on.includes('mention'));
			for (const webhook of webhooks) {
				this.queueService.webhookDeliver(webhook, 'mention', {
					note: detailPackedNote,
				});
			}

			// Create notification
			nm.push(u.id, 'mention');
		}
	}

	@bindThis
	private saveReply(reply: MiNote, note: MiNote) {
		this.notesRepository.increment({ id: reply.id }, 'repliesCount', 1);
	}

	@bindThis
	private async renderNoteOrRenoteActivity(data: Option, note: MiNote) {
		if (data.localOnly) return null;

		const content = this.isRenote(data) && !this.isQuote(data)
			? this.apRendererService.renderAnnounce(data.renote.uri ? data.renote.uri : `${this.config.url}/notes/${data.renote.id}`, note)
			: this.apRendererService.renderCreate(await this.apRendererService.renderNote(note, false), note);

		return this.apRendererService.addContext(content);
	}

	@bindThis
	private index(note: MiNote) {
		if (note.text == null && note.cw == null) return;

		this.searchService.indexNote(note);
	}

	@bindThis
	private incNotesCountOfUser(user: { id: MiUser['id']; }) {
		this.usersRepository.createQueryBuilder().update()
			.set({
				updatedAt: new Date(),
				notesCount: () => '"notesCount" + 1',
			})
			.where('id = :id', { id: user.id })
			.execute();
	}

	@bindThis
	private async extractMentionedUsers(user: { host: MiUser['host']; }, tokens: mfm.MfmNode[]): Promise<MiUser[]> {
		if (tokens == null) return [];

		const mentions = extractMentions(tokens);
		let mentionedUsers = (await Promise.all(mentions.map(m =>
			this.remoteUserResolveService.resolveUser(m.username, m.host ?? user.host).catch(() => null),
		))).filter(isNotNull);

		// Drop duplicate users
		mentionedUsers = mentionedUsers.filter((u, i, self) =>
			i === self.findIndex(u2 => u.id === u2.id),
		);

		return mentionedUsers;
	}

	@bindThis
	private async pushToTl(note: MiNote, user: { id: MiUser['id']; host: MiUser['host']; }) {
		const meta = await this.metaService.fetch();
		if (!meta.enableFanoutTimeline) return;

		const r = this.redisForTimelines.pipeline();

		if (note.channelId) {
			this.fanoutTimelineService.push(`channelTimeline:${note.channelId}`, note.id, this.config.perChannelMaxNoteCacheCount, r);

			this.fanoutTimelineService.push(`userTimelineWithChannel:${user.id}`, note.id, note.userHost == null ? meta.perLocalUserUserTimelineCacheMax : meta.perRemoteUserUserTimelineCacheMax, r);

			const channelFollowings = await this.channelFollowingsRepository.find({
				where: {
					followeeId: note.channelId,
				},
				select: ['followerId'],
			});

			for (const channelFollowing of channelFollowings) {
				this.fanoutTimelineService.push(`homeTimeline:${channelFollowing.followerId}`, note.id, meta.perUserHomeTimelineCacheMax, r);
				if (note.fileIds.length > 0) {
					this.fanoutTimelineService.push(`homeTimelineWithFiles:${channelFollowing.followerId}`, note.id, meta.perUserHomeTimelineCacheMax / 2, r);
				}
			}
		} else {
			// TODO: キャッシュ？
			// eslint-disable-next-line prefer-const
			let [followings, userListMemberships] = await Promise.all([
				this.followingsRepository.find({
					where: {
						followeeId: user.id,
						followerHost: IsNull(),
						isFollowerHibernated: false,
					},
					select: ['followerId', 'withReplies'],
				}),
				this.userListMembershipsRepository.find({
					where: {
						userId: user.id,
					},
					select: ['userListId', 'userListUserId', 'withReplies'],
				}),
			]);

			if (note.visibility === 'followers') {
				// TODO: 重そうだから何とかしたい Set 使う？
				userListMemberships = userListMemberships.filter(x => x.userListUserId === user.id || followings.some(f => f.followerId === x.userListUserId));
			}

			// TODO: あまりにも数が多いと redisPipeline.exec に失敗する(理由は不明)ため、3万件程度を目安に分割して実行するようにする
			for (const following of followings) {
				// 基本的にvisibleUserIdsには自身のidが含まれている前提であること
				if (note.visibility === 'specified' && !note.visibleUserIds.some(v => v === following.followerId)) continue;

				// 「自分自身への返信 or そのフォロワーへの返信」のどちらでもない場合
				if (isReply(note, following.followerId)) {
					if (!following.withReplies) continue;
				}

				this.fanoutTimelineService.push(`homeTimeline:${following.followerId}`, note.id, meta.perUserHomeTimelineCacheMax, r);
				if (note.fileIds.length > 0) {
					this.fanoutTimelineService.push(`homeTimelineWithFiles:${following.followerId}`, note.id, meta.perUserHomeTimelineCacheMax / 2, r);
				}
			}

			for (const userListMembership of userListMemberships) {
				// ダイレクトのとき、そのリストが対象外のユーザーの場合
				if (
					note.visibility === 'specified' &&
					note.userId !== userListMembership.userListUserId &&
					!note.visibleUserIds.some(v => v === userListMembership.userListUserId)
				) continue;

				// 「自分自身への返信 or そのリストの作成者への返信」のどちらでもない場合
				if (isReply(note, userListMembership.userListUserId)) {
					if (!userListMembership.withReplies) continue;
				}

				this.fanoutTimelineService.push(`userListTimeline:${userListMembership.userListId}`, note.id, meta.perUserListTimelineCacheMax, r);
				if (note.fileIds.length > 0) {
					this.fanoutTimelineService.push(`userListTimelineWithFiles:${userListMembership.userListId}`, note.id, meta.perUserListTimelineCacheMax / 2, r);
				}
			}

			if (note.visibility !== 'specified' || !note.visibleUserIds.some(v => v === user.id)) { // 自分自身のHTL
				this.fanoutTimelineService.push(`homeTimeline:${user.id}`, note.id, meta.perUserHomeTimelineCacheMax, r);
				if (note.fileIds.length > 0) {
					this.fanoutTimelineService.push(`homeTimelineWithFiles:${user.id}`, note.id, meta.perUserHomeTimelineCacheMax / 2, r);
				}
			}

			// 自分自身以外への返信
			if (isReply(note)) {
				this.fanoutTimelineService.push(`userTimelineWithReplies:${user.id}`, note.id, note.userHost == null ? meta.perLocalUserUserTimelineCacheMax : meta.perRemoteUserUserTimelineCacheMax, r);

				if (note.visibility === 'public' && note.userHost == null) {
					this.fanoutTimelineService.push('localTimelineWithReplies', note.id, 300, r);
					if (note.replyUserHost == null) {
						this.fanoutTimelineService.push(`localTimelineWithReplyTo:${note.replyUserId}`, note.id, 300 / 10, r);
					}
				}
			} else {
				this.fanoutTimelineService.push(`userTimeline:${user.id}`, note.id, note.userHost == null ? meta.perLocalUserUserTimelineCacheMax : meta.perRemoteUserUserTimelineCacheMax, r);
				if (note.fileIds.length > 0) {
					this.fanoutTimelineService.push(`userTimelineWithFiles:${user.id}`, note.id, note.userHost == null ? meta.perLocalUserUserTimelineCacheMax / 2 : meta.perRemoteUserUserTimelineCacheMax / 2, r);
				}

				if (note.visibility === 'public' && note.userHost == null) {
					this.fanoutTimelineService.push('localTimeline', note.id, 1000, r);
					if (note.fileIds.length > 0) {
						this.fanoutTimelineService.push('localTimelineWithFiles', note.id, 500, r);
					}
				}
			}

			if (Math.random() < 0.1) {
				process.nextTick(() => {
					this.checkHibernation(followings);
				});
			}
		}

		r.exec();
	}

	@bindThis
	public async checkHibernation(followings: MiFollowing[]) {
		if (followings.length === 0) return;

		const shuffle = (array: MiFollowing[]) => {
			for (let i = array.length - 1; i > 0; i--) {
				const j = Math.floor(Math.random() * (i + 1));
				[array[i], array[j]] = [array[j], array[i]];
			}
			return array;
		};

		// ランダムに最大1000件サンプリング
		const samples = shuffle(followings).slice(0, Math.min(followings.length, 1000));

		const hibernatedUsers = await this.usersRepository.find({
			where: {
				id: In(samples.map(x => x.followerId)),
				lastActiveDate: LessThan(new Date(Date.now() - (1000 * 60 * 60 * 24 * 50))),
			},
			select: ['id'],
		});

		if (hibernatedUsers.length > 0) {
			this.usersRepository.update({
				id: In(hibernatedUsers.map(x => x.id)),
			}, {
				isHibernated: true,
			});

			this.followingsRepository.update({
				followerId: In(hibernatedUsers.map(x => x.id)),
			}, {
				isFollowerHibernated: true,
			});
		}
	}

	public async checkProhibitedWordsContain(content: Parameters<UtilityService['concatNoteContentsForKeyWordCheck']>[0], prohibitedWords?: string[]) {
		if (prohibitedWords == null) {
			prohibitedWords = (await this.metaService.fetch()).prohibitedWords;
		}

		if (
			this.utilityService.isKeyWordIncluded(
				this.utilityService.concatNoteContentsForKeyWordCheck(content),
				prohibitedWords,
			)
		) {
			return true;
		}

		return false;
	}

	@bindThis
	public dispose(): void {
		this.#shutdownController.abort();
	}

	@bindThis
	public onApplicationShutdown(signal?: string | undefined): void {
		this.dispose();
	}
}<|MERGE_RESOLUTION|>--- conflicted
+++ resolved
@@ -472,7 +472,6 @@
 				await this.db.transaction(async transactionalEntityManager => {
 					await transactionalEntityManager.insert(MiNote, insert);
 
-<<<<<<< HEAD
 					if (insert.hasPoll) {
 						const poll = new MiPoll({
 							noteId: insert.id,
@@ -483,6 +482,7 @@
 							noteVisibility: insert.visibility,
 							userId: user.id,
 							userHost: user.host,
+							channelId: insert.channelId,
 						});
 
 						await transactionalEntityManager.insert(MiPoll, poll);
@@ -499,19 +499,6 @@
 							userId: user.id,
 							userHost: user.host,
 						});
-=======
-					const poll = new MiPoll({
-						noteId: insert.id,
-						choices: data.poll!.choices,
-						expiresAt: data.poll!.expiresAt,
-						multiple: data.poll!.multiple,
-						votes: new Array(data.poll!.choices.length).fill(0),
-						noteVisibility: insert.visibility,
-						userId: user.id,
-						userHost: user.host,
-						channelId: insert.channelId,
-					});
->>>>>>> 126383dc
 
 						await transactionalEntityManager.insert(MiEvent, event);
 					}
