/*
 * SPDX-FileCopyrightText: syuilo and misskey-project
 * SPDX-License-Identifier: AGPL-3.0-only
 */

import { setImmediate } from 'node:timers/promises';
import * as mfm from 'mfc-js';
import { In, DataSource, IsNull, LessThan } from 'typeorm';
import * as Redis from 'ioredis';
import { Inject, Injectable, OnApplicationShutdown } from '@nestjs/common';
import { extractMentions } from '@/misc/extract-mentions.js';
import { extractCustomEmojisFromMfm } from '@/misc/extract-custom-emojis-from-mfm.js';
import { extractHashtags } from '@/misc/extract-hashtags.js';
import type { IMentionedRemoteUsers } from '@/models/Note.js';
import { MiNote } from '@/models/Note.js';
import { MiEvent } from '@/models/Event.js';
import type { IEvent } from '@/models/Event.js';
import type { ChannelFollowingsRepository, ChannelsRepository, FollowingsRepository, InstancesRepository, MiFollowing, MiMeta, MutingsRepository, NotesRepository, NoteThreadMutingsRepository, UserListMembershipsRepository, UserProfilesRepository, UsersRepository } from '@/models/_.js';
import type { MiDriveFile } from '@/models/DriveFile.js';
import type { MiApp } from '@/models/App.js';
import { concat } from '@/misc/prelude/array.js';
import { IdService } from '@/core/IdService.js';
import type { MiUser, MiLocalUser, MiRemoteUser } from '@/models/User.js';
import type { IPoll } from '@/models/Poll.js';
import { MiPoll } from '@/models/Poll.js';
import { isDuplicateKeyValueError } from '@/misc/is-duplicate-key-value-error.js';
import type { MiChannel } from '@/models/Channel.js';
import { normalizeForSearch } from '@/misc/normalize-for-search.js';
import { RelayService } from '@/core/RelayService.js';
import { FederatedInstanceService } from '@/core/FederatedInstanceService.js';
import { DI } from '@/di-symbols.js';
import type { Config } from '@/config.js';
import NotesChart from '@/core/chart/charts/notes.js';
import PerUserNotesChart from '@/core/chart/charts/per-user-notes.js';
import InstanceChart from '@/core/chart/charts/instance.js';
import ActiveUsersChart from '@/core/chart/charts/active-users.js';
import { GlobalEventService } from '@/core/GlobalEventService.js';
import { NotificationService } from '@/core/NotificationService.js';
import { UserWebhookService } from '@/core/UserWebhookService.js';
import { HashtagService } from '@/core/HashtagService.js';
import { AntennaService } from '@/core/AntennaService.js';
import { QueueService } from '@/core/QueueService.js';
import { NoteEntityService } from '@/core/entities/NoteEntityService.js';
import { UserEntityService } from '@/core/entities/UserEntityService.js';
import { ApRendererService } from '@/core/activitypub/ApRendererService.js';
import { ApDeliverManagerService } from '@/core/activitypub/ApDeliverManagerService.js';
import { NoteReadService } from '@/core/NoteReadService.js';
import { RemoteUserResolveService } from '@/core/RemoteUserResolveService.js';
import { bindThis } from '@/decorators.js';
import { DB_MAX_NOTE_TEXT_LENGTH } from '@/const.js';
import { RoleService } from '@/core/RoleService.js';
import { SearchService } from '@/core/SearchService.js';
import { AdvancedSearchService } from '@/core/AdvancedSearchService.js';
import { FeaturedService } from '@/core/FeaturedService.js';
import { FanoutTimelineService } from '@/core/FanoutTimelineService.js';
import { UtilityService } from '@/core/UtilityService.js';
import { UserBlockingService } from '@/core/UserBlockingService.js';
import { isReply } from '@/misc/is-reply.js';
import { trackPromise } from '@/misc/promise-tracker.js';
import { IdentifiableError } from '@/misc/identifiable-error.js';
<<<<<<< HEAD
import { MiNoteSchedule } from '@/models/_.js';
import { searchableTypes } from '../types.js';
=======
import { CollapsedQueue } from '@/misc/collapsed-queue.js';
>>>>>>> d3f4d310

type NotificationType = 'reply' | 'renote' | 'quote' | 'mention';

class NotificationManager {
	private notifier: { id: MiUser['id']; };
	private note: MiNote;
	private queue: {
		target: MiLocalUser['id'];
		reason: NotificationType;
	}[];

	constructor(
		private mutingsRepository: MutingsRepository,
		private notificationService: NotificationService,
		notifier: { id: MiUser['id']; },
		note: MiNote,
	) {
		this.notifier = notifier;
		this.note = note;
		this.queue = [];
	}

	@bindThis
	public push(notifiee: MiLocalUser['id'], reason: NotificationType) {
		// 自分自身へは通知しない
		if (this.notifier.id === notifiee) return;

		const exist = this.queue.find(x => x.target === notifiee);

		if (exist) {
			// 「メンションされているかつ返信されている」場合は、メンションとしての通知ではなく返信としての通知にする
			if (reason !== 'mention') {
				exist.reason = reason;
			}
		} else {
			this.queue.push({
				reason: reason,
				target: notifiee,
			});
		}
	}

	@bindThis
	public async notify() {
		for (const x of this.queue) {
			if (x.reason === 'renote') {
				this.notificationService.createNotification(x.target, 'renote', {
					noteId: this.note.id,
					targetNoteId: this.note.renoteId!,
				}, this.notifier.id);
			} else {
				this.notificationService.createNotification(x.target, x.reason, {
					noteId: this.note.id,
				}, this.notifier.id);
			}
		}
	}
}

type MinimumUser = {
	id: MiUser['id'];
	host: MiUser['host'];
	username: MiUser['username'];
	uri: MiUser['uri'];
};

type Option = {
	createdAt?: Date | null;
	updatedAt?: Date | null;
	name?: string | null;
	text?: string | null;
	reply?: MiNote | null;
	renote?: MiNote | null;
	files?: MiDriveFile[] | null;
	poll?: IPoll | null;
	event?: IEvent | null;
	schedule?: MiNoteSchedule | null;
	localOnly?: boolean | null;
	reactionAcceptance?: MiNote['reactionAcceptance'];
	disableRightClick?: boolean | null;
	cw?: string | null;
	visibility?: string | null;
	searchableBy: string | null,
	visibleUsers?: MinimumUser[] | null;
	channel?: MiChannel | null;
	apMentions?: MinimumUser[] | null;
	apHashtags?: string[] | null;
	apEmojis?: string[] | null;
	uri?: string | null;
	url?: string | null;
	app?: MiApp | null;
	deleteAt?: Date | null;
};

@Injectable()
export class NoteCreateService implements OnApplicationShutdown {
	#shutdownController = new AbortController();
	private updateNotesCountQueue: CollapsedQueue<MiNote['id'], number>;

	public static ContainsProhibitedWordsError = class extends Error {};

	constructor(
		@Inject(DI.config)
		private config: Config,

		@Inject(DI.meta)
		private meta: MiMeta,

		@Inject(DI.db)
		private db: DataSource,

		@Inject(DI.redisForTimelines)
		private redisForTimelines: Redis.Redis,

		@Inject(DI.usersRepository)
		private usersRepository: UsersRepository,

		@Inject(DI.notesRepository)
		private notesRepository: NotesRepository,

		@Inject(DI.mutingsRepository)
		private mutingsRepository: MutingsRepository,

		@Inject(DI.instancesRepository)
		private instancesRepository: InstancesRepository,

		@Inject(DI.userProfilesRepository)
		private userProfilesRepository: UserProfilesRepository,

		@Inject(DI.userListMembershipsRepository)
		private userListMembershipsRepository: UserListMembershipsRepository,

		@Inject(DI.channelsRepository)
		private channelsRepository: ChannelsRepository,

		@Inject(DI.noteThreadMutingsRepository)
		private noteThreadMutingsRepository: NoteThreadMutingsRepository,

		@Inject(DI.followingsRepository)
		private followingsRepository: FollowingsRepository,

		@Inject(DI.channelFollowingsRepository)
		private channelFollowingsRepository: ChannelFollowingsRepository,

		private userEntityService: UserEntityService,
		private noteEntityService: NoteEntityService,
		private idService: IdService,
		private globalEventService: GlobalEventService,
		private queueService: QueueService,
		private fanoutTimelineService: FanoutTimelineService,
		private noteReadService: NoteReadService,
		private notificationService: NotificationService,
		private relayService: RelayService,
		private federatedInstanceService: FederatedInstanceService,
		private hashtagService: HashtagService,
		private antennaService: AntennaService,
		private webhookService: UserWebhookService,
		private featuredService: FeaturedService,
		private remoteUserResolveService: RemoteUserResolveService,
		private apDeliverManagerService: ApDeliverManagerService,
		private apRendererService: ApRendererService,
		private roleService: RoleService,
		private searchService: SearchService,
		private advancedSearchService: AdvancedSearchService,
		private notesChart: NotesChart,
		private perUserNotesChart: PerUserNotesChart,
		private activeUsersChart: ActiveUsersChart,
		private instanceChart: InstanceChart,
		private utilityService: UtilityService,
		private userBlockingService: UserBlockingService,
	) {
		this.updateNotesCountQueue = new CollapsedQueue(60 * 1000 * 5, this.collapseNotesCount, this.performUpdateNotesCount);
	}

	@bindThis
	public async create(user: {
		id: MiUser['id'];
		username: MiUser['username'];
		host: MiUser['host'];
		isBot: MiUser['isBot'];
		isCat: MiUser['isCat'];
	}, data: Option, silent = false): Promise<MiNote> {
		//このフォークではチャンネルの存在を認めない
		data.channel = undefined;

		if (data.createdAt == null) data.createdAt = new Date();
		if (data.visibility == null) data.visibility = 'public';
		if (data.localOnly == null) data.localOnly = false;
		if (data.disableRightClick == null) data.disableRightClick = false;

<<<<<<< HEAD
		const meta = await this.metaService.fetch();

		if (data.visibility === 'public') {
			const sensitiveWords = meta.sensitiveWords;
=======
		if (data.visibility === 'public' && data.channel == null) {
			const sensitiveWords = this.meta.sensitiveWords;
>>>>>>> d3f4d310
			if (this.utilityService.isKeyWordIncluded(data.cw ?? data.text ?? '', sensitiveWords)) {
				data.visibility = 'home';
			} else if ((await this.roleService.getUserPolicies(user.id)).canPublicNote === false) {
				data.visibility = 'home';
			}
		}

		const hasProhibitedWords = this.checkProhibitedWordsContain({
			cw: data.cw,
			text: data.text,
			pollChoices: data.poll?.choices,
		}, this.meta.prohibitedWords);

		if (hasProhibitedWords) {
			throw new IdentifiableError('689ee33f-f97c-479a-ac49-1b9f8140af99', 'Note contains prohibited words');
		}

		const inSilencedInstance = this.utilityService.isSilencedHost(this.meta.silencedHosts, user.host);

		if (data.visibility === 'public' && inSilencedInstance && user.host !== null) {
			data.visibility = 'home';
		}

		if (data.renote) {
			switch (data.renote.visibility) {
				case 'public':
					// public noteは無条件にrenote可能
					break;
				case 'home':
					// home noteはhome以下にrenote可能
					if (data.visibility === 'public') {
						data.visibility = 'home';
					}
					break;
				case 'followers':
					// 他人のfollowers noteはreject
					if (data.renote.userId !== user.id) {
						throw new Error('Renote target is not public or home');
					}

					// Renote対象がfollowersならfollowersにする
					data.visibility = 'followers';
					break;
				case 'specified':
					// specified / direct noteはreject
					throw new Error('Renote target is not public or home');
			}
		}

		// Check blocking
		if (this.isRenote(data) && !this.isQuote(data)) {
			if (data.renote.userHost === null) {
				if (data.renote.userId !== user.id) {
					const blocked = await this.userBlockingService.checkBlocked(data.renote.userId, user.id);
					if (blocked) {
						throw new Error('blocked');
					}
				}
			}
		}

		// 返信対象がpublicではないならhomeにする
		if (data.reply && data.reply.visibility !== 'public' && data.visibility === 'public') {
			data.visibility = 'home';
		}

		// ローカルのみをRenoteしたらローカルのみにする
		if (data.renote && data.renote.localOnly && data.channel == null) {
			data.localOnly = true;
		}

		// ローカルのみにリプライしたらローカルのみにする
		if (data.reply && data.reply.localOnly && data.channel == null) {
			data.localOnly = true;
		}

		if (data.text) {
			if (data.text.length > DB_MAX_NOTE_TEXT_LENGTH) {
				data.text = data.text.slice(0, DB_MAX_NOTE_TEXT_LENGTH);
			}
			data.text = data.text.trim();
			if (data.text === '') {
				data.text = null;
			}
		} else {
			data.text = null;
		}

		let tags = data.apHashtags;
		let emojis = data.apEmojis;
		let mentionedUsers = data.apMentions;

		// Parse MFM if needed
		if (!tags || !emojis || !mentionedUsers) {
			const tokens = (data.text ? mfm.parse(data.text)! : []);
			const cwTokens = data.cw ? mfm.parse(data.cw)! : [];
			const choiceTokens = data.poll && data.poll.choices
				? concat(data.poll.choices.map(choice => mfm.parse(choice)!))
				: [];

			const combinedTokens = tokens.concat(cwTokens).concat(choiceTokens);

			tags = data.apHashtags ?? extractHashtags(combinedTokens);

			emojis = data.apEmojis ?? extractCustomEmojisFromMfm(combinedTokens);

			mentionedUsers = data.apMentions ?? await this.extractMentionedUsers(user, combinedTokens);
		}

		// if the host is media-silenced, custom emojis are not allowed
		if (this.utilityService.isMediaSilencedHost(this.meta.mediaSilencedHosts, user.host)) emojis = [];

		tags = tags.filter(tag => Array.from(tag).length <= 128).splice(0, 32);

		if (data.reply && (user.id !== data.reply.userId) && !mentionedUsers.some(u => u.id === data.reply!.userId)) {
			mentionedUsers.push(await this.usersRepository.findOneByOrFail({ id: data.reply!.userId }));
		}

		if (data.visibility === 'specified') {
			if (data.visibleUsers == null) throw new Error('invalid param');

			for (const u of data.visibleUsers) {
				if (!mentionedUsers.some(x => x.id === u.id)) {
					mentionedUsers.push(u);
				}
			}

			if (data.reply && !data.visibleUsers.some(x => x.id === data.reply!.userId)) {
				data.visibleUsers.push(await this.usersRepository.findOneByOrFail({ id: data.reply!.userId }));
			}
		}

		if (mentionedUsers.length > 0 && mentionedUsers.length > (await this.roleService.getUserPolicies(user.id)).mentionLimit) {
			throw new IdentifiableError('9f466dab-c856-48cd-9e65-ff90ff750580', 'Note contains too many mentions');
		}
		//このフォークではローカルのみ投稿を認めない
		data.localOnly = false;
		const note = await this.insertNote(user, data, tags, emojis, mentionedUsers);

		setImmediate('post created', { signal: this.#shutdownController.signal }).then(
			() => this.postNoteCreated(note, user, data, silent, tags!, mentionedUsers!),
			() => { /* aborted, ignore this */ },
		);

		return note;
	}

	@bindThis
	private async insertNote(user: { id: MiUser['id']; host: MiUser['host']; }, data: Option, tags: string[], emojis: string[], mentionedUsers: MinimumUser[]) {
		const insert = new MiNote({
			id: this.idService.gen(data.createdAt?.getTime()),
			fileIds: data.files ? data.files.map(file => file.id) : [],
			replyId: data.reply ? data.reply.id : null,
			renoteId: data.renote ? data.renote.id : null,
			channelId: data.channel ? data.channel.id : null,
			threadId: data.reply
				? data.reply.threadId
					? data.reply.threadId
					: data.reply.id
				: null,
			name: data.name,
			text: data.text,
			hasPoll: data.poll != null,
			hasEvent: data.event != null,
			cw: data.cw ?? null,
			tags: tags.map(tag => normalizeForSearch(tag)),
			emojis,
			userId: user.id,
			localOnly: data.localOnly!,
			reactionAcceptance: data.reactionAcceptance,
			disableRightClick: data.disableRightClick!,
			visibility: data.visibility as any,
			searchableBy: data.searchableBy as any,
			visibleUserIds: data.visibility === 'specified'
				? data.visibleUsers
					? data.visibleUsers.map(u => u.id)
					: []
				: [],
			attachedFileTypes: data.files ? data.files.map(file => file.type) : [],

			// 以下非正規化データ
			replyUserId: data.reply ? data.reply.userId : null,
			replyUserHost: data.reply ? data.reply.userHost : null,
			renoteUserId: data.renote ? data.renote.userId : null,
			renoteUserHost: data.renote ? data.renote.userHost : null,
			userHost: user.host,
			deleteAt: data.deleteAt,
		});

		if (data.uri != null) insert.uri = data.uri;
		if (data.url != null) insert.url = data.url;

		// Append mentions data
		if (mentionedUsers.length > 0) {
			insert.mentions = mentionedUsers.map(u => u.id);
			const profiles = await this.userProfilesRepository.findBy({ userId: In(insert.mentions) });
			insert.mentionedRemoteUsers = JSON.stringify(mentionedUsers.filter(u => this.userEntityService.isRemoteUser(u)).map(u => {
				const profile = profiles.find(p => p.userId === u.id);
				const url = profile != null ? profile.url : null;
				return {
					uri: u.uri,
					url: url ?? undefined,
					username: u.username,
					host: u.host,
				} as IMentionedRemoteUsers[0];
			}));
		}

		// 投稿を作成
		try {
			if (insert.hasPoll || insert.hasEvent) {
				// Start transaction
				await this.db.transaction(async transactionalEntityManager => {
					await transactionalEntityManager.insert(MiNote, insert);

					if (insert.hasPoll) {
						const poll = new MiPoll({
							noteId: insert.id,
							choices: data.poll!.choices,
							expiresAt: data.poll!.expiresAt,
							multiple: data.poll!.multiple,
							votes: new Array(data.poll!.choices.length).fill(0),
							noteVisibility: insert.visibility,
							userId: user.id,
							userHost: user.host,
							channelId: insert.channelId,
						});

						await transactionalEntityManager.insert(MiPoll, poll);
					}

					if (insert.hasEvent) {
						const event = new MiEvent({
							noteId: insert.id,
							start: data.event!.start,
							end: data.event!.end ?? undefined,
							title: data.event!.title,
							metadata: data.event!.metadata,
							noteVisibility: insert.visibility,
							userId: user.id,
							userHost: user.host,
						});

						await transactionalEntityManager.insert(MiEvent, event);
					}
				});
			} else {
				await this.notesRepository.insert(insert);
			}

			return insert;
		} catch (e) {
			// duplicate key error
			if (isDuplicateKeyValueError(e)) {
				const err = new Error('Duplicated note');
				err.name = 'duplicated';
				throw err;
			}

			console.error(e);

			throw e;
		}
	}

	@bindThis
	private async postNoteCreated(note: MiNote, user: {
		id: MiUser['id'];
		username: MiUser['username'];
		host: MiUser['host'];
		isBot: MiUser['isBot'];
	}, data: Option, silent: boolean, tags: string[], mentionedUsers: MinimumUser[]) {
		this.notesChart.update(note, true);
		if (note.visibility !== 'specified' && (this.meta.enableChartsForRemoteUser || (user.host == null))) {
			this.perUserNotesChart.update(user, note, true);
		}

		// Register host
		if (this.userEntityService.isRemoteUser(user)) {
			this.federatedInstanceService.fetch(user.host).then(async i => {
				this.updateNotesCountQueue.enqueue(i.id, 1);
				if (this.meta.enableChartsForFederatedInstances) {
					this.instanceChart.updateNote(i.host, note, true);
				}
			});
		}

		// ハッシュタグ更新
		if (data.visibility === 'public' || data.visibility === 'home') {
			this.hashtagService.updateHashtags(user, tags);
		}

		// Increment notes count (user)
		this.incNotesCountOfUser(user);

		this.pushToTl(note, user);

		this.antennaService.addNoteToAntennas(note, user);

		if (data.reply) {
			this.saveReply(data.reply, note);
		}

		if (data.reply == null && !silent) {
			// TODO: キャッシュ
			this.followingsRepository.findBy({
				followeeId: user.id,
				notify: 'normal',
			}).then(followings => {
				if (note.visibility !== 'specified') {
					for (const following of followings) {
						// TODO: ワードミュート考慮
						this.notificationService.createNotification(following.followerId, 'note', {
							noteId: note.id,
						}, user.id);
					}
				}
			});
		}

		if (data.renote && data.renote.userId !== user.id && !user.isBot) {
			this.incRenoteCount(data.renote);
		}

		if (data.poll && data.poll.expiresAt) {
			const delay = data.poll.expiresAt.getTime() - Date.now();
			this.queueService.endedPollNotificationQueue.add(note.id, {
				noteId: note.id,
			}, {
				delay,
				removeOnComplete: true,
			});
		}

		if (!silent) {
			if (this.userEntityService.isLocalUser(user)) this.activeUsersChart.write(user);

			// 未読通知を作成
			if (data.visibility === 'specified') {
				if (data.visibleUsers == null) throw new Error('invalid param');

				for (const u of data.visibleUsers) {
					// ローカルユーザーのみ
					if (!this.userEntityService.isLocalUser(u)) continue;

					this.noteReadService.insertNoteUnread(u.id, note, {
						isSpecified: true,
						isMentioned: false,
					});
				}
			} else {
				for (const u of mentionedUsers) {
					// ローカルユーザーのみ
					if (!this.userEntityService.isLocalUser(u)) continue;

					this.noteReadService.insertNoteUnread(u.id, note, {
						isSpecified: false,
						isMentioned: true,
					});
				}
			}

			// Pack the note
			const noteObj = await this.noteEntityService.pack(note, null, { skipHide: true, withReactionAndUserPairCache: true });

			this.globalEventService.publishNotesStream(noteObj);

			this.roleService.addNoteToRoleTimeline(noteObj);

			this.webhookService.getActiveWebhooks().then(webhooks => {
				webhooks = webhooks.filter(x => x.userId === user.id && x.on.includes('note'));
				for (const webhook of webhooks) {
					this.queueService.userWebhookDeliver(webhook, 'note', {
						note: noteObj,
					});
				}
			});

			const nm = new NotificationManager(this.mutingsRepository, this.notificationService, user, note);

			await this.createMentionedEvents(mentionedUsers, note, nm);

			// If has in reply to note
			if (data.reply) {
				// 通知
				if (data.reply.userHost === null) {
					const isThreadMuted = await this.noteThreadMutingsRepository.exists({
						where: {
							userId: data.reply.userId,
							threadId: data.reply.threadId ?? data.reply.id,
						},
					});

					if (!isThreadMuted) {
						nm.push(data.reply.userId, 'reply');
						this.globalEventService.publishMainStream(data.reply.userId, 'reply', noteObj);

						const webhooks = (await this.webhookService.getActiveWebhooks()).filter(x => x.userId === data.reply!.userId && x.on.includes('reply'));
						for (const webhook of webhooks) {
							this.queueService.userWebhookDeliver(webhook, 'reply', {
								note: noteObj,
							});
						}
					}
				}
			}

			// If it is renote
			if (this.isRenote(data)) {
				const type = this.isQuote(data) ? 'quote' : 'renote';

				// Notify
				if (data.renote.userHost === null) {
					nm.push(data.renote.userId, type);
				}

				// Publish event
				if ((user.id !== data.renote.userId) && data.renote.userHost === null) {
					this.globalEventService.publishMainStream(data.renote.userId, 'renote', noteObj);

					const webhooks = (await this.webhookService.getActiveWebhooks()).filter(x => x.userId === data.renote!.userId && x.on.includes('renote'));
					for (const webhook of webhooks) {
						this.queueService.userWebhookDeliver(webhook, 'renote', {
							note: noteObj,
						});
					}
				}
			}

			nm.notify();

			//#region AP deliver
			if (this.userEntityService.isLocalUser(user)) {
				await (async () => {
					const noteActivity = await this.renderNoteOrRenoteActivity(data, note);
					const dm = this.apDeliverManagerService.createDeliverManager(user, noteActivity);

					// メンションされたリモートユーザーに配送
					for (const u of mentionedUsers.filter(u => this.userEntityService.isRemoteUser(u))) {
						dm.addDirectRecipe(u as MiRemoteUser);
					}

					// 投稿がリプライかつ投稿者がローカルユーザーかつリプライ先の投稿の投稿者がリモートユーザーなら配送
					if (data.reply && data.reply.userHost !== null) {
						const u = await this.usersRepository.findOneBy({ id: data.reply.userId });
						if (u && this.userEntityService.isRemoteUser(u)) dm.addDirectRecipe(u);
					}

					// 投稿がRenoteかつ投稿者がローカルユーザーかつRenote元の投稿の投稿者がリモートユーザーなら配送
					if (data.renote && data.renote.userHost !== null) {
						const u = await this.usersRepository.findOneBy({ id: data.renote.userId });
						if (u && this.userEntityService.isRemoteUser(u)) dm.addDirectRecipe(u);
					}

					// フォロワーに配送
					if (['public', 'home', 'followers'].includes(note.visibility)) {
						dm.addFollowersRecipe();
					}

					if (['public'].includes(note.visibility)) {
						this.relayService.deliverToRelays(user, noteActivity);
					}

					trackPromise(dm.execute());
				})();
			}
			//#endregion
		}

		if (data.channel) {
			this.channelsRepository.increment({ id: data.channel.id }, 'notesCount', 1);
			this.channelsRepository.update(data.channel.id, {
				lastNotedAt: new Date(),
			});

			this.notesRepository.countBy({
				userId: user.id,
				channelId: data.channel.id,
			}).then(count => {
				// この処理が行われるのはノート作成後なので、ノートが一つしかなかったら最初の投稿だと判断できる
				// TODO: とはいえノートを削除して何回も投稿すればその分だけインクリメントされる雑さもあるのでどうにかしたい
				if (count === 1) {
					this.channelsRepository.increment({ id: data.channel!.id }, 'usersCount', 1);
				}
			});
		}

		if (data.deleteAt) {
			const delay = data.deleteAt.getTime() - Date.now();
			this.queueService.scheduledNoteDeleteQueue.add(note.id, {
				noteId: note.id,
			}, {
				delay,
				removeOnComplete: true,
			});
		}

		// Register to search database
		if (note.text !== null && note.cw !== null) this.searchService.indexNote(note);//MeiliSearch
		this.advancedSearchService.indexNote(note, data.poll?.choices ?? undefined); //OpenSearch
	}

	@bindThis
	private isRenote(note: Option): note is Option & { renote: MiNote } {
		return note.renote != null;
	}

	@bindThis
	private isQuote(note: Option & { renote: MiNote }): note is Option & { renote: MiNote } & (
		{ text: string } | { cw: string } | { reply: MiNote } | { poll: IPoll } | { files: MiDriveFile[] }
	) {
		// NOTE: SYNC WITH misc/is-quote.ts
		return note.text != null ||
			note.reply != null ||
			note.cw != null ||
			note.poll != null ||
			(note.files != null && note.files.length > 0);
	}

	@bindThis
	private incRenoteCount(renote: MiNote) {
		this.notesRepository.createQueryBuilder().update()
			.set({
				renoteCount: () => '"renoteCount" + 1',
			})
			.where('id = :id', { id: renote.id })
			.execute();

		// 30%の確率、3日以内に投稿されたノートの場合ハイライト用ランキング更新
		if (Math.random() < 0.3 && (Date.now() - this.idService.parse(renote.id).date.getTime()) < 1000 * 60 * 60 * 24 * 3) {
			if (renote.channelId != null) {
				if (renote.replyId == null) {
					this.featuredService.updateInChannelNotesRanking(renote.channelId, renote.id, 5);
				}
			} else {
				if (renote.visibility === 'public' && renote.userHost == null && renote.replyId == null) {
					this.featuredService.updateGlobalNotesRanking(renote.id, 5);
					this.featuredService.updatePerUserNotesRanking(renote.userId, renote.id, 5);
				}
			}
		}
	}

	@bindThis
	private async createMentionedEvents(mentionedUsers: MinimumUser[], note: MiNote, nm: NotificationManager) {
		for (const u of mentionedUsers.filter(u => this.userEntityService.isLocalUser(u))) {
			const isThreadMuted = await this.noteThreadMutingsRepository.exists({
				where: {
					userId: u.id,
					threadId: note.threadId ?? note.id,
				},
			});

			if (isThreadMuted) {
				continue;
			}

			const detailPackedNote = await this.noteEntityService.pack(note, u, {
				detail: true,
			});

			this.globalEventService.publishMainStream(u.id, 'mention', detailPackedNote);

			const webhooks = (await this.webhookService.getActiveWebhooks()).filter(x => x.userId === u.id && x.on.includes('mention'));
			for (const webhook of webhooks) {
				this.queueService.userWebhookDeliver(webhook, 'mention', {
					note: detailPackedNote,
				});
			}

			// Create notification
			nm.push(u.id, 'mention');
		}
	}

	@bindThis
	private saveReply(reply: MiNote, note: MiNote) {
		this.notesRepository.increment({ id: reply.id }, 'repliesCount', 1);
	}

	@bindThis
	private async renderNoteOrRenoteActivity(data: Option, note: MiNote) {
		if (data.localOnly) return null;

		const content = this.isRenote(data) && !this.isQuote(data)
			? this.apRendererService.renderAnnounce(data.renote.uri ? data.renote.uri : `${this.config.url}/notes/${data.renote.id}`, note)
			: this.apRendererService.renderCreate(await this.apRendererService.renderNote(note, false), note);

		return this.apRendererService.addContext(content);
	}

	@bindThis
	private incNotesCountOfUser(user: { id: MiUser['id']; }) {
		this.usersRepository.createQueryBuilder().update()
			.set({
				updatedAt: new Date(),
				notesCount: () => '"notesCount" + 1',
			})
			.where('id = :id', { id: user.id })
			.execute();
	}

	@bindThis
	private async extractMentionedUsers(user: { host: MiUser['host']; }, tokens: mfm.MfmNode[]): Promise<MiUser[]> {
		if (tokens == null) return [];

		const mentions = extractMentions(tokens);
		let mentionedUsers = (await Promise.all(mentions.map(m =>
			this.remoteUserResolveService.resolveUser(m.username, m.host ?? user.host).catch(() => null),
		))).filter(x => x != null);

		// Drop duplicate users
		mentionedUsers = mentionedUsers.filter((u, i, self) =>
			i === self.findIndex(u2 => u.id === u2.id),
		);

		return mentionedUsers;
	}

	@bindThis
	private async pushToTl(note: MiNote, user: { id: MiUser['id']; host: MiUser['host']; }) {
		if (!this.meta.enableFanoutTimeline) return;

		const r = this.redisForTimelines.pipeline();

		if (note.channelId) {
			this.fanoutTimelineService.push(`channelTimeline:${note.channelId}`, note.id, this.config.perChannelMaxNoteCacheCount, r);

			this.fanoutTimelineService.push(`userTimelineWithChannel:${user.id}`, note.id, note.userHost == null ? this.meta.perLocalUserUserTimelineCacheMax : this.meta.perRemoteUserUserTimelineCacheMax, r);

			const channelFollowings = await this.channelFollowingsRepository.find({
				where: {
					followeeId: note.channelId,
				},
				select: ['followerId'],
			});

			for (const channelFollowing of channelFollowings) {
				this.fanoutTimelineService.push(`homeTimeline:${channelFollowing.followerId}`, note.id, this.meta.perUserHomeTimelineCacheMax, r);
				if (note.fileIds.length > 0) {
					this.fanoutTimelineService.push(`homeTimelineWithFiles:${channelFollowing.followerId}`, note.id, this.meta.perUserHomeTimelineCacheMax / 2, r);
				}
			}
		} else {
			// TODO: キャッシュ？
			// eslint-disable-next-line prefer-const
			let [followings, userListMemberships] = await Promise.all([
				this.followingsRepository.find({
					where: {
						followeeId: user.id,
						followerHost: IsNull(),
						isFollowerHibernated: false,
					},
					select: ['followerId', 'withReplies'],
				}),
				this.userListMembershipsRepository.find({
					where: {
						userId: user.id,
					},
					select: ['userListId', 'userListUserId', 'withReplies'],
				}),
			]);

			if (note.visibility === 'followers') {
				// TODO: 重そうだから何とかしたい Set 使う？
				userListMemberships = userListMemberships.filter(x => x.userListUserId === user.id || followings.some(f => f.followerId === x.userListUserId));
			}

			// TODO: あまりにも数が多いと redisPipeline.exec に失敗する(理由は不明)ため、3万件程度を目安に分割して実行するようにする
			for (const following of followings) {
				// 基本的にvisibleUserIdsには自身のidが含まれている前提であること
				if (note.visibility === 'specified' && !note.visibleUserIds.some(v => v === following.followerId)) continue;

				// 「自分自身への返信 or そのフォロワーへの返信」のどちらでもない場合
				if (isReply(note, following.followerId)) {
					if (!following.withReplies) continue;
				}

				this.fanoutTimelineService.push(`homeTimeline:${following.followerId}`, note.id, this.meta.perUserHomeTimelineCacheMax, r);
				if (note.fileIds.length > 0) {
					this.fanoutTimelineService.push(`homeTimelineWithFiles:${following.followerId}`, note.id, this.meta.perUserHomeTimelineCacheMax / 2, r);
				}
			}

			for (const userListMembership of userListMemberships) {
				// ダイレクトのとき、そのリストが対象外のユーザーの場合
				if (
					note.visibility === 'specified' &&
					note.userId !== userListMembership.userListUserId &&
					!note.visibleUserIds.some(v => v === userListMembership.userListUserId)
				) continue;

				// 「自分自身への返信 or そのリストの作成者への返信」のどちらでもない場合
				if (isReply(note, userListMembership.userListUserId)) {
					if (!userListMembership.withReplies) continue;
				}

				this.fanoutTimelineService.push(`userListTimeline:${userListMembership.userListId}`, note.id, this.meta.perUserListTimelineCacheMax, r);
				if (note.fileIds.length > 0) {
					this.fanoutTimelineService.push(`userListTimelineWithFiles:${userListMembership.userListId}`, note.id, this.meta.perUserListTimelineCacheMax / 2, r);
				}
			}

			// 自分自身のHTL
			if (note.userHost == null) {
				if (note.visibility !== 'specified' || !note.visibleUserIds.some(v => v === user.id)) {
					this.fanoutTimelineService.push(`homeTimeline:${user.id}`, note.id, this.meta.perUserHomeTimelineCacheMax, r);
					if (note.fileIds.length > 0) {
						this.fanoutTimelineService.push(`homeTimelineWithFiles:${user.id}`, note.id, this.meta.perUserHomeTimelineCacheMax / 2, r);
					}
				}
			}

			// 自分自身以外への返信
			if (isReply(note)) {
				this.fanoutTimelineService.push(`userTimelineWithReplies:${user.id}`, note.id, note.userHost == null ? this.meta.perLocalUserUserTimelineCacheMax : this.meta.perRemoteUserUserTimelineCacheMax, r);

				if (note.visibility === 'public' && note.userHost == null) {
					this.fanoutTimelineService.push('localTimelineWithReplies', note.id, 300, r);
					if (note.replyUserHost == null) {
						this.fanoutTimelineService.push(`localTimelineWithReplyTo:${note.replyUserId}`, note.id, 300 / 10, r);
					}
				}
			} else {
				this.fanoutTimelineService.push(`userTimeline:${user.id}`, note.id, note.userHost == null ? this.meta.perLocalUserUserTimelineCacheMax : this.meta.perRemoteUserUserTimelineCacheMax, r);
				if (note.fileIds.length > 0) {
					this.fanoutTimelineService.push(`userTimelineWithFiles:${user.id}`, note.id, note.userHost == null ? this.meta.perLocalUserUserTimelineCacheMax / 2 : this.meta.perRemoteUserUserTimelineCacheMax / 2, r);
				}

				if (note.visibility === 'public' && note.userHost == null) {
					this.fanoutTimelineService.push('localTimeline', note.id, 1000, r);
					if (note.fileIds.length > 0) {
						this.fanoutTimelineService.push('localTimelineWithFiles', note.id, 500, r);
					}
				}
			}

			if (Math.random() < 0.1) {
				process.nextTick(() => {
					this.checkHibernation(followings);
				});
			}
		}

		r.exec();
	}

	@bindThis
	public async checkHibernation(followings: MiFollowing[]) {
		if (followings.length === 0) return;

		const shuffle = (array: MiFollowing[]) => {
			for (let i = array.length - 1; i > 0; i--) {
				const j = Math.floor(Math.random() * (i + 1));
				[array[i], array[j]] = [array[j], array[i]];
			}
			return array;
		};

		// ランダムに最大1000件サンプリング
		const samples = shuffle(followings).slice(0, Math.min(followings.length, 1000));

		const hibernatedUsers = await this.usersRepository.find({
			where: {
				id: In(samples.map(x => x.followerId)),
				lastActiveDate: LessThan(new Date(Date.now() - (1000 * 60 * 60 * 24 * 50))),
			},
			select: ['id'],
		});

		if (hibernatedUsers.length > 0) {
			this.usersRepository.update({
				id: In(hibernatedUsers.map(x => x.id)),
			}, {
				isHibernated: true,
			});

			this.followingsRepository.update({
				followerId: In(hibernatedUsers.map(x => x.id)),
			}, {
				isFollowerHibernated: true,
			});
		}
	}

	public checkProhibitedWordsContain(content: Parameters<UtilityService['concatNoteContentsForKeyWordCheck']>[0], prohibitedWords?: string[]) {
		if (prohibitedWords == null) {
			prohibitedWords = this.meta.prohibitedWords;
		}

		if (
			this.utilityService.isKeyWordIncluded(
				this.utilityService.concatNoteContentsForKeyWordCheck(content),
				prohibitedWords,
			)
		) {
			return true;
		}

		return false;
	}

	@bindThis
	private collapseNotesCount(oldValue: number, newValue: number) {
		return oldValue + newValue;
	}

	@bindThis
	private async performUpdateNotesCount(id: MiNote['id'], incrBy: number) {
		await this.instancesRepository.increment({ id: id }, 'notesCount', incrBy);
	}

	@bindThis
	public async dispose(): Promise<void> {
		this.#shutdownController.abort();
		await this.updateNotesCountQueue.performAllNow();
	}

	@bindThis
	public async onApplicationShutdown(signal?: string | undefined): Promise<void> {
		await this.dispose();
	}
}<|MERGE_RESOLUTION|>--- conflicted
+++ resolved
@@ -58,12 +58,9 @@
 import { isReply } from '@/misc/is-reply.js';
 import { trackPromise } from '@/misc/promise-tracker.js';
 import { IdentifiableError } from '@/misc/identifiable-error.js';
-<<<<<<< HEAD
+import { CollapsedQueue } from '@/misc/collapsed-queue.js';
 import { MiNoteSchedule } from '@/models/_.js';
 import { searchableTypes } from '../types.js';
-=======
-import { CollapsedQueue } from '@/misc/collapsed-queue.js';
->>>>>>> d3f4d310
 
 type NotificationType = 'reply' | 'renote' | 'quote' | 'mention';
 
@@ -254,15 +251,8 @@
 		if (data.localOnly == null) data.localOnly = false;
 		if (data.disableRightClick == null) data.disableRightClick = false;
 
-<<<<<<< HEAD
-		const meta = await this.metaService.fetch();
-
 		if (data.visibility === 'public') {
-			const sensitiveWords = meta.sensitiveWords;
-=======
-		if (data.visibility === 'public' && data.channel == null) {
 			const sensitiveWords = this.meta.sensitiveWords;
->>>>>>> d3f4d310
 			if (this.utilityService.isKeyWordIncluded(data.cw ?? data.text ?? '', sensitiveWords)) {
 				data.visibility = 'home';
 			} else if ((await this.roleService.getUserPolicies(user.id)).canPublicNote === false) {
