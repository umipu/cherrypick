/*
 * SPDX-FileCopyrightText: syuilo and misskey-project
 * SPDX-License-Identifier: AGPL-3.0-only
 */

import { Brackets, In } from 'typeorm';
import { Injectable, Inject } from '@nestjs/common';
import type { MiUser, MiLocalUser, MiRemoteUser } from '@/models/User.js';
import type { MiNote, IMentionedRemoteUsers } from '@/models/Note.js';
import type { InstancesRepository, NotesRepository, UsersRepository } from '@/models/_.js';
import { RelayService } from '@/core/RelayService.js';
import { FederatedInstanceService } from '@/core/FederatedInstanceService.js';
import { DI } from '@/di-symbols.js';
import type { Config } from '@/config.js';
import NotesChart from '@/core/chart/charts/notes.js';
import PerUserNotesChart from '@/core/chart/charts/per-user-notes.js';
import InstanceChart from '@/core/chart/charts/instance.js';
import { GlobalEventService } from '@/core/GlobalEventService.js';
import { ApRendererService } from '@/core/activitypub/ApRendererService.js';
import { ApDeliverManagerService } from '@/core/activitypub/ApDeliverManagerService.js';
import { UserEntityService } from '@/core/entities/UserEntityService.js';
import { NoteEntityService } from '@/core/entities/NoteEntityService.js';
import { bindThis } from '@/decorators.js';
import { MetaService } from '@/core/MetaService.js';
import { SearchService } from '@/core/SearchService.js';
import { ModerationLogService } from '@/core/ModerationLogService.js';
import { isQuote, isRenote } from '@/misc/is-renote.js';

@Injectable()
export class NoteDeleteService {
	constructor(
		@Inject(DI.config)
		private config: Config,

		@Inject(DI.usersRepository)
		private usersRepository: UsersRepository,

		@Inject(DI.notesRepository)
		private notesRepository: NotesRepository,

		@Inject(DI.instancesRepository)
		private instancesRepository: InstancesRepository,

		private userEntityService: UserEntityService,
		private noteEntityService: NoteEntityService,
		private globalEventService: GlobalEventService,
		private relayService: RelayService,
		private federatedInstanceService: FederatedInstanceService,
		private apRendererService: ApRendererService,
		private apDeliverManagerService: ApDeliverManagerService,
		private metaService: MetaService,
		private searchService: SearchService,
		private moderationLogService: ModerationLogService,
		private notesChart: NotesChart,
		private perUserNotesChart: PerUserNotesChart,
		private instanceChart: InstanceChart,
	) {}

	/**
	 * 投稿を削除します。
	 * @param user 投稿者
	 * @param note 投稿
	 */
	async delete(user: { id: MiUser['id']; uri: MiUser['uri']; host: MiUser['host']; isBot: MiUser['isBot']; }, note: MiNote, quiet = false, deleter?: MiUser) {
		const deletedAt = new Date();
		// const cascadingNotes = await this.findCascadingNotes(note);

		if (note.replyId) {
			await this.notesRepository.decrement({ id: note.replyId }, 'repliesCount', 1);
		}

		if (!quiet) {
			this.globalEventService.publishNoteStream(note.id, 'deleted', {
				deletedAt: deletedAt,
			});

			//#region ローカルの投稿なら削除アクティビティを配送
			if (this.userEntityService.isLocalUser(user) && !note.localOnly) {
				let renote: MiNote | null = null;

				// if deleted note is renote
				if (isRenote(note) && !isQuote(note)) {
					renote = await this.notesRepository.findOneBy({
						id: note.renoteId,
					});
				}

				const content = this.apRendererService.addContext(renote
					? this.apRendererService.renderUndo(this.apRendererService.renderAnnounce(renote.uri ?? `${this.config.url}/notes/${renote.id}`, note), user)
					: this.apRendererService.renderDelete(this.apRendererService.renderTombstone(`${this.config.url}/notes/${note.id}`), user));

				this.deliverToConcerned(user, note, content);
			}

<<<<<<< HEAD
			/*
			// also deliever delete activity to cascaded notes
=======
			// also deliver delete activity to cascaded notes
>>>>>>> 882c8b93
			const federatedLocalCascadingNotes = (cascadingNotes).filter(note => !note.localOnly && note.userHost == null); // filter out local-only notes
			for (const cascadingNote of federatedLocalCascadingNotes) {
				if (!cascadingNote.user) continue;
				if (!this.userEntityService.isLocalUser(cascadingNote.user)) continue;
				const content = this.apRendererService.addContext(this.apRendererService.renderDelete(this.apRendererService.renderTombstone(`${this.config.url}/notes/${cascadingNote.id}`), cascadingNote.user));
				this.deliverToConcerned(cascadingNote.user, cascadingNote, content);
			}
			 */
			//#endregion

			const meta = await this.metaService.fetch();

			this.notesChart.update(note, false);
			if (meta.enableChartsForRemoteUser || (user.host == null)) {
				this.perUserNotesChart.update(user, note, false);
			}

			if (this.userEntityService.isRemoteUser(user)) {
				this.federatedInstanceService.fetch(user.host).then(async i => {
					this.instancesRepository.decrement({ id: i.id }, 'notesCount', 1);
					if ((await this.metaService.fetch()).enableChartsForFederatedInstances) {
						this.instanceChart.updateNote(i.host, note, false);
					}
				});
			}
		}

		/*
		for (const cascadingNote of cascadingNotes) {
			this.searchService.unindexNote(cascadingNote);
		}
		 */
		this.searchService.unindexNote(note);

		await this.notesRepository.delete({
			id: note.id,
			userId: user.id,
		});

		if (deleter && (note.userId !== deleter.id)) {
			const user = await this.usersRepository.findOneByOrFail({ id: note.userId });
			this.moderationLogService.log(deleter, 'deleteNote', {
				noteId: note.id,
				noteUserId: note.userId,
				noteUserUsername: user.username,
				noteUserHost: user.host,
				note: note,
			});
		}
	}

	/*
	@bindThis
	private async findCascadingNotes(note: MiNote): Promise<MiNote[]> {
		const recursive = async (noteId: string): Promise<MiNote[]> => {
			const query = this.notesRepository.createQueryBuilder('note')
				.where('note.replyId = :noteId', { noteId })
				.orWhere(new Brackets(q => {
					q.where('note.renoteId = :noteId', { noteId })
						.andWhere('note.text IS NOT NULL');
				}))
				.leftJoinAndSelect('note.user', 'user');
			const replies = await query.getMany();

			return [
				replies,
				...await Promise.all(replies.map(reply => recursive(reply.id))),
			].flat();
		};

		const cascadingNotes: MiNote[] = await recursive(note.id);

		return cascadingNotes;
	}
	 */

	@bindThis
	private async getMentionedRemoteUsers(note: MiNote) {
		const where = [] as any[];

		// mention / reply / dm
		const uris = (JSON.parse(note.mentionedRemoteUsers) as IMentionedRemoteUsers).map(x => x.uri);
		if (uris.length > 0) {
			where.push(
				{ uri: In(uris) },
			);
		}

		// renote / quote
		if (note.renoteUserId) {
			where.push({
				id: note.renoteUserId,
			});
		}

		if (where.length === 0) return [];

		return await this.usersRepository.find({
			where,
		}) as MiRemoteUser[];
	}

	@bindThis
	private async deliverToConcerned(user: { id: MiLocalUser['id']; host: null; }, note: MiNote, content: any) {
		this.apDeliverManagerService.deliverToFollowers(user, content);
		this.relayService.deliverToRelays(user, content);
		const remoteUsers = await this.getMentionedRemoteUsers(note);
		for (const remoteUser of remoteUsers) {
			this.apDeliverManagerService.deliverToUser(user, content, remoteUser);
		}
	}
}<|MERGE_RESOLUTION|>--- conflicted
+++ resolved
@@ -92,12 +92,8 @@
 				this.deliverToConcerned(user, note, content);
 			}
 
-<<<<<<< HEAD
 			/*
-			// also deliever delete activity to cascaded notes
-=======
 			// also deliver delete activity to cascaded notes
->>>>>>> 882c8b93
 			const federatedLocalCascadingNotes = (cascadingNotes).filter(note => !note.localOnly && note.userHost == null); // filter out local-only notes
 			for (const cascadingNote of federatedLocalCascadingNotes) {
 				if (!cascadingNote.user) continue;
