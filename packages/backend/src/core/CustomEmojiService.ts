/*
 * SPDX-FileCopyrightText: syuilo and misskey-project
 * SPDX-License-Identifier: AGPL-3.0-only
 */

import { Inject, Injectable, OnApplicationShutdown } from '@nestjs/common';
import { In, IsNull } from 'typeorm';
import * as Redis from 'ioredis';
import { DI } from '@/di-symbols.js';
import { IdService } from '@/core/IdService.js';
import { EmojiEntityService } from '@/core/entities/EmojiEntityService.js';
import { GlobalEventService } from '@/core/GlobalEventService.js';
import type { MiDriveFile } from '@/models/DriveFile.js';
import type { MiEmoji } from '@/models/Emoji.js';
import type { EmojisRepository, MiRole, MiUser } from '@/models/_.js';
import { bindThis } from '@/decorators.js';
import { MemoryKVCache, RedisSingleCache } from '@/misc/cache.js';
import { UtilityService } from '@/core/UtilityService.js';
import { query } from '@/misc/prelude/url.js';
import type { Serialized } from '@/types.js';
import { ModerationLogService } from '@/core/ModerationLogService.js';
import { DriveService } from '@/core/DriveService.js';

const parseEmojiStrRegexp = /^([-\w]+)(?:@([\w.-]+))?$/;

@Injectable()
export class CustomEmojiService implements OnApplicationShutdown {
	private emojisCache: MemoryKVCache<MiEmoji | null>;
	public localEmojisCache: RedisSingleCache<Map<string, MiEmoji>>;

	constructor(
		@Inject(DI.redis)
		private redisClient: Redis.Redis,

		@Inject(DI.emojisRepository)
		private emojisRepository: EmojisRepository,

		private utilityService: UtilityService,
		private idService: IdService,
		private emojiEntityService: EmojiEntityService,
		private moderationLogService: ModerationLogService,
		private globalEventService: GlobalEventService,
		private driveService: DriveService,
	) {
		this.emojisCache = new MemoryKVCache<MiEmoji | null>(1000 * 60 * 60 * 12); // 12h

		this.localEmojisCache = new RedisSingleCache<Map<string, MiEmoji>>(this.redisClient, 'localEmojis', {
			lifetime: 1000 * 60 * 30, // 30m
			memoryCacheLifetime: 1000 * 60 * 3, // 3m
			fetcher: () => this.emojisRepository.find({ where: { host: IsNull() } }).then(emojis => new Map(emojis.map(emoji => [emoji.name, emoji]))),
			toRedisConverter: (value) => JSON.stringify(Array.from(value.values())),
			fromRedisConverter: (value) => {
				return new Map(JSON.parse(value).map((x: Serialized<MiEmoji>) => [x.name, {
					...x,
					updatedAt: x.updatedAt ? new Date(x.updatedAt) : null,
				}]));
			},
		});
	}

	@bindThis
	public async add(data: {
		driveFile: MiDriveFile;
		name: string;
		category: string | null;
		aliases: string[];
		host: string | null;
		license: string | null;
		isSensitive: boolean;
		localOnly: boolean;
		roleIdsThatCanBeUsedThisEmojiAsReaction: MiRole['id'][];
	}, moderator?: MiUser): Promise<MiEmoji> {
		// システムユーザーとして再アップロード
		if (!data.driveFile.user?.isRoot) {
			data.driveFile = await this.driveService.uploadFromUrl({
				url: data.driveFile.url,
				user: null,
				force: true,
			});
		}
<<<<<<< HEAD
=======

>>>>>>> d3f4d310
		const emoji = await this.emojisRepository.insertOne({
			id: this.idService.gen(),
			updatedAt: new Date(),
			name: data.name,
			category: data.category,
			host: data.host,
			aliases: data.aliases,
			originalUrl: data.driveFile.url,
			publicUrl: data.driveFile.webpublicUrl ?? data.driveFile.url,
			type: data.driveFile.webpublicType ?? data.driveFile.type,
			license: data.license,
			isSensitive: data.isSensitive,
			localOnly: data.localOnly,
			roleIdsThatCanBeUsedThisEmojiAsReaction: data.roleIdsThatCanBeUsedThisEmojiAsReaction,
		});

		if (data.host == null) {
			this.localEmojisCache.refresh();

			//this.prefetchEmojis([{name: data.name, host: null}]);
			this.emojisCache.set(`${data.name} ${data.host}`, emoji);

			this.globalEventService.publishBroadcastStream('emojiAdded', {
				emoji: await this.emojiEntityService.packDetailed(emoji.id),
			});

			if (moderator) {
				this.moderationLogService.log(moderator, 'addCustomEmoji', {
					emojiId: emoji.id,
					emoji: emoji,
				});
			}
		}

		return emoji;
	}

	@bindThis
	public async update(id: MiEmoji['id'], data: {
		driveFile?: MiDriveFile;
		name?: string;
		category?: string | null;
		aliases?: string[];
		license?: string | null;
		isSensitive?: boolean;
		localOnly?: boolean;
		roleIdsThatCanBeUsedThisEmojiAsReaction?: MiRole['id'][];
	}, moderator?: MiUser): Promise<void> {
		const emoji = await this.emojisRepository.findOneByOrFail({ id: id });
		const sameNameEmoji = await this.emojisRepository.findOneBy({ name: data.name, host: IsNull() });
		if (sameNameEmoji != null && sameNameEmoji.id !== id) throw new Error('name already exists');

		await this.emojisRepository.update(emoji.id, {
			updatedAt: new Date(),
			name: data.name,
			category: data.category,
			aliases: data.aliases,
			license: data.license,
			isSensitive: data.isSensitive,
			localOnly: data.localOnly,
			originalUrl: data.driveFile != null ? data.driveFile.url : undefined,
			publicUrl: data.driveFile != null ? (data.driveFile.webpublicUrl ?? data.driveFile.url) : undefined,
			type: data.driveFile != null ? (data.driveFile.webpublicType ?? data.driveFile.type) : undefined,
			roleIdsThatCanBeUsedThisEmojiAsReaction: data.roleIdsThatCanBeUsedThisEmojiAsReaction ?? undefined,
		});

		this.localEmojisCache.refresh();

		const packed = await this.emojiEntityService.packDetailed(emoji.id);

		if (emoji.name === data.name) {
			this.globalEventService.publishBroadcastStream('emojiUpdated', {
				emojis: [packed],
			});
		} else {
			this.globalEventService.publishBroadcastStream('emojiDeleted', {
				emojis: [await this.emojiEntityService.packDetailed(emoji)],
			});

			this.globalEventService.publishBroadcastStream('emojiAdded', {
				emoji: packed,
			});
		}

		if (moderator) {
			const updated = await this.emojisRepository.findOneByOrFail({ id: id });
			this.moderationLogService.log(moderator, 'updateCustomEmoji', {
				emojiId: emoji.id,
				before: emoji,
				after: updated,
			});
		}
	}

	@bindThis
	public async addAliasesBulk(ids: MiEmoji['id'][], aliases: string[]) {
		const emojis = await this.emojisRepository.findBy({
			id: In(ids),
		});

		for (const emoji of emojis) {
			await this.emojisRepository.update(emoji.id, {
				updatedAt: new Date(),
				aliases: [...new Set(emoji.aliases.concat(aliases))],
			});
		}

		this.localEmojisCache.refresh();

		this.globalEventService.publishBroadcastStream('emojiUpdated', {
			emojis: await this.emojiEntityService.packDetailedMany(ids),
		});
	}

	@bindThis
	public async setAliasesBulk(ids: MiEmoji['id'][], aliases: string[]) {
		await this.emojisRepository.update({
			id: In(ids),
		}, {
			updatedAt: new Date(),
			aliases: aliases,
		});

		this.localEmojisCache.refresh();

		this.globalEventService.publishBroadcastStream('emojiUpdated', {
			emojis: await this.emojiEntityService.packDetailedMany(ids),
		});
	}

	@bindThis
	public async removeAliasesBulk(ids: MiEmoji['id'][], aliases: string[]) {
		const emojis = await this.emojisRepository.findBy({
			id: In(ids),
		});

		for (const emoji of emojis) {
			await this.emojisRepository.update(emoji.id, {
				updatedAt: new Date(),
				aliases: emoji.aliases.filter(x => !aliases.includes(x)),
			});
		}

		this.localEmojisCache.refresh();

		this.globalEventService.publishBroadcastStream('emojiUpdated', {
			emojis: await this.emojiEntityService.packDetailedMany(ids),
		});
	}

	@bindThis
	public async setCategoryBulk(ids: MiEmoji['id'][], category: string | null) {
		await this.emojisRepository.update({
			id: In(ids),
		}, {
			updatedAt: new Date(),
			category: category,
		});

		this.localEmojisCache.refresh();

		this.globalEventService.publishBroadcastStream('emojiUpdated', {
			emojis: await this.emojiEntityService.packDetailedMany(ids),
		});
	}

	@bindThis
	public async setLicenseBulk(ids: MiEmoji['id'][], license: string | null) {
		await this.emojisRepository.update({
			id: In(ids),
		}, {
			updatedAt: new Date(),
			license: license,
		});

		this.localEmojisCache.refresh();

		this.globalEventService.publishBroadcastStream('emojiUpdated', {
			emojis: await this.emojiEntityService.packDetailedMany(ids),
		});
	}

	@bindThis
	public async delete(id: MiEmoji['id'], moderator?: MiUser) {
		const emoji = await this.emojisRepository.findOneByOrFail({ id: id });

		await this.emojisRepository.delete(emoji.id);

		this.localEmojisCache.refresh();

		this.globalEventService.publishBroadcastStream('emojiDeleted', {
			emojis: [await this.emojiEntityService.packDetailed(emoji)],
		});

		if (moderator) {
			this.moderationLogService.log(moderator, 'deleteCustomEmoji', {
				emojiId: emoji.id,
				emoji: emoji,
			});
		}
	}

	@bindThis
	public async deleteBulk(ids: MiEmoji['id'][], moderator?: MiUser) {
		const emojis = await this.emojisRepository.findBy({
			id: In(ids),
		});

		for (const emoji of emojis) {
			await this.emojisRepository.delete(emoji.id);

			if (moderator) {
				this.moderationLogService.log(moderator, 'deleteCustomEmoji', {
					emojiId: emoji.id,
					emoji: emoji,
				});
			}
		}

		this.localEmojisCache.refresh();

		this.globalEventService.publishBroadcastStream('emojiDeleted', {
			emojis: await this.emojiEntityService.packDetailedMany(emojis),
		});
	}

	@bindThis
	private normalizeHost(src: string | undefined, noteUserHost: string | null): string | null {
	// クエリに使うホスト
		let host = src === '.' ? null	// .はローカルホスト (ここがマッチするのはリアクションのみ)
			: src === undefined ? noteUserHost	// ノートなどでホスト省略表記の場合はローカルホスト (ここがリアクションにマッチすることはない)
			: this.utilityService.isSelfHost(src) ? null	// 自ホスト指定
			: (src || noteUserHost);	// 指定されたホスト || ノートなどの所有者のホスト (こっちがリアクションにマッチすることはない)

		host = this.utilityService.toPunyNullable(host);

		return host;
	}

	@bindThis
	public parseEmojiStr(emojiName: string, noteUserHost: string | null) {
		const match = emojiName.match(parseEmojiStrRegexp);
		if (!match) return { name: null, host: null };

		const name = match[1];

		// ホスト正規化
		const host = this.utilityService.toPunyNullable(this.normalizeHost(match[2], noteUserHost));

		return { name, host };
	}

	/**
	 * 添付用(リモート)カスタム絵文字URLを解決する
	 * @param emojiName ノートやユーザープロフィールに添付された、またはリアクションのカスタム絵文字名 (:は含めない, リアクションでローカルホストの場合は@.を付ける (これはdecodeReactionで可能))
	 * @param noteUserHost ノートやユーザープロフィールの所有者のホスト
	 * @returns URL, nullは未マッチを意味する
	 */
	@bindThis
	public async populateEmoji(emojiName: string, noteUserHost: string | null): Promise<string | null> {
		const { name, host } = this.parseEmojiStr(emojiName, noteUserHost);
		if (name == null) return null;
		if (host == null) return null;

		const queryOrNull = async () => (await this.emojisRepository.findOneBy({
			name,
			host,
		})) ?? null;

		const emoji = await this.emojisCache.fetch(`${name} ${host}`, queryOrNull);

		if (emoji == null) return null;
		return emoji.publicUrl || emoji.originalUrl; // || emoji.originalUrl してるのは後方互換性のため（publicUrlはstringなので??はだめ）
	}

	/**
	 * 複数の添付用(リモート)カスタム絵文字URLを解決する (キャシュ付き, 存在しないものは結果から除外される)
	 */
	@bindThis
	public async populateEmojis(emojiNames: string[], noteUserHost: string | null): Promise<Record<string, string>> {
		const emojis = await Promise.all(emojiNames.map(x => this.populateEmoji(x, noteUserHost)));
		const res = {} as Record<string, string>;
		for (let i = 0; i < emojiNames.length; i++) {
			const resolvedEmoji = emojis[i];
			if (resolvedEmoji != null) {
				res[emojiNames[i]] = resolvedEmoji;
			}
		}
		return res;
	}

	/**
	 * 与えられた絵文字のリストをデータベースから取得し、キャッシュに追加します
	 */
	@bindThis
	public async prefetchEmojis(emojis: { name: string; host: string | null; }[]): Promise<void> {
		const notCachedEmojis = emojis.filter(emoji => this.emojisCache.get(`${emoji.name} ${emoji.host}`) == null);
		const emojisQuery: any[] = [];
		const hosts = new Set(notCachedEmojis.map(e => e.host));
		for (const host of hosts) {
			if (host == null) continue;
			emojisQuery.push({
				name: In(notCachedEmojis.filter(e => e.host === host).map(e => e.name)),
				host: host,
			});
		}
		const _emojis = emojisQuery.length > 0 ? await this.emojisRepository.find({
			where: emojisQuery,
			select: ['name', 'host', 'originalUrl', 'publicUrl'],
		}) : [];
		for (const emoji of _emojis) {
			this.emojisCache.set(`${emoji.name} ${emoji.host}`, emoji);
		}
	}

	/**
	 * ローカル内の絵文字に重複がないかチェックします
	 * @param name 絵文字名
	 */
	@bindThis
	public checkDuplicate(name: string): Promise<boolean> {
		return this.emojisRepository.exists({ where: { name, host: IsNull() } });
	}

	@bindThis
	public getEmojiById(id: string): Promise<MiEmoji | null> {
		return this.emojisRepository.findOneBy({ id });
	}

	@bindThis
	public getEmojiByName(name: string): Promise<MiEmoji | null> {
		return this.emojisRepository.findOneBy({ name, host: IsNull() });
	}

	@bindThis
	public dispose(): void {
		this.emojisCache.dispose();
	}

	@bindThis
	public onApplicationShutdown(signal?: string | undefined): void {
		this.dispose();
	}
}<|MERGE_RESOLUTION|>--- conflicted
+++ resolved
@@ -78,10 +78,7 @@
 				force: true,
 			});
 		}
-<<<<<<< HEAD
-=======
-
->>>>>>> d3f4d310
+
 		const emoji = await this.emojisRepository.insertOne({
 			id: this.idService.gen(),
 			updatedAt: new Date(),
