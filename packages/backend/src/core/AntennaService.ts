--- conflicted
+++ resolved
@@ -111,21 +111,6 @@
 		if (antenna.src === 'home') {
 			// TODO
 		} else if (antenna.src === 'list') {
-<<<<<<< HEAD
-			const listUsers = (await this.userListMembershipsRepository.findBy({
-				userListId: antenna.userListId!,
-			})).map(x => x.userId);
-
-			if (!listUsers.includes(note.userId)) return false;
-		} else if (antenna.src === 'group') {
-			const joining = await this.userGroupJoiningsRepository.findOneByOrFail({ id: antenna.userGroupJoiningId! });
-
-			const groupUsers = (await this.userGroupJoiningsRepository.findBy({
-				userGroupId: joining.userGroupId,
-			})).map(x => x.userId);
-
-			if (!groupUsers.includes(note.userId)) return false;
-=======
 			if (antenna.userListId == null) return false;
 			const exists = await this.userListMembershipsRepository.exists({
 				where: {
@@ -134,7 +119,17 @@
 				},
 			});
 			if (!exists) return false;
->>>>>>> ceb46406
+		} else if (antenna.src === 'group') {
+			const joining = await this.userGroupJoiningsRepository.findOneByOrFail({ id: antenna.userGroupJoiningId! });
+
+			if (antenna.userGroupJoiningId == null) return false;
+			const exists = await this.userGroupJoiningsRepository.exists({
+				where: {
+					userGroupId: joining.userGroupId,
+					userId: note.userId,
+				},
+			});
+			if (!exists) return false;
 		} else if (antenna.src === 'users') {
 			const accts = antenna.users.map(x => {
 				const { username, host } = Acct.parse(x);
