import { Inject, Injectable } from '@nestjs/common';
import * as Redis from 'ioredis';
import type { Antenna } from '@/models/entities/Antenna.js';
import type { Note } from '@/models/entities/Note.js';
import type { User } from '@/models/entities/User.js';
import { NoteEntityService } from '@/core/entities/NoteEntityService.js';
import { AntennaEntityService } from '@/core/entities/AntennaEntityService.js';
import { IdService } from '@/core/IdService.js';
import { isUserRelated } from '@/misc/is-user-related.js';
import { GlobalEventService } from '@/core/GlobalEventService.js';
import { PushNotificationService } from '@/core/PushNotificationService.js';
import * as Acct from '@/misc/acct.js';
import type { Packed } from '@/misc/json-schema.js';
import { DI } from '@/di-symbols.js';
<<<<<<< HEAD
import type { MutingsRepository, NotesRepository, AntennaNotesRepository, AntennasRepository, UserGroupJoiningsRepository, UserListJoiningsRepository } from '@/models/index.js';
=======
import type { MutingsRepository, NotesRepository, AntennasRepository, UserGroupJoiningsRepository, UserListJoiningsRepository } from '@/models/index.js';
>>>>>>> f8232bd1
import { UtilityService } from '@/core/UtilityService.js';
import { bindThis } from '@/decorators.js';
import { StreamMessages } from '@/server/api/stream/types.js';
import type { OnApplicationShutdown } from '@nestjs/common';

@Injectable()
export class AntennaService implements OnApplicationShutdown {
	private antennasFetched: boolean;
	private antennas: Antenna[];

	constructor(
		@Inject(DI.redis)
		private redisClient: Redis.Redis,

		@Inject(DI.redisForSub)
		private redisForSub: Redis.Redis,

		@Inject(DI.mutingsRepository)
		private mutingsRepository: MutingsRepository,

		@Inject(DI.notesRepository)
		private notesRepository: NotesRepository,

		@Inject(DI.antennasRepository)
		private antennasRepository: AntennasRepository,

		@Inject(DI.userGroupJoiningsRepository)
		private userGroupJoiningsRepository: UserGroupJoiningsRepository,

		@Inject(DI.userListJoiningsRepository)
		private userListJoiningsRepository: UserListJoiningsRepository,

		private utilityService: UtilityService,
		private idService: IdService,
		private globalEventService: GlobalEventService,
		private pushNotificationService: PushNotificationService,
		private noteEntityService: NoteEntityService,
		private antennaEntityService: AntennaEntityService,
	) {
		this.antennasFetched = false;
		this.antennas = [];

		this.redisForSub.on('message', this.onRedisMessage);
	}

	@bindThis
	public onApplicationShutdown(signal?: string | undefined) {
		this.redisForSub.off('message', this.onRedisMessage);
	}

	@bindThis
	private async onRedisMessage(_: string, data: string): Promise<void> {
		const obj = JSON.parse(data);

		if (obj.channel === 'internal') {
			const { type, body } = obj.message as StreamMessages['internal']['payload'];
			switch (type) {
				case 'antennaCreated':
					this.antennas.push({
						...body,
						createdAt: new Date(body.createdAt),
						lastUsedAt: new Date(body.lastUsedAt),
					});
					break;
				case 'antennaUpdated':
					this.antennas[this.antennas.findIndex(a => a.id === body.id)] = {
						...body,
						createdAt: new Date(body.createdAt),
						lastUsedAt: new Date(body.lastUsedAt),
					};
					break;
				case 'antennaDeleted':
					this.antennas = this.antennas.filter(a => a.id !== body.id);
					break;
				default:
					break;
			}
		}
	}

	@bindThis
	public async addNoteToAntennas(note: Note, noteUser: { id: User['id']; username: string; host: string | null; }): Promise<void> {
		const antennas = await this.getAntennas();
		const antennasWithMatchResult = await Promise.all(antennas.map(antenna => this.checkHitAntenna(antenna, note, noteUser).then(hit => [antenna, hit] as const)));
		const matchedAntennas = antennasWithMatchResult.filter(([, hit]) => hit).map(([antenna]) => antenna);

		const redisPipeline = this.redisClient.pipeline();

		for (const antenna of matchedAntennas) {
			redisPipeline.xadd(
				`antennaTimeline:${antenna.id}`,
				'MAXLEN', '~', '200',
				'*',
				'note', note.id);
			
			this.globalEventService.publishAntennaStream(antenna.id, 'note', note);
		}

		redisPipeline.exec();
	}

	// NOTE: フォローしているユーザーのノート、リストのユーザーのノート、グループのユーザーのノート指定はパフォーマンス上の理由で無効になっている

	@bindThis
	public async checkHitAntenna(antenna: Antenna, note: (Note | Packed<'Note'>), noteUser: { id: User['id']; username: string; host: string | null; }): Promise<boolean> {
		if (note.visibility === 'specified') return false;
		if (note.visibility === 'followers') return false;
	
		if (!antenna.withReplies && note.replyId != null) return false;
	
		if (antenna.src === 'home') {
			// TODO
		} else if (antenna.src === 'list') {
			const listUsers = (await this.userListJoiningsRepository.findBy({
				userListId: antenna.userListId!,
			})).map(x => x.userId);
	
			if (!listUsers.includes(note.userId)) return false;
		} else if (antenna.src === 'group') {
			const joining = await this.userGroupJoiningsRepository.findOneByOrFail({ id: antenna.userGroupJoiningId! });
	
			const groupUsers = (await this.userGroupJoiningsRepository.findBy({
				userGroupId: joining.userGroupId,
			})).map(x => x.userId);
	
			if (!groupUsers.includes(note.userId)) return false;
		} else if (antenna.src === 'users') {
			const accts = antenna.users.map(x => {
				const { username, host } = Acct.parse(x);
				return this.utilityService.getFullApAccount(username, host).toLowerCase();
			});
			if (!accts.includes(this.utilityService.getFullApAccount(noteUser.username, noteUser.host).toLowerCase())) return false;
		}
	
		const keywords = antenna.keywords
			// Clean up
			.map(xs => xs.filter(x => x !== ''))
			.filter(xs => xs.length > 0);
	
		if (keywords.length > 0) {
			if (note.text == null && note.cw == null) return false;

			const _text = (note.text ?? '') + '\n' + (note.cw ?? '');
	
			const matched = keywords.some(and =>
				and.every(keyword =>
					antenna.caseSensitive
						? _text.includes(keyword)
						: _text.toLowerCase().includes(keyword.toLowerCase()),
				));
	
			if (!matched) return false;
		}
	
		const excludeKeywords = antenna.excludeKeywords
			// Clean up
			.map(xs => xs.filter(x => x !== ''))
			.filter(xs => xs.length > 0);
	
		if (excludeKeywords.length > 0) {
			if (note.text == null && note.cw == null) return false;

			const _text = (note.text ?? '') + '\n' + (note.cw ?? '');

			const matched = excludeKeywords.some(and =>
				and.every(keyword =>
					antenna.caseSensitive
						? _text.includes(keyword)
						: _text.toLowerCase().includes(keyword.toLowerCase()),
				));
	
			if (matched) return false;
		}
	
		if (antenna.withFile) {
			if (note.fileIds && note.fileIds.length === 0) return false;
		}
	
		// TODO: eval expression
	
		return true;
	}

	@bindThis
	public async getAntennas() {
		if (!this.antennasFetched) {
			this.antennas = await this.antennasRepository.findBy({
				isActive: true,
			});
			this.antennasFetched = true;
		}
	
		return this.antennas;
	}
}<|MERGE_RESOLUTION|>--- conflicted
+++ resolved
@@ -12,11 +12,7 @@
 import * as Acct from '@/misc/acct.js';
 import type { Packed } from '@/misc/json-schema.js';
 import { DI } from '@/di-symbols.js';
-<<<<<<< HEAD
-import type { MutingsRepository, NotesRepository, AntennaNotesRepository, AntennasRepository, UserGroupJoiningsRepository, UserListJoiningsRepository } from '@/models/index.js';
-=======
 import type { MutingsRepository, NotesRepository, AntennasRepository, UserGroupJoiningsRepository, UserListJoiningsRepository } from '@/models/index.js';
->>>>>>> f8232bd1
 import { UtilityService } from '@/core/UtilityService.js';
 import { bindThis } from '@/decorators.js';
 import { StreamMessages } from '@/server/api/stream/types.js';
@@ -111,7 +107,7 @@
 				'MAXLEN', '~', '200',
 				'*',
 				'note', note.id);
-			
+
 			this.globalEventService.publishAntennaStream(antenna.id, 'note', note);
 		}
 
@@ -137,11 +133,11 @@
 			if (!listUsers.includes(note.userId)) return false;
 		} else if (antenna.src === 'group') {
 			const joining = await this.userGroupJoiningsRepository.findOneByOrFail({ id: antenna.userGroupJoiningId! });
-	
+
 			const groupUsers = (await this.userGroupJoiningsRepository.findBy({
 				userGroupId: joining.userGroupId,
 			})).map(x => x.userId);
-	
+
 			if (!groupUsers.includes(note.userId)) return false;
 		} else if (antenna.src === 'users') {
 			const accts = antenna.users.map(x => {
