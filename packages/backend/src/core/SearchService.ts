/*
 * SPDX-FileCopyrightText: syuilo and misskey-project
 * SPDX-License-Identifier: AGPL-3.0-only
 */

import { Inject, Injectable } from '@nestjs/common';
import { In } from 'typeorm';
import { DI } from '@/di-symbols.js';
import type { Config } from '@/config.js';
import { bindThis } from '@/decorators.js';
import { MiNote } from '@/models/Note.js';
import { MiUser } from '@/models/_.js';
import type { NotesRepository } from '@/models/_.js';
import { sqlLikeEscape } from '@/misc/sql-like-escape.js';
import { isUserRelated } from '@/misc/is-user-related.js';
import { CacheService } from '@/core/CacheService.js';
import { QueryService } from '@/core/QueryService.js';
import { IdService } from '@/core/IdService.js';
import type { Index, MeiliSearch } from 'meilisearch';

type K = string;
type V = string | number | boolean;
type Q =
	{ op: '=', k: K, v: V } |
	{ op: '!=', k: K, v: V } |
	{ op: '>', k: K, v: number } |
	{ op: '<', k: K, v: number } |
	{ op: '>=', k: K, v: number } |
	{ op: '<=', k: K, v: number } |
	{ op: 'is null', k: K} |
	{ op: 'is not null', k: K} |
	{ op: 'and', qs: Q[] } |
	{ op: 'or', qs: Q[] } |
	{ op: 'not', q: Q };

function compileValue(value: V): string {
	if (typeof value === 'string') {
		return `'${value}'`; // TODO: escape
	} else if (typeof value === 'number') {
		return value.toString();
	} else if (typeof value === 'boolean') {
		return value.toString();
	}
	throw new Error('unrecognized value');
}

function compileQuery(q: Q): string {
	switch (q.op) {
		case '=': return `(${q.k} = ${compileValue(q.v)})`;
		case '!=': return `(${q.k} != ${compileValue(q.v)})`;
		case '>': return `(${q.k} > ${compileValue(q.v)})`;
		case '<': return `(${q.k} < ${compileValue(q.v)})`;
		case '>=': return `(${q.k} >= ${compileValue(q.v)})`;
		case '<=': return `(${q.k} <= ${compileValue(q.v)})`;
		case 'and': return q.qs.length === 0 ? '' : `(${ q.qs.map(_q => compileQuery(_q)).join(' AND ') })`;
		case 'or': return q.qs.length === 0 ? '' : `(${ q.qs.map(_q => compileQuery(_q)).join(' OR ') })`;
		case 'is null': return `(${q.k} IS NULL)`;
		case 'is not null': return `(${q.k} IS NOT NULL)`;
		case 'not': return `(NOT ${compileQuery(q.q)})`;
		default: throw new Error('unrecognized query operator');
	}
}

@Injectable()
export class SearchService {
	private readonly meilisearchIndexScope: 'local' | 'global' | string[] = 'local';
	private meilisearchNoteIndex: Index | null = null;

	constructor(
		@Inject(DI.config)
		private config: Config,

		@Inject(DI.meilisearch)
		private meilisearch: MeiliSearch | null,

		@Inject(DI.notesRepository)
		private notesRepository: NotesRepository,

		private cacheService: CacheService,
		private queryService: QueryService,
		private idService: IdService,
	) {
		if (meilisearch) {
			this.meilisearchNoteIndex = meilisearch.index(`${config.meilisearch!.index}---notes`);
			this.meilisearchNoteIndex.updateSettings({
				searchableAttributes: [
					'text',
					'cw',
				],
				sortableAttributes: [
					'createdAt',
				],
				filterableAttributes: [
					'createdAt',
					'userId',
					'userHost',
					'channelId',
					'tags',
				],
				typoTolerance: {
					enabled: false,
				},
				pagination: {
					maxTotalHits: 10000,
				},
			});
		}

		if (config.meilisearch?.scope) {
			this.meilisearchIndexScope = config.meilisearch.scope;
		}
	}

	@bindThis
	public async indexNote(note: MiNote): Promise<void> {
		if (note.text == null && note.cw == null) return;
		if (!['home', 'public'].includes(note.visibility)) return;

		if (this.meilisearch) {
			switch (this.meilisearchIndexScope) {
				case 'global':
					break;

				case 'local':
					if (note.userHost == null) break;
					return;

				default: {
					if (note.userHost == null) break;
					if (this.meilisearchIndexScope.includes(note.userHost)) break;
					return;
				}
			}

			await this.meilisearchNoteIndex?.addDocuments([{
				id: note.id,
				createdAt: this.idService.parse(note.id).date.getTime(),
				userId: note.userId,
				userHost: note.userHost,
				channelId: note.channelId,
				cw: note.cw,
				text: note.text,
				tags: note.tags,
			}], {
				primaryKey: 'id',
			});
		}
	}

	@bindThis
	public async unindexNote(note: MiNote): Promise<void> {
		if (!['home', 'public'].includes(note.visibility)) return;

		if (this.meilisearch) {
			this.meilisearchNoteIndex!.deleteDocument(note.id);
		}
	}

	@bindThis
	public async searchNote(q: string, me: MiUser | null, opts: {
		userId?: MiNote['userId'] | null;
		channelId?: MiNote['channelId'] | null;
		host?: string | null;
<<<<<<< HEAD
		origin?: string | null;
		fileOption?: string | null;
=======
>>>>>>> 8c0a1ff3
	}, pagination: {
		untilId?: MiNote['id'];
		sinceId?: MiNote['id'];
		limit?: number;
	}): Promise<MiNote[]> {
		if (this.meilisearch) {
			const filter: Q = {
				op: 'and',
				qs: [],
			};
			if (pagination.untilId) filter.qs.push({ op: '<', k: 'createdAt', v: this.idService.parse(pagination.untilId).date.getTime() });
			if (pagination.sinceId) filter.qs.push({ op: '>', k: 'createdAt', v: this.idService.parse(pagination.sinceId).date.getTime() });
			if (opts.userId) filter.qs.push({ op: '=', k: 'userId', v: opts.userId });
			if (opts.channelId) filter.qs.push({ op: '=', k: 'channelId', v: opts.channelId });
			if (opts.host) {
				if (opts.host === '.') {
					filter.qs.push({ op: 'is null', k: 'userHost' });
				} else {
					filter.qs.push({ op: '=', k: 'userHost', v: opts.host });
				}
			}
			const res = await this.meilisearchNoteIndex!.search(q, {
				sort: ['createdAt:desc'],
				matchingStrategy: 'all',
				attributesToRetrieve: ['id', 'createdAt'],
				filter: compileQuery(filter),
				limit: pagination.limit,
			});
			if (res.hits.length === 0) return [];
			const [
				userIdsWhoMeMuting,
				userIdsWhoBlockingMe,
			] = me ? await Promise.all([
				this.cacheService.userMutingsCache.fetch(me.id),
				this.cacheService.userBlockedCache.fetch(me.id),
			]) : [new Set<string>(), new Set<string>()];
			const notes = (await this.notesRepository.findBy({
				id: In(res.hits.map(x => x.id)),
			})).filter(note => {
				if (me && isUserRelated(note, userIdsWhoBlockingMe)) return false;
				if (me && isUserRelated(note, userIdsWhoMeMuting)) return false;
				return true;
			});
			return notes.sort((a, b) => a.id > b.id ? -1 : 1);
		} else {
			const query = this.queryService.makePaginationQuery(this.notesRepository.createQueryBuilder('note'), pagination.sinceId, pagination.untilId);

			if (opts.userId) {
				query.andWhere('note.userId = :userId', { userId: opts.userId });
			} else if (opts.channelId) {
				query.andWhere('note.channelId = :channelId', { channelId: opts.channelId });
			}

			query
				.andWhere('note.text ILIKE :q', { q: `%${ sqlLikeEscape(q) }%` })
				.innerJoinAndSelect('note.user', 'user')
				.leftJoinAndSelect('note.reply', 'reply')
				.leftJoinAndSelect('note.renote', 'renote')
				.leftJoinAndSelect('reply.user', 'replyUser')
				.leftJoinAndSelect('renote.user', 'renoteUser');

			if (opts.host) {
				if (opts.host === '.') {
					query.andWhere('user.host IS NULL');
				} else {
					query.andWhere('user.host = :host', { host: opts.host });
				}
			}

			this.queryService.generateVisibilityQuery(query, me);
			if (me) this.queryService.generateMutedUserQuery(query, me);
			if (me) this.queryService.generateBlockedUserQuery(query, me);

			return await query.limit(pagination.limit).getMany();
		}
	}
}<|MERGE_RESOLUTION|>--- conflicted
+++ resolved
@@ -161,11 +161,7 @@
 		userId?: MiNote['userId'] | null;
 		channelId?: MiNote['channelId'] | null;
 		host?: string | null;
-<<<<<<< HEAD
-		origin?: string | null;
 		fileOption?: string | null;
-=======
->>>>>>> 8c0a1ff3
 	}, pagination: {
 		untilId?: MiNote['id'];
 		sinceId?: MiNote['id'];
