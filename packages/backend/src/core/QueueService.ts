--- conflicted
+++ resolved
@@ -15,10 +15,6 @@
 import { bindThis } from '@/decorators.js';
 import type { Antenna } from '@/server/api/endpoints/i/import-antennas.js';
 import { ApRequestCreator } from '@/core/activitypub/ApRequestService.js';
-<<<<<<< HEAD
-import type { DbQueue, DeliverQueue, EndedPollNotificationQueue, InboxQueue, ObjectStorageQueue, RelationshipQueue, SystemQueue, WebhookDeliverQueue } from './QueueModule.js';
-import type { DbJobData, DeliverJobData, RelationshipJobData, ThinUser } from '../queue/types.js';
-=======
 import type {
 	DbJobData,
 	DeliverJobData,
@@ -38,7 +34,6 @@
 	UserWebhookDeliverQueue,
 	SystemWebhookDeliverQueue,
 } from './QueueModule.js';
->>>>>>> 9849aab4
 import type httpSignature from '@peertube/http-signature';
 import type * as Bull from 'bullmq';
 
