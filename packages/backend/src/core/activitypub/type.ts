--- conflicted
+++ resolved
@@ -107,25 +107,20 @@
 
 export interface IOrderedCollection extends IObject {
 	type: 'OrderedCollection';
-<<<<<<< HEAD
 	totalItems?: number;
 	orderedItems?: ApObject;
-	first?:string;
-	last?:string;
+	first?: IObject | string;
+	last?: IObject | string;
 }
 
 export interface IOrderedCollectionPage extends IObject {
 	type: 'OrderedCollectionPage';
 	partOf: string;
 	totalItems?: number;
+	first?: IObject | string;
 	orderedItems: ApObject[];
 	prev: string;
 	next: string;
-=======
-	totalItems: number;
-	first?: IObject | string;
-	orderedItems?: ApObject;
->>>>>>> 78d315d9
 }
 
 export const validPost = ['Note', 'Question', 'Article', 'Audio', 'Document', 'Image', 'Page', 'Video', 'Event'];
