--- conflicted
+++ resolved
@@ -25,14 +25,10 @@
 import { MessagingService } from '@/core/MessagingService.js';
 import { bindThis } from '@/decorators.js';
 import { checkHttps } from '@/misc/check-https.js';
-<<<<<<< HEAD
 import { NoteUpdateService } from '@/core/NoteUpdateService.js';
-import { getApId, getApType, getOneApHrefNullable, getOneApId, isEmoji, validPost } from '../type.js';
-=======
 import { IdentifiableError } from '@/misc/identifiable-error.js';
 import { isNotNull } from '@/misc/is-not-null.js';
 import { getOneApId, getApId, getOneApHrefNullable, validPost, isEmoji, getApType } from '../type.js';
->>>>>>> 78ff90f2
 import { ApLoggerService } from '../ApLoggerService.js';
 import { ApMfmService } from '../ApMfmService.js';
 import { ApDbResolverService } from '../ApDbResolverService.js';
@@ -224,14 +220,8 @@
 			}
 		}
 
-<<<<<<< HEAD
 		let isMessaging = note._misskey_talk && visibility === 'specified';
 
-		const apMentions = await this.apMentionService.extractApMentions(note.tag, resolver);
-		const apHashtags = extractApHashtags(note.tag);
-
-=======
->>>>>>> 78ff90f2
 		// 添付ファイル
 		// TODO: attachmentは必ずしもImageではない
 		// TODO: attachmentは必ずしも配列ではない
@@ -331,8 +321,6 @@
 
 		const apEmojis = emojis.map(emoji => emoji.name);
 
-<<<<<<< HEAD
-		const poll = await this.apQuestionService.extractPollFromQuestion(note, resolver).catch(() => undefined);
 		const event = await this.apEventService.extractEventFromNote(note, resolver).catch(() => undefined);
 
 		if (isMessaging) {
@@ -342,8 +330,6 @@
 			}
 		}
 
-=======
->>>>>>> 78ff90f2
 		try {
 			return await this.noteCreateService.create(actor, {
 				createdAt: note.published ? new Date(note.published) : null,
