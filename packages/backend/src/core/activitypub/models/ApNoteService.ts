/*
 * SPDX-FileCopyrightText: syuilo and other misskey contributors
 * SPDX-License-Identifier: AGPL-3.0-only
 */

import { forwardRef, Inject, Injectable } from '@nestjs/common';
import promiseLimit from 'promise-limit';
import { In } from 'typeorm';
import { DI } from '@/di-symbols.js';
import type { PollsRepository, EmojisRepository } from '@/models/index.js';
import type { Config } from '@/config.js';
import type { MiRemoteUser } from '@/models/entities/User.js';
import type { MiNote } from '@/models/entities/Note.js';
import { toArray, toSingle, unique } from '@/misc/prelude/array.js';
import type { MiEmoji } from '@/models/entities/Emoji.js';
import { MetaService } from '@/core/MetaService.js';
import { AppLockService } from '@/core/AppLockService.js';
import type { MiDriveFile } from '@/models/entities/DriveFile.js';
import { NoteCreateService } from '@/core/NoteCreateService.js';
import type Logger from '@/logger.js';
import { IdService } from '@/core/IdService.js';
import { PollService } from '@/core/PollService.js';
import { StatusError } from '@/misc/status-error.js';
import { UtilityService } from '@/core/UtilityService.js';
import { bindThis } from '@/decorators.js';
import { checkHttps } from '@/misc/check-https.js';
import { getOneApId, getApId, getOneApHrefNullable, validPost, isEmoji, getApType } from '../type.js';
import { ApLoggerService } from '../ApLoggerService.js';
import { ApMfmService } from '../ApMfmService.js';
import { ApDbResolverService } from '../ApDbResolverService.js';
import { ApResolverService } from '../ApResolverService.js';
import { ApAudienceService } from '../ApAudienceService.js';
import { ApPersonService } from './ApPersonService.js';
import { extractApHashtags } from './tag.js';
import { ApMentionService } from './ApMentionService.js';
import { ApQuestionService } from './ApQuestionService.js';
import { ApEventService } from './ApEventService.js';
import { ApImageService } from './ApImageService.js';
import type { Resolver } from '../ApResolverService.js';
import type { IObject, IPost } from '../type.js';

@Injectable()
export class ApNoteService {
	private logger: Logger;

	constructor(
		@Inject(DI.config)
		private config: Config,

		@Inject(DI.pollsRepository)
		private pollsRepository: PollsRepository,

		@Inject(DI.emojisRepository)
		private emojisRepository: EmojisRepository,

		private idService: IdService,
		private apMfmService: ApMfmService,
		private apResolverService: ApResolverService,

		// 循環参照のため / for circular dependency
		@Inject(forwardRef(() => ApPersonService))
		private apPersonService: ApPersonService,

		private utilityService: UtilityService,
		private apAudienceService: ApAudienceService,
		private apMentionService: ApMentionService,
		private apImageService: ApImageService,
		private apQuestionService: ApQuestionService,
		private apEventService: ApEventService,
		private metaService: MetaService,
		private appLockService: AppLockService,
		private pollService: PollService,
		private noteCreateService: NoteCreateService,
		private apDbResolverService: ApDbResolverService,
		private apLoggerService: ApLoggerService,
	) {
		this.logger = this.apLoggerService.logger;
	}

	@bindThis
	public validateNote(object: IObject, uri: string): Error | null {
		const expectHost = this.utilityService.extractDbHost(uri);

		if (!validPost.includes(getApType(object))) {
			return new Error(`invalid Note: invalid object type ${getApType(object)}`);
		}

		if (object.id && this.utilityService.extractDbHost(object.id) !== expectHost) {
			return new Error(`invalid Note: id has different host. expected: ${expectHost}, actual: ${this.utilityService.extractDbHost(object.id)}`);
		}

		const actualHost = object.attributedTo && this.utilityService.extractDbHost(getOneApId(object.attributedTo));
		if (object.attributedTo && actualHost !== expectHost) {
			return new Error(`invalid Note: attributedTo has different host. expected: ${expectHost}, actual: ${actualHost}`);
		}

		return null;
	}

	/**
	 * Noteをフェッチします。
	 *
	 * Misskeyに対象のNoteが登録されていればそれを返します。
	 */
	@bindThis
	public async fetchNote(object: string | IObject): Promise<MiNote | null> {
		return await this.apDbResolverService.getNoteFromApId(object);
	}

	/**
	 * Noteを作成します。
	 */
	@bindThis
	public async createNote(value: string | IObject, resolver?: Resolver, silent = false): Promise<MiNote | null> {
		// eslint-disable-next-line no-param-reassign
		if (resolver == null) resolver = this.apResolverService.createResolver();

		const object = await resolver.resolve(value);

		const entryUri = getApId(value);
		const err = this.validateNote(object, entryUri);
		if (err) {
			this.logger.error(err.message, {
				resolver: { history: resolver.getHistory() },
				value,
				object,
			});
			throw new Error('invalid note');
		}

		const note = object as IPost;

		this.logger.debug(`Note fetched: ${JSON.stringify(note, null, 2)}`);

		if (note.id && !checkHttps(note.id)) {
			throw new Error('unexpected schema of note.id: ' + note.id);
		}

		const url = getOneApHrefNullable(note.url);

		if (url && !checkHttps(url)) {
			throw new Error('unexpected schema of note url: ' + url);
		}

		this.logger.info(`Creating the Note: ${note.id}`);

		// 投稿者をフェッチ
		if (note.attributedTo == null) {
			throw new Error('invalid note.attributedTo: ' + note.attributedTo);
		}

		const actor = await this.apPersonService.resolvePerson(getOneApId(note.attributedTo), resolver) as MiRemoteUser;

		// 投稿者が凍結されていたらスキップ
		if (actor.isSuspended) {
			throw new Error('actor has been suspended');
		}

		const noteAudience = await this.apAudienceService.parseAudience(actor, note.to, note.cc, resolver);
		let visibility = noteAudience.visibility;
		const visibleUsers = noteAudience.visibleUsers;

		// Audience (to, cc) が指定されてなかった場合
		if (visibility === 'specified' && visibleUsers.length === 0) {
			if (typeof value === 'string') {	// 入力がstringならばresolverでGETが発生している
				// こちらから匿名GET出来たものならばpublic
				visibility = 'public';
			}
		}

		const apMentions = await this.apMentionService.extractApMentions(note.tag, resolver);
		const apHashtags = extractApHashtags(note.tag);

		// 添付ファイル
		// TODO: attachmentは必ずしもImageではない
		// TODO: attachmentは必ずしも配列ではない
		const limit = promiseLimit<MiDriveFile>(2);
		const files = (await Promise.all(toArray(note.attachment).map(attach => (
			limit(() => this.apImageService.resolveImage(actor, {
				...attach,
				sensitive: note.sensitive, // Noteがsensitiveなら添付もsensitiveにする
			}))
		))));

		// リプライ
		const reply: MiNote | null = note.inReplyTo
			? await this.resolveNote(note.inReplyTo, { resolver })
				.then(x => {
					if (x == null) {
						this.logger.warn('Specified inReplyTo, but not found');
						throw new Error('inReplyTo not found');
					}

					return x;
				})
				.catch(async err => {
					this.logger.warn(`Error in inReplyTo ${note.inReplyTo} - ${err.statusCode ?? err}`);
					throw err;
				})
			: null;

		// 引用
		let quote: MiNote | undefined | null = null;

		if (note._misskey_quote ?? note.quoteUrl) {
			const tryResolveNote = async (uri: string): Promise<
				| { status: 'ok'; res: MiNote }
				| { status: 'permerror' | 'temperror' }
			> => {
				if (!/^https?:/.test(uri)) return { status: 'permerror' };
				try {
					const res = await this.resolveNote(uri);
					if (res == null) return { status: 'permerror' };
					return { status: 'ok', res };
				} catch (e) {
					return {
						status: (e instanceof StatusError && e.isClientError) ? 'permerror' : 'temperror',
					};
				}
			};

			const uris = unique([note._misskey_quote, note.quoteUrl].filter((x): x is string => typeof x === 'string'));
			const results = await Promise.all(uris.map(tryResolveNote));

			quote = results.filter((x): x is { status: 'ok', res: MiNote } => x.status === 'ok').map(x => x.res).at(0);
			if (!quote) {
				if (results.some(x => x.status === 'temperror')) {
					throw new Error('quote resolve failed');
				}
			}
		}

		const cw = note.summary === '' ? null : note.summary;

		// テキストのパース
		let text: string | null = null;
		if (note.source?.mediaType === 'text/x.misskeymarkdown' && typeof note.source.content === 'string') {
			text = note.source.content;
		} else if (typeof note._misskey_content !== 'undefined') {
			text = note._misskey_content;
		} else if (typeof note.content === 'string') {
			text = this.apMfmService.htmlToMfm(note.content, note.tag);
		}

		// vote
		if (reply && reply.hasPoll) {
			const poll = await this.pollsRepository.findOneByOrFail({ noteId: reply.id });

			const tryCreateVote = async (name: string, index: number): Promise<null> => {
				if (poll.expiresAt && Date.now() > new Date(poll.expiresAt).getTime()) {
					this.logger.warn(`vote to expired poll from AP: actor=${actor.username}@${actor.host}, note=${note.id}, choice=${name}`);
				} else if (index >= 0) {
					this.logger.info(`vote from AP: actor=${actor.username}@${actor.host}, note=${note.id}, choice=${name}`);
					await this.pollService.vote(actor, reply, index);

					// リモートフォロワーにUpdate配信
					this.pollService.deliverQuestionUpdate(reply.id);
				}
				return null;
			};

			if (note.name) {
				return await tryCreateVote(note.name, poll.choices.findIndex(x => x === note.name));
			}
		}

		const emojis = await this.extractEmojis(note.tag ?? [], actor.host).catch(e => {
			this.logger.info(`extractEmojis: ${e}`);
			return [];
		});

		const apEmojis = emojis.map(emoji => emoji.name);

		const poll = await this.apQuestionService.extractPollFromQuestion(note, resolver).catch(() => undefined);
		const event = await this.apEventService.extractEventFromNote(note, resolver).catch(() => undefined);

<<<<<<< HEAD
		return await this.noteCreateService.create(actor, {
			createdAt: note.published ? new Date(note.published) : null,
			files,
			reply,
			renote: quote,
			name: note.name,
			cw,
			text,
			localOnly: false,
			visibility,
			visibleUsers,
			apMentions,
			apHashtags,
			apEmojis,
			poll,
			event,
			uri: note.id,
			url: url,
		}, silent);
=======
		try {
			return await this.noteCreateService.create(actor, {
				createdAt: note.published ? new Date(note.published) : null,
				files,
				reply,
				renote: quote,
				name: note.name,
				cw,
				text,
				localOnly: false,
				visibility,
				visibleUsers,
				apMentions,
				apHashtags,
				apEmojis,
				poll,
				uri: note.id,
				url: url,
			}, silent);
		} catch (err: any) {
			if (err.name !== 'duplicated') {
				throw err;
			}
			this.logger.info('The note is already inserted while creating itself, reading again');
			const duplicate = await this.fetchNote(value);
			if (!duplicate) {
				throw new Error('The note creation failed with duplication error even when there is no duplication');
			}
			return duplicate;
		}
>>>>>>> 750085ff
	}

	/**
	 * Noteを解決します。
	 *
	 * Misskeyに対象のNoteが登録されていればそれを返し、そうでなければ
	 * リモートサーバーからフェッチしてMisskeyに登録しそれを返します。
	 */
	@bindThis
	public async resolveNote(value: string | IObject, options: { sentFrom?: URL, resolver?: Resolver } = {}): Promise<MiNote | null> {
		const uri = getApId(value);

		// ブロックしていたら中断
		const meta = await this.metaService.fetch();
		if (this.utilityService.isBlockedHost(meta.blockedHosts, this.utilityService.extractDbHost(uri))) {
			throw new StatusError('blocked host', 451);
		}

		const unlock = await this.appLockService.getApLock(uri);

		try {
			//#region このサーバーに既に登録されていたらそれを返す
			const exist = await this.fetchNote(uri);
			if (exist) return exist;
			//#endregion

			if (uri.startsWith(this.config.url)) {
				throw new StatusError('cannot resolve local note', 400, 'cannot resolve local note');
			}

			// リモートサーバーからフェッチしてきて登録
			// ここでuriの代わりに添付されてきたNote Objectが指定されていると、サーバーフェッチを経ずにノートが生成されるが
			// 添付されてきたNote Objectは偽装されている可能性があるため、常にuriを指定してサーバーフェッチを行う。
			const createFrom = options.sentFrom?.origin === new URL(uri).origin ? value : uri;
			return await this.createNote(createFrom, options.resolver, true);
		} finally {
			unlock();
		}
	}

	@bindThis
	public async extractEmojis(tags: IObject | IObject[], host: string): Promise<MiEmoji[]> {
		// eslint-disable-next-line no-param-reassign
		host = this.utilityService.toPuny(host);

		const eomjiTags = toArray(tags).filter(isEmoji);

		const existingEmojis = await this.emojisRepository.findBy({
			host,
			name: In(eomjiTags.map(tag => tag.name.replaceAll(':', ''))),
		});

		return await Promise.all(eomjiTags.map(async tag => {
			const name = tag.name.replaceAll(':', '');
			tag.icon = toSingle(tag.icon);

			const exists = existingEmojis.find(x => x.name === name);

			if (exists) {
				if ((exists.updatedAt == null)
					|| (tag.id != null && exists.uri == null)
					|| (new Date(tag.updated) > exists.updatedAt)
					|| (tag.icon.url !== exists.originalUrl)
				) {
					await this.emojisRepository.update({
						host,
						name,
					}, {
						uri: tag.id,
						originalUrl: tag.icon.url,
						publicUrl: tag.icon.url,
						updatedAt: new Date(),
					});

					const emoji = await this.emojisRepository.findOneBy({ host, name });
					if (emoji == null) throw new Error('emoji update failed');
					return emoji;
				}

				return exists;
			}

			this.logger.info(`register emoji host=${host}, name=${name}`);

			return await this.emojisRepository.insert({
				id: this.idService.genId(),
				host,
				name,
				uri: tag.id,
				originalUrl: tag.icon.url,
				publicUrl: tag.icon.url,
				updatedAt: new Date(),
				aliases: [],
			}).then(x => this.emojisRepository.findOneByOrFail(x.identifiers[0]));
		}));
	}
}<|MERGE_RESOLUTION|>--- conflicted
+++ resolved
@@ -274,27 +274,6 @@
 		const poll = await this.apQuestionService.extractPollFromQuestion(note, resolver).catch(() => undefined);
 		const event = await this.apEventService.extractEventFromNote(note, resolver).catch(() => undefined);
 
-<<<<<<< HEAD
-		return await this.noteCreateService.create(actor, {
-			createdAt: note.published ? new Date(note.published) : null,
-			files,
-			reply,
-			renote: quote,
-			name: note.name,
-			cw,
-			text,
-			localOnly: false,
-			visibility,
-			visibleUsers,
-			apMentions,
-			apHashtags,
-			apEmojis,
-			poll,
-			event,
-			uri: note.id,
-			url: url,
-		}, silent);
-=======
 		try {
 			return await this.noteCreateService.create(actor, {
 				createdAt: note.published ? new Date(note.published) : null,
@@ -311,6 +290,7 @@
 				apHashtags,
 				apEmojis,
 				poll,
+				event,
 				uri: note.id,
 				url: url,
 			}, silent);
@@ -325,7 +305,6 @@
 			}
 			return duplicate;
 		}
->>>>>>> 750085ff
 	}
 
 	/**
