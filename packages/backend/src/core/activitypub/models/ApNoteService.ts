--- conflicted
+++ resolved
@@ -299,28 +299,6 @@
 			}
 		}
 
-<<<<<<< HEAD
-		return await this.noteCreateService.create(actor, {
-			createdAt: note.published ? new Date(note.published) : null,
-			files,
-			reply,
-			renote: quote,
-			name: note.name,
-			cw,
-			text,
-			localOnly: false,
-			disableRightClick: false,
-			visibility,
-			visibleUsers,
-			apMentions,
-			apHashtags,
-			apEmojis,
-			poll,
-			event,
-			uri: note.id,
-			url: url,
-		}, silent);
-=======
 		try {
 			return await this.noteCreateService.create(actor, {
 				createdAt: note.published ? new Date(note.published) : null,
@@ -331,12 +309,14 @@
 				cw,
 				text,
 				localOnly: false,
+				disableRightClick: false,
 				visibility,
 				visibleUsers,
 				apMentions,
 				apHashtags,
 				apEmojis,
 				poll,
+				event,
 				uri: note.id,
 				url: url,
 			}, silent);
@@ -351,7 +331,6 @@
 			}
 			return duplicate;
 		}
->>>>>>> ec229dbd
 	}
 
 	/**
