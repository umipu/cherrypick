--- conflicted
+++ resolved
@@ -46,10 +46,6 @@
 import type { ApMfmService } from '../ApMfmService.js';
 import type { ApResolverService, Resolver } from '../ApResolverService.js';
 import type { ApLoggerService } from '../ApLoggerService.js';
-<<<<<<< HEAD
-=======
-
->>>>>>> b6578861
 import type { ApImageService } from './ApImageService.js';
 import type { IActor, ICollection, IObject, IOrderedCollection } from '../type.js';
 
