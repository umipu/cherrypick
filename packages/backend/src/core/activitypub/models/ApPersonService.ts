/*
 * SPDX-FileCopyrightText: syuilo and other misskey, cherrypick contributors
 * SPDX-License-Identifier: AGPL-3.0-only
 */

import { Inject, Injectable } from '@nestjs/common';
import promiseLimit from 'promise-limit';
import { DataSource } from 'typeorm';
import { ModuleRef } from '@nestjs/core';
import { DI } from '@/di-symbols.js';
import type { FollowingsRepository, InstancesRepository, UserProfilesRepository, UserPublickeysRepository, UsersRepository } from '@/models/_.js';
import type { Config } from '@/config.js';
import type { MiLocalUser, MiRemoteUser } from '@/models/User.js';
import { MiUser } from '@/models/User.js';
import { truncate } from '@/misc/truncate.js';
import type { CacheService } from '@/core/CacheService.js';
import { normalizeForSearch } from '@/misc/normalize-for-search.js';
import { isDuplicateKeyValueError } from '@/misc/is-duplicate-key-value-error.js';
import type Logger from '@/logger.js';
import type { MiNote } from '@/models/Note.js';
import type { IdService } from '@/core/IdService.js';
import type { MfmService } from '@/core/MfmService.js';
import { toArray } from '@/misc/prelude/array.js';
import type { GlobalEventService } from '@/core/GlobalEventService.js';
import type { FederatedInstanceService } from '@/core/FederatedInstanceService.js';
import type { FetchInstanceMetadataService } from '@/core/FetchInstanceMetadataService.js';
import { MiUserProfile } from '@/models/UserProfile.js';
import { MiUserPublickey } from '@/models/UserPublickey.js';
import type UsersChart from '@/core/chart/charts/users.js';
import type InstanceChart from '@/core/chart/charts/instance.js';
import type { HashtagService } from '@/core/HashtagService.js';
import { MiUserNotePining } from '@/models/UserNotePining.js';
import { StatusError } from '@/misc/status-error.js';
import type { UtilityService } from '@/core/UtilityService.js';
import type { UserEntityService } from '@/core/entities/UserEntityService.js';
import { bindThis } from '@/decorators.js';
import { MetaService } from '@/core/MetaService.js';
import { DriveFileEntityService } from '@/core/entities/DriveFileEntityService.js';
import type { AccountMoveService } from '@/core/AccountMoveService.js';
import { checkHttps } from '@/misc/check-https.js';
import { AvatarDecorationService } from '@/core/AvatarDecorationService.js';
import { getApId, getApType, getOneApHrefNullable, isActor, isCollection, isCollectionOrOrderedCollection, isPropertyValue } from '../type.js';
import { extractApHashtags } from './tag.js';
import type { OnModuleInit } from '@nestjs/common';
import type { ApNoteService } from './ApNoteService.js';
import type { ApMfmService } from '../ApMfmService.js';
import type { ApResolverService, Resolver } from '../ApResolverService.js';
import type { ApLoggerService } from '../ApLoggerService.js';
// eslint-disable-next-line @typescript-eslint/consistent-type-imports
import type { ApImageService } from './ApImageService.js';
import type { IActor, IObject } from '../type.js';

const nameLength = 128;
const summaryLength = 2048;

type Field = Record<'name' | 'value', string>;

@Injectable()
export class ApPersonService implements OnModuleInit {
	private utilityService: UtilityService;
	private userEntityService: UserEntityService;
	private driveFileEntityService: DriveFileEntityService;
	private idService: IdService;
	private globalEventService: GlobalEventService;
	private metaService: MetaService;
	private federatedInstanceService: FederatedInstanceService;
	private fetchInstanceMetadataService: FetchInstanceMetadataService;
	private cacheService: CacheService;
	private apResolverService: ApResolverService;
	private apNoteService: ApNoteService;
	private apImageService: ApImageService;
	private apMfmService: ApMfmService;
	private mfmService: MfmService;
	private hashtagService: HashtagService;
	private usersChart: UsersChart;
	private instanceChart: InstanceChart;
	private apLoggerService: ApLoggerService;
	private accountMoveService: AccountMoveService;
	private logger: Logger;

	constructor(
		private moduleRef: ModuleRef,

		@Inject(DI.config)
		private config: Config,

		@Inject(DI.db)
		private db: DataSource,

		@Inject(DI.usersRepository)
		private usersRepository: UsersRepository,

		@Inject(DI.userProfilesRepository)
		private userProfilesRepository: UserProfilesRepository,

		@Inject(DI.userPublickeysRepository)
		private userPublickeysRepository: UserPublickeysRepository,

		@Inject(DI.instancesRepository)
		private instancesRepository: InstancesRepository,

		@Inject(DI.followingsRepository)
		private followingsRepository: FollowingsRepository,

		private avatarDecorationService: AvatarDecorationService,
	) {
	}

	onModuleInit(): void {
		this.utilityService = this.moduleRef.get('UtilityService');
		this.userEntityService = this.moduleRef.get('UserEntityService');
		this.driveFileEntityService = this.moduleRef.get('DriveFileEntityService');
		this.idService = this.moduleRef.get('IdService');
		this.globalEventService = this.moduleRef.get('GlobalEventService');
		this.metaService = this.moduleRef.get('MetaService');
		this.federatedInstanceService = this.moduleRef.get('FederatedInstanceService');
		this.fetchInstanceMetadataService = this.moduleRef.get('FetchInstanceMetadataService');
		this.cacheService = this.moduleRef.get('CacheService');
		this.apResolverService = this.moduleRef.get('ApResolverService');
		this.apNoteService = this.moduleRef.get('ApNoteService');
		this.apImageService = this.moduleRef.get('ApImageService');
		this.apMfmService = this.moduleRef.get('ApMfmService');
		this.mfmService = this.moduleRef.get('MfmService');
		this.hashtagService = this.moduleRef.get('HashtagService');
		this.usersChart = this.moduleRef.get('UsersChart');
		this.instanceChart = this.moduleRef.get('InstanceChart');
		this.apLoggerService = this.moduleRef.get('ApLoggerService');
		this.accountMoveService = this.moduleRef.get('AccountMoveService');
		this.logger = this.apLoggerService.logger;
	}

	private punyHost(url: string): string {
		const urlObj = new URL(url);
		const host = `${this.utilityService.toPuny(urlObj.hostname)}${urlObj.port.length > 0 ? ':' + urlObj.port : ''}`;
		return host;
	}

	/**
	 * Validate and convert to actor object
	 * @param x Fetched object
	 * @param uri Fetch target URI
	 */
	@bindThis
	private validateActor(x: IObject, uri: string): IActor {
		const expectHost = this.punyHost(uri);

		if (!isActor(x)) {
			throw new Error(`invalid Actor type '${x.type}'`);
		}

		if (!(typeof x.id === 'string' && x.id.length > 0)) {
			throw new Error('invalid Actor: wrong id');
		}

		if (!(typeof x.inbox === 'string' && x.inbox.length > 0)) {
			throw new Error('invalid Actor: wrong inbox');
		}

		try {
			new URL(x.inbox);
		} catch {
			throw new Error('invalid Actor: wrong inbox');
		}

		const sharedInbox = x.sharedInbox ?? x.endpoints?.sharedInbox;
		if (typeof sharedInbox === 'string') {
			try {
				new URL(sharedInbox);
			} catch {
				throw new Error('invalid Actor: wrong sharedInbox');
			}
		}

		if (!(typeof x.preferredUsername === 'string' && x.preferredUsername.length > 0 && x.preferredUsername.length <= 128 && /^\w([\w-.]*\w)?$/.test(x.preferredUsername))) {
			throw new Error('invalid Actor: wrong username');
		}

		// These fields are only informational, and some AP software allows these
		// fields to be very long. If they are too long, we cut them off. This way
		// we can at least see these users and their activities.
		if (x.name) {
			if (!(typeof x.name === 'string' && x.name.length > 0)) {
				throw new Error('invalid Actor: wrong name');
			}
			x.name = truncate(x.name, nameLength);
		} else if (x.name === '') {
			// Mastodon emits empty string when the name is not set.
			x.name = undefined;
		}
		if (x.summary) {
			if (!(typeof x.summary === 'string' && x.summary.length > 0)) {
				throw new Error('invalid Actor: wrong summary');
			}
			x.summary = truncate(x.summary, summaryLength);
		}

		const idHost = this.punyHost(x.id);
		if (idHost !== expectHost) {
			throw new Error('invalid Actor: id has different host');
		}

		if (x.publicKey) {
			if (typeof x.publicKey.id !== 'string') {
				throw new Error('invalid Actor: publicKey.id is not a string');
			}

			const publicKeyIdHost = this.punyHost(x.publicKey.id);
			if (publicKeyIdHost !== expectHost) {
				throw new Error('invalid Actor: publicKey.id has different host');
			}
		}

		return x;
	}

	/**
	 * uriからUser(Person)をフェッチします。
	 *
	 * Misskeyに対象のPersonが登録されていればそれを返し、登録がなければnullを返します。
	 */
	@bindThis
	public async fetchPerson(uri: string): Promise<MiLocalUser | MiRemoteUser | null> {
		const cached = this.cacheService.uriPersonCache.get(uri) as MiLocalUser | MiRemoteUser | null | undefined;
		if (cached) return cached;

		// URIがこのサーバーを指しているならデータベースからフェッチ
		if (uri.startsWith(`${this.config.url}/`)) {
			const id = uri.split('/').pop();
			const u = await this.usersRepository.findOneBy({ id }) as MiLocalUser | null;
			if (u) this.cacheService.uriPersonCache.set(uri, u);
			return u;
		}

		//#region このサーバーに既に登録されていたらそれを返す
		const exist = await this.usersRepository.findOneBy({ uri }) as MiLocalUser | MiRemoteUser | null;

		if (exist) {
			this.cacheService.uriPersonCache.set(uri, exist);
			return exist;
		}
		//#endregion

		return null;
	}

	private async resolveAvatarAndBanner(user: MiRemoteUser, icon: any, image: any): Promise<Partial<Pick<MiRemoteUser, 'avatarId' | 'bannerId' | 'avatarUrl' | 'bannerUrl' | 'avatarBlurhash' | 'bannerBlurhash'>>> {
		if (user == null) throw new Error('failed to create user: user is null');

		const [avatar, banner] = await Promise.all([icon, image].map(img => {
			// if we have an explicitly missing image, return an
			// explicitly-null set of values
			if ((img == null) || (typeof img === 'object' && img.url == null)) {
				return { id: null, url: null, blurhash: null };
			}

			return this.apImageService.resolveImage(user, img).catch(() => null);
		}));

		/*
			we don't want to return nulls on errors! if the database fields
			are already null, nothing changes; if the database has old
			values, we should keep those. The exception is if the remote has
			actually removed the images: in that case, the block above
			returns the special {id:null}&c value, and we return those
		*/
		return {
<<<<<<< HEAD
			avatarId: avatar?.id ?? null,
			bannerId: banner?.id ?? null,
			avatarUrl: avatar ? this.driveFileEntityService.getPublicUrl(avatar, 'avatar', false) : null,
			bannerUrl: banner ? this.driveFileEntityService.getPublicUrl(banner, undefined, false) : null,
			avatarBlurhash: avatar?.blurhash ?? null,
			bannerBlurhash: banner?.blurhash ?? null,
=======
			...( avatar ? {
				avatarId: avatar.id,
				avatarUrl: avatar.url ? this.driveFileEntityService.getPublicUrl(avatar, 'avatar') : null,
				avatarBlurhash: avatar.blurhash,
			} : {}),
			...( banner ? {
				bannerId: banner.id,
				bannerUrl: banner.url ? this.driveFileEntityService.getPublicUrl(banner) : null,
				bannerBlurhash: banner.blurhash,
			} : {}),
>>>>>>> 653ca7e7
		};
	}

	/**
	 * Personを作成します。
	 */
	@bindThis
	public async createPerson(uri: string, resolver?: Resolver): Promise<MiRemoteUser> {
		if (typeof uri !== 'string') throw new Error('uri is not string');

		if (uri.startsWith(this.config.url)) {
			throw new StatusError('cannot resolve local user', 400, 'cannot resolve local user');
		}

		// eslint-disable-next-line no-param-reassign
		if (resolver == null) resolver = this.apResolverService.createResolver();

		const object = await resolver.resolve(uri);
		if (object.id == null) throw new Error('invalid object.id: ' + object.id);

		const person = this.validateActor(object, uri);

		this.logger.info(`Creating the Person: ${person.id}`);

		const host = this.punyHost(object.id);

		const fields = this.analyzeAttachments(person.attachment ?? []);

		const tags = extractApHashtags(person.tag).map(normalizeForSearch).splice(0, 32);

		const isBot = getApType(object) === 'Service' || getApType(object) === 'Application';

		const bday = person['vcard:bday']?.match(/^\d{4}-\d{2}-\d{2}/);

		const url = getOneApHrefNullable(person.url);

		if (url && !checkHttps(url)) {
			throw new Error('unexpected schema of person url: ' + url);
		}

		let followersCount: number | undefined;

		if (typeof person.followers === 'string') {
			try {
				const data = await fetch(person.followers, {
					headers: { Accept: 'application/json' },
				});
				const jsonData = JSON.parse(await data.text());

				followersCount = jsonData.totalItems;
			} catch {
				followersCount = undefined;
			}
		}

		let followingCount: number | undefined;

		if (typeof person.following === 'string') {
			try {
				const data = await fetch(person.following, {
					headers: { Accept: 'application/json' },
				});
				const jsonData = JSON.parse(await data.text());

				followingCount = jsonData.totalItems;
			} catch (e) {
				followingCount = undefined;
			}
		}

		let notesCount: number | undefined;

		if (typeof person.outbox === 'string') {
			try {
				const data = await fetch(person.outbox, {
					headers: { Accept: 'application/json' },
				});
				const jsonData = JSON.parse(await data.text());

				notesCount = jsonData.totalItems;
			} catch (e) {
				notesCount = undefined;
			}
		}

		// Create user
		let user: MiRemoteUser | null = null;

		//#region カスタム絵文字取得
		const emojis = await this.apNoteService.extractEmojis(person.tag ?? [], host)
			.then(_emojis => _emojis.map(emoji => emoji.name))
			.catch(err => {
				this.logger.error('error occurred while fetching user emojis', { stack: err });
				return [];
			});
		//#endregion

		try {
			// Start transaction
			await this.db.transaction(async transactionalEntityManager => {
				user = await transactionalEntityManager.save(new MiUser({
					id: this.idService.gen(),
					avatarId: null,
					bannerId: null,
					lastFetchedAt: new Date(),
					name: truncate(person.name, nameLength),
					isLocked: person.manuallyApprovesFollowers,
					movedToUri: person.movedTo,
					movedAt: person.movedTo ? new Date() : null,
					alsoKnownAs: person.alsoKnownAs,
					isExplorable: person.discoverable,
					username: person.preferredUsername,
					usernameLower: person.preferredUsername?.toLowerCase(),
					host,
					inbox: person.inbox,
					sharedInbox: person.sharedInbox ?? person.endpoints?.sharedInbox,
					followersUri: person.followers ? getApId(person.followers) : undefined,
					followersCount:
						followersCount !== undefined
							? followersCount
							: person.followers &&
							typeof person.followers !== 'string' &&
							isCollectionOrOrderedCollection(person.followers)
								? person.followers.totalItems
								: undefined,
					followingCount:
						followingCount !== undefined
							? followingCount
							: person.following &&
							typeof person.following !== 'string' &&
							isCollectionOrOrderedCollection(person.following)
								? person.following.totalItems
								: undefined,
					notesCount:
						notesCount !== undefined
							? notesCount
							: person.outbox &&
							typeof person.outbox !== 'string' &&
							isCollectionOrOrderedCollection(person.outbox)
								? person.outbox.totalItems
								: undefined,
					featured: person.featured ? getApId(person.featured) : undefined,
					uri: person.id,
					tags,
					isBot,
					isCat: (person as any).isCat === true,
					emojis,
				})) as MiRemoteUser;

				let _description: string | null = null;

				if (person._misskey_summary) {
					_description = truncate(person._misskey_summary, summaryLength);
				} else if (person.summary) {
					_description = this.apMfmService.htmlToMfm(truncate(person.summary, summaryLength), person.tag);
				}

				await transactionalEntityManager.save(new MiUserProfile({
					userId: user.id,
					description: _description,
					url,
					fields,
					birthday: bday?.[0] ?? null,
					location: person['vcard:Address'] ?? null,
					userHost: host,
				}));

				if (person.publicKey) {
					await transactionalEntityManager.save(new MiUserPublickey({
						userId: user.id,
						keyId: person.publicKey.id,
						keyPem: person.publicKey.publicKeyPem,
					}));
				}
			});
		} catch (e) {
			// duplicate key error
			if (isDuplicateKeyValueError(e)) {
				// /users/@a => /users/:id のように入力がaliasなときにエラーになることがあるのを対応
				const u = await this.usersRepository.findOneBy({ uri: person.id });
				if (u == null) throw new Error('already registered');

				user = u as MiRemoteUser;
			} else {
				this.logger.error(e instanceof Error ? e : new Error(e as string));
				throw e;
			}
		}

		if (user == null) throw new Error('failed to create user: user is null');

		// Register to the cache
		this.cacheService.uriPersonCache.set(user.uri, user);

		// Register host
		this.federatedInstanceService.fetch(host).then(async i => {
			this.instancesRepository.increment({ id: i.id }, 'usersCount', 1);
			this.fetchInstanceMetadataService.fetchInstanceMetadata(i);
			if ((await this.metaService.fetch()).enableChartsForFederatedInstances) {
				this.instanceChart.newUser(i.host);
			}
		});

		this.usersChart.update(user, true);

		// ハッシュタグ更新
		this.hashtagService.updateUsertags(user, tags);

		this.avatarDecorationService.remoteUserUpdate(user);

		//#region アバターとヘッダー画像をフェッチ
		try {
			const updates = await this.resolveAvatarAndBanner(user, person.icon, person.image);
			await this.usersRepository.update(user.id, updates);
			user = { ...user, ...updates };

			// Register to the cache
			this.cacheService.uriPersonCache.set(user.uri, user);
		} catch (err) {
			this.logger.error('error occurred while fetching user avatar/banner', { stack: err });
		}
		//#endregion

		await this.updateFeatured(user.id, resolver).catch(err => this.logger.error(err));

		return user;
	}

	/**
	 * Personの情報を更新します。
	 * Misskeyに対象のPersonが登録されていなければ無視します。
	 * もしアカウントの移行が確認された場合、アカウント移行処理を行います。
	 *
	 * @param uri URI of Person
	 * @param resolver Resolver
	 * @param hint Hint of Person object (この値が正当なPersonの場合、Remote resolveをせずに更新に利用します)
	 * @param movePreventUris ここに指定されたURIがPersonのmovedToに指定されていたり10回より多く回っている場合これ以上アカウント移行を行わない（無限ループ防止）
	 */
	@bindThis
	public async updatePerson(uri: string, resolver?: Resolver | null, hint?: IObject, movePreventUris: string[] = []): Promise<string | void> {
		if (typeof uri !== 'string') throw new Error('uri is not string');

		// URIがこのサーバーを指しているならスキップ
		if (uri.startsWith(`${this.config.url}/`)) return;

		//#region このサーバーに既に登録されているか
		const exist = await this.fetchPerson(uri) as MiRemoteUser | null;
		if (exist === null) return;
		//#endregion

		// eslint-disable-next-line no-param-reassign
		if (resolver == null) resolver = this.apResolverService.createResolver();

		const object = hint ?? await resolver.resolve(uri);

		const person = this.validateActor(object, uri);

		this.logger.info(`Updating the Person: ${person.id}`);

		// カスタム絵文字取得
		const emojis = await this.apNoteService.extractEmojis(person.tag ?? [], exist.host).catch(e => {
			this.logger.info(`extractEmojis: ${e}`);
			return [];
		});

		const emojiNames = emojis.map(emoji => emoji.name);

		const fields = this.analyzeAttachments(person.attachment ?? []);

		const tags = extractApHashtags(person.tag).map(normalizeForSearch).splice(0, 32);

		const bday = person['vcard:bday']?.match(/^\d{4}-\d{2}-\d{2}/);

		const url = getOneApHrefNullable(person.url);

		if (url && !checkHttps(url)) {
			throw new Error('unexpected schema of person url: ' + url);
		}

		let followersCount: number | undefined;

		if (typeof person.followers === 'string') {
			try {
				const data = await fetch(person.followers, {
					headers: { Accept: 'application/json' },
				});
				const jsonData = JSON.parse(await data.text());

				followersCount = jsonData.totalItems;
			} catch {
				followersCount = undefined;
			}
		}

		let followingCount: number | undefined;

		if (typeof person.following === 'string') {
			try {
				const data = await fetch(person.following, {
					headers: { Accept: 'application/json' },
				});
				const jsonData = JSON.parse(await data.text());

				followingCount = jsonData.totalItems;
			} catch {
				followingCount = undefined;
			}
		}

		let notesCount: number | undefined;

		if (typeof person.outbox === 'string') {
			try {
				const data = await fetch(person.outbox, {
					headers: { Accept: 'application/json' },
				});
				const jsonData = JSON.parse(await data.text());

				notesCount = jsonData.totalItems;
			} catch (e) {
				notesCount = undefined;
			}
		}

		const updates = {
			lastFetchedAt: new Date(),
			inbox: person.inbox,
			sharedInbox: person.sharedInbox ?? person.endpoints?.sharedInbox,
			followersUri: person.followers ? getApId(person.followers) : undefined,
			followersCount:
				followersCount !== undefined
					? followersCount
					: person.followers &&
					typeof person.followers !== 'string' &&
					isCollectionOrOrderedCollection(person.followers)
						? person.followers.totalItems
						: undefined,
			followingCount:
				followingCount !== undefined
					? followingCount
					: person.following &&
					typeof person.following !== 'string' &&
					isCollectionOrOrderedCollection(person.following)
						? person.following.totalItems
						: undefined,
			notesCount:
				notesCount !== undefined
					? notesCount
					: person.outbox &&
					typeof person.outbox !== 'string' &&
					isCollectionOrOrderedCollection(person.outbox)
						? person.outbox.totalItems
						: undefined,
			featured: person.featured,
			emojis: emojiNames,
			name: truncate(person.name, nameLength),
			tags,
			isBot: getApType(object) === 'Service' || getApType(object) === 'Application',
			isCat: (person as any).isCat === true,
			isLocked: person.manuallyApprovesFollowers,
			movedToUri: person.movedTo ?? null,
			alsoKnownAs: person.alsoKnownAs ?? null,
			isExplorable: person.discoverable,
			...(await this.resolveAvatarAndBanner(exist, person.icon, person.image).catch(() => ({}))),
		} as Partial<MiRemoteUser> & Pick<MiRemoteUser, 'isBot' | 'isCat' | 'isLocked' | 'movedToUri' | 'alsoKnownAs' | 'isExplorable'>;

		const moving = ((): boolean => {
			// 移行先がない→ある
			if (
				exist.movedToUri === null &&
				updates.movedToUri
			) return true;

			// 移行先がある→別のもの
			if (
				exist.movedToUri !== null &&
				updates.movedToUri !== null &&
				exist.movedToUri !== updates.movedToUri
			) return true;

			// 移行先がある→ない、ない→ないは無視
			return false;
		})();

		if (moving) updates.movedAt = new Date();

		// Update user
		const user = await this.usersRepository.findOneByOrFail({ id: exist.id });
		await this.avatarDecorationService.remoteUserUpdate(user);
		await this.usersRepository.update(exist.id, updates);

		if (person.publicKey) {
			await this.userPublickeysRepository.update({ userId: exist.id }, {
				keyId: person.publicKey.id,
				keyPem: person.publicKey.publicKeyPem,
			});
		}

		let _description: string | null = null;

		if (person._misskey_summary) {
			_description = truncate(person._misskey_summary, summaryLength);
		} else if (person.summary) {
			_description = this.apMfmService.htmlToMfm(truncate(person.summary, summaryLength), person.tag);
		}

		await this.userProfilesRepository.update({ userId: exist.id }, {
			url,
			fields,
			description: _description,
			birthday: bday?.[0] ?? null,
			location: person['vcard:Address'] ?? null,
		});

		this.globalEventService.publishInternalEvent('remoteUserUpdated', { id: exist.id });

		// ハッシュタグ更新
		this.hashtagService.updateUsertags(exist, tags);

		// 該当ユーザーが既にフォロワーになっていた場合はFollowingもアップデートする
		await this.followingsRepository.update(
			{ followerId: exist.id },
			{ followerSharedInbox: person.sharedInbox ?? person.endpoints?.sharedInbox },
		);

		await this.updateFeatured(exist.id, resolver).catch(err => this.logger.error(err));

		const updated = { ...exist, ...updates };

		this.cacheService.uriPersonCache.set(uri, updated);

		// 移行処理を行う
		if (updated.movedAt && (
			// 初めて移行する場合はmovedAtがnullなので移行処理を許可
			exist.movedAt == null ||
			// 以前のmovingから14日以上経過した場合のみ移行処理を許可
			// （Mastodonのクールダウン期間は30日だが若干緩めに設定しておく）
			exist.movedAt.getTime() + 1000 * 60 * 60 * 24 * 14 < updated.movedAt.getTime()
		)) {
			this.logger.info(`Start to process Move of @${updated.username}@${updated.host} (${uri})`);
			return this.processRemoteMove(updated, movePreventUris)
				.then(result => {
					this.logger.info(`Processing Move Finished [${result}] @${updated.username}@${updated.host} (${uri})`);
					return result;
				})
				.catch(e => {
					this.logger.info(`Processing Move Failed @${updated.username}@${updated.host} (${uri})`, { stack: e });
				});
		}

		return 'skip';
	}

	/**
	 * Personを解決します。
	 *
	 * Misskeyに対象のPersonが登録されていればそれを返し、そうでなければ
	 * リモートサーバーからフェッチしてMisskeyに登録しそれを返します。
	 */
	@bindThis
	public async resolvePerson(uri: string, resolver?: Resolver): Promise<MiLocalUser | MiRemoteUser> {
		//#region このサーバーに既に登録されていたらそれを返す
		const exist = await this.fetchPerson(uri);
		if (exist) return exist;
		//#endregion

		// リモートサーバーからフェッチしてきて登録
		// eslint-disable-next-line no-param-reassign
		if (resolver == null) resolver = this.apResolverService.createResolver();
		return await this.createPerson(uri, resolver);
	}

	@bindThis
	// TODO: `attachments`が`IObject`だった場合、返り値が`[]`になるようだが構わないのか？
	public analyzeAttachments(attachments: IObject | IObject[] | undefined): Field[] {
		const fields: Field[] = [];

		if (Array.isArray(attachments)) {
			for (const attachment of attachments.filter(isPropertyValue)) {
				fields.push({
					name: attachment.name,
					value: this.mfmService.fromHtml(attachment.value),
				});
			}
		}

		return fields;
	}

	@bindThis
	public async updateFeatured(userId: MiUser['id'], resolver?: Resolver): Promise<void> {
		const user = await this.usersRepository.findOneByOrFail({ id: userId });
		if (!this.userEntityService.isRemoteUser(user)) return;
		if (!user.featured) return;

		this.logger.info(`Updating the featured: ${user.uri}`);

		const _resolver = resolver ?? this.apResolverService.createResolver();

		// Resolve to (Ordered)Collection Object
		const collection = await _resolver.resolveCollection(user.featured);
		if (!isCollectionOrOrderedCollection(collection)) throw new Error('Object is not Collection or OrderedCollection');

		// Resolve to Object(may be Note) arrays
		const unresolvedItems = isCollection(collection) ? collection.items : collection.orderedItems;
		const items = await Promise.all(toArray(unresolvedItems).map(x => _resolver.resolve(x)));

		// Resolve and regist Notes
		const limit = promiseLimit<MiNote | null>(2);
		const featuredNotes = await Promise.all(items
			.filter(item => getApType(item) === 'Note')	// TODO: Noteでなくてもいいかも
			.slice(0, 5)
			.map(item => limit(() => this.apNoteService.resolveNote(item, {
				resolver: _resolver,
				sentFrom: new URL(user.uri),
			}))));

		await this.db.transaction(async transactionalEntityManager => {
			await transactionalEntityManager.delete(MiUserNotePining, { userId: user.id });

			// とりあえずidを別の時間で生成して順番を維持
			let td = 0;
			for (const note of featuredNotes.filter((note): note is MiNote => note != null)) {
				td -= 1000;
				transactionalEntityManager.insert(MiUserNotePining, {
					id: this.idService.gen(Date.now() + td),
					userId: user.id,
					noteId: note.id,
				});
			}
		});
	}

	/**
	 * リモート由来のアカウント移行処理を行います
	 * @param src 移行元アカウント（リモートかつupdatePerson後である必要がある、というかこれ自体がupdatePersonで呼ばれる前提）
	 * @param movePreventUris ここに列挙されたURIにsrc.movedToUriが含まれる場合、移行処理はしない（無限ループ防止）
	 */
	@bindThis
	private async processRemoteMove(src: MiRemoteUser, movePreventUris: string[] = []): Promise<string> {
		if (!src.movedToUri) return 'skip: no movedToUri';
		if (src.uri === src.movedToUri) return 'skip: movedTo itself (src)'; // ？？？
		if (movePreventUris.length > 10) return 'skip: too many moves';

		// まずサーバー内で検索して様子見
		let dst = await this.fetchPerson(src.movedToUri);

		if (dst && this.userEntityService.isLocalUser(dst)) {
			// targetがローカルユーザーだった場合データベースから引っ張ってくる
			dst = await this.usersRepository.findOneByOrFail({ uri: src.movedToUri }) as MiLocalUser;
		} else if (dst) {
			if (movePreventUris.includes(src.movedToUri)) return 'skip: circular move';

			// targetを見つけたことがあるならtargetをupdatePersonする
			await this.updatePerson(src.movedToUri, undefined, undefined, [...movePreventUris, src.uri]);
			dst = await this.fetchPerson(src.movedToUri) ?? dst;
		} else {
			if (src.movedToUri.startsWith(`${this.config.url}/`)) {
				// ローカルユーザーっぽいのにfetchPersonで見つからないということはmovedToUriが間違っている
				return 'failed: movedTo is local but not found';
			}

			// targetが知らない人だったらresolvePerson
			// (uriが存在しなかったり応答がなかったりする場合resolvePersonはthrow Errorする)
			dst = await this.resolvePerson(src.movedToUri);
		}

		if (dst.movedToUri === dst.uri) return 'skip: movedTo itself (dst)'; // ？？？
		if (src.movedToUri !== dst.uri) return 'skip: missmatch uri'; // ？？？
		if (dst.movedToUri === src.uri) return 'skip: dst.movedToUri === src.uri';
		if (!dst.alsoKnownAs || dst.alsoKnownAs.length === 0) {
			return 'skip: dst.alsoKnownAs is empty';
		}
		if (!dst.alsoKnownAs.includes(src.uri)) {
			return 'skip: alsoKnownAs does not include from.uri';
		}

		await this.accountMoveService.postMoveProcess(src, dst);

		return 'ok';
	}
}<|MERGE_RESOLUTION|>--- conflicted
+++ resolved
@@ -264,14 +264,6 @@
 			returns the special {id:null}&c value, and we return those
 		*/
 		return {
-<<<<<<< HEAD
-			avatarId: avatar?.id ?? null,
-			bannerId: banner?.id ?? null,
-			avatarUrl: avatar ? this.driveFileEntityService.getPublicUrl(avatar, 'avatar', false) : null,
-			bannerUrl: banner ? this.driveFileEntityService.getPublicUrl(banner, undefined, false) : null,
-			avatarBlurhash: avatar?.blurhash ?? null,
-			bannerBlurhash: banner?.blurhash ?? null,
-=======
 			...( avatar ? {
 				avatarId: avatar.id,
 				avatarUrl: avatar.url ? this.driveFileEntityService.getPublicUrl(avatar, 'avatar') : null,
@@ -282,7 +274,6 @@
 				bannerUrl: banner.url ? this.driveFileEntityService.getPublicUrl(banner) : null,
 				bannerBlurhash: banner.blurhash,
 			} : {}),
->>>>>>> 653ca7e7
 		};
 	}
 
