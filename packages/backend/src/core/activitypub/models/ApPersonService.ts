/*
 * SPDX-FileCopyrightText: syuilo and misskey-project
 * SPDX-License-Identifier: AGPL-3.0-only
 */

import { Inject, Injectable } from '@nestjs/common';
import promiseLimit from 'promise-limit';
import { DataSource } from 'typeorm';
import { ModuleRef } from '@nestjs/core';
import { DI } from '@/di-symbols.js';
import type { FollowingsRepository, InstancesRepository, UserProfilesRepository, UserPublickeysRepository, UsersRepository } from '@/models/_.js';
import type { Config } from '@/config.js';
import type { MiLocalUser, MiRemoteUser } from '@/models/User.js';
import { MiUser } from '@/models/User.js';
import { truncate } from '@/misc/truncate.js';
import type { CacheService } from '@/core/CacheService.js';
import { normalizeForSearch } from '@/misc/normalize-for-search.js';
import { isDuplicateKeyValueError } from '@/misc/is-duplicate-key-value-error.js';
import type Logger from '@/logger.js';
import type { MiNote } from '@/models/Note.js';
import type { IdService } from '@/core/IdService.js';
import type { MfmService } from '@/core/MfmService.js';
import { toArray } from '@/misc/prelude/array.js';
import type { GlobalEventService } from '@/core/GlobalEventService.js';
import type { FederatedInstanceService } from '@/core/FederatedInstanceService.js';
import type { FetchInstanceMetadataService } from '@/core/FetchInstanceMetadataService.js';
import { MiUserProfile } from '@/models/UserProfile.js';
import { MiUserPublickey } from '@/models/UserPublickey.js';
import type UsersChart from '@/core/chart/charts/users.js';
import type InstanceChart from '@/core/chart/charts/instance.js';
import type { HashtagService } from '@/core/HashtagService.js';
import { MiUserNotePining } from '@/models/UserNotePining.js';
import { StatusError } from '@/misc/status-error.js';
import type { UtilityService } from '@/core/UtilityService.js';
import type { UserEntityService } from '@/core/entities/UserEntityService.js';
import { bindThis } from '@/decorators.js';
import { MetaService } from '@/core/MetaService.js';
import { DriveFileEntityService } from '@/core/entities/DriveFileEntityService.js';
import type { AccountMoveService } from '@/core/AccountMoveService.js';
import { checkHttps } from '@/misc/check-https.js';
import { AvatarDecorationService } from '@/core/AvatarDecorationService.js';
<<<<<<< HEAD
=======
import { HttpRequestService } from '@/core/HttpRequestService.js';
import { isNotNull } from '@/misc/is-not-null.js';
>>>>>>> 0570f771
import { getApId, getApType, getOneApHrefNullable, isActor, isCollection, isCollectionOrOrderedCollection, isPropertyValue } from '../type.js';
import { extractApHashtags } from './tag.js';
import type { OnModuleInit } from '@nestjs/common';
import type { ApNoteService } from './ApNoteService.js';
import type { ApMfmService } from '../ApMfmService.js';
import type { ApResolverService, Resolver } from '../ApResolverService.js';
import type { ApLoggerService } from '../ApLoggerService.js';
// eslint-disable-next-line @typescript-eslint/consistent-type-imports
import type { ApImageService } from './ApImageService.js';
import type { IActor, IObject } from '../type.js';

const nameLength = 128;
const summaryLength = 2048;

type Field = Record<'name' | 'value', string>;

@Injectable()
export class ApPersonService implements OnModuleInit {
	private utilityService: UtilityService;
	private userEntityService: UserEntityService;
	private driveFileEntityService: DriveFileEntityService;
	private idService: IdService;
	private globalEventService: GlobalEventService;
	private metaService: MetaService;
	private federatedInstanceService: FederatedInstanceService;
	private fetchInstanceMetadataService: FetchInstanceMetadataService;
	private cacheService: CacheService;
	private apResolverService: ApResolverService;
	private apNoteService: ApNoteService;
	private apImageService: ApImageService;
	private apMfmService: ApMfmService;
	private mfmService: MfmService;
	private hashtagService: HashtagService;
	private usersChart: UsersChart;
	private instanceChart: InstanceChart;
	private apLoggerService: ApLoggerService;
	private accountMoveService: AccountMoveService;
	private logger: Logger;

	constructor(
		private moduleRef: ModuleRef,

		@Inject(DI.config)
		private config: Config,

		@Inject(DI.db)
		private db: DataSource,

		@Inject(DI.usersRepository)
		private usersRepository: UsersRepository,

		@Inject(DI.userProfilesRepository)
		private userProfilesRepository: UserProfilesRepository,

		@Inject(DI.userPublickeysRepository)
		private userPublickeysRepository: UserPublickeysRepository,

		@Inject(DI.instancesRepository)
		private instancesRepository: InstancesRepository,

		@Inject(DI.followingsRepository)
		private followingsRepository: FollowingsRepository,

		private avatarDecorationService: AvatarDecorationService,
		private httpRequestService: HttpRequestService,
	) {
	}

	onModuleInit(): void {
		this.utilityService = this.moduleRef.get('UtilityService');
		this.userEntityService = this.moduleRef.get('UserEntityService');
		this.driveFileEntityService = this.moduleRef.get('DriveFileEntityService');
		this.idService = this.moduleRef.get('IdService');
		this.globalEventService = this.moduleRef.get('GlobalEventService');
		this.metaService = this.moduleRef.get('MetaService');
		this.federatedInstanceService = this.moduleRef.get('FederatedInstanceService');
		this.fetchInstanceMetadataService = this.moduleRef.get('FetchInstanceMetadataService');
		this.cacheService = this.moduleRef.get('CacheService');
		this.apResolverService = this.moduleRef.get('ApResolverService');
		this.apNoteService = this.moduleRef.get('ApNoteService');
		this.apImageService = this.moduleRef.get('ApImageService');
		this.apMfmService = this.moduleRef.get('ApMfmService');
		this.mfmService = this.moduleRef.get('MfmService');
		this.hashtagService = this.moduleRef.get('HashtagService');
		this.usersChart = this.moduleRef.get('UsersChart');
		this.instanceChart = this.moduleRef.get('InstanceChart');
		this.apLoggerService = this.moduleRef.get('ApLoggerService');
		this.accountMoveService = this.moduleRef.get('AccountMoveService');
		this.logger = this.apLoggerService.logger;
	}

	private punyHost(url: string): string {
		const urlObj = new URL(url);
		const host = `${this.utilityService.toPuny(urlObj.hostname)}${urlObj.port.length > 0 ? ':' + urlObj.port : ''}`;
		return host;
	}

	/**
	 * Validate and convert to actor object
	 * @param x Fetched object
	 * @param uri Fetch target URI
	 */
	@bindThis
	private validateActor(x: IObject, uri: string): IActor {
		const expectHost = this.punyHost(uri);

		if (!isActor(x)) {
			throw new Error(`invalid Actor type '${x.type}'`);
		}

		if (!(typeof x.id === 'string' && x.id.length > 0)) {
			throw new Error('invalid Actor: wrong id');
		}

		if (!(typeof x.inbox === 'string' && x.inbox.length > 0)) {
			throw new Error('invalid Actor: wrong inbox');
		}

		try {
			new URL(x.inbox);
		} catch {
			throw new Error('invalid Actor: wrong inbox');
		}

		const sharedInbox = x.sharedInbox ?? x.endpoints?.sharedInbox;
		if (typeof sharedInbox === 'string') {
			try {
				new URL(sharedInbox);
			} catch {
				throw new Error('invalid Actor: wrong sharedInbox');
			}
		}

		if (!(typeof x.preferredUsername === 'string' && x.preferredUsername.length > 0 && x.preferredUsername.length <= 128 && /^\w([\w-.]*\w)?$/.test(x.preferredUsername))) {
			throw new Error('invalid Actor: wrong username');
		}

		// These fields are only informational, and some AP software allows these
		// fields to be very long. If they are too long, we cut them off. This way
		// we can at least see these users and their activities.
		if (x.name) {
			if (!(typeof x.name === 'string' && x.name.length > 0)) {
				throw new Error('invalid Actor: wrong name');
			}
			x.name = truncate(x.name, nameLength);
		} else if (x.name === '') {
			// Mastodon emits empty string when the name is not set.
			x.name = undefined;
		}
		if (x.summary) {
			if (!(typeof x.summary === 'string' && x.summary.length > 0)) {
				throw new Error('invalid Actor: wrong summary');
			}
			x.summary = truncate(x.summary, summaryLength);
		}

		const idHost = this.punyHost(x.id);
		if (idHost !== expectHost) {
			throw new Error('invalid Actor: id has different host');
		}

		if (x.publicKey) {
			if (typeof x.publicKey.id !== 'string') {
				throw new Error('invalid Actor: publicKey.id is not a string');
			}

			const publicKeyIdHost = this.punyHost(x.publicKey.id);
			if (publicKeyIdHost !== expectHost) {
				throw new Error('invalid Actor: publicKey.id has different host');
			}
		}

		return x;
	}

	/**
	 * uriからUser(Person)をフェッチします。
	 *
	 * Misskeyに対象のPersonが登録されていればそれを返し、登録がなければnullを返します。
	 */
	@bindThis
	public async fetchPerson(uri: string): Promise<MiLocalUser | MiRemoteUser | null> {
		const cached = this.cacheService.uriPersonCache.get(uri) as MiLocalUser | MiRemoteUser | null | undefined;
		if (cached) return cached;

		// URIがこのサーバーを指しているならデータベースからフェッチ
		if (uri.startsWith(`${this.config.url}/`)) {
			const id = uri.split('/').pop();
			const u = await this.usersRepository.findOneBy({ id }) as MiLocalUser | null;
			if (u) this.cacheService.uriPersonCache.set(uri, u);
			return u;
		}

		//#region このサーバーに既に登録されていたらそれを返す
		const exist = await this.usersRepository.findOneBy({ uri }) as MiLocalUser | MiRemoteUser | null;

		if (exist) {
			this.cacheService.uriPersonCache.set(uri, exist);
			return exist;
		}
		//#endregion

		return null;
	}

	private async resolveAvatarAndBanner(user: MiRemoteUser, icon: any, image: any): Promise<Partial<Pick<MiRemoteUser, 'avatarId' | 'bannerId' | 'avatarUrl' | 'bannerUrl' | 'avatarBlurhash' | 'bannerBlurhash'>>> {
		if (user == null) throw new Error('failed to create user: user is null');

		const [avatar, banner] = await Promise.all([icon, image].map(img => {
			// if we have an explicitly missing image, return an
			// explicitly-null set of values
			if ((img == null) || (typeof img === 'object' && img.url == null)) {
				return { id: null, url: null, blurhash: null };
			}

			return this.apImageService.resolveImage(user, img).catch(() => null);
		}));

		/*
			we don't want to return nulls on errors! if the database fields
			are already null, nothing changes; if the database has old
			values, we should keep those. The exception is if the remote has
			actually removed the images: in that case, the block above
			returns the special {id:null}&c value, and we return those
		*/
		return {
			...( avatar ? {
				avatarId: avatar.id,
				avatarUrl: avatar.url ? this.driveFileEntityService.getPublicUrl(avatar, 'avatar') : null,
				avatarBlurhash: avatar.blurhash,
			} : {}),
			...( banner ? {
				bannerId: banner.id,
				bannerUrl: banner.url ? this.driveFileEntityService.getPublicUrl(banner) : null,
				bannerBlurhash: banner.blurhash,
			} : {}),
		};
	}

	/**
	 * Personを作成します。
	 */
	@bindThis
	public async createPerson(uri: string, resolver?: Resolver): Promise<MiRemoteUser> {
		if (typeof uri !== 'string') throw new Error('uri is not string');

		if (uri.startsWith(this.config.url)) {
			throw new StatusError('cannot resolve local user', 400, 'cannot resolve local user');
		}

		// eslint-disable-next-line no-param-reassign
		if (resolver == null) resolver = this.apResolverService.createResolver();

		const object = await resolver.resolve(uri);
		if (object.id == null) throw new Error('invalid object.id: ' + object.id);

		const person = this.validateActor(object, uri);

		this.logger.info(`Creating the Person: ${person.id}`);

		const host = this.punyHost(object.id);

		const fields = this.analyzeAttachments(person.attachment ?? []);

		const tags = extractApHashtags(person.tag).map(normalizeForSearch).splice(0, 32);

		const isBot = getApType(object) === 'Service' || getApType(object) === 'Application';

		const bday = person['vcard:bday']?.match(/^\d{4}-\d{2}-\d{2}/);

		const url = getOneApHrefNullable(person.url);

		if (url && !checkHttps(url)) {
			throw new Error('unexpected schema of person url: ' + url);
		}

		let followersCount: number | undefined;

		if (typeof person.followers === 'string') {
			try {
				const data = await fetch(person.followers, {
					headers: { Accept: 'application/json' },
				});
				const jsonData = JSON.parse(await data.text());

				followersCount = jsonData.totalItems;
			} catch {
				followersCount = undefined;
			}
		}

		let followingCount: number | undefined;

		if (typeof person.following === 'string') {
			try {
				const data = await fetch(person.following, {
					headers: { Accept: 'application/json' },
				});
				const jsonData = JSON.parse(await data.text());

				followingCount = jsonData.totalItems;
			} catch (e) {
				followingCount = undefined;
			}
		}

		let notesCount: number | undefined;

		if (typeof person.outbox === 'string') {
			try {
				const data = await fetch(person.outbox, {
					headers: { Accept: 'application/json' },
				});
				const jsonData = JSON.parse(await data.text());

				notesCount = jsonData.totalItems;
			} catch (e) {
				notesCount = undefined;
			}
		}

		// Create user
		let user: MiRemoteUser | null = null;

		//#region カスタム絵文字取得
		const emojis = await this.apNoteService.extractEmojis(person.tag ?? [], host)
			.then(_emojis => _emojis.map(emoji => emoji.name))
			.catch(err => {
				this.logger.error('error occurred while fetching user emojis', { stack: err });
				return [];
			});
		//#endregion

		let isReactionPublic = false;
		let followingVisibility: 'private' | 'followers' | 'public' | undefined = typeof person.following === 'string' ? 'private' : 'public';
		let followersVisibility: 'private' | 'followers' | 'public' | undefined = typeof person.followers === 'string' ? 'private' : 'public';
		const instance = await this.instancesRepository.findOneBy({ host: host });

		if (instance?.softwareName === 'misskey' || instance?.softwareName === 'cherrypick') {
			const userHostUrl = `https://${host}`;
			const showUserApiUrl = `${userHostUrl}/api/users/show`;
			const res = await this.httpRequestService.send(showUserApiUrl, {
				method: 'POST',
				headers: { 'Content-Type': 'application/json' },
				body: JSON.stringify({ 'username': person.preferredUsername }),
			});

			const userData: any = await res.json();
			if (userData.publicReactions === undefined ) {
				isReactionPublic = userData.publicReactions;
			}

			if (userData._ffVisibility === undefined) {
				followingVisibility = userData._ffVisibility;
				followersVisibility = userData._ffVisibility;
			} else {
				followingVisibility = userData.followingVisibility;
				followersVisibility = userData.followersVisibility;
			}
		}

		try {
			// Start transaction
			await this.db.transaction(async transactionalEntityManager => {
				user = await transactionalEntityManager.save(new MiUser({
					id: this.idService.gen(),
					avatarId: null,
					bannerId: null,
					lastFetchedAt: new Date(),
					name: truncate(person.name, nameLength),
					isLocked: person.manuallyApprovesFollowers,
					movedToUri: person.movedTo,
					movedAt: person.movedTo ? new Date() : null,
					alsoKnownAs: person.alsoKnownAs,
					isExplorable: person.discoverable,
					username: person.preferredUsername,
					usernameLower: person.preferredUsername?.toLowerCase(),
					host,
					inbox: person.inbox,
					sharedInbox: person.sharedInbox ?? person.endpoints?.sharedInbox,
					followersUri: person.followers ? getApId(person.followers) : undefined,
					followersCount:
						followersCount !== undefined
							? followersCount
							: person.followers &&
							typeof person.followers !== 'string' &&
							isCollectionOrOrderedCollection(person.followers)
								? person.followers.totalItems
								: undefined,
					followingCount:
						followingCount !== undefined
							? followingCount
							: person.following &&
							typeof person.following !== 'string' &&
							isCollectionOrOrderedCollection(person.following)
								? person.following.totalItems
								: undefined,
					notesCount:
						notesCount !== undefined
							? notesCount
							: person.outbox &&
							typeof person.outbox !== 'string' &&
							isCollectionOrOrderedCollection(person.outbox)
								? person.outbox.totalItems
								: undefined,
					featured: person.featured ? getApId(person.featured) : undefined,
					uri: person.id,
					tags,
					isBot,
					isCat: (person as any).isCat === true,
					emojis,
				})) as MiRemoteUser;

				let _description: string | null = null;

				if (person._misskey_summary) {
					_description = truncate(person._misskey_summary, summaryLength);
				} else if (person.summary) {
					_description = this.apMfmService.htmlToMfm(truncate(person.summary, summaryLength), person.tag);
				}

				await transactionalEntityManager.save(new MiUserProfile({
					userId: user.id,
					description: _description,
					url,
					fields,
					birthday: bday?.[0] ?? null,
					location: person['vcard:Address'] ?? null,
					userHost: host,
					followersVisibility: followersVisibility,
					followingVisibility: followingVisibility,
					publicReactions: isReactionPublic,
				}));

				if (person.publicKey) {
					await transactionalEntityManager.save(new MiUserPublickey({
						userId: user.id,
						keyId: person.publicKey.id,
						keyPem: person.publicKey.publicKeyPem,
					}));
				}
			});
		} catch (e) {
			// duplicate key error
			if (isDuplicateKeyValueError(e)) {
				// /users/@a => /users/:id のように入力がaliasなときにエラーになることがあるのを対応
				const u = await this.usersRepository.findOneBy({ uri: person.id });
				if (u == null) throw new Error('already registered');

				user = u as MiRemoteUser;
			} else {
				this.logger.error(e instanceof Error ? e : new Error(e as string));
				throw e;
			}
		}

		if (user == null) throw new Error('failed to create user: user is null');

		// Register to the cache
		this.cacheService.uriPersonCache.set(user.uri, user);

		// Register host
		this.federatedInstanceService.fetch(host).then(async i => {
			this.instancesRepository.increment({ id: i.id }, 'usersCount', 1);
			this.fetchInstanceMetadataService.fetchInstanceMetadata(i);
			if ((await this.metaService.fetch()).enableChartsForFederatedInstances) {
				this.instanceChart.newUser(i.host);
			}
		});

		this.usersChart.update(user, true);

		// ハッシュタグ更新
		this.hashtagService.updateUsertags(user, tags);

		this.avatarDecorationService.remoteUserUpdate(user);

		//#region アバターとヘッダー画像をフェッチ
		try {
			const updates = await this.resolveAvatarAndBanner(user, person.icon, person.image);
			await this.usersRepository.update(user.id, updates);
			user = { ...user, ...updates };

			// Register to the cache
			this.cacheService.uriPersonCache.set(user.uri, user);
		} catch (err) {
			this.logger.error('error occurred while fetching user avatar/banner', { stack: err });
		}
		//#endregion

		await this.updateFeatured(user.id, resolver).catch(err => this.logger.error(err));

		return user;
	}

	/**
	 * Personの情報を更新します。
	 * Misskeyに対象のPersonが登録されていなければ無視します。
	 * もしアカウントの移行が確認された場合、アカウント移行処理を行います。
	 *
	 * @param uri URI of Person
	 * @param resolver Resolver
	 * @param hint Hint of Person object (この値が正当なPersonの場合、Remote resolveをせずに更新に利用します)
	 * @param movePreventUris ここに指定されたURIがPersonのmovedToに指定されていたり10回より多く回っている場合これ以上アカウント移行を行わない（無限ループ防止）
	 */
	@bindThis
	public async updatePerson(uri: string, resolver?: Resolver | null, hint?: IObject, movePreventUris: string[] = []): Promise<string | void> {
		if (typeof uri !== 'string') throw new Error('uri is not string');

		// URIがこのサーバーを指しているならスキップ
		if (uri.startsWith(`${this.config.url}/`)) return;

		//#region このサーバーに既に登録されているか
		const exist = await this.fetchPerson(uri) as MiRemoteUser | null;
		if (exist === null) return;
		//#endregion

		// eslint-disable-next-line no-param-reassign
		if (resolver == null) resolver = this.apResolverService.createResolver();

		const object = hint ?? await resolver.resolve(uri);

		const person = this.validateActor(object, uri);

		this.logger.info(`Updating the Person: ${person.id}`);

		// カスタム絵文字取得
		const emojis = await this.apNoteService.extractEmojis(person.tag ?? [], exist.host).catch(e => {
			this.logger.info(`extractEmojis: ${e}`);
			return [];
		});

		const emojiNames = emojis.map(emoji => emoji.name);

		const fields = this.analyzeAttachments(person.attachment ?? []);

		const tags = extractApHashtags(person.tag).map(normalizeForSearch).splice(0, 32);

		const bday = person['vcard:bday']?.match(/^\d{4}-\d{2}-\d{2}/);

		const url = getOneApHrefNullable(person.url);

		const host = this.punyHost(uri);

		if (url && !checkHttps(url)) {
			throw new Error('unexpected schema of person url: ' + url);
		}

		let isReactionPublic = false;
		let followingVisibility: 'private' | 'followers' | 'public' | undefined = typeof person.following === 'string' ? 'private' : 'public';
		let followersVisibility: 'private' | 'followers' | 'public' | undefined = typeof person.followers === 'string' ? 'private' : 'public';
		const instance = await this.instancesRepository.findOneBy({ host: host });

		if (instance?.softwareName === 'misskey' || instance?.softwareName === 'cherrypick') {
			const userHostUrl = `https://${host}`;
			const showUserApiUrl = `${userHostUrl}/api/users/show`;
			const res = await this.httpRequestService.send(showUserApiUrl, {
				method: 'POST',
				headers: { 'Content-Type': 'application/json' },
				body: JSON.stringify({ 'username': person.preferredUsername }),
			});
			const userData: any = await res.json();

			if (userData.publicReactions === undefined ) {
				isReactionPublic = userData.publicReactions;
			}

			if (userData._ffVisibility === undefined) {
				followingVisibility = userData._ffVisibility;
				followersVisibility = userData._ffVisibility;
			}
		}

		let followersCount: number | undefined;

		if (typeof person.followers === 'string') {
			try {
				const data = await fetch(person.followers, {
					headers: { Accept: 'application/json' },
				});
				const jsonData = JSON.parse(await data.text());

				followersCount = jsonData.totalItems;
			} catch {
				followersCount = undefined;
			}
		}

		let followingCount: number | undefined;

		if (typeof person.following === 'string') {
			try {
				const data = await fetch(person.following, {
					headers: { Accept: 'application/json' },
				});
				const jsonData = JSON.parse(await data.text());

				followingCount = jsonData.totalItems;
			} catch {
				followingCount = undefined;
			}
		}

		let notesCount: number | undefined;

		if (typeof person.outbox === 'string') {
			try {
				const data = await fetch(person.outbox, {
					headers: { Accept: 'application/json' },
				});
				const jsonData = JSON.parse(await data.text());

				notesCount = jsonData.totalItems;
			} catch (e) {
				notesCount = undefined;
			}
		}

		const updates = {
			lastFetchedAt: new Date(),
			inbox: person.inbox,
			sharedInbox: person.sharedInbox ?? person.endpoints?.sharedInbox,
			followersUri: person.followers ? getApId(person.followers) : undefined,
			followersCount:
				followersCount !== undefined
					? followersCount
					: person.followers &&
					typeof person.followers !== 'string' &&
					isCollectionOrOrderedCollection(person.followers)
						? person.followers.totalItems
						: undefined,
			followingCount:
				followingCount !== undefined
					? followingCount
					: person.following &&
					typeof person.following !== 'string' &&
					isCollectionOrOrderedCollection(person.following)
						? person.following.totalItems
						: undefined,
			notesCount:
				notesCount !== undefined
					? notesCount
					: person.outbox &&
					typeof person.outbox !== 'string' &&
					isCollectionOrOrderedCollection(person.outbox)
						? person.outbox.totalItems
						: undefined,
			featured: person.featured,
			emojis: emojiNames,
			name: truncate(person.name, nameLength),
			tags,
			isBot: getApType(object) === 'Service' || getApType(object) === 'Application',
			isCat: (person as any).isCat === true,
			isLocked: person.manuallyApprovesFollowers,
			movedToUri: person.movedTo ?? null,
			alsoKnownAs: person.alsoKnownAs ?? null,
			isExplorable: person.discoverable,
			...(await this.resolveAvatarAndBanner(exist, person.icon, person.image).catch(() => ({}))),
		} as Partial<MiRemoteUser> & Pick<MiRemoteUser, 'isBot' | 'isCat' | 'isLocked' | 'movedToUri' | 'alsoKnownAs' | 'isExplorable'>;

		const moving = ((): boolean => {
			// 移行先がない→ある
			if (
				exist.movedToUri === null &&
				updates.movedToUri
			) return true;

			// 移行先がある→別のもの
			if (
				exist.movedToUri !== null &&
				updates.movedToUri !== null &&
				exist.movedToUri !== updates.movedToUri
			) return true;

			// 移行先がある→ない、ない→ないは無視
			return false;
		})();

		if (moving) updates.movedAt = new Date();

		// Update user
		const user = await this.usersRepository.findOneByOrFail({ id: exist.id });
		await this.avatarDecorationService.remoteUserUpdate(user);
		await this.usersRepository.update(exist.id, updates);

		if (person.publicKey) {
			await this.userPublickeysRepository.update({ userId: exist.id }, {
				keyId: person.publicKey.id,
				keyPem: person.publicKey.publicKeyPem,
			});
		}

		let _description: string | null = null;

		if (person._misskey_summary) {
			_description = truncate(person._misskey_summary, summaryLength);
		} else if (person.summary) {
			_description = this.apMfmService.htmlToMfm(truncate(person.summary, summaryLength), person.tag);
		}

		await this.userProfilesRepository.update({ userId: exist.id }, {
			url,
			fields,
			description: _description,
			birthday: bday?.[0] ?? null,
			location: person['vcard:Address'] ?? null,
			followersVisibility: followersVisibility,
			followingVisibility: followingVisibility,
			publicReactions: isReactionPublic,
		});

		this.globalEventService.publishInternalEvent('remoteUserUpdated', { id: exist.id });

		// ハッシュタグ更新
		this.hashtagService.updateUsertags(exist, tags);

		// 該当ユーザーが既にフォロワーになっていた場合はFollowingもアップデートする
		await this.followingsRepository.update(
			{ followerId: exist.id },
			{ followerSharedInbox: person.sharedInbox ?? person.endpoints?.sharedInbox },
		);

		await this.updateFeatured(exist.id, resolver).catch(err => this.logger.error(err));

		const updated = { ...exist, ...updates };

		this.cacheService.uriPersonCache.set(uri, updated);

		// 移行処理を行う
		if (updated.movedAt && (
			// 初めて移行する場合はmovedAtがnullなので移行処理を許可
			exist.movedAt == null ||
			// 以前のmovingから14日以上経過した場合のみ移行処理を許可
			// （Mastodonのクールダウン期間は30日だが若干緩めに設定しておく）
			exist.movedAt.getTime() + 1000 * 60 * 60 * 24 * 14 < updated.movedAt.getTime()
		)) {
			this.logger.info(`Start to process Move of @${updated.username}@${updated.host} (${uri})`);
			return this.processRemoteMove(updated, movePreventUris)
				.then(result => {
					this.logger.info(`Processing Move Finished [${result}] @${updated.username}@${updated.host} (${uri})`);
					return result;
				})
				.catch(e => {
					this.logger.info(`Processing Move Failed @${updated.username}@${updated.host} (${uri})`, { stack: e });
				});
		}

		return 'skip';
	}

	/**
	 * Personを解決します。
	 *
	 * Misskeyに対象のPersonが登録されていればそれを返し、そうでなければ
	 * リモートサーバーからフェッチしてMisskeyに登録しそれを返します。
	 */
	@bindThis
	public async resolvePerson(uri: string, resolver?: Resolver): Promise<MiLocalUser | MiRemoteUser> {
		//#region このサーバーに既に登録されていたらそれを返す
		const exist = await this.fetchPerson(uri);
		if (exist) return exist;
		//#endregion

		// リモートサーバーからフェッチしてきて登録
		// eslint-disable-next-line no-param-reassign
		if (resolver == null) resolver = this.apResolverService.createResolver();
		return await this.createPerson(uri, resolver);
	}

	@bindThis
	// TODO: `attachments`が`IObject`だった場合、返り値が`[]`になるようだが構わないのか？
	public analyzeAttachments(attachments: IObject | IObject[] | undefined): Field[] {
		const fields: Field[] = [];

		if (Array.isArray(attachments)) {
			for (const attachment of attachments.filter(isPropertyValue)) {
				fields.push({
					name: attachment.name,
					value: this.mfmService.fromHtml(attachment.value),
				});
			}
		}

		return fields;
	}

	@bindThis
	public async updateFeatured(userId: MiUser['id'], resolver?: Resolver): Promise<void> {
		const user = await this.usersRepository.findOneByOrFail({ id: userId });
		if (!this.userEntityService.isRemoteUser(user)) return;
		if (!user.featured) return;

		this.logger.info(`Updating the featured: ${user.uri}`);

		const _resolver = resolver ?? this.apResolverService.createResolver();

		// Resolve to (Ordered)Collection Object
		const collection = await _resolver.resolveCollection(user.featured);
		if (!isCollectionOrOrderedCollection(collection)) throw new Error('Object is not Collection or OrderedCollection');

		// Resolve to Object(may be Note) arrays
		const unresolvedItems = isCollection(collection) ? collection.items : collection.orderedItems;
		const items = await Promise.all(toArray(unresolvedItems).map(x => _resolver.resolve(x)));

		// Resolve and regist Notes
		const limit = promiseLimit<MiNote | null>(2);
		const featuredNotes = await Promise.all(items
			.filter(item => getApType(item) === 'Note')	// TODO: Noteでなくてもいいかも
			.slice(0, 5)
			.map(item => limit(() => this.apNoteService.resolveNote(item, {
				resolver: _resolver,
				sentFrom: new URL(user.uri),
			}))));

		await this.db.transaction(async transactionalEntityManager => {
			await transactionalEntityManager.delete(MiUserNotePining, { userId: user.id });

			// とりあえずidを別の時間で生成して順番を維持
			let td = 0;
			for (const note of featuredNotes.filter((note): note is MiNote => note != null)) {
				td -= 1000;
				transactionalEntityManager.insert(MiUserNotePining, {
					id: this.idService.gen(Date.now() + td),
					userId: user.id,
					noteId: note.id,
				});
			}
		});
	}

	/**
	 * リモート由来のアカウント移行処理を行います
	 * @param src 移行元アカウント（リモートかつupdatePerson後である必要がある、というかこれ自体がupdatePersonで呼ばれる前提）
	 * @param movePreventUris ここに列挙されたURIにsrc.movedToUriが含まれる場合、移行処理はしない（無限ループ防止）
	 */
	@bindThis
	private async processRemoteMove(src: MiRemoteUser, movePreventUris: string[] = []): Promise<string> {
		if (!src.movedToUri) return 'skip: no movedToUri';
		if (src.uri === src.movedToUri) return 'skip: movedTo itself (src)'; // ？？？
		if (movePreventUris.length > 10) return 'skip: too many moves';

		// まずサーバー内で検索して様子見
		let dst = await this.fetchPerson(src.movedToUri);

		if (dst && this.userEntityService.isLocalUser(dst)) {
			// targetがローカルユーザーだった場合データベースから引っ張ってくる
			dst = await this.usersRepository.findOneByOrFail({ uri: src.movedToUri }) as MiLocalUser;
		} else if (dst) {
			if (movePreventUris.includes(src.movedToUri)) return 'skip: circular move';

			// targetを見つけたことがあるならtargetをupdatePersonする
			await this.updatePerson(src.movedToUri, undefined, undefined, [...movePreventUris, src.uri]);
			dst = await this.fetchPerson(src.movedToUri) ?? dst;
		} else {
			if (src.movedToUri.startsWith(`${this.config.url}/`)) {
				// ローカルユーザーっぽいのにfetchPersonで見つからないということはmovedToUriが間違っている
				return 'failed: movedTo is local but not found';
			}

			// targetが知らない人だったらresolvePerson
			// (uriが存在しなかったり応答がなかったりする場合resolvePersonはthrow Errorする)
			dst = await this.resolvePerson(src.movedToUri);
		}

		if (dst.movedToUri === dst.uri) return 'skip: movedTo itself (dst)'; // ？？？
		if (src.movedToUri !== dst.uri) return 'skip: missmatch uri'; // ？？？
		if (dst.movedToUri === src.uri) return 'skip: dst.movedToUri === src.uri';
		if (!dst.alsoKnownAs || dst.alsoKnownAs.length === 0) {
			return 'skip: dst.alsoKnownAs is empty';
		}
		if (!dst.alsoKnownAs.includes(src.uri)) {
			return 'skip: alsoKnownAs does not include from.uri';
		}

		await this.accountMoveService.postMoveProcess(src, dst);

		return 'ok';
	}
}<|MERGE_RESOLUTION|>--- conflicted
+++ resolved
@@ -39,11 +39,8 @@
 import type { AccountMoveService } from '@/core/AccountMoveService.js';
 import { checkHttps } from '@/misc/check-https.js';
 import { AvatarDecorationService } from '@/core/AvatarDecorationService.js';
-<<<<<<< HEAD
-=======
 import { HttpRequestService } from '@/core/HttpRequestService.js';
 import { isNotNull } from '@/misc/is-not-null.js';
->>>>>>> 0570f771
 import { getApId, getApType, getOneApHrefNullable, isActor, isCollection, isCollectionOrOrderedCollection, isPropertyValue } from '../type.js';
 import { extractApHashtags } from './tag.js';
 import type { OnModuleInit } from '@nestjs/common';
