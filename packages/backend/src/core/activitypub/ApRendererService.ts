import { createPublicKey } from 'node:crypto';
import { Inject, Injectable } from '@nestjs/common';
import { In, IsNull } from 'typeorm';
import { v4 as uuid } from 'uuid';
import * as mfm from 'mfm-js';
import { DI } from '@/di-symbols.js';
import type { Config } from '@/config.js';
import type { PartialLocalUser, LocalUser, PartialRemoteUser, RemoteUser, User } from '@/models/entities/User.js';
import type { IMentionedRemoteUsers, Note } from '@/models/entities/Note.js';
import type { Blocking } from '@/models/entities/Blocking.js';
import type { Relay } from '@/models/entities/Relay.js';
import type { DriveFile } from '@/models/entities/DriveFile.js';
import type { NoteReaction } from '@/models/entities/NoteReaction.js';
import type { Emoji } from '@/models/entities/Emoji.js';
import type { Poll } from '@/models/entities/Poll.js';
import type { MessagingMessage } from '@/models/entities/MessagingMessage.js';
import type { PollVote } from '@/models/entities/PollVote.js';
import { UserKeypairService } from '@/core/UserKeypairService.js';
import { MfmService } from '@/core/MfmService.js';
import { UserEntityService } from '@/core/entities/UserEntityService.js';
import { DriveFileEntityService } from '@/core/entities/DriveFileEntityService.js';
import type { UserKeypair } from '@/models/entities/UserKeypair.js';
import type { UsersRepository, UserProfilesRepository, NotesRepository, DriveFilesRepository, EmojisRepository, PollsRepository } from '@/models/index.js';
import { bindThis } from '@/decorators.js';
import { CustomEmojiService } from '@/core/CustomEmojiService.js';
import { isNotNull } from '@/misc/is-not-null.js';
import { LdSignatureService } from './LdSignatureService.js';
import { ApMfmService } from './ApMfmService.js';
<<<<<<< HEAD
import type { IAccept, IActivity, IAdd, IAnnounce, IApDocument, IApEmoji, IApHashtag, IApImage, IApMention, IBlock, ICreate, IDelete, IFlag, IFollow, IKey, ILike, IObject, IPost, IQuestion, IRead, IReject, IRemove, ITombstone, IUndo, IUpdate } from './type.js';
=======
import type { IAccept, IActivity, IAdd, IAnnounce, IApDocument, IApEmoji, IApHashtag, IApImage, IApMention, IBlock, ICreate, IDelete, IFlag, IFollow, IKey, ILike, IMove, IObject, IPost, IQuestion, IReject, IRemove, ITombstone, IUndo, IUpdate } from './type.js';
>>>>>>> 9e70b026
import type { IIdentifier } from './models/identifier.js';

@Injectable()
export class ApRendererService {
	constructor(
		@Inject(DI.config)
		private config: Config,

		@Inject(DI.usersRepository)
		private usersRepository: UsersRepository,

		@Inject(DI.userProfilesRepository)
		private userProfilesRepository: UserProfilesRepository,

		@Inject(DI.notesRepository)
		private notesRepository: NotesRepository,

		@Inject(DI.driveFilesRepository)
		private driveFilesRepository: DriveFilesRepository,

		@Inject(DI.emojisRepository)
		private emojisRepository: EmojisRepository,

		@Inject(DI.pollsRepository)
		private pollsRepository: PollsRepository,

		private customEmojiService: CustomEmojiService,
		private userEntityService: UserEntityService,
		private driveFileEntityService: DriveFileEntityService,
		private ldSignatureService: LdSignatureService,
		private userKeypairService: UserKeypairService,
		private apMfmService: ApMfmService,
		private mfmService: MfmService,
	) {
	}

	@bindThis
	public renderAccept(object: any, user: { id: User['id']; host: null }): IAccept {
		return {
			type: 'Accept',
			actor: this.userEntityService.genLocalUserUri(user.id),
			object,
		};
	}

	@bindThis
	public renderAdd(user: LocalUser, target: any, object: any): IAdd {
		return {
			type: 'Add',
			actor: this.userEntityService.genLocalUserUri(user.id),
			target,
			object,
		};
	}

	@bindThis
	public renderAnnounce(object: any, note: Note): IAnnounce {
		const attributedTo = this.userEntityService.genLocalUserUri(note.userId);

		let to: string[] = [];
		let cc: string[] = [];

		if (note.visibility === 'public') {
			to = ['https://www.w3.org/ns/activitystreams#Public'];
			cc = [`${attributedTo}/followers`];
		} else if (note.visibility === 'home') {
			to = [`${attributedTo}/followers`];
			cc = ['https://www.w3.org/ns/activitystreams#Public'];
		} else if (note.visibility === 'followers') {
			to = [`${attributedTo}/followers`];
			cc = [];
		} else {
			throw new Error('renderAnnounce: cannot render non-public note');
		}

		return {
			id: `${this.config.url}/notes/${note.id}/activity`,
			actor: this.userEntityService.genLocalUserUri(note.userId),
			type: 'Announce',
			published: note.createdAt.toISOString(),
			to,
			cc,
			object,
		};
	}

	/**
	 * Renders a block into its ActivityPub representation.
	 *
	 * @param block The block to be rendered. The blockee relation must be loaded.
	 */
	@bindThis
	public renderBlock(block: Blocking): IBlock {
		if (block.blockee?.uri == null) {
			throw new Error('renderBlock: missing blockee uri');
		}

		return {
			type: 'Block',
			id: `${this.config.url}/blocks/${block.id}`,
			actor: this.userEntityService.genLocalUserUri(block.blockerId),
			object: block.blockee.uri,
		};
	}

	@bindThis
	public renderCreate(object: IObject, note: Note): ICreate {
		const activity = {
			id: `${this.config.url}/notes/${note.id}/activity`,
			actor: this.userEntityService.genLocalUserUri(note.userId),
			type: 'Create',
			published: note.createdAt.toISOString(),
			object,
		} as ICreate;

		if (object.to) activity.to = object.to;
		if (object.cc) activity.cc = object.cc;

		return activity;
	}

	@bindThis
	public renderDelete(object: IObject | string, user: { id: User['id']; host: null }): IDelete {
		return {
			type: 'Delete',
			actor: this.userEntityService.genLocalUserUri(user.id),
			object,
			published: new Date().toISOString(),
		};
	}

	@bindThis
	public renderDocument(file: DriveFile): IApDocument {
		return {
			type: 'Document',
			mediaType: file.webpublicType ?? file.type,
			url: this.driveFileEntityService.getPublicUrl(file),
			name: file.comment,
		};
	}

	@bindThis
	public renderEmoji(emoji: Emoji): IApEmoji {
		return {
			id: `${this.config.url}/emojis/${emoji.name}`,
			type: 'Emoji',
			name: `:${emoji.name}:`,
			updated: emoji.updatedAt != null ? emoji.updatedAt.toISOString() : new Date().toISOString(),
			icon: {
				type: 'Image',
				mediaType: emoji.type ?? 'image/png',
				// || emoji.originalUrl してるのは後方互換性のため（publicUrlはstringなので??はだめ）
				url: emoji.publicUrl || emoji.originalUrl,
			},
		};
	}

	// to anonymise reporters, the reporting actor must be a system user
	@bindThis
	public renderFlag(user: LocalUser, object: IObject | string, content: string): IFlag {
		return {
			type: 'Flag',
			actor: this.userEntityService.genLocalUserUri(user.id),
			content,
			object,
		};
	}

	@bindThis
	public renderFollowRelay(relay: Relay, relayActor: LocalUser): IFollow {
		return {
			id: `${this.config.url}/activities/follow-relay/${relay.id}`,
			type: 'Follow',
			actor: this.userEntityService.genLocalUserUri(relayActor.id),
			object: 'https://www.w3.org/ns/activitystreams#Public',
		};
	}

	/**
	 * Convert (local|remote)(Follower|Followee)ID to URL
	 * @param id Follower|Followee ID
	 */
	@bindThis
	public async renderFollowUser(id: User['id']) {
		const user = await this.usersRepository.findOneByOrFail({ id: id }) as PartialLocalUser | PartialRemoteUser;
		return this.userEntityService.getUserUri(user);
	}

	@bindThis
	public renderFollow(
		follower: PartialLocalUser | PartialRemoteUser,
		followee: PartialLocalUser | PartialRemoteUser,
		requestId?: string,
	): IFollow {
		return {
			id: requestId ?? `${this.config.url}/follows/${follower.id}/${followee.id}`,
			type: 'Follow',
			actor: this.userEntityService.getUserUri(follower)!,
			object: this.userEntityService.getUserUri(followee)!,
		};
	}

	@bindThis
	public renderHashtag(tag: string): IApHashtag {
		return {
			type: 'Hashtag',
			href: `${this.config.url}/tags/${encodeURIComponent(tag)}`,
			name: `#${tag}`,
		};
	}

	@bindThis
	public renderImage(file: DriveFile): IApImage {
		return {
			type: 'Image',
			url: this.driveFileEntityService.getPublicUrl(file),
			sensitive: file.isSensitive,
			name: file.comment,
		};
	}

	@bindThis
	public renderKey(user: LocalUser, key: UserKeypair, postfix?: string): IKey {
		return {
			id: `${this.config.url}/users/${user.id}${postfix ?? '/publickey'}`,
			type: 'Key',
			owner: this.userEntityService.genLocalUserUri(user.id),
			publicKeyPem: createPublicKey(key.publicKey).export({
				type: 'spki',
				format: 'pem',
			}),
		};
	}

	@bindThis
	public async renderLike(noteReaction: NoteReaction, note: { uri: string | null }): Promise<ILike> {
		const reaction = noteReaction.reaction;

		const object = {
			type: 'Like',
			id: `${this.config.url}/likes/${noteReaction.id}`,
			actor: `${this.config.url}/users/${noteReaction.userId}`,
			object: note.uri ? note.uri : `${this.config.url}/notes/${noteReaction.noteId}`,
			content: reaction,
			_misskey_reaction: reaction,
		} as ILike;

		if (reaction.startsWith(':')) {
			const name = reaction.replaceAll(':', '');
			const emoji = (await this.customEmojiService.localEmojisCache.fetch()).get(name);

			if (emoji) object.tag = [this.renderEmoji(emoji)];
		}

		return object;
	}

	@bindThis
	public renderMention(mention: PartialLocalUser | PartialRemoteUser): IApMention {
		return {
			type: 'Mention',
			href: this.userEntityService.getUserUri(mention)!,
			name: this.userEntityService.isRemoteUser(mention) ? `@${mention.username}@${mention.host}` : `@${(mention as LocalUser).username}`,
		};
	}

	@bindThis
<<<<<<< HEAD
	public async renderNote(note: Note, dive = true, isTalk = false): Promise<IPost> {
=======
	public renderMove(
		src: PartialLocalUser | PartialRemoteUser,
		dst: PartialLocalUser | PartialRemoteUser,
	): IMove {
		const actor = this.userEntityService.getUserUri(src)!;
		const target = this.userEntityService.getUserUri(dst)!;
		return {
			id: `${this.config.url}/moves/${src.id}/${dst.id}`,
			actor,
			type: 'Move',
			object: actor,
			target,
		};
	}

	@bindThis
	public async renderNote(note: Note, dive = true): Promise<IPost> {
>>>>>>> 9e70b026
		const getPromisedFiles = async (ids: string[]) => {
			if (!ids || ids.length === 0) return [];
			const items = await this.driveFilesRepository.findBy({ id: In(ids) });
			return ids.map(id => items.find(item => item.id === id)).filter(item => item != null) as DriveFile[];
		};

		let inReplyTo;
		let inReplyToNote: Note | null;

		if (note.replyId) {
			inReplyToNote = await this.notesRepository.findOneBy({ id: note.replyId });

			if (inReplyToNote != null) {
				const inReplyToUser = await this.usersRepository.findOneBy({ id: inReplyToNote.userId });

				if (inReplyToUser != null) {
					if (inReplyToNote.uri) {
						inReplyTo = inReplyToNote.uri;
					} else {
						if (dive) {
							inReplyTo = await this.renderNote(inReplyToNote, false);
						} else {
							inReplyTo = `${this.config.url}/notes/${inReplyToNote.id}`;
						}
					}
				}
			}
		} else {
			inReplyTo = null;
		}

		let quote;

		if (note.renoteId) {
			const renote = await this.notesRepository.findOneBy({ id: note.renoteId });

			if (renote) {
				quote = renote.uri ? renote.uri : `${this.config.url}/notes/${renote.id}`;
			}
		}

		const attributedTo = this.userEntityService.genLocalUserUri(note.userId);

		const mentions = (JSON.parse(note.mentionedRemoteUsers) as IMentionedRemoteUsers).map(x => x.uri);

		let to: string[] = [];
		let cc: string[] = [];

		if (note.visibility === 'public') {
			to = ['https://www.w3.org/ns/activitystreams#Public'];
			cc = [`${attributedTo}/followers`].concat(mentions);
		} else if (note.visibility === 'home') {
			to = [`${attributedTo}/followers`];
			cc = ['https://www.w3.org/ns/activitystreams#Public'].concat(mentions);
		} else if (note.visibility === 'followers') {
			to = [`${attributedTo}/followers`];
			cc = mentions;
		} else {
			to = mentions;
		}

		const mentionedUsers = note.mentions.length > 0 ? await this.usersRepository.findBy({
			id: In(note.mentions),
		}) : [];

		const hashtagTags = (note.tags ?? []).map(tag => this.renderHashtag(tag));
		const mentionTags = mentionedUsers.map(u => this.renderMention(u as LocalUser | RemoteUser));

		const files = await getPromisedFiles(note.fileIds);

		const text = note.text ?? '';
		let poll: Poll | null = null;

		if (note.hasPoll) {
			poll = await this.pollsRepository.findOneBy({ noteId: note.id });
		}

		let apText = text;

		if (quote) {
			apText += `\n\nRE: ${quote}`;
		}

		const summary = note.cw === '' ? String.fromCharCode(0x200B) : note.cw;

		const content = this.apMfmService.getNoteHtml(Object.assign({}, note, {
			text: apText,
		}));

		const emojis = await this.getEmojis(note.emojis);
		const apemojis = emojis.map(emoji => this.renderEmoji(emoji));

		const tag = [
			...hashtagTags,
			...mentionTags,
			...apemojis,
		];

		const asPoll = poll ? {
			type: 'Question',
			content: this.apMfmService.getNoteHtml(Object.assign({}, note, {
				text: text,
			})),
			[poll.expiresAt && poll.expiresAt < new Date() ? 'closed' : 'endTime']: poll.expiresAt,
			[poll.multiple ? 'anyOf' : 'oneOf']: poll.choices.map((text, i) => ({
				type: 'Note',
				name: text,
				replies: {
					type: 'Collection',
					totalItems: poll!.votes[i],
				},
			})),
		} as const : {};
	
		const asTalk = isTalk ? {
			_misskey_talk: true,
		} as const : {};
	
		return {
			id: `${this.config.url}/notes/${note.id}`,
			type: 'Note',
			attributedTo,
			summary: summary ?? undefined,
			content: content ?? undefined,
			_misskey_content: text,
			source: {
				content: text,
				mediaType: 'text/x.misskeymarkdown',
			},
			_misskey_quote: quote,
			quoteUrl: quote,
			published: note.createdAt.toISOString(),
			to,
			cc,
			inReplyTo,
			attachment: files.map(x => this.renderDocument(x)),
			sensitive: note.cw != null || files.some(file => file.isSensitive),
			tag,
			...asPoll,
			...asTalk,
		};
	}

	@bindThis
	public async renderPerson(user: LocalUser) {
		const id = this.userEntityService.genLocalUserUri(user.id);
		const isSystem = !!user.username.match(/\./);

		const [avatar, banner, profile] = await Promise.all([
			user.avatarId ? this.driveFilesRepository.findOneBy({ id: user.avatarId }) : Promise.resolve(undefined),
			user.bannerId ? this.driveFilesRepository.findOneBy({ id: user.bannerId }) : Promise.resolve(undefined),
			this.userProfilesRepository.findOneByOrFail({ userId: user.id }),
		]);

		const attachment: {
			type: 'PropertyValue',
			name: string,
			value: string,
			identifier?: IIdentifier,
		}[] = [];

		if (profile.fields) {
			for (const field of profile.fields) {
				attachment.push({
					type: 'PropertyValue',
					name: field.name,
					value: (field.value != null && field.value.match(/^https?:/))
						? `<a href="${new URL(field.value).href}" rel="me nofollow noopener" target="_blank">${new URL(field.value).href}</a>`
						: field.value,
				});
			}
		}

		const emojis = await this.getEmojis(user.emojis);
		const apemojis = emojis.map(emoji => this.renderEmoji(emoji));

		const hashtagTags = (user.tags ?? []).map(tag => this.renderHashtag(tag));

		const tag = [
			...apemojis,
			...hashtagTags,
		];

		const keypair = await this.userKeypairService.getUserKeypair(user.id);

		const person = {
			type: isSystem ? 'Application' : user.isBot ? 'Service' : 'Person',
			id,
			inbox: `${id}/inbox`,
			outbox: `${id}/outbox`,
			followers: `${id}/followers`,
			following: `${id}/following`,
			featured: `${id}/collections/featured`,
			sharedInbox: `${this.config.url}/inbox`,
			endpoints: { sharedInbox: `${this.config.url}/inbox` },
			url: `${this.config.url}/@${user.username}`,
			preferredUsername: user.username,
			name: user.name,
			summary: profile.description ? this.mfmService.toHtml(mfm.parse(profile.description)) : null,
			icon: avatar ? this.renderImage(avatar) : null,
			image: banner ? this.renderImage(banner) : null,
			tag,
			manuallyApprovesFollowers: user.isLocked,
			discoverable: !!user.isExplorable,
			publicKey: this.renderKey(user, keypair, '#main-key'),
			isCat: user.isCat,
			attachment: attachment.length ? attachment : undefined,
		} as any;

		if (user.movedToUri) {
			person.movedTo = user.movedToUri;
		}

		if (user.alsoKnownAs) {
			person.alsoKnownAs = user.alsoKnownAs;
		}

		if (profile.birthday) {
			person['vcard:bday'] = profile.birthday;
		}

		if (profile.location) {
			person['vcard:Address'] = profile.location;
		}

		return person;
	}

	@bindThis
	public renderQuestion(user: { id: User['id'] }, note: Note, poll: Poll): IQuestion {
		return {
			type: 'Question',
			id: `${this.config.url}/questions/${note.id}`,
			actor: this.userEntityService.genLocalUserUri(user.id),
			content: note.text ?? '',
			[poll.multiple ? 'anyOf' : 'oneOf']: poll.choices.map((text, i) => ({
				name: text,
				_misskey_votes: poll.votes[i],
				replies: {
					type: 'Collection',
					totalItems: poll.votes[i],
				},
			})),
		};
	}

	@bindThis
	public renderRead(user: { id: User['id'] }, message: MessagingMessage): IRead {
		return {
			type: 'Read',
			actor: `${this.config.url}/users/${user.id}`,
			object: message.uri!,
		};
	}

	@bindThis
	public renderReject(object: any, user: { id: User['id'] }): IReject {
		return {
			type: 'Reject',
			actor: this.userEntityService.genLocalUserUri(user.id),
			object,
		};
	}

	@bindThis
	public renderRemove(user: { id: User['id'] }, target: any, object: any): IRemove {
		return {
			type: 'Remove',
			actor: this.userEntityService.genLocalUserUri(user.id),
			target,
			object,
		};
	}

	@bindThis
	public renderTombstone(id: string): ITombstone {
		return {
			id,
			type: 'Tombstone',
		};
	}

	@bindThis
	public renderUndo(object: any, user: { id: User['id'] }): IUndo {
		const id = typeof object.id === 'string' && object.id.startsWith(this.config.url) ? `${object.id}/undo` : undefined;

		return {
			type: 'Undo',
			...(id ? { id } : {}),
			actor: this.userEntityService.genLocalUserUri(user.id),
			object,
			published: new Date().toISOString(),
		};
	}

	@bindThis
	public renderUpdate(object: any, user: { id: User['id'] }): IUpdate {
		return {
			id: `${this.config.url}/users/${user.id}#updates/${new Date().getTime()}`,
			actor: this.userEntityService.genLocalUserUri(user.id),
			type: 'Update',
			to: ['https://www.w3.org/ns/activitystreams#Public'],
			object,
			published: new Date().toISOString(),
		};
	}

	@bindThis
	public renderVote(user: { id: User['id'] }, vote: PollVote, note: Note, poll: Poll, pollOwner: RemoteUser): ICreate {
		return {
			id: `${this.config.url}/users/${user.id}#votes/${vote.id}/activity`,
			actor: this.userEntityService.genLocalUserUri(user.id),
			type: 'Create',
			to: [pollOwner.uri],
			published: new Date().toISOString(),
			object: {
				id: `${this.config.url}/users/${user.id}#votes/${vote.id}`,
				type: 'Note',
				attributedTo: this.userEntityService.genLocalUserUri(user.id),
				to: [pollOwner.uri],
				inReplyTo: note.uri,
				name: poll.choices[vote.choice],
			},
		};
	}

	@bindThis
	public addContext<T extends IObject>(x: T): T & { '@context': any; id: string; } {
		if (typeof x === 'object' && x.id == null) {
			x.id = `${this.config.url}/${uuid()}`;
		}

		return Object.assign({
			'@context': [
				'https://www.w3.org/ns/activitystreams',
				'https://w3id.org/security/v1',
				{
					// as non-standards
					manuallyApprovesFollowers: 'as:manuallyApprovesFollowers',
					sensitive: 'as:sensitive',
					Hashtag: 'as:Hashtag',
					quoteUrl: 'as:quoteUrl',
					// Mastodon
					toot: 'http://joinmastodon.org/ns#',
					Emoji: 'toot:Emoji',
					featured: 'toot:featured',
					discoverable: 'toot:discoverable',
					// schema
					schema: 'http://schema.org#',
					PropertyValue: 'schema:PropertyValue',
					value: 'schema:value',
					// Misskey
					misskey: 'https://misskey-hub.net/ns#',
					'_misskey_content': 'misskey:_misskey_content',
					'_misskey_quote': 'misskey:_misskey_quote',
					'_misskey_reaction': 'misskey:_misskey_reaction',
					'_misskey_votes': 'misskey:_misskey_votes',
					'_misskey_talk': 'misskey:_misskey_talk',
					'isCat': 'misskey:isCat',
					// vcard
					vcard: 'http://www.w3.org/2006/vcard/ns#',
				},
			],
		}, x as T & { id: string; });
	}

	@bindThis
	public async attachLdSignature(activity: any, user: { id: User['id']; host: null; }): Promise<IActivity> {
		const keypair = await this.userKeypairService.getUserKeypair(user.id);

		const ldSignature = this.ldSignatureService.use();
		ldSignature.debug = false;
		activity = await ldSignature.signRsaSignature2017(activity, keypair.privateKey, `${this.config.url}/users/${user.id}#main-key`);

		return activity;
	}

	/**
	 * Render OrderedCollectionPage
	 * @param id URL of self
	 * @param totalItems Number of total items
	 * @param orderedItems Items
	 * @param partOf URL of base
	 * @param prev URL of prev page (optional)
	 * @param next URL of next page (optional)
	 */
	@bindThis
	public renderOrderedCollectionPage(id: string, totalItems: any, orderedItems: any, partOf: string, prev?: string, next?: string) {
		const page = {
			id,
			partOf,
			type: 'OrderedCollectionPage',
			totalItems,
			orderedItems,
		} as any;

		if (prev) page.prev = prev;
		if (next) page.next = next;

		return page;
	}

	/**
	 * Render OrderedCollection
	 * @param id URL of self
	 * @param totalItems Total number of items
	 * @param first URL of first page (optional)
	 * @param last URL of last page (optional)
	 * @param orderedItems attached objects (optional)
	 */
	@bindThis
	public renderOrderedCollection(id: string | null, totalItems: any, first?: string, last?: string, orderedItems?: IObject[]) {
		const page: any = {
			id,
			type: 'OrderedCollection',
			totalItems,
		};

		if (first) page.first = first;
		if (last) page.last = last;
		if (orderedItems) page.orderedItems = orderedItems;

		return page;
	}

	@bindThis
	private async getEmojis(names: string[]): Promise<Emoji[]> {
		if (names == null || names.length === 0) return [];

		const allEmojis = await this.customEmojiService.localEmojisCache.fetch();
		const emojis = names.map(name => allEmojis.get(name)).filter(isNotNull);

		return emojis;
	}
}<|MERGE_RESOLUTION|>--- conflicted
+++ resolved
@@ -26,11 +26,7 @@
 import { isNotNull } from '@/misc/is-not-null.js';
 import { LdSignatureService } from './LdSignatureService.js';
 import { ApMfmService } from './ApMfmService.js';
-<<<<<<< HEAD
-import type { IAccept, IActivity, IAdd, IAnnounce, IApDocument, IApEmoji, IApHashtag, IApImage, IApMention, IBlock, ICreate, IDelete, IFlag, IFollow, IKey, ILike, IObject, IPost, IQuestion, IRead, IReject, IRemove, ITombstone, IUndo, IUpdate } from './type.js';
-=======
 import type { IAccept, IActivity, IAdd, IAnnounce, IApDocument, IApEmoji, IApHashtag, IApImage, IApMention, IBlock, ICreate, IDelete, IFlag, IFollow, IKey, ILike, IMove, IObject, IPost, IQuestion, IReject, IRemove, ITombstone, IUndo, IUpdate } from './type.js';
->>>>>>> 9e70b026
 import type { IIdentifier } from './models/identifier.js';
 
 @Injectable()
@@ -298,9 +294,6 @@
 	}
 
 	@bindThis
-<<<<<<< HEAD
-	public async renderNote(note: Note, dive = true, isTalk = false): Promise<IPost> {
-=======
 	public renderMove(
 		src: PartialLocalUser | PartialRemoteUser,
 		dst: PartialLocalUser | PartialRemoteUser,
@@ -318,7 +311,6 @@
 
 	@bindThis
 	public async renderNote(note: Note, dive = true): Promise<IPost> {
->>>>>>> 9e70b026
 		const getPromisedFiles = async (ids: string[]) => {
 			if (!ids || ids.length === 0) return [];
 			const items = await this.driveFilesRepository.findBy({ id: In(ids) });
