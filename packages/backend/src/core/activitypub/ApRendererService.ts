--- conflicted
+++ resolved
@@ -294,8 +294,6 @@
 	}
 
 	@bindThis
-<<<<<<< HEAD
-=======
 	public renderMove(
 		src: PartialLocalUser | PartialRemoteUser,
 		dst: PartialLocalUser | PartialRemoteUser,
@@ -312,7 +310,6 @@
 	}
 
 	@bindThis
->>>>>>> f8232bd1
 	public async renderNote(note: Note, dive = true, isTalk = false): Promise<IPost> {
 		const getPromisedFiles = async (ids: string[]) => {
 			if (!ids || ids.length === 0) return [];
@@ -427,11 +424,11 @@
 				},
 			})),
 		} as const : {};
-	
+
 		const asTalk = isTalk ? {
 			_misskey_talk: true,
 		} as const : {};
-	
+
 		return {
 			id: `${this.config.url}/notes/${note.id}`,
 			type: 'Note',
