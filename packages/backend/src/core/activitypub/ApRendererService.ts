--- conflicted
+++ resolved
@@ -678,11 +678,8 @@
 					'_misskey_quote': 'misskey:_misskey_quote',
 					'_misskey_reaction': 'misskey:_misskey_reaction',
 					'_misskey_votes': 'misskey:_misskey_votes',
-<<<<<<< HEAD
+					'_misskey_summary': 'misskey:_misskey_summary',
 					'_misskey_talk': 'misskey:_misskey_talk',
-=======
-					'_misskey_summary': 'misskey:_misskey_summary',
->>>>>>> 4f180ad4
 					'isCat': 'misskey:isCat',
 					// vcard
 					vcard: 'http://www.w3.org/2006/vcard/ns#',
