/*
 * SPDX-FileCopyrightText: syuilo and other misskey, cherrypick contributors
 * SPDX-License-Identifier: AGPL-3.0-only
 */

import { createPublicKey, randomUUID } from 'node:crypto';
import { Inject, Injectable } from '@nestjs/common';
import { In } from 'typeorm';
import * as mfm from 'cherrypick-mfm-js';
import { DI } from '@/di-symbols.js';
import type { Config } from '@/config.js';
<<<<<<< HEAD
import type { PartialLocalUser, LocalUser, PartialRemoteUser, RemoteUser, User } from '@/models/entities/User.js';
import type { IMentionedRemoteUsers, Note } from '@/models/entities/Note.js';
import type { Blocking } from '@/models/entities/Blocking.js';
import type { Relay } from '@/models/entities/Relay.js';
import type { DriveFile } from '@/models/entities/DriveFile.js';
import type { NoteReaction } from '@/models/entities/NoteReaction.js';
import type { Emoji } from '@/models/entities/Emoji.js';
import type { Poll } from '@/models/entities/Poll.js';
import type { MessagingMessage } from '@/models/entities/MessagingMessage.js';
import type { PollVote } from '@/models/entities/PollVote.js';
=======
import type { MiPartialLocalUser, MiLocalUser, MiPartialRemoteUser, MiRemoteUser, MiUser } from '@/models/entities/User.js';
import type { IMentionedRemoteUsers, MiNote } from '@/models/entities/Note.js';
import type { MiBlocking } from '@/models/entities/Blocking.js';
import type { MiRelay } from '@/models/entities/Relay.js';
import type { MiDriveFile } from '@/models/entities/DriveFile.js';
import type { MiNoteReaction } from '@/models/entities/NoteReaction.js';
import type { MiEmoji } from '@/models/entities/Emoji.js';
import type { MiPoll } from '@/models/entities/Poll.js';
import type { MiPollVote } from '@/models/entities/PollVote.js';
>>>>>>> 792622ae
import { UserKeypairService } from '@/core/UserKeypairService.js';
import { MfmService } from '@/core/MfmService.js';
import { UserEntityService } from '@/core/entities/UserEntityService.js';
import { DriveFileEntityService } from '@/core/entities/DriveFileEntityService.js';
<<<<<<< HEAD
import type { UserKeypair } from '@/models/entities/UserKeypair.js';
import type { UsersRepository, UserProfilesRepository, NotesRepository, DriveFilesRepository, PollsRepository, EventsRepository } from '@/models/index.js';
=======
import type { MiUserKeypair } from '@/models/entities/UserKeypair.js';
import type { UsersRepository, UserProfilesRepository, NotesRepository, DriveFilesRepository, PollsRepository } from '@/models/index.js';
>>>>>>> 792622ae
import { bindThis } from '@/decorators.js';
import { CustomEmojiService } from '@/core/CustomEmojiService.js';
import { isNotNull } from '@/misc/is-not-null.js';
import { LdSignatureService } from './LdSignatureService.js';
import { ApMfmService } from './ApMfmService.js';
import type { IAccept, IActivity, IAdd, IAnnounce, IApDocument, IApEmoji, IApHashtag, IApImage, IApMention, IBlock, ICreate, IDelete, IFlag, IFollow, IKey, ILike, IMove, IObject, IPost, IQuestion, IRead, IReject, IRemove, ITombstone, IUndo, IUpdate } from './type.js';

@Injectable()
export class ApRendererService {
	constructor(
		@Inject(DI.config)
		private config: Config,

		@Inject(DI.usersRepository)
		private usersRepository: UsersRepository,

		@Inject(DI.userProfilesRepository)
		private userProfilesRepository: UserProfilesRepository,

		@Inject(DI.notesRepository)
		private notesRepository: NotesRepository,

		@Inject(DI.driveFilesRepository)
		private driveFilesRepository: DriveFilesRepository,

		@Inject(DI.pollsRepository)
		private pollsRepository: PollsRepository,

		@Inject(DI.eventsRepository)
		private eventsRepository: EventsRepository,

		private customEmojiService: CustomEmojiService,
		private userEntityService: UserEntityService,
		private driveFileEntityService: DriveFileEntityService,
		private ldSignatureService: LdSignatureService,
		private userKeypairService: UserKeypairService,
		private apMfmService: ApMfmService,
		private mfmService: MfmService,
	) {
	}

	@bindThis
	public renderAccept(object: string | IObject, user: { id: MiUser['id']; host: null }): IAccept {
		return {
			type: 'Accept',
			actor: this.userEntityService.genLocalUserUri(user.id),
			object,
		};
	}

	@bindThis
	public renderAdd(user: MiLocalUser, target: string | IObject | undefined, object: string | IObject): IAdd {
		return {
			type: 'Add',
			actor: this.userEntityService.genLocalUserUri(user.id),
			target,
			object,
		};
	}

	@bindThis
	public renderAnnounce(object: string | IObject, note: MiNote): IAnnounce {
		const attributedTo = this.userEntityService.genLocalUserUri(note.userId);

		let to: string[] = [];
		let cc: string[] = [];

		if (note.visibility === 'public') {
			to = ['https://www.w3.org/ns/activitystreams#Public'];
			cc = [`${attributedTo}/followers`];
		} else if (note.visibility === 'home') {
			to = [`${attributedTo}/followers`];
			cc = ['https://www.w3.org/ns/activitystreams#Public'];
		} else if (note.visibility === 'followers') {
			to = [`${attributedTo}/followers`];
			cc = [];
		} else {
			throw new Error('renderAnnounce: cannot render non-public note');
		}

		return {
			id: `${this.config.url}/notes/${note.id}/activity`,
			actor: this.userEntityService.genLocalUserUri(note.userId),
			type: 'Announce',
			published: note.createdAt.toISOString(),
			to,
			cc,
			object,
		};
	}

	/**
	 * Renders a block into its ActivityPub representation.
	 *
	 * @param block The block to be rendered. The blockee relation must be loaded.
	 */
	@bindThis
	public renderBlock(block: MiBlocking): IBlock {
		if (block.blockee?.uri == null) {
			throw new Error('renderBlock: missing blockee uri');
		}

		return {
			type: 'Block',
			id: `${this.config.url}/blocks/${block.id}`,
			actor: this.userEntityService.genLocalUserUri(block.blockerId),
			object: block.blockee.uri,
		};
	}

	@bindThis
	public renderCreate(object: IObject, note: MiNote): ICreate {
		const activity: ICreate = {
			id: `${this.config.url}/notes/${note.id}/activity`,
			actor: this.userEntityService.genLocalUserUri(note.userId),
			type: 'Create',
			published: note.createdAt.toISOString(),
			object,
		};

		if (object.to) activity.to = object.to;
		if (object.cc) activity.cc = object.cc;

		return activity;
	}

	@bindThis
	public renderDelete(object: IObject | string, user: { id: MiUser['id']; host: null }): IDelete {
		return {
			type: 'Delete',
			actor: this.userEntityService.genLocalUserUri(user.id),
			object,
			published: new Date().toISOString(),
		};
	}

	@bindThis
	public renderDocument(file: MiDriveFile): IApDocument {
		return {
			type: 'Document',
			mediaType: file.webpublicType ?? file.type,
			url: this.driveFileEntityService.getPublicUrl(file),
			name: file.comment,
		};
	}

	@bindThis
	public renderEmoji(emoji: MiEmoji): IApEmoji {
		return {
			id: `${this.config.url}/emojis/${emoji.name}`,
			type: 'Emoji',
			name: `:${emoji.name}:`,
			updated: emoji.updatedAt != null ? emoji.updatedAt.toISOString() : new Date().toISOString(),
			icon: {
				type: 'Image',
				mediaType: emoji.type ?? 'image/png',
				// || emoji.originalUrl してるのは後方互換性のため（publicUrlはstringなので??はだめ）
				url: emoji.publicUrl || emoji.originalUrl,
			},
		};
	}

	// to anonymise reporters, the reporting actor must be a system user
	@bindThis
	public renderFlag(user: MiLocalUser, object: IObject | string, content: string): IFlag {
		return {
			type: 'Flag',
			actor: this.userEntityService.genLocalUserUri(user.id),
			content,
			object,
		};
	}

	@bindThis
	public renderFollowRelay(relay: MiRelay, relayActor: MiLocalUser): IFollow {
		return {
			id: `${this.config.url}/activities/follow-relay/${relay.id}`,
			type: 'Follow',
			actor: this.userEntityService.genLocalUserUri(relayActor.id),
			object: 'https://www.w3.org/ns/activitystreams#Public',
		};
	}

	/**
	 * Convert (local|remote)(Follower|Followee)ID to URL
	 * @param id Follower|Followee ID
	 */
	@bindThis
	public async renderFollowUser(id: MiUser['id']): Promise<string> {
		const user = await this.usersRepository.findOneByOrFail({ id: id }) as MiPartialLocalUser | MiPartialRemoteUser;
		return this.userEntityService.getUserUri(user);
	}

	@bindThis
	public renderFollow(
		follower: MiPartialLocalUser | MiPartialRemoteUser,
		followee: MiPartialLocalUser | MiPartialRemoteUser,
		requestId?: string,
	): IFollow {
		return {
			id: requestId ?? `${this.config.url}/follows/${follower.id}/${followee.id}`,
			type: 'Follow',
			actor: this.userEntityService.getUserUri(follower),
			object: this.userEntityService.getUserUri(followee),
		};
	}

	@bindThis
	public renderHashtag(tag: string): IApHashtag {
		return {
			type: 'Hashtag',
			href: `${this.config.url}/tags/${encodeURIComponent(tag)}`,
			name: `#${tag}`,
		};
	}

	@bindThis
	public renderImage(file: MiDriveFile): IApImage {
		return {
			type: 'Image',
			url: this.driveFileEntityService.getPublicUrl(file),
			sensitive: file.isSensitive,
			name: file.comment,
		};
	}

	@bindThis
	public renderKey(user: MiLocalUser, key: MiUserKeypair, postfix?: string): IKey {
		return {
			id: `${this.config.url}/users/${user.id}${postfix ?? '/publickey'}`,
			type: 'Key',
			owner: this.userEntityService.genLocalUserUri(user.id),
			publicKeyPem: createPublicKey(key.publicKey).export({
				type: 'spki',
				format: 'pem',
			}),
		};
	}

	@bindThis
	public async renderLike(noteReaction: MiNoteReaction, note: { uri: string | null }): Promise<ILike> {
		const reaction = noteReaction.reaction;

		const object: ILike = {
			type: 'Like',
			id: `${this.config.url}/likes/${noteReaction.id}`,
			actor: `${this.config.url}/users/${noteReaction.userId}`,
			object: note.uri ? note.uri : `${this.config.url}/notes/${noteReaction.noteId}`,
			content: reaction,
			_misskey_reaction: reaction,
		};

		if (reaction.startsWith(':')) {
			const name = reaction.replaceAll(':', '');
			const emoji = (await this.customEmojiService.localEmojisCache.fetch()).get(name);

			if (emoji && !emoji.localOnly) object.tag = [this.renderEmoji(emoji)];
		}

		return object;
	}

	@bindThis
	public renderMention(mention: MiPartialLocalUser | MiPartialRemoteUser): IApMention {
		return {
			type: 'Mention',
			href: this.userEntityService.getUserUri(mention),
			name: this.userEntityService.isRemoteUser(mention) ? `@${mention.username}@${mention.host}` : `@${(mention as MiLocalUser).username}`,
		};
	}

	@bindThis
	public renderMove(
		src: MiPartialLocalUser | MiPartialRemoteUser,
		dst: MiPartialLocalUser | MiPartialRemoteUser,
	): IMove {
		const actor = this.userEntityService.getUserUri(src);
		const target = this.userEntityService.getUserUri(dst);
		return {
			id: `${this.config.url}/moves/${src.id}/${dst.id}`,
			actor,
			type: 'Move',
			object: actor,
			target,
		};
	}

	@bindThis
<<<<<<< HEAD
	public async renderNote(note: Note, dive = true, isTalk = false): Promise<IPost> {
		const getPromisedFiles = async (ids: string[]): Promise<DriveFile[]> => {
=======
	public async renderNote(note: MiNote, dive = true): Promise<IPost> {
		const getPromisedFiles = async (ids: string[]): Promise<MiDriveFile[]> => {
>>>>>>> 792622ae
			if (ids.length === 0) return [];
			const items = await this.driveFilesRepository.findBy({ id: In(ids) });
			return ids.map(id => items.find(item => item.id === id)).filter((item): item is MiDriveFile => item != null);
		};

		let inReplyTo;
		let inReplyToNote: MiNote | null;

		if (note.replyId) {
			inReplyToNote = await this.notesRepository.findOneBy({ id: note.replyId });

			if (inReplyToNote != null) {
				const inReplyToUserExist = await this.usersRepository.exist({ where: { id: inReplyToNote.userId } });

				if (inReplyToUserExist) {
					if (inReplyToNote.uri) {
						inReplyTo = inReplyToNote.uri;
					} else {
						if (dive) {
							inReplyTo = await this.renderNote(inReplyToNote, false);
						} else {
							inReplyTo = `${this.config.url}/notes/${inReplyToNote.id}`;
						}
					}
				}
			}
		} else {
			inReplyTo = null;
		}

		let quote;

		if (note.renoteId) {
			const renote = await this.notesRepository.findOneBy({ id: note.renoteId });

			if (renote) {
				quote = renote.uri ? renote.uri : `${this.config.url}/notes/${renote.id}`;
			}
		}

		const attributedTo = this.userEntityService.genLocalUserUri(note.userId);

		const mentions = (JSON.parse(note.mentionedRemoteUsers) as IMentionedRemoteUsers).map(x => x.uri);

		let to: string[] = [];
		let cc: string[] = [];

		if (note.visibility === 'public') {
			to = ['https://www.w3.org/ns/activitystreams#Public'];
			cc = [`${attributedTo}/followers`].concat(mentions);
		} else if (note.visibility === 'home') {
			to = [`${attributedTo}/followers`];
			cc = ['https://www.w3.org/ns/activitystreams#Public'].concat(mentions);
		} else if (note.visibility === 'followers') {
			to = [`${attributedTo}/followers`];
			cc = mentions;
		} else {
			to = mentions;
		}

		const mentionedUsers = note.mentions.length > 0 ? await this.usersRepository.findBy({
			id: In(note.mentions),
		}) : [];

		const hashtagTags = note.tags.map(tag => this.renderHashtag(tag));
		const mentionTags = mentionedUsers.map(u => this.renderMention(u as MiLocalUser | MiRemoteUser));

		const files = await getPromisedFiles(note.fileIds);

		const text = note.text ?? '';
		let poll: MiPoll | null = null;

		if (note.hasPoll) {
			poll = await this.pollsRepository.findOneBy({ noteId: note.id });
		}

		let apText = text;

		if (quote) {
			apText += `\n\nRE: ${quote}`;
		}

		const summary = note.cw === '' ? String.fromCharCode(0x200B) : note.cw;

		const content = this.apMfmService.getNoteHtml(Object.assign({}, note, {
			text: apText,
		}));

		const emojis = await this.getEmojis(note.emojis);
		const apemojis = emojis.filter(emoji => !emoji.localOnly).map(emoji => this.renderEmoji(emoji));

		const tag = [
			...hashtagTags,
			...mentionTags,
			...apemojis,
		];

		const asPoll = poll ? {
			type: 'Question',
			content: this.apMfmService.getNoteHtml(Object.assign({}, note, {
				text: text,
			})),
			[poll.expiresAt && poll.expiresAt < new Date() ? 'closed' : 'endTime']: poll.expiresAt,
			[poll.multiple ? 'anyOf' : 'oneOf']: poll.choices.map((text, i) => ({
				type: 'Note',
				name: text,
				replies: {
					type: 'Collection',
					totalItems: poll!.votes[i],
				},
			})),
		} as const : {};

		const asTalk = isTalk ? {
			_misskey_talk: true,
		} as const : {};

		let asEvent = {};
		if (note.hasEvent) {
			const event = await this.eventsRepository.findOneBy({ noteId: note.id });
			asEvent = event ? {
				type: 'Event',
				name: event.title,
				startTime: event.start,
				endTime: event.end,
				...event.metadata,
			} as const : {};
		}

		return {
			id: `${this.config.url}/notes/${note.id}`,
			type: 'Note',
			attributedTo,
			summary: summary ?? undefined,
			content: content ?? undefined,
			_misskey_content: text,
			source: {
				content: text,
				mediaType: 'text/x.misskeymarkdown',
			},
			_misskey_quote: quote,
			quoteUrl: quote,
			published: note.createdAt.toISOString(),
			to,
			cc,
			inReplyTo,
			attachment: files.map(x => this.renderDocument(x)),
			sensitive: note.cw != null || files.some(file => file.isSensitive),
			tag,
			...asEvent,
			...asPoll,
			...asTalk,
		};
	}

	@bindThis
	public async renderPerson(user: MiLocalUser) {
		const id = this.userEntityService.genLocalUserUri(user.id);
		const isSystem = user.username.includes('.');

		const [avatar, banner, profile] = await Promise.all([
			user.avatarId ? this.driveFilesRepository.findOneBy({ id: user.avatarId }) : undefined,
			user.bannerId ? this.driveFilesRepository.findOneBy({ id: user.bannerId }) : undefined,
			this.userProfilesRepository.findOneByOrFail({ userId: user.id }),
		]);

		const attachment = profile.fields.map(field => ({
			type: 'PropertyValue',
			name: field.name,
			value: /^https?:/.test(field.value)
				? `<a href="${new URL(field.value).href}" rel="me nofollow noopener" target="_blank">${new URL(field.value).href}</a>`
				: field.value,
		}));

		const emojis = await this.getEmojis(user.emojis);
		const apemojis = emojis.filter(emoji => !emoji.localOnly).map(emoji => this.renderEmoji(emoji));

		const hashtagTags = user.tags.map(tag => this.renderHashtag(tag));

		const tag = [
			...apemojis,
			...hashtagTags,
		];

		const keypair = await this.userKeypairService.getUserKeypair(user.id);

		const person: any = {
			type: isSystem ? 'Application' : user.isBot ? 'Service' : 'Person',
			id,
			inbox: `${id}/inbox`,
			outbox: `${id}/outbox`,
			followers: `${id}/followers`,
			following: `${id}/following`,
			featured: `${id}/collections/featured`,
			sharedInbox: `${this.config.url}/inbox`,
			endpoints: { sharedInbox: `${this.config.url}/inbox` },
			url: `${this.config.url}/@${user.username}`,
			preferredUsername: user.username,
			name: user.name,
			summary: profile.description ? this.mfmService.toHtml(mfm.parse(profile.description)) : null,
			icon: avatar ? this.renderImage(avatar) : null,
			image: banner ? this.renderImage(banner) : null,
			tag,
			manuallyApprovesFollowers: user.isLocked,
			discoverable: user.isExplorable,
			publicKey: this.renderKey(user, keypair, '#main-key'),
			isCat: user.isCat,
			attachment: attachment.length ? attachment : undefined,
		};

		if (user.movedToUri) {
			person.movedTo = user.movedToUri;
		}

		if (user.alsoKnownAs) {
			person.alsoKnownAs = user.alsoKnownAs;
		}

		if (profile.birthday) {
			person['vcard:bday'] = profile.birthday;
		}

		if (profile.location) {
			person['vcard:Address'] = profile.location;
		}

		return person;
	}

	@bindThis
	public renderQuestion(user: { id: MiUser['id'] }, note: MiNote, poll: MiPoll): IQuestion {
		return {
			type: 'Question',
			id: `${this.config.url}/questions/${note.id}`,
			actor: this.userEntityService.genLocalUserUri(user.id),
			content: note.text ?? '',
			[poll.multiple ? 'anyOf' : 'oneOf']: poll.choices.map((text, i) => ({
				name: text,
				_misskey_votes: poll.votes[i],
				replies: {
					type: 'Collection',
					totalItems: poll.votes[i],
				},
			})),
		};
	}

	@bindThis
<<<<<<< HEAD
	public renderRead(user: { id: User['id'] }, message: MessagingMessage): IRead {
		return {
			type: 'Read',
			actor: `${this.config.url}/users/${user.id}`,
			object: message.uri!,
		};
	}

	@bindThis
	public renderReject(object: string | IObject, user: { id: User['id'] }): IReject {
=======
	public renderReject(object: string | IObject, user: { id: MiUser['id'] }): IReject {
>>>>>>> 792622ae
		return {
			type: 'Reject',
			actor: this.userEntityService.genLocalUserUri(user.id),
			object,
		};
	}

	@bindThis
	public renderRemove(user: { id: MiUser['id'] }, target: string | IObject | undefined, object: string | IObject): IRemove {
		return {
			type: 'Remove',
			actor: this.userEntityService.genLocalUserUri(user.id),
			target,
			object,
		};
	}

	@bindThis
	public renderTombstone(id: string): ITombstone {
		return {
			id,
			type: 'Tombstone',
		};
	}

	@bindThis
	public renderUndo(object: string | IObject, user: { id: MiUser['id'] }): IUndo {
		const id = typeof object !== 'string' && typeof object.id === 'string' && object.id.startsWith(this.config.url) ? `${object.id}/undo` : undefined;

		return {
			type: 'Undo',
			...(id ? { id } : {}),
			actor: this.userEntityService.genLocalUserUri(user.id),
			object,
			published: new Date().toISOString(),
		};
	}

	@bindThis
	public renderUpdate(object: string | IObject, user: { id: MiUser['id'] }): IUpdate {
		return {
			id: `${this.config.url}/users/${user.id}#updates/${new Date().getTime()}`,
			actor: this.userEntityService.genLocalUserUri(user.id),
			type: 'Update',
			to: ['https://www.w3.org/ns/activitystreams#Public'],
			object,
			published: new Date().toISOString(),
		};
	}

	@bindThis
	public renderVote(user: { id: MiUser['id'] }, vote: MiPollVote, note: MiNote, poll: MiPoll, pollOwner: MiRemoteUser): ICreate {
		return {
			id: `${this.config.url}/users/${user.id}#votes/${vote.id}/activity`,
			actor: this.userEntityService.genLocalUserUri(user.id),
			type: 'Create',
			to: [pollOwner.uri],
			published: new Date().toISOString(),
			object: {
				id: `${this.config.url}/users/${user.id}#votes/${vote.id}`,
				type: 'Note',
				attributedTo: this.userEntityService.genLocalUserUri(user.id),
				to: [pollOwner.uri],
				inReplyTo: note.uri,
				name: poll.choices[vote.choice],
			},
		};
	}

	@bindThis
	public addContext<T extends IObject>(x: T): T & { '@context': any; id: string; } {
		if (typeof x === 'object' && x.id == null) {
			x.id = `${this.config.url}/${randomUUID()}`;
		}

		return Object.assign({
			'@context': [
				'https://www.w3.org/ns/activitystreams',
				'https://w3id.org/security/v1',
				{
					// as non-standards
					manuallyApprovesFollowers: 'as:manuallyApprovesFollowers',
					sensitive: 'as:sensitive',
					Hashtag: 'as:Hashtag',
					quoteUrl: 'as:quoteUrl',
					// Mastodon
					toot: 'http://joinmastodon.org/ns#',
					Emoji: 'toot:Emoji',
					featured: 'toot:featured',
					discoverable: 'toot:discoverable',
					// schema
					schema: 'http://schema.org#',
					PropertyValue: 'schema:PropertyValue',
					value: 'schema:value',
					// Misskey
					misskey: 'https://misskey-hub.net/ns#',
					'_misskey_content': 'misskey:_misskey_content',
					'_misskey_quote': 'misskey:_misskey_quote',
					'_misskey_reaction': 'misskey:_misskey_reaction',
					'_misskey_votes': 'misskey:_misskey_votes',
					'_misskey_talk': 'misskey:_misskey_talk',
					'isCat': 'misskey:isCat',
					// vcard
					vcard: 'http://www.w3.org/2006/vcard/ns#',
				},
			],
		}, x as T & { id: string });
	}

	@bindThis
	public async attachLdSignature(activity: any, user: { id: MiUser['id']; host: null; }): Promise<IActivity> {
		const keypair = await this.userKeypairService.getUserKeypair(user.id);

		const ldSignature = this.ldSignatureService.use();
		ldSignature.debug = false;
		activity = await ldSignature.signRsaSignature2017(activity, keypair.privateKey, `${this.config.url}/users/${user.id}#main-key`);

		return activity;
	}

	/**
	 * Render OrderedCollectionPage
	 * @param id URL of self
	 * @param totalItems Number of total items
	 * @param orderedItems Items
	 * @param partOf URL of base
	 * @param prev URL of prev page (optional)
	 * @param next URL of next page (optional)
	 */
	@bindThis
	public renderOrderedCollectionPage(id: string, totalItems: any, orderedItems: any, partOf: string, prev?: string, next?: string) {
		const page: any = {
			id,
			partOf,
			type: 'OrderedCollectionPage',
			totalItems,
			orderedItems,
		};

		if (prev) page.prev = prev;
		if (next) page.next = next;

		return page;
	}

	/**
	 * Render OrderedCollection
	 * @param id URL of self
	 * @param totalItems Total number of items
	 * @param first URL of first page (optional)
	 * @param last URL of last page (optional)
	 * @param orderedItems attached objects (optional)
	 */
	@bindThis
	public renderOrderedCollection(id: string, totalItems: number, first?: string, last?: string, orderedItems?: IObject[]) {
		const page: any = {
			id,
			type: 'OrderedCollection',
			totalItems,
		};

		if (first) page.first = first;
		if (last) page.last = last;
		if (orderedItems) page.orderedItems = orderedItems;

		return page;
	}

	@bindThis
	private async getEmojis(names: string[]): Promise<MiEmoji[]> {
		if (names.length === 0) return [];

		const allEmojis = await this.customEmojiService.localEmojisCache.fetch();
		const emojis = names.map(name => allEmojis.get(name)).filter(isNotNull);

		return emojis;
	}
}<|MERGE_RESOLUTION|>--- conflicted
+++ resolved
@@ -9,18 +9,6 @@
 import * as mfm from 'cherrypick-mfm-js';
 import { DI } from '@/di-symbols.js';
 import type { Config } from '@/config.js';
-<<<<<<< HEAD
-import type { PartialLocalUser, LocalUser, PartialRemoteUser, RemoteUser, User } from '@/models/entities/User.js';
-import type { IMentionedRemoteUsers, Note } from '@/models/entities/Note.js';
-import type { Blocking } from '@/models/entities/Blocking.js';
-import type { Relay } from '@/models/entities/Relay.js';
-import type { DriveFile } from '@/models/entities/DriveFile.js';
-import type { NoteReaction } from '@/models/entities/NoteReaction.js';
-import type { Emoji } from '@/models/entities/Emoji.js';
-import type { Poll } from '@/models/entities/Poll.js';
-import type { MessagingMessage } from '@/models/entities/MessagingMessage.js';
-import type { PollVote } from '@/models/entities/PollVote.js';
-=======
 import type { MiPartialLocalUser, MiLocalUser, MiPartialRemoteUser, MiRemoteUser, MiUser } from '@/models/entities/User.js';
 import type { IMentionedRemoteUsers, MiNote } from '@/models/entities/Note.js';
 import type { MiBlocking } from '@/models/entities/Blocking.js';
@@ -30,18 +18,13 @@
 import type { MiEmoji } from '@/models/entities/Emoji.js';
 import type { MiPoll } from '@/models/entities/Poll.js';
 import type { MiPollVote } from '@/models/entities/PollVote.js';
->>>>>>> 792622ae
+import type { MiMessagingMessage } from '@/models/entities/MessagingMessage.js';
 import { UserKeypairService } from '@/core/UserKeypairService.js';
 import { MfmService } from '@/core/MfmService.js';
 import { UserEntityService } from '@/core/entities/UserEntityService.js';
 import { DriveFileEntityService } from '@/core/entities/DriveFileEntityService.js';
-<<<<<<< HEAD
-import type { UserKeypair } from '@/models/entities/UserKeypair.js';
+import type { MiUserKeypair } from '@/models/entities/UserKeypair.js';
 import type { UsersRepository, UserProfilesRepository, NotesRepository, DriveFilesRepository, PollsRepository, EventsRepository } from '@/models/index.js';
-=======
-import type { MiUserKeypair } from '@/models/entities/UserKeypair.js';
-import type { UsersRepository, UserProfilesRepository, NotesRepository, DriveFilesRepository, PollsRepository } from '@/models/index.js';
->>>>>>> 792622ae
 import { bindThis } from '@/decorators.js';
 import { CustomEmojiService } from '@/core/CustomEmojiService.js';
 import { isNotNull } from '@/misc/is-not-null.js';
@@ -330,13 +313,8 @@
 	}
 
 	@bindThis
-<<<<<<< HEAD
-	public async renderNote(note: Note, dive = true, isTalk = false): Promise<IPost> {
-		const getPromisedFiles = async (ids: string[]): Promise<DriveFile[]> => {
-=======
-	public async renderNote(note: MiNote, dive = true): Promise<IPost> {
+	public async renderNote(note: MiNote, dive = true, isTalk = false): Promise<IPost> {
 		const getPromisedFiles = async (ids: string[]): Promise<MiDriveFile[]> => {
->>>>>>> 792622ae
 			if (ids.length === 0) return [];
 			const items = await this.driveFilesRepository.findBy({ id: In(ids) });
 			return ids.map(id => items.find(item => item.id === id)).filter((item): item is MiDriveFile => item != null);
@@ -585,8 +563,7 @@
 	}
 
 	@bindThis
-<<<<<<< HEAD
-	public renderRead(user: { id: User['id'] }, message: MessagingMessage): IRead {
+	public renderRead(user: { id: MiUser['id'] }, message: MiMessagingMessage): IRead {
 		return {
 			type: 'Read',
 			actor: `${this.config.url}/users/${user.id}`,
@@ -595,10 +572,7 @@
 	}
 
 	@bindThis
-	public renderReject(object: string | IObject, user: { id: User['id'] }): IReject {
-=======
 	public renderReject(object: string | IObject, user: { id: MiUser['id'] }): IReject {
->>>>>>> 792622ae
 		return {
 			type: 'Reject',
 			actor: this.userEntityService.genLocalUserUri(user.id),
