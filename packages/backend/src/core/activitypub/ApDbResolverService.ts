--- conflicted
+++ resolved
@@ -5,11 +5,7 @@
 
 import { Inject, Injectable, OnApplicationShutdown } from '@nestjs/common';
 import { DI } from '@/di-symbols.js';
-<<<<<<< HEAD
-import type { MessagingMessagesRepository, NotesRepository, UserPublickeysRepository, UsersRepository } from '@/models/index.js';
-=======
-import type { NotesRepository, UserPublickeysRepository, UsersRepository } from '@/models/_.js';
->>>>>>> 1eebf3c9
+import type { MessagingMessagesRepository, NotesRepository, UserPublickeysRepository, UsersRepository } from '@/models/_.js';
 import type { Config } from '@/config.js';
 import { MemoryKVCache } from '@/misc/cache.js';
 import type { MiUserPublickey } from '@/models/entities/UserPublickey.js';
