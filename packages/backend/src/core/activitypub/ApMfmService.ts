--- conflicted
+++ resolved
@@ -3,15 +3,8 @@
  * SPDX-License-Identifier: AGPL-3.0-only
  */
 
-<<<<<<< HEAD
-import { Inject, Injectable } from '@nestjs/common';
+import { Injectable } from '@nestjs/common';
 import * as mfm from 'cherrypick-mfm-js';
-import { DI } from '@/di-symbols.js';
-import type { Config } from '@/config.js';
-=======
-import { Injectable } from '@nestjs/common';
-import * as mfm from 'mfm-js';
->>>>>>> db5046ed
 import { MfmService } from '@/core/MfmService.js';
 import type { Note } from '@/models/entities/Note.js';
 import { bindThis } from '@/decorators.js';
