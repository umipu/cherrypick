--- conflicted
+++ resolved
@@ -31,11 +31,7 @@
 import type { MiRemoteUser } from '@/models/User.js';
 import { isNotNull } from '@/misc/is-not-null.js';
 import { GlobalEventService } from '@/core/GlobalEventService.js';
-<<<<<<< HEAD
 import { getApHrefNullable, getApId, getApIds, getApType, isAccept, isActor, isAdd, isAnnounce, isBlock, isCollection, isCollectionOrOrderedCollection, isCreate, isDelete, isFlag, isFollow, isLike, isMove, isPost, isRead, isReject, isRemove, isTombstone, isUndo, isUpdate, validActor, validPost } from './type.js';
-=======
-import { getApHrefNullable, getApId, getApIds, getApType, isAccept, isActor, isAdd, isAnnounce, isBlock, isCollection, isCollectionOrOrderedCollection, isCreate, isDelete, isFlag, isFollow, isLike, isMove, isPost, isReject, isRemove, isTombstone, isUndo, isUpdate, validActor, validPost } from './type.js';
->>>>>>> 89b27d85
 import { ApNoteService } from './models/ApNoteService.js';
 import { ApLoggerService } from './ApLoggerService.js';
 import { ApDbResolverService } from './ApDbResolverService.js';
@@ -44,11 +40,7 @@
 import { ApPersonService } from './models/ApPersonService.js';
 import { ApQuestionService } from './models/ApQuestionService.js';
 import type { Resolver } from './ApResolverService.js';
-<<<<<<< HEAD
-import type { IAccept, IAdd, IAnnounce, IBlock, ICreate, IDelete, IFlag, IFollow, ILike, IObject, IRead, IReject, IRemove, IUndo, IUpdate, IMove } from './type.js';
-=======
-import type { IAccept, IAdd, IAnnounce, IBlock, ICreate, IDelete, IFlag, IFollow, ILike, IObject, IReject, IRemove, IUndo, IUpdate, IMove, IPost } from './type.js';
->>>>>>> 89b27d85
+import type { IAccept, IAdd, IAnnounce, IBlock, ICreate, IDelete, IFlag, IFollow, ILike, IObject, IRead, IReject, IRemove, IUndo, IUpdate, IMove, IPost } from './type.js';
 
 @Injectable()
 export class ApInboxService {
@@ -151,13 +143,9 @@
 		} else if (isDelete(activity)) {
 			return await this.delete(actor, activity);
 		} else if (isUpdate(activity)) {
-<<<<<<< HEAD
-			await this.update(actor, activity);
+			return await this.update(actor, activity);
 		} else if (isRead(activity)) {
-			await this.read(actor, activity);
-=======
-			return await this.update(actor, activity);
->>>>>>> 89b27d85
+			return await this.read(actor, activity);
 		} else if (isFollow(activity)) {
 			return await this.follow(actor, activity);
 		} else if (isAccept(activity)) {
