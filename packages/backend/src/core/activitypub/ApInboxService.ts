/*
 * SPDX-FileCopyrightText: syuilo and misskey-project
 * SPDX-License-Identifier: AGPL-3.0-only
 */

import { Inject, Injectable } from '@nestjs/common';
import { In } from 'typeorm';
import { DI } from '@/di-symbols.js';
import type { Config } from '@/config.js';
import { UserFollowingService } from '@/core/UserFollowingService.js';
import { ReactionService } from '@/core/ReactionService.js';
import { RelayService } from '@/core/RelayService.js';
import { NotePiningService } from '@/core/NotePiningService.js';
import { UserBlockingService } from '@/core/UserBlockingService.js';
import { NoteDeleteService } from '@/core/NoteDeleteService.js';
import { NoteCreateService } from '@/core/NoteCreateService.js';
import { NoteUpdateService } from '@/core/NoteUpdateService.js';
import { concat, toArray, toSingle, unique } from '@/misc/prelude/array.js';
import { AppLockService } from '@/core/AppLockService.js';
import type Logger from '@/logger.js';
import { MetaService } from '@/core/MetaService.js';
import { IdService } from '@/core/IdService.js';
import { StatusError } from '@/misc/status-error.js';
import { UtilityService } from '@/core/UtilityService.js';
import { NoteEntityService } from '@/core/entities/NoteEntityService.js';
import { UserEntityService } from '@/core/entities/UserEntityService.js';
import { QueueService } from '@/core/QueueService.js';
import { MessagingService } from '@/core/MessagingService.js';
import type { UsersRepository, NotesRepository, FollowingsRepository, MessagingMessagesRepository, FollowRequestsRepository } from '@/models/_.js';
import { bindThis } from '@/decorators.js';
import type { MiRemoteUser } from '@/models/User.js';
import { GlobalEventService } from '@/core/GlobalEventService.js';
import { AbuseReportService } from '@/core/AbuseReportService.js';
import { getApHrefNullable, getApId, getApIds, getApType, isAccept, isActor, isAdd, isAnnounce, isBlock, isCollection, isCollectionOrOrderedCollection, isCreate, isDelete, isFlag, isFollow, isLike, isMove, isPost, isRead, isReject, isRemove, isTombstone, isUndo, isUpdate, validActor, validPost, isInvite, isJoin, isReversi, isLeave } from './type.js';
import { ApNoteService } from './models/ApNoteService.js';
import { ApLoggerService } from './ApLoggerService.js';
import { ApDbResolverService } from './ApDbResolverService.js';
import { ApResolverService } from './ApResolverService.js';
import { ApAudienceService } from './ApAudienceService.js';
import { ApPersonService } from './models/ApPersonService.js';
import { ApQuestionService } from './models/ApQuestionService.js';
import { ApGameService } from './models/ApGameService.js';
import type { Resolver } from './ApResolverService.js';
import type { IAccept, IAdd, IAnnounce, IBlock, ICreate, IDelete, IFlag, IFollow, ILike, IObject, IRead, IReject, IRemove, IUndo, IUpdate, IMove, IPost, IInvite, IApGame, IJoin, ILeave } from './type.js';

@Injectable()
export class ApInboxService {
	private logger: Logger;

	constructor(
		@Inject(DI.config)
		private config: Config,

		@Inject(DI.usersRepository)
		private usersRepository: UsersRepository,

		@Inject(DI.notesRepository)
		private notesRepository: NotesRepository,

		@Inject(DI.followingsRepository)
		private followingsRepository: FollowingsRepository,

		@Inject(DI.messagingMessagesRepository)
		private messagingMessagesRepository: MessagingMessagesRepository,

		@Inject(DI.followRequestsRepository)
		private followRequestsRepository: FollowRequestsRepository,

		private userEntityService: UserEntityService,
		private noteEntityService: NoteEntityService,
		private utilityService: UtilityService,
		private idService: IdService,
		private metaService: MetaService,
		private abuseReportService: AbuseReportService,
		private userFollowingService: UserFollowingService,
		private apAudienceService: ApAudienceService,
		private reactionService: ReactionService,
		private relayService: RelayService,
		private notePiningService: NotePiningService,
		private userBlockingService: UserBlockingService,
		private noteCreateService: NoteCreateService,
		private noteUpdateService: NoteUpdateService,
		private noteDeleteService: NoteDeleteService,
		private appLockService: AppLockService,
		private apResolverService: ApResolverService,
		private apDbResolverService: ApDbResolverService,
		private apLoggerService: ApLoggerService,
		private apNoteService: ApNoteService,
		private apPersonService: ApPersonService,
		private apQuestionService: ApQuestionService,
		private queueService: QueueService,
		private globalEventService: GlobalEventService,
		private messagingService: MessagingService,
		private apgameService: ApGameService,
	) {
		this.logger = this.apLoggerService.logger;
	}

	@bindThis
	public async performActivity(actor: MiRemoteUser, activity: IObject): Promise<string | void> {
		let result = undefined as string | void;
		if (isCollectionOrOrderedCollection(activity)) {
			const results = [] as [string, string | void][];
			const resolver = this.apResolverService.createResolver();
			for (const item of toArray(isCollection(activity) ? activity.items : activity.orderedItems)) {
				const act = await resolver.resolve(item);
				try {
					results.push([getApId(item), await this.performOneActivity(actor, act)]);
				} catch (err) {
					if (err instanceof Error || typeof err === 'string') {
						this.logger.error(err);
					} else {
						throw err;
					}
				}
			}

			const hasReason = results.some(([, reason]) => (reason != null && !reason.startsWith('ok')));
			if (hasReason) {
				result = results.map(([id, reason]) => `${id}: ${reason}`).join('\n');
			}
		} else {
			result = await this.performOneActivity(actor, activity);
		}

		// ついでにリモートユーザーの情報が古かったら更新しておく
		if (actor.uri) {
			if (actor.lastFetchedAt == null || Date.now() - actor.lastFetchedAt.getTime() > 1000 * 60 * 60 * 24) {
				setImmediate(() => {
					this.apPersonService.updatePerson(actor.uri);
				});
			}
		}
		return result;
	}

	@bindThis
	public async performOneActivity(actor: MiRemoteUser, activity: IObject): Promise<string | void> {
		if (actor.isSuspended) return;

		if (isCreate(activity)) {
			return await this.create(actor, activity);
		} else if (isDelete(activity)) {
			return await this.delete(actor, activity);
		} else if (isUpdate(activity)) {
			return await this.update(actor, activity);
		} else if (isRead(activity)) {
			return await this.read(actor, activity);
		} else if (isFollow(activity)) {
			return await this.follow(actor, activity);
		} else if (isAccept(activity)) {
			return await this.accept(actor, activity);
		} else if (isReject(activity)) {
			return await this.reject(actor, activity);
		} else if (isAdd(activity)) {
			return await this.add(actor, activity);
		} else if (isRemove(activity)) {
			return await this.remove(actor, activity);
		} else if (isAnnounce(activity)) {
			return await this.announce(actor, activity);
		} else if (isLike(activity)) {
			return await this.like(actor, activity);
		} else if (isUndo(activity)) {
			return await this.undo(actor, activity);
		} else if (isBlock(activity)) {
			return await this.block(actor, activity);
		} else if (isFlag(activity)) {
			return await this.flag(actor, activity);
		} else if (isMove(activity)) {
			return await this.move(actor, activity);
		} else if (isInvite(activity)) {
			return await this.invite(actor, activity);
		} else if (isJoin(activity)) {
			return await this.join(actor, activity);
		} else if (isLeave(activity)) {
			return await this.leave(actor, activity);
		} else {
			return `unrecognized activity type: ${activity.type}`;
		}
	}

	@bindThis
	private async follow(actor: MiRemoteUser, activity: IFollow): Promise<string> {
		const followee = await this.apDbResolverService.getUserFromApId(activity.object);

		if (followee == null) {
			return 'skip: followee not found';
		}

		if (followee.host != null) {
			return 'skip: フォローしようとしているユーザーはローカルユーザーではありません';
		}

		// don't queue because the sender may attempt again when timeout
		await this.userFollowingService.follow(actor, followee, { requestId: activity.id });
		return 'ok';
	}

	@bindThis
	private async like(actor: MiRemoteUser, activity: ILike): Promise<string> {
		const targetUri = getApId(activity.object);

		const note = await this.apNoteService.fetchNote(targetUri);
		if (!note) return `skip: target note not found ${targetUri}`;

		await this.apNoteService.extractEmojis(activity.tag ?? [], actor.host).catch(() => null);

		return await this.reactionService.create(actor, note, activity._misskey_reaction ?? activity.content ?? activity.name).catch(err => {
			if (err.id === '51c42bb4-931a-456b-bff7-e5a8a70dd298') {
				return 'skip: already reacted';
			} else {
				throw err;
			}
		}).then(() => 'ok');
	}

	@bindThis
	private async read(actor: MiRemoteUser, activity: IRead): Promise<string> {
		const id = await getApId(activity.object);

		if (!this.utilityService.isSelfHost(this.utilityService.extractDbHost(id))) {
			return `skip: Read to foreign host (${id})`;
		}

		const messageId = id.split('/').pop();

		const message = await this.messagingMessagesRepository.findOneBy({ id: messageId });
		if (message == null) {
			return 'skip: message not found';
		}

		if (actor.id !== message.recipientId) {
			return 'skip: actor is not a message recipient';
		}

		await this.messagingService.readUserMessagingMessage(message.recipientId!, message.userId, [message.id]);
		return `ok: mark as read (${message.userId} => ${message.recipientId} ${message.id})`;
	}

	@bindThis
	private async accept(actor: MiRemoteUser, activity: IAccept): Promise<string> {
		const uri = activity.id ?? activity;

		this.logger.info(`Accept: ${uri}`);

		const resolver = this.apResolverService.createResolver();

		const object = await resolver.resolve(activity.object).catch(err => {
			this.logger.error(`Resolution failed: ${err}`);
			throw err;
		});

		if (isFollow(object)) return await this.acceptFollow(actor, object);

		return `skip: Unknown Accept type: ${getApType(object)}`;
	}

	@bindThis
	private async acceptFollow(actor: MiRemoteUser, activity: IFollow): Promise<string> {
		// ※ activityはこっちから投げたフォローリクエストなので、activity.actorは存在するローカルユーザーである必要がある

		const follower = await this.apDbResolverService.getUserFromApId(activity.actor);

		if (follower == null) {
			return 'skip: follower not found';
		}

		if (follower.host != null) {
			return 'skip: follower is not a local user';
		}

		// relay
		const match = activity.id?.match(/follow-relay\/(\w+)/);
		if (match) {
			return await this.relayService.relayAccepted(match[1]);
		}

		await this.userFollowingService.acceptFollowRequest(actor, follower);
		return 'ok';
	}

	@bindThis
	private async add(actor: MiRemoteUser, activity: IAdd): Promise<string | void> {
		if (actor.uri !== activity.actor) {
			return 'invalid actor';
		}

		if (activity.target == null) {
			return 'target is null';
		}

		if (activity.target === actor.featured) {
			const note = await this.apNoteService.resolveNote(activity.object);
			if (note == null) return 'note not found';
			await this.notePiningService.addPinned(actor, note.id);
			return;
		}

		return `unknown target: ${activity.target}`;
	}

	@bindThis
	private async announce(actor: MiRemoteUser, activity: IAnnounce): Promise<string | void> {
		const uri = getApId(activity);

		this.logger.info(`Announce: ${uri}`);

		const resolver = this.apResolverService.createResolver();

		if (!activity.object) return 'skip: activity has no object property';
		const targetUri = getApId(activity.object);
		if (targetUri.startsWith('bear:')) return 'skip: bearcaps url not supported.';

		const target = await resolver.resolve(activity.object).catch(e => {
			this.logger.error(`Resolution failed: ${e}`);
			return e;
		});

		if (isPost(target)) return await this.announceNote(actor, activity, target);

		return `skip: unknown object type ${getApType(target)}`;
	}

	@bindThis
	private async announceNote(actor: MiRemoteUser, activity: IAnnounce, target: IPost): Promise<string | void> {
		const uri = getApId(activity);

		if (actor.isSuspended) {
			return;
		}

		// アナウンス先をブロックしてたら中断
		const meta = await this.metaService.fetch();
		if (this.utilityService.isBlockedHost(meta.blockedHosts, this.utilityService.extractDbHost(uri))) return;

		const unlock = await this.appLockService.getApLock(uri);

		try {
			// 既に同じURIを持つものが登録されていないかチェック
<<<<<<< HEAD
			const exist = await this.apNoteService.fetchNote(uri);
=======
			const exist = await this.apNoteService.fetchNote(fromRelay ? target : uri);
>>>>>>> 8cb06301
			if (exist) {
				return;
			}

			// Announce対象をresolve
			let renote;
			try {
				renote = await this.apNoteService.resolveNote(target);
				if (renote == null) return 'announce target is null';
			} catch (err) {
				// 対象が4xxならスキップ
				if (err instanceof StatusError) {
					if (!err.isRetryable) {
						return `Ignored announce target ${target.id} - ${err.statusCode}`;
					}
					return `Error in announce target ${target.id} - ${err.statusCode}`;
				}
				throw err;
			}

			if (!await this.noteEntityService.isVisibleForMe(renote, actor.id)) {
				return 'skip: invalid actor for this activity';
			}

			this.logger.info(`Creating the (Re)Note: ${uri}`);

			const activityAudience = await this.apAudienceService.parseAudience(actor, activity.to, activity.cc);
			const createdAt = activity.published ? new Date(activity.published) : null;

			if (createdAt && createdAt < this.idService.parse(renote.id).date) {
				return 'skip: malformed createdAt';
			}

			await this.noteCreateService.create(actor, {
				createdAt,
				renote,
				visibility: activityAudience.visibility,
				visibleUsers: activityAudience.visibleUsers,
				uri,
			});
		} finally {
			unlock();
		}
	}

	@bindThis
	private async block(actor: MiRemoteUser, activity: IBlock): Promise<string> {
		// ※ activity.objectにブロック対象があり、それは存在するローカルユーザーのはず

		const blockee = await this.apDbResolverService.getUserFromApId(activity.object);

		if (blockee == null) {
			return 'skip: blockee not found';
		}

		if (blockee.host != null) {
			return 'skip: ブロックしようとしているユーザーはローカルユーザーではありません';
		}

		await this.userBlockingService.block(await this.usersRepository.findOneByOrFail({ id: actor.id }), await this.usersRepository.findOneByOrFail({ id: blockee.id }));
		return 'ok';
	}

	@bindThis
	private async create(actor: MiRemoteUser, activity: ICreate): Promise<string | void> {
		const uri = getApId(activity);

		this.logger.info(`Create: ${uri}`);

		if (!activity.object) return 'skip: activity has no object property';
		const targetUri = getApId(activity.object);
		if (targetUri.startsWith('bear:')) return 'skip: bearcaps url not supported.';

		// copy audiences between activity <=> object.
		if (typeof activity.object === 'object') {
			const to = unique(concat([toArray(activity.to), toArray(activity.object.to)]));
			const cc = unique(concat([toArray(activity.cc), toArray(activity.object.cc)]));

			activity.to = to;
			activity.cc = cc;
			activity.object.to = to;
			activity.object.cc = cc;
		}

		// If there is no attributedTo, use Activity actor.
		if (typeof activity.object === 'object' && !activity.object.attributedTo) {
			activity.object.attributedTo = activity.actor;
		}

		const resolver = this.apResolverService.createResolver();

		const object = await resolver.resolve(activity.object).catch(e => {
			this.logger.error(`Resolution failed: ${e}`);
			throw e;
		});

		if (isPost(object)) {
			await this.createNote(resolver, actor, object, false, activity);
		} else {
			return `Unknown type: ${getApType(object)}`;
		}
	}

	@bindThis
	private async createNote(resolver: Resolver, actor: MiRemoteUser, note: IObject, silent = false, activity?: ICreate): Promise<string> {
		const uri = getApId(note);

		if (typeof note === 'object') {
			if (actor.uri !== note.attributedTo) {
				return 'skip: actor.uri !== note.attributedTo';
			}

			if (typeof note.id === 'string') {
				if (this.utilityService.extractDbHost(actor.uri) !== this.utilityService.extractDbHost(note.id)) {
					return 'skip: host in actor.uri !== note.id';
				}
			}
		}

		const unlock = await this.appLockService.getApLock(uri);

		try {
			const exist = await this.apNoteService.fetchNote(note);
			if (exist) return 'skip: note exists';

			await this.apNoteService.createNote(note, resolver, silent);
			return 'ok';
		} catch (err) {
			if (err instanceof StatusError && !err.isRetryable) {
				return `skip ${err.statusCode}`;
			} else {
				throw err;
			}
		} finally {
			unlock();
		}
	}

	@bindThis
	private async delete(actor: MiRemoteUser, activity: IDelete): Promise<string> {
		if (actor.uri !== activity.actor) {
			return 'invalid actor';
		}

		// 削除対象objectのtype
		let formerType: string | undefined;

		if (typeof activity.object === 'string') {
			// typeが不明だけど、どうせ消えてるのでremote resolveしない
			formerType = undefined;
		} else {
			const object = activity.object;
			if (isTombstone(object)) {
				formerType = toSingle(object.formerType);
			} else {
				formerType = toSingle(object.type);
			}
		}

		const uri = getApId(activity.object);

		// type不明でもactorとobjectが同じならばそれはPersonに違いない
		if (!formerType && actor.uri === uri) {
			formerType = 'Person';
		}

		// それでもなかったらおそらくNote
		if (!formerType) {
			formerType = 'Note';
		}

		if (validPost.includes(formerType)) {
			return await this.deleteNote(actor, uri);
		} else if (validActor.includes(formerType)) {
			return await this.deleteActor(actor, uri);
		} else {
			return `Unknown type ${formerType}`;
		}
	}

	@bindThis
	private async deleteActor(actor: MiRemoteUser, uri: string): Promise<string> {
		this.logger.info(`Deleting the Actor: ${uri}`);

		if (actor.uri !== uri) {
			return `skip: delete actor ${actor.uri} !== ${uri}`;
		}

		const user = await this.usersRepository.findOneBy({ id: actor.id });
		if (user == null) {
			return 'skip: actor not found';
		} else if (user.isDeleted) {
			return 'skip: already deleted';
		}

		const job = await this.queueService.createDeleteAccountJob(actor);

		await this.usersRepository.update(actor.id, {
			isDeleted: true,
		});

		this.globalEventService.publishInternalEvent('remoteUserUpdated', { id: actor.id });

		return `ok: queued ${job.name} ${job.id}`;
	}

	@bindThis
	private async deleteNote(actor: MiRemoteUser, uri: string): Promise<string> {
		this.logger.info(`Deleting the Note: ${uri}`);

		const unlock = await this.appLockService.getApLock(uri);

		try {
			const note = await this.apDbResolverService.getNoteFromApId(uri);

			if (note == null) {
				const message = await this.apDbResolverService.getMessageFromApId(uri);
				if (message == null) return 'message not found';

				if (message.userId !== actor.id) {
					return '投稿を削除しようとしているユーザーは投稿の作成者ではありません';
				}

				await this.messagingService.deleteMessage(message);

				return 'ok: message deleted';
			}

			if (note.userId !== actor.id) {
				return '投稿を削除しようとしているユーザーは投稿の作成者ではありません';
			}

			await this.noteDeleteService.delete(actor, note);
			return 'ok: note deleted';
		} finally {
			unlock();
		}
	}

	@bindThis
	private async flag(actor: MiRemoteUser, activity: IFlag): Promise<string> {
		// objectは `(User|Note) | (User|Note)[]` だけど、全パターンDBスキーマと対応させられないので
		// 対象ユーザーは一番最初のユーザー として あとはコメントとして格納する
		const uris = getApIds(activity.object);

		const userIds = uris
			.filter(uri => uri.startsWith(this.config.url + '/users/'))
			.map(uri => uri.split('/').at(-1))
			.filter(x => x != null);
		const users = await this.usersRepository.findBy({
			id: In(userIds),
		});
		if (users.length < 1) return 'skip';

		await this.abuseReportService.report([{
			targetUserId: users[0].id,
			targetUserHost: users[0].host,
			reporterId: actor.id,
			reporterHost: actor.host,
			comment: `${activity.content}\n${JSON.stringify(uris, null, 2)}`,
		}]);

		return 'ok';
	}

	@bindThis
	private async reject(actor: MiRemoteUser, activity: IReject): Promise<string> {
		const uri = activity.id ?? activity;

		this.logger.info(`Reject: ${uri}`);

		const resolver = this.apResolverService.createResolver();

		const object = await resolver.resolve(activity.object).catch(e => {
			this.logger.error(`Resolution failed: ${e}`);
			throw e;
		});

		if (isFollow(object)) return await this.rejectFollow(actor, object);

		return `skip: Unknown Reject type: ${getApType(object)}`;
	}

	@bindThis
	private async rejectFollow(actor: MiRemoteUser, activity: IFollow): Promise<string> {
		// ※ activityはこっちから投げたフォローリクエストなので、activity.actorは存在するローカルユーザーである必要がある

		const follower = await this.apDbResolverService.getUserFromApId(activity.actor);

		if (follower == null) {
			return 'skip: follower not found';
		}

		if (!this.userEntityService.isLocalUser(follower)) {
			return 'skip: follower is not a local user';
		}

		// relay
		const match = activity.id?.match(/follow-relay\/(\w+)/);
		if (match) {
			return await this.relayService.relayRejected(match[1]);
		}

		await this.userFollowingService.remoteReject(actor, follower);
		return 'ok';
	}

	@bindThis
	private async remove(actor: MiRemoteUser, activity: IRemove): Promise<string | void> {
		if (actor.uri !== activity.actor) {
			return 'invalid actor';
		}

		if (activity.target == null) {
			return 'target is null';
		}

		if (activity.target === actor.featured) {
			const note = await this.apNoteService.resolveNote(activity.object);
			if (note == null) return 'note not found';
			await this.notePiningService.removePinned(actor, note.id);
			return;
		}

		return `unknown target: ${activity.target}`;
	}

	@bindThis
	private async undo(actor: MiRemoteUser, activity: IUndo): Promise<string> {
		if (actor.uri !== activity.actor) {
			return 'invalid actor';
		}

		const uri = activity.id ?? activity;

		this.logger.info(`Undo: ${uri}`);

		const resolver = this.apResolverService.createResolver();

		const object = await resolver.resolve(activity.object).catch(e => {
			this.logger.error(`Resolution failed: ${e}`);
			return e;
		});

		// don't queue because the sender may attempt again when timeout
		if (isFollow(object)) return await this.undoFollow(actor, object);
		if (isBlock(object)) return await this.undoBlock(actor, object);
		if (isLike(object)) return await this.undoLike(actor, object);
		if (isAnnounce(object)) return await this.undoAnnounce(actor, object);
		if (isAccept(object)) return await this.undoAccept(actor, object);
		if (isInvite(object)) return await this.undoInvite(actor, object);

		return `skip: unknown object type ${getApType(object)}`;
	}

	@bindThis
	private async undoInvite(actor: MiRemoteUser, activity: IInvite): Promise<string> {
		const resolver = this.apResolverService.createResolver();
		const object = await resolver.resolve(activity.object).catch(e => {
			this.logger.error(`Resolution failed: ${e}`);
			throw e;
		});
		if (getApType(object) === 'Game') {
			const to = toArray(activity.to);
			const target_user = to.length > 0 ? await this.apDbResolverService.getUserFromApId(to[0]) : null;
			const game = object as IApGame;
			if (!isReversi(game)) {
				return 'skip: unknown game type';
			}
			if (target_user === null || target_user.host !== null) {
				return 'skip: unknown target user';
			}
			await this.apgameService.reversiInboxUndoInvite(actor, target_user, game);
			return 'ok';
		}
		return 'skip: 不明な招待';
	}

	@bindThis
	private async undoAccept(actor: MiRemoteUser, activity: IAccept): Promise<string> {
		const follower = await this.apDbResolverService.getUserFromApId(activity.object);
		if (follower == null) {
			return 'skip: follower not found';
		}

		const isFollowing = await this.followingsRepository.exists({
			where: {
				followerId: follower.id,
				followeeId: actor.id,
			},
		});

		if (isFollowing) {
			await this.userFollowingService.unfollow(follower, actor);
			return 'ok: unfollowed';
		}

		return 'skip: フォローされていない';
	}

	@bindThis
	private async undoAnnounce(actor: MiRemoteUser, activity: IAnnounce): Promise<string> {
		const uri = getApId(activity);

		const note = await this.notesRepository.findOneBy({
			uri,
			userId: actor.id,
		});

		if (!note) return 'skip: no such Announce';

		await this.noteDeleteService.delete(actor, note);
		return 'ok: deleted';
	}

	@bindThis
	private async undoBlock(actor: MiRemoteUser, activity: IBlock): Promise<string> {
		const blockee = await this.apDbResolverService.getUserFromApId(activity.object);

		if (blockee == null) {
			return 'skip: blockee not found';
		}

		if (blockee.host != null) {
			return 'skip: ブロック解除しようとしているユーザーはローカルユーザーではありません';
		}

		await this.userBlockingService.unblock(await this.usersRepository.findOneByOrFail({ id: actor.id }), blockee);
		return 'ok';
	}

	@bindThis
	private async undoFollow(actor: MiRemoteUser, activity: IFollow): Promise<string> {
		const followee = await this.apDbResolverService.getUserFromApId(activity.object);
		if (followee == null) {
			return 'skip: followee not found';
		}

		if (followee.host != null) {
			return 'skip: フォロー解除しようとしているユーザーはローカルユーザーではありません';
		}

		const requestExist = await this.followRequestsRepository.exists({
			where: {
				followerId: actor.id,
				followeeId: followee.id,
			},
		});

		const isFollowing = await this.followingsRepository.exists({
			where: {
				followerId: actor.id,
				followeeId: followee.id,
			},
		});

		if (requestExist) {
			await this.userFollowingService.cancelFollowRequest(followee, actor);
			return 'ok: follow request canceled';
		}

		if (isFollowing) {
			await this.userFollowingService.unfollow(actor, followee);
			return 'ok: unfollowed';
		}

		return 'skip: リクエストもフォローもされていない';
	}

	@bindThis
	private async undoLike(actor: MiRemoteUser, activity: ILike): Promise<string> {
		const targetUri = getApId(activity.object);

		const note = await this.apNoteService.fetchNote(targetUri);
		if (!note) return `skip: target note not found ${targetUri}`;

		await this.reactionService.delete(actor, note).catch(e => {
			if (e.id === '60527ec9-b4cb-4a88-a6bd-32d3ad26817d') return;
			throw e;
		});

		return 'ok';
	}

	@bindThis
	private async update(actor: MiRemoteUser, activity: IUpdate): Promise<string> {
		const uri = getApId(activity);

		if (actor.uri !== activity.actor) {
			return 'skip: invalid actor';
		}

		this.logger.debug(`Update: ${uri}`);

		const resolver = this.apResolverService.createResolver();

		const object = await resolver.resolve(activity.object).catch(e => {
			this.logger.error(`Resolution failed: ${e}`);
			throw e;
		});

		if (isActor(object)) {
			await this.apPersonService.updatePerson(actor.uri, resolver, object);
			return 'ok: Person updated';
		} else if (getApType(object) === 'Question') {
			await this.apQuestionService.updateQuestion(object, resolver).catch(err => console.error(err));
			return 'ok: Question updated';
		} else if (getApType(object) === 'Note') {
			await this.updateNote(resolver, actor, object, false, activity);
			return 'ok: Note updated';
		} else if (getApType(object) === 'Game') {
			await this.updateGame(resolver, actor, object as IApGame, activity);
			return 'ok: Note updated';
		} else {
			return `skip: Unknown type: ${getApType(object)}`;
		}
	}

	@bindThis
	private async updateGame(resolver: Resolver, actor: MiRemoteUser, game: IApGame, activity: IUpdate): Promise<string> {
		const to = toArray(activity.to);
		const target_user = to.length > 0 ? await this.apDbResolverService.getUserFromApId(to[0]) : null;
		if (!isReversi(game)) {
			return 'skip: unknown game type';
		}
		if (target_user === null || target_user.host !== null) {
			return 'skip: unknown target user';
		}
		await this.apgameService.reversiInboxUpdate(target_user, actor, game);
		return 'ok';
	}

	@bindThis
	private async updateNote(resolver: Resolver, actor: MiRemoteUser, note: IObject, silent = false, activity?: IUpdate): Promise<string> {
		const uri = getApId(note);

		if (typeof note === 'object') {
			if (actor.uri !== note.attributedTo) {
				return 'skip: actor.uri !== note.attributedTo';
			}

			if (typeof note.id === 'string') {
				if (this.utilityService.extractDbHost(actor.uri) !== this.utilityService.extractDbHost(note.id)) {
					return 'skip: host in actor.uri !== note.id';
				}
			}
		}

		const unlock = await this.appLockService.getApLock(uri);

		try {
			const target = await this.notesRepository.findOneBy({ uri: uri });
			if (!target) return `skip: target note not located: ${uri}`;
			await this.apNoteService.updateNote(note, target, resolver, silent);
			return 'ok';
		} catch (err) {
			if (err instanceof StatusError && err.isClientError) {
				return `skip ${err.statusCode}`;
			} else {
				throw err;
			}
		} finally {
			unlock();
		}
	}

	@bindThis
	private async move(actor: MiRemoteUser, activity: IMove): Promise<string> {
		// fetch the new and old accounts
		const targetUri = getApHrefNullable(activity.target);
		if (!targetUri) return 'skip: invalid activity target';

		return await this.apPersonService.updatePerson(actor.uri) ?? 'skip: nothing to do';
	}
	@bindThis
	private async invite(actor: MiRemoteUser, activity: IInvite): Promise<string> {
		const resolver = this.apResolverService.createResolver();
		const object = await resolver.resolve(activity.object).catch(e => {
			this.logger.error(`Resolution failed: ${e}`);
			throw e;
		});
		if (getApType(object) === 'Game') {
			const to = toArray(activity.to);
			const target_user = to.length > 0 ? await this.apDbResolverService.getUserFromApId(to[0]) : null;
			const game = object as IApGame;
			if (!isReversi(game)) {
				return 'skip: unknown game type';
			}
			if (target_user == null) {
				return 'skip: target_user not found';
			}
			const remote_user = await this.usersRepository.findOneByOrFail({ id: actor.id });
			const local_user = await this.usersRepository.findOneByOrFail({ id: target_user.id });
			if (remote_user.host == null || remote_user.uri == null) {
				return 'skip: user resolve error';
			}
			await this.apgameService.reversiInboxInvite(local_user, remote_user as MiRemoteUser, game);
			return 'ok';
		}
		return 'skip: unknown invite type';
	}
	@bindThis
	private async join(actor: MiRemoteUser, activity: IJoin): Promise<string> {
		const resolver = this.apResolverService.createResolver();
		const object = await resolver.resolve(activity.object).catch(e => {
			this.logger.error(`Resolution failed: ${e}`);
			throw e;
		});
		if (getApType(object) === 'Game') {
			const to = toArray(activity.to);
			const target_user = to.length > 0 ? await this.apDbResolverService.getUserFromApId(to[0]) : null;
			const game = object as IApGame;
			if (!isReversi(game)) {
				return 'skip: unknown game type';
			}
			if (target_user == null) {
				return 'skip: target_user not found';
			}
			const remote_user = await this.usersRepository.findOneByOrFail({ id: actor.id });
			const local_user = await this.usersRepository.findOneByOrFail({ id: target_user.id });
			if (remote_user.host == null || remote_user.uri == null) {
				return 'skip: user resolve error';
			}
			await this.apgameService.reversiInboxJoin(local_user, remote_user as MiRemoteUser, game);
			return 'ok';
		}
		return 'skip: unknown join type';
	}
	@bindThis
	private async leave(actor: MiRemoteUser, activity: ILeave): Promise<string> {
		const resolver = this.apResolverService.createResolver();
		const object = await resolver.resolve(activity.object).catch(e => {
			this.logger.error(`Resolution failed: ${e}`);
			throw e;
		});
		if (getApType(object) === 'Game') {
			const to = toArray(activity.to);
			const target_user = to.length > 0 ? await this.apDbResolverService.getUserFromApId(to[0]) : null;
			const game = object as IApGame;
			if (!isReversi(game)) {
				return 'skip: unknown game type';
			}
			if (target_user == null) {
				return 'skip: target_user not found';
			}
			const remote_user = await this.usersRepository.findOneByOrFail({ id: actor.id });
			const local_user = await this.usersRepository.findOneByOrFail({ id: target_user.id });
			if (remote_user.host == null || remote_user.uri == null) {
				return 'skip: user resolve error';
			}
			await this.apgameService.reversiInboxLeave(local_user, remote_user as MiRemoteUser, game);
			return 'ok';
		}
		return 'skip: unknown leave type';
	}
}<|MERGE_RESOLUTION|>--- conflicted
+++ resolved
@@ -337,11 +337,7 @@
 
 		try {
 			// 既に同じURIを持つものが登録されていないかチェック
-<<<<<<< HEAD
-			const exist = await this.apNoteService.fetchNote(uri);
-=======
 			const exist = await this.apNoteService.fetchNote(fromRelay ? target : uri);
->>>>>>> 8cb06301
 			if (exist) {
 				return;
 			}
