--- conflicted
+++ resolved
@@ -29,7 +29,6 @@
 import type { UsersRepository, NotesRepository, FollowingsRepository, MessagingMessagesRepository, AbuseUserReportsRepository, FollowRequestsRepository } from '@/models/_.js';
 import { bindThis } from '@/decorators.js';
 import type { MiRemoteUser } from '@/models/User.js';
-import { GlobalEventService } from '@/core/GlobalEventService.js';
 import { getApHrefNullable, getApId, getApIds, getApType, isAccept, isActor, isAdd, isAnnounce, isBlock, isCollection, isCollectionOrOrderedCollection, isCreate, isDelete, isFlag, isFollow, isLike, isMove, isPost, isRead, isReject, isRemove, isTombstone, isUndo, isUpdate, validActor, validPost } from './type.js';
 import { ApNoteService } from './models/ApNoteService.js';
 import { ApLoggerService } from './ApLoggerService.js';
@@ -91,12 +90,9 @@
 		private apPersonService: ApPersonService,
 		private apQuestionService: ApQuestionService,
 		private queueService: QueueService,
-<<<<<<< HEAD
+		private cacheService: CacheService,
+		private globalEventService: GlobalEventService,
 		private messagingService: MessagingService,
-=======
-		private cacheService: CacheService,
->>>>>>> f18a31c6
-		private globalEventService: GlobalEventService,
 	) {
 		this.logger = this.apLoggerService.logger;
 	}
