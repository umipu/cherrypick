/*
 * SPDX-FileCopyrightText: syuilo and misskey-project
 * SPDX-License-Identifier: AGPL-3.0-only
 */

import { randomUUID } from 'crypto';
import { Inject, Injectable } from '@nestjs/common';
import * as Redis from 'ioredis';
import { ModuleRef } from '@nestjs/core';
import { reversiUpdateKeys } from 'cherrypick-js';
import * as Reversi from 'misskey-reversi';
import { LessThan, MoreThan } from 'typeorm';
import type {
	MiReversiGame,
	ReversiGamesRepository,
} from '@/models/_.js';
import type { MiRemoteUser, MiUser } from '@/models/User.js';
import { DI } from '@/di-symbols.js';
import { bindThis } from '@/decorators.js';
import { CacheService } from '@/core/CacheService.js';
import { UserEntityService } from '@/core/entities/UserEntityService.js';
import { GlobalEventService } from '@/core/GlobalEventService.js';
import { IdService } from '@/core/IdService.js';
import { NotificationService } from '@/core/NotificationService.js';
import { CustomEmojiService } from '@/core/CustomEmojiService.js';
import { isCustomEmojiRegexp, ReactionService } from '@/core/ReactionService.js';
import { Serialized } from '@/types.js';
import { trackPromise } from '@/misc/promise-tracker.js';
import type Logger from '@/logger.js';
import { FetchInstanceMetadataService } from '@/core/FetchInstanceMetadataService.js';
import { FederatedInstanceService } from '@/core/FederatedInstanceService.js';
import { NodeinfoServerService } from '@/server/NodeinfoServerService.js';
import { ReversiGameEntityService } from './entities/ReversiGameEntityService.js';
import { ApRendererService } from './activitypub/ApRendererService.js';
import { ApDeliverManagerService } from './activitypub/ApDeliverManagerService.js';
import { LoggerService } from './LoggerService.js';
import type { OnApplicationShutdown, OnModuleInit } from '@nestjs/common';

const INVITATION_TIMEOUT_MS = 1000 * 20; // 20sec

@Injectable()
export class ReversiService implements OnApplicationShutdown, OnModuleInit {
	private notificationService: NotificationService;
	private logger: Logger;

	constructor(
		private moduleRef: ModuleRef,

		@Inject(DI.redis)
		private redisClient: Redis.Redis,

		@Inject(DI.reversiGamesRepository)
		private reversiGamesRepository: ReversiGamesRepository,

		private cacheService: CacheService,
		private userEntityService: UserEntityService,
		private globalEventService: GlobalEventService,
		private reversiGameEntityService: ReversiGameEntityService,
		private apRendererService: ApRendererService,
		private apDeliverManagerService: ApDeliverManagerService,
		private loggerService: LoggerService,
		private idService: IdService,
<<<<<<< HEAD
		private federatedInstanceService: FederatedInstanceService,
		private fetchInstanceMetadataService: FetchInstanceMetadataService,
=======
		private customEmojiService: CustomEmojiService,
		private reactionService: ReactionService,
>>>>>>> d3f4d310
	) {
		this.logger = this.loggerService.getLogger('reversi');
	}

	async onModuleInit() {
		this.notificationService = this.moduleRef.get(NotificationService.name);
	}

	@bindThis
	private async cacheGame(game: MiReversiGame) {
		await this.redisClient.setex(`reversi:game:cache:${game.id}`, 60 * 60, JSON.stringify(game));
	}

	@bindThis
	private async deleteGameCache(gameId: MiReversiGame['id']) {
		await this.redisClient.del(`reversi:game:cache:${gameId}`);
	}

	@bindThis
	private getBakeProps(game: MiReversiGame) {
		return {
			startedAt: game.startedAt,
			endedAt: game.endedAt,
			// ゲームの途中からユーザーが変わることは無いので
			//user1Id: game.user1Id,
			//user2Id: game.user2Id,
			user1Ready: game.user1Ready,
			user2Ready: game.user2Ready,
			black: game.black,
			isStarted: game.isStarted,
			isEnded: game.isEnded,
			winnerId: game.winnerId,
			surrenderedUserId: game.surrenderedUserId,
			timeoutUserId: game.timeoutUserId,
			isLlotheo: game.isLlotheo,
			canPutEverywhere: game.canPutEverywhere,
			loopedBoard: game.loopedBoard,
			timeLimitForEachTurn: game.timeLimitForEachTurn,
			logs: game.logs,
			map: game.map,
			bw: game.bw,
			crc32: game.crc32,
			noIrregularRules: game.noIrregularRules,
		} satisfies Partial<MiReversiGame>;
	}

	@bindThis
	public async remoteVersion(host:string): Promise<string | null> {
		const cache = await this.redisClient.get(`reversi:federation:version:${host}`);
		if (cache !== null) {
			return cache.length === 0 ? null : cache;
		}
		const instance = await this.federatedInstanceService.fetch(host);
		const nodeinfo = await this.fetchInstanceMetadataService.fetchNodeinfo(instance);
		const reversiVersion = nodeinfo.metadata?.reversiVersion;
		if (typeof(reversiVersion) === 'string') {
			//0.0.0-foo => 0.0.0
			const version = reversiVersion.split('-')[0];
			await this.redisClient.setex(`reversi:federation:version:${host}`, 5 * 60, version);
			return version;
		}
		await this.redisClient.setex(`reversi:federation:version:${host}`, 5 * 60, '');
		return null;
	}
	@bindThis
	public async federationAvailable(host:string): Promise<boolean | null> {
		const version = await this.remoteVersion(host);
		if (version === null) {
			//初期の実装はバージョンを返さない
			return null;
		}
		const versionElements = version.split('.');
		if (versionElements.length === 3) {
			if (versionElements[0] !== NodeinfoServerService.reversiVersion.split('.')[0]) {
				//メジャーバージョン不一致
				return false;
			}
		}
		return true;
	}

	@bindThis
	public async matchSpecificUser(me: MiUser, targetUser: MiUser, multiple = false, accept_only = false): Promise<MiReversiGame | null> {
		if (targetUser.id === me.id) {
			throw new Error('You cannot match yourself.');
		}

		if (!multiple) {
			// 既にマッチしている対局が無いか探す(3分以内)
			const games = await this.reversiGamesRepository.find({
				where: [
					{ id: MoreThan(this.idService.gen(Date.now() - 1000 * 60 * 3)), user1Id: me.id, user2Id: targetUser.id, isStarted: false },
					{ id: MoreThan(this.idService.gen(Date.now() - 1000 * 60 * 3)), user1Id: targetUser.id, user2Id: me.id, isStarted: false },
				],
				relations: ['user1', 'user2'],
				order: { id: 'DESC' },
			});
			if (games.length > 0) {
				return games[0];
			}
		}

		//#region 相手から既に招待されてないか確認
		const invitations = (await this.redisClient.zrange(
			`reversi:matchSpecific:${me.id}`,
			Date.now() - INVITATION_TIMEOUT_MS,
			'+inf',
			'BYSCORE')).map(raw => JSON.parse(raw));

		for (const invite of invitations) {
			if (invite.from_user_id === targetUser.id) {
				const game_session_id:string|undefined = invite.game_session_id;
				this.logger.info('ゲーム開始 共通セッションid=' + game_session_id);
				await this.redisClient.zrem(`reversi:matchSpecific:${me.id}`, JSON.stringify(invite));

				const parentId = invite.host_user_id ? invite.host_user_id : targetUser.id;
				const childId = parentId === me.id ? targetUser.id : me.id;
				const game = await this.matched(parentId, childId, {
					noIrregularRules: false,
				}, game_session_id);
				if (targetUser.host !== null && game_session_id) {
					//重要。リモートユーザーが送ってきたIDの解決に使う
					const redisPipeline = this.redisClient.pipeline();
					redisPipeline.set(`reversi:federationId:${game_session_id}`, game.id);
					redisPipeline.expire(`reversi:federationId:${game_session_id}`, 300);//適当、いい感じにしたい
					await redisPipeline.exec();
					//リモートユーザーに参加を飛ばす
					if (targetUser.uri === null) {
						throw new Error('WIP');
					}
					const join = await this.apRendererService.renderReversiJoin(game_session_id, me, targetUser as MiRemoteUser, new Date());
					const content = this.apRendererService.addContext(join);
					const dm = this.apDeliverManagerService.createDeliverManager({
						id: me.id,
						host: null,
					}, content);
					dm.addDirectRecipe(targetUser as MiRemoteUser);
					trackPromise(dm.execute());
				}

				return game;
			}
		}
		//#endregion
		//参加のみフラグが付いていた場合は招待を確認するだけ
		if (accept_only) {
			return null;
		}
		if (targetUser.host !== null) {
			//リモートユーザーに招待を飛ばす
			if (targetUser.uri === null) {
				throw new Error('WIP');
			}
			const remote_user : MiRemoteUser = targetUser as MiRemoteUser;
			const game_session_id = randomUUID().toString();
			const invite = await this.apRendererService.renderReversiInvite(game_session_id, me, remote_user, new Date());
			const content = this.apRendererService.addContext(invite);

			const redisPipeline = this.redisClient.pipeline();
			redisPipeline.zadd(`reversi:matchSpecific:${targetUser.id}`, Date.now(), JSON.stringify(invite));
			redisPipeline.expire(`reversi:matchSpecific:${targetUser.id}`, 120, 'NX', () => {
				const undo = this.apRendererService.renderUndo(invite, me);
				const content = this.apRendererService.addContext(undo);
				const dm = this.apDeliverManagerService.createDeliverManager({
					id: me.id,
					host: null,
				}, content);
				dm.addDirectRecipe(targetUser as MiRemoteUser);
				trackPromise(dm.execute());
			});
			await redisPipeline.exec();
			const dm = this.apDeliverManagerService.createDeliverManager({
				id: me.id,
				host: null,
			}, content);
			dm.addDirectRecipe(targetUser as MiRemoteUser);
			trackPromise(dm.execute());
		} else {
			//ローカルユーザーの待機リストに追加する
			const redisPipeline = this.redisClient.pipeline();
			redisPipeline.zadd(`reversi:matchSpecific:${targetUser.id}`, Date.now(), JSON.stringify({
				from_user_id: me.id,
			}));
			redisPipeline.expire(`reversi:matchSpecific:${targetUser.id}`, 120, 'NX');
			await redisPipeline.exec();

			this.globalEventService.publishReversiStream(targetUser.id, 'invited', {
				user: await this.userEntityService.pack(me, targetUser),
			});
		}
		return null;
	}
	@bindThis
	public async matchAnyUser(me: MiUser, options: { noIrregularRules: boolean }, multiple = false): Promise<MiReversiGame | null> {
		if (!multiple) {
			// 既にマッチしている対局が無いか探す(3分以内)
			const games = await this.reversiGamesRepository.find({
				where: [
					{ id: MoreThan(this.idService.gen(Date.now() - 1000 * 60 * 3)), user1Id: me.id, isStarted: false },
					{ id: MoreThan(this.idService.gen(Date.now() - 1000 * 60 * 3)), user2Id: me.id, isStarted: false },
				],
				relations: ['user1', 'user2'],
				order: { id: 'DESC' },
			});
			if (games.length > 0) {
				return games[0];
			}
		}

		//#region まず自分宛ての招待を探す
		const invitations = await this.redisClient.zrange(
			`reversi:matchSpecific:${me.id}`,
			Date.now() - INVITATION_TIMEOUT_MS,
			'+inf',
			'BYSCORE');

		if (invitations.length > 0) {
			const invitorId = invitations[Math.floor(Math.random() * invitations.length)];
			await this.redisClient.zrem(`reversi:matchSpecific:${me.id}`, invitorId);

			const game = await this.matched(invitorId, me.id, {
				noIrregularRules: false,
			});

			return game;
		}
		//#endregion

		const matchings = await this.redisClient.zrange(
			'reversi:matchAny',
			0,
			2, // 自分自身のIDが入っている場合もあるので2つ取得
			'REV');

		const items = matchings.filter(id => !id.startsWith(me.id));

		if (items.length > 0) {
			const [matchedUserId, option] = items[0].split(':');

			await this.redisClient.zrem('reversi:matchAny',
				me.id,
				matchedUserId,
				me.id + ':noIrregularRules',
				matchedUserId + ':noIrregularRules');

			const game = await this.matched(matchedUserId, me.id, {
				noIrregularRules: options.noIrregularRules || option === 'noIrregularRules',
			});

			return game;
		} else {
			const redisPipeline = this.redisClient.pipeline();
			if (options.noIrregularRules) {
				redisPipeline.zadd('reversi:matchAny', Date.now(), me.id + ':noIrregularRules');
			} else {
				redisPipeline.zadd('reversi:matchAny', Date.now(), me.id);
			}
			redisPipeline.expire('reversi:matchAny', 15, 'NX');
			await redisPipeline.exec();
			return null;
		}
	}

	@bindThis
	public async matchSpecificUserCancel(user: MiUser, targetUser: MiUser, game_session_id:string|undefined = undefined) {
		await this.redisClient.zrem(`reversi:matchSpecific:${targetUser.id}`, JSON.stringify({
			from_user_id: user.id,
			game_session_id,
		}));
	}

	@bindThis
	public async matchAnyUserCancel(user: MiUser) {
		await this.redisClient.zrem('reversi:matchAny', user.id, user.id + ':noIrregularRules');
	}

	@bindThis
	public async cleanOutdatedGames() {
		await this.reversiGamesRepository.delete({
			id: LessThan(this.idService.gen(Date.now() - 1000 * 60 * 10)),
			isStarted: false,
		});
	}

	@bindThis
	public async gameReady(gameId: MiReversiGame['id'], user: MiUser, ready: boolean) {
		const game = await this.get(gameId);
		if (game == null) throw new Error('game not found');
		if (game.isStarted) return;

		let isBothReady = false;

		if (game.user1Id === user.id) {
			const updatedGame = {
				...game,
				user1Ready: ready,
			};
			this.cacheGame(updatedGame);

			this.globalEventService.publishReversiGameStream(game.id, 'changeReadyStates', {
				user1: ready,
				user2: updatedGame.user2Ready,
			});

			if (ready && updatedGame.user2Ready) isBothReady = true;
		} else if (game.user2Id === user.id) {
			const updatedGame = {
				...game,
				user2Ready: ready,
			};
			this.cacheGame(updatedGame);

			this.globalEventService.publishReversiGameStream(game.id, 'changeReadyStates', {
				user1: updatedGame.user1Ready,
				user2: ready,
			});

			if (ready && updatedGame.user1Ready) isBothReady = true;
		} else {
			return;
		}
		const remote_user = user.id === game.user1Id ? game.user2 : game.user1;
		if (user.host === null && remote_user && remote_user.host) {
			if (game.federationId === null) throw new Error('game.federationId===null');
			const update = await this.apRendererService.renderReversiUpdate(user, remote_user as MiRemoteUser, {
				game_session_id: game.federationId,
				type: 'ready_states',
				ready,
			});
			const content = this.apRendererService.addContext(update);
			const dm = this.apDeliverManagerService.createDeliverManager({
				id: user.id,
				host: null,
			}, content);
			dm.addDirectRecipe(remote_user as MiRemoteUser);
			trackPromise(dm.execute());
		}

		if (isBothReady) {
			// 3秒後、両者readyならゲーム開始
			setTimeout(async () => {
				const freshGame = await this.get(game.id);
				if (freshGame == null || freshGame.isStarted || freshGame.isEnded) return;
				if (!freshGame.user1Ready || !freshGame.user2Ready) return;

				this.startGame(freshGame);
			}, 3000);
		}
	}

	@bindThis
	private async matched(parentId: MiUser['id'], childId: MiUser['id'], options: { noIrregularRules: boolean;}, federationId:string|null = null): Promise<MiReversiGame> {
		const game = await this.reversiGamesRepository.insertOne({
			id: this.idService.gen(),
			user1Id: parentId,
			user2Id: childId,
			user1Ready: false,
			user2Ready: false,
			isStarted: false,
			isEnded: false,
			logs: [],
			map: Reversi.maps.eighteight.data,
			bw: 'random',
			isLlotheo: false,
			noIrregularRules: options.noIrregularRules,
			federationId,
		}, { relations: ['user1', 'user2'] });
		this.cacheGame(game);

		const packed = await this.reversiGameEntityService.packDetail(game);
		this.globalEventService.publishReversiStream(parentId, 'matched', { game: packed });

		return game;
	}

	@bindThis
	private async startGame(game: MiReversiGame) {
		let bw: number;
		if (game.bw === 'random') {
			//連合プレイの場合完全ランダムにすると同期が大変なので連合管理用のidから生成する
			if (game.federationId) {
				//境界外アクセスするとundefinedになる
				const cp = game.federationId.codePointAt(0);
				bw = cp ? (cp % 2 === 0 ? 1 : 2) : 1;
			} else {
				bw = Math.random() > 0.5 ? 1 : 2;
			}
		} else {
			bw = parseInt(game.bw, 10);
		}

		const engine = new Reversi.Game(game.map, {
			isLlotheo: game.isLlotheo,
			canPutEverywhere: game.canPutEverywhere,
			loopedBoard: game.loopedBoard,
		});

		const crc32 = engine.calcCrc32().toString();

		const updatedGame = await this.reversiGamesRepository.createQueryBuilder().update()
			.set({
				...this.getBakeProps(game),
				startedAt: new Date(),
				isStarted: true,
				black: bw,
				map: game.map,
				crc32,
			})
			.where('id = :id', { id: game.id })
			.returning('*')
			.execute()
			.then((response) => response.raw[0]);
		// キャッシュ効率化のためにユーザー情報は再利用
		updatedGame.user1 = game.user1;
		updatedGame.user2 = game.user2;
		this.cacheGame(updatedGame);

		//#region 盤面に最初から石がないなどして始まった瞬間に勝敗が決定する場合があるのでその処理
		if (engine.isEnded) {
			let winnerId;
			if (engine.winner === true) {
				winnerId = bw === 1 ? updatedGame.user1Id : updatedGame.user2Id;
			} else if (engine.winner === false) {
				winnerId = bw === 1 ? updatedGame.user2Id : updatedGame.user1Id;
			} else {
				winnerId = null;
			}

			await this.endGame(updatedGame, winnerId, null);

			return;
		}
		//#endregion

		this.redisClient.setex(`reversi:game:turnTimer:${game.id}:1`, updatedGame.timeLimitForEachTurn, '');

		this.globalEventService.publishReversiGameStream(game.id, 'started', {
			game: await this.reversiGameEntityService.packDetail(updatedGame),
		});
	}

	@bindThis
	private async endGame(game: MiReversiGame, winnerId: MiUser['id'] | null, reason: 'surrender' | 'timeout' | null) {
		const updatedGame = await this.reversiGamesRepository.createQueryBuilder().update()
			.set({
				...this.getBakeProps(game),
				isEnded: true,
				endedAt: new Date(),
				winnerId: winnerId,
				surrenderedUserId: reason === 'surrender' ? (winnerId === game.user1Id ? game.user2Id : game.user1Id) : null,
				timeoutUserId: reason === 'timeout' ? (winnerId === game.user1Id ? game.user2Id : game.user1Id) : null,
			})
			.where('id = :id', { id: game.id })
			.returning('*')
			.execute()
			.then((response) => response.raw[0]);
		// キャッシュ効率化のためにユーザー情報は再利用
		updatedGame.user1 = game.user1;
		updatedGame.user2 = game.user2;
		this.cacheGame(updatedGame);

		this.globalEventService.publishReversiGameStream(game.id, 'ended', {
			winnerId: winnerId,
			game: await this.reversiGameEntityService.packDetail(updatedGame),
		});
	}

	@bindThis
	public async getInvitations(user: MiUser): Promise<MiUser['id'][]> {
		const invitations = await this.redisClient.zrange(
			`reversi:matchSpecific:${user.id}`,
			Date.now() - INVITATION_TIMEOUT_MS,
			'+inf',
			'BYSCORE');
		return invitations;
	}

	@bindThis
	public isValidReversiUpdateKey(key: unknown): key is typeof reversiUpdateKeys[number] {
		if (typeof key !== 'string') return false;
		return (reversiUpdateKeys as string[]).includes(key);
	}

	@bindThis
	public isValidReversiUpdateValue<K extends typeof reversiUpdateKeys[number]>(key: K, value: unknown): value is MiReversiGame[K] {
		switch (key) {
			case 'map':
				return Array.isArray(value) && value.every(row => typeof row === 'string');
			case 'bw':
				return typeof value === 'string' && ['random', '1', '2'].includes(value);
			case 'isLlotheo':
				return typeof value === 'boolean';
			case 'canPutEverywhere':
				return typeof value === 'boolean';
			case 'loopedBoard':
				return typeof value === 'boolean';
			case 'timeLimitForEachTurn':
				return typeof value === 'number' && value >= 0;
			default:
				return false;
		}
	}

	@bindThis
	public async updateSettings<K extends typeof reversiUpdateKeys[number]>(gameId: MiReversiGame['id'], user: MiUser, key: K, value: MiReversiGame[K]) {
		const game = await this.get(gameId);
		if (game == null) throw new Error('game not found');
		if (game.isStarted) return;
		if ((game.user1Id !== user.id) && (game.user2Id !== user.id)) return;
		if ((game.user1Id === user.id) && game.user1Ready) return;
		if ((game.user2Id === user.id) && game.user2Ready) return;

		const updatedGame = {
			...game,
			[key]: value,
		};
		this.cacheGame(updatedGame);

		this.globalEventService.publishReversiGameStream(game.id, 'updateSettings', {
			userId: user.id,
			key: key,
			value: value,
		});

		const remote_user = user.id === game.user1Id ? game.user2 : game.user1;

		if (user.host === null && remote_user && remote_user.host !== null) {
			if (game.federationId === null) throw new Error('game.federationId===null');
			const update = await this.apRendererService.renderReversiUpdate(user, remote_user as MiRemoteUser, {
				game_session_id: game.federationId,
				type: 'settings',
				key,
				value,
			});
			const content = this.apRendererService.addContext(update);
			const dm = this.apDeliverManagerService.createDeliverManager({
				id: user.id,
				host: null,
			}, content);
			dm.addDirectRecipe(remote_user as MiRemoteUser);
			trackPromise(dm.execute());
		}
	}

	@bindThis
	public async putStoneToGame(gameId: MiReversiGame['id'], user: MiUser, pos: number, id?: string | null) {
		const game = await this.get(gameId);
		if (game == null) throw new Error('game not found');
		if (!game.isStarted) return;
		if (game.isEnded) return;
		if ((game.user1Id !== user.id) && (game.user2Id !== user.id)) {
			this.logger.info('Reversi:putStoneToGame user is not player');
			return;
		}

		const myColor =
			((game.user1Id === user.id) && game.black === 1) || ((game.user2Id === user.id) && game.black === 2)
				? true
				: false;

		const engine = Reversi.Serializer.restoreGame({
			map: game.map,
			isLlotheo: game.isLlotheo,
			canPutEverywhere: game.canPutEverywhere,
			loopedBoard: game.loopedBoard,
			logs: game.logs,
		});

		if (engine.turn !== myColor) {
			this.logger.info('Reversi:putStoneToGame bad turn');
			return;
		}
		if (!engine.canPut(myColor, pos)) {
			this.logger.info('Reversi:putStoneToGame can not Putable');
			return;
		}

		engine.putStone(pos);

		const logs = Reversi.Serializer.deserializeLogs(game.logs);

		const log = {
			time: Date.now(),
			player: myColor,
			operation: 'put',
			pos,
		} as const;

		logs.push(log);

		const serializeLogs = Reversi.Serializer.serializeLogs(logs);

		const crc32 = engine.calcCrc32().toString();

		const updatedGame = {
			...game,
			crc32,
			logs: serializeLogs,
		};
		this.cacheGame(updatedGame);

		this.globalEventService.publishReversiGameStream(game.id, 'log', {
			...log,
			id: id ?? null,
		});

		const remote_user = user.id === game.user1Id ? game.user2 : game.user1;
		if (user.host === null && remote_user && remote_user.host) {
			if (game.federationId === null) throw new Error('game.federationId===null');
			const update = await this.apRendererService.renderReversiUpdate(user, remote_user as MiRemoteUser, {
				game_session_id: game.federationId,
				type: 'putstone',
				pos,
			});
			const content = this.apRendererService.addContext(update);
			const dm = this.apDeliverManagerService.createDeliverManager({
				id: user.id,
				host: null,
			}, content);
			dm.addDirectRecipe(remote_user as MiRemoteUser);
			trackPromise(dm.execute());
		}

		if (engine.isEnded) {
			let winnerId;
			if (engine.winner === true) {
				winnerId = game.black === 1 ? game.user1Id : game.user2Id;
			} else if (engine.winner === false) {
				winnerId = game.black === 1 ? game.user2Id : game.user1Id;
			} else {
				winnerId = null;
			}

			await this.endGame(updatedGame, winnerId, null);
		} else {
			this.redisClient.setex(`reversi:game:turnTimer:${game.id}:${engine.turn ? '1' : '0'}`, updatedGame.timeLimitForEachTurn, '');
		}
	}

	@bindThis
	public async surrender(gameId: MiReversiGame['id'], user: MiUser) {
		const game = await this.get(gameId);
		if (game == null) throw new Error('game not found');
		if (game.isEnded) return;
		if ((game.user1Id !== user.id) && (game.user2Id !== user.id)) return;

		const winnerId = game.user1Id === user.id ? game.user2Id : game.user1Id;
		const remote_user = game.user1Id === user.id ? game.user2 : game.user1;
		if (user.host === null && remote_user && remote_user.host != null && game.federationId !== null) {
			const leave = await this.apRendererService.renderReversiLeave(user, remote_user as MiRemoteUser, {
				game_session_id: game.federationId,
			});
			const content = this.apRendererService.addContext(leave);
			const dm = this.apDeliverManagerService.createDeliverManager({
				id: user.id,
				host: null,
			}, content);
			dm.addDirectRecipe(remote_user as MiRemoteUser);
			trackPromise(dm.execute());
		}
		await this.endGame(game, winnerId, 'surrender');
	}

	@bindThis
	public async checkTimeout(gameId: MiReversiGame['id']) {
		const game = await this.get(gameId);
		if (game == null) throw new Error('game not found');
		if (game.isEnded) return;
		//連合プレイの場合配送遅延などの影響で正しく時間制限するのが難しいので時間制限しない
		if (game.federationId) return;

		const engine = Reversi.Serializer.restoreGame({
			map: game.map,
			isLlotheo: game.isLlotheo,
			canPutEverywhere: game.canPutEverywhere,
			loopedBoard: game.loopedBoard,
			logs: game.logs,
		});

		if (engine.turn == null) return;

		const timer = await this.redisClient.exists(`reversi:game:turnTimer:${game.id}:${engine.turn ? '1' : '0'}`);

		if (timer === 0) {
			const winnerId = engine.turn ? (game.black === 1 ? game.user2Id : game.user1Id) : (game.black === 1 ? game.user1Id : game.user2Id);

			await this.endGame(game, winnerId, 'timeout');
		}
	}

	@bindThis
	public async cancelGame(gameId: MiReversiGame['id'], user: MiUser) {
		const game = await this.get(gameId);
		if (game == null) throw new Error('game not found');
		if (game.isStarted) return;
		if ((game.user1Id !== user.id) && (game.user2Id !== user.id)) return;

		await this.reversiGamesRepository.delete(game.id);
		this.deleteGameCache(game.id);

		this.globalEventService.publishReversiGameStream(game.id, 'canceled', {
			userId: user.id,
		});
		const remote_user = game.user1Id === user.id ? game.user2 : game.user1;
		if (user.host === null && remote_user && remote_user.host != null && game.federationId !== null) {
			const leave = await this.apRendererService.renderReversiLeave(user, remote_user as MiRemoteUser, {
				game_session_id: game.federationId,
			});
			const content = this.apRendererService.addContext(leave);
			const dm = this.apDeliverManagerService.createDeliverManager({
				id: user.id,
				host: null,
			}, content);
			dm.addDirectRecipe(remote_user as MiRemoteUser);
			trackPromise(dm.execute());
		}
	}

	@bindThis
	public async get(id: MiReversiGame['id']): Promise<MiReversiGame | null> {
		const cached = await this.redisClient.get(`reversi:game:cache:${id}`);
		if (cached != null) {
			// TODO: この辺りのデシリアライズ処理をどこか別のサービスに切り出したい
			const parsed = JSON.parse(cached) as Serialized<MiReversiGame>;
			return {
				...parsed,
				startedAt: parsed.startedAt != null ? new Date(parsed.startedAt) : null,
				endedAt: parsed.endedAt != null ? new Date(parsed.endedAt) : null,
				user1: parsed.user1 != null ? {
					...parsed.user1,
					avatar: null,
					banner: null,
					updatedAt: parsed.user1.updatedAt != null ? new Date(parsed.user1.updatedAt) : null,
					lastActiveDate: parsed.user1.lastActiveDate != null ? new Date(parsed.user1.lastActiveDate) : null,
					lastFetchedAt: parsed.user1.lastFetchedAt != null ? new Date(parsed.user1.lastFetchedAt) : null,
					movedAt: parsed.user1.movedAt != null ? new Date(parsed.user1.movedAt) : null,
				} : null,
				user2: parsed.user2 != null ? {
					...parsed.user2,
					avatar: null,
					banner: null,
					updatedAt: parsed.user2.updatedAt != null ? new Date(parsed.user2.updatedAt) : null,
					lastActiveDate: parsed.user2.lastActiveDate != null ? new Date(parsed.user2.lastActiveDate) : null,
					lastFetchedAt: parsed.user2.lastFetchedAt != null ? new Date(parsed.user2.lastFetchedAt) : null,
					movedAt: parsed.user2.movedAt != null ? new Date(parsed.user2.movedAt) : null,
				} : null,
			};
		} else {
			const game = await this.reversiGamesRepository.findOne({
				where: { id },
				relations: ['user1', 'user2'],
			});
			if (game == null) return null;

			this.cacheGame(game);

			return game;
		}
	}

	@bindThis
	public async checkCrc(gameId: MiReversiGame['id'], crc32: string | number) {
		const game = await this.get(gameId);
		if (game == null) throw new Error('game not found');

		if (crc32.toString() !== game.crc32) {
			return game;
		} else {
			return null;
		}
	}

	@bindThis
	public async sendReaction(gameId: MiReversiGame['id'], user: MiUser, reaction: string) {
		const game = await this.get(gameId);
		if (game == null) throw new Error('game not found');
		if (!game.isStarted || game.isEnded) return;
		if ((game.user1Id !== user.id) && (game.user2Id !== user.id)) return;

		let _reaction = '❤️';

		const custom = reaction.match(isCustomEmojiRegexp);

		if (custom) {
			const name = custom[1];

			const emoji = (await this.customEmojiService.localEmojisCache.fetch()).get(name);
			if (emoji && !emoji.isSensitive) {
				_reaction = `:${name}:`;
			}
		} else {
			_reaction = this.reactionService.normalize(reaction);
		}

		this.globalEventService.publishReversiGameStream(game.id, 'reacted', {
			userId: user.id,
			reaction: _reaction,
		});
	}

	@bindThis
	public dispose(): void {
	}

	@bindThis
	public onApplicationShutdown(signal?: string | undefined): void {
		this.dispose();
	}
}<|MERGE_RESOLUTION|>--- conflicted
+++ resolved
@@ -60,13 +60,10 @@
 		private apDeliverManagerService: ApDeliverManagerService,
 		private loggerService: LoggerService,
 		private idService: IdService,
-<<<<<<< HEAD
+		private customEmojiService: CustomEmojiService,
+		private reactionService: ReactionService,
 		private federatedInstanceService: FederatedInstanceService,
 		private fetchInstanceMetadataService: FetchInstanceMetadataService,
-=======
-		private customEmojiService: CustomEmojiService,
-		private reactionService: ReactionService,
->>>>>>> d3f4d310
 	) {
 		this.logger = this.loggerService.getLogger('reversi');
 	}
