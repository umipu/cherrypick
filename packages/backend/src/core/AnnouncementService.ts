/*
 * SPDX-FileCopyrightText: syuilo and other misskey, cherrypick contributors
 * SPDX-License-Identifier: AGPL-3.0-only
 */

import { Inject, Injectable } from '@nestjs/common';
import { Brackets } from 'typeorm';
import { DI } from '@/di-symbols.js';
import type { MiUser } from '@/models/User.js';
import type { AnnouncementReadsRepository, AnnouncementsRepository, MiAnnouncement, MiAnnouncementRead, UsersRepository } from '@/models/_.js';
import { bindThis } from '@/decorators.js';
import { Packed } from '@/misc/json-schema.js';
import { IdService } from '@/core/IdService.js';
import { GlobalEventService } from '@/core/GlobalEventService.js';
import { ModerationLogService } from '@/core/ModerationLogService.js';

@Injectable()
export class AnnouncementService {
	constructor(
		@Inject(DI.announcementsRepository)
		private announcementsRepository: AnnouncementsRepository,

		@Inject(DI.announcementReadsRepository)
		private announcementReadsRepository: AnnouncementReadsRepository,

		@Inject(DI.usersRepository)
		private usersRepository: UsersRepository,

		private idService: IdService,
		private globalEventService: GlobalEventService,
		private moderationLogService: ModerationLogService,
	) {
	}

	@bindThis
	public async getReads(userId: MiUser['id']): Promise<MiAnnouncementRead[]> {
		return this.announcementReadsRepository.findBy({
			userId: userId,
		});
	}

	@bindThis
	public async getUnreadAnnouncements(user: MiUser): Promise<MiAnnouncement[]> {
		const readsQuery = this.announcementReadsRepository.createQueryBuilder('read')
			.select('read.announcementId')
			.where('read.userId = :userId', { userId: user.id });

		const q = this.announcementsRepository.createQueryBuilder('announcement')
			.where('announcement.isActive = true')
			.andWhere(new Brackets(qb => {
				qb.orWhere('announcement.userId = :userId', { userId: user.id });
				qb.orWhere('announcement.userId IS NULL');
			}))
			.andWhere(new Brackets(qb => {
				qb.orWhere('announcement.forExistingUsers = false');
				qb.orWhere('announcement.createdAt > :createdAt', { createdAt: user.createdAt });
			}))
			.andWhere(`announcement.id NOT IN (${ readsQuery.getQuery() })`);

		q.setParameters(readsQuery.getParameters());

		return q.getMany();
	}

	@bindThis
	public async create(values: Partial<MiAnnouncement>, moderator?: MiUser): Promise<{ raw: MiAnnouncement; packed: Packed<'Announcement'> }> {
		const announcement = await this.announcementsRepository.insert({
			id: this.idService.genId(),
			createdAt: new Date(),
			updatedAt: null,
			title: values.title,
			text: values.text,
			imageUrl: values.imageUrl,
			icon: values.icon,
			display: values.display,
			forExistingUsers: values.forExistingUsers,
			needConfirmationToRead: values.needConfirmationToRead,
			userId: values.userId,
		}).then(x => this.announcementsRepository.findOneByOrFail(x.identifiers[0]));

		const packed = (await this.packMany([announcement]))[0];

<<<<<<< HEAD
		if (announcement.isActive) {
			if (announcement.userId) {
				this.globalEventService.publishMainStream(announcement.userId, 'announcementCreated', {
					announcement: packed,
=======
		if (values.userId) {
			this.globalEventService.publishMainStream(values.userId, 'announcementCreated', {
				announcement: packed,
			});

			if (moderator) {
				const user = await this.usersRepository.findOneByOrFail({ id: values.userId });
				this.moderationLogService.log(moderator, 'createUserAnnouncement', {
					announcementId: announcement.id,
					announcement: announcement,
					userId: values.userId,
					userUsername: user.username,
					userHost: user.host,
>>>>>>> e57b5367
				});

				if (moderator) {
					this.moderationLogService.log(moderator, 'createUserAnnouncement', {
						announcementId: announcement.id,
						announcement: announcement,
						userId: values.userId,
					});
				}
			} else {
				this.globalEventService.publishBroadcastStream('announcementCreated', {
					announcement: packed,
				});

				if (moderator) {
					this.moderationLogService.log(moderator, 'createGlobalAnnouncement', {
						announcementId: announcement.id,
						announcement: announcement,
					});
				}
			}
		}

		return {
			raw: announcement,
			packed: packed,
		};
	}

	@bindThis
	public async update(announcement: MiAnnouncement, values: Partial<MiAnnouncement>, moderator?: MiUser): Promise<void> {
		await this.announcementsRepository.update(announcement.id, {
			updatedAt: new Date(),
			title: values.title,
			text: values.text,
			/* eslint-disable-next-line @typescript-eslint/prefer-nullish-coalescing -- 空の文字列の場合、nullを渡すようにするため */
			imageUrl: values.imageUrl || null,
			display: values.display,
			icon: values.icon,
			forExistingUsers: values.forExistingUsers,
			needConfirmationToRead: values.needConfirmationToRead,
			isActive: values.isActive,
		});

		const after = await this.announcementsRepository.findOneByOrFail({ id: announcement.id });

		if (moderator) {
			if (announcement.userId) {
				const user = await this.usersRepository.findOneByOrFail({ id: announcement.userId });
				this.moderationLogService.log(moderator, 'updateUserAnnouncement', {
					announcementId: announcement.id,
					before: announcement,
					after: after,
					userId: announcement.userId,
					userUsername: user.username,
					userHost: user.host,
				});
			} else {
				this.moderationLogService.log(moderator, 'updateGlobalAnnouncement', {
					announcementId: announcement.id,
					before: announcement,
					after: after,
				});
			}
		}
	}

	@bindThis
	public async delete(announcement: MiAnnouncement, moderator?: MiUser): Promise<void> {
		await this.announcementsRepository.delete(announcement.id);

		if (moderator) {
			if (announcement.userId) {
				this.moderationLogService.log(moderator, 'deleteUserAnnouncement', {
					announcementId: announcement.id,
					announcement: announcement,
				});
			} else {
				this.moderationLogService.log(moderator, 'deleteGlobalAnnouncement', {
					announcementId: announcement.id,
					announcement: announcement,
				});
			}
		}
	}

	@bindThis
	public async read(user: MiUser, announcementId: MiAnnouncement['id']): Promise<void> {
		try {
			await this.announcementReadsRepository.insert({
				id: this.idService.genId(),
				createdAt: new Date(),
				announcementId: announcementId,
				userId: user.id,
			});
		} catch (e) {
			return;
		}

		if ((await this.getUnreadAnnouncements(user)).length === 0) {
			this.globalEventService.publishMainStream(user.id, 'readAllAnnouncements');
		}
	}

	@bindThis
	public async packMany(
		announcements: MiAnnouncement[],
		me?: { id: MiUser['id'] } | null | undefined,
		options?: {
			reads?: MiAnnouncementRead[];
		},
	): Promise<Packed<'Announcement'>[]> {
		const reads = me ? (options?.reads ?? await this.getReads(me.id)) : [];
		return announcements.map(announcement => ({
			id: announcement.id,
			createdAt: announcement.createdAt.toISOString(),
			updatedAt: announcement.updatedAt?.toISOString() ?? null,
			text: announcement.text,
			title: announcement.title,
			imageUrl: announcement.imageUrl,
			icon: announcement.icon,
			display: announcement.display,
			needConfirmationToRead: announcement.needConfirmationToRead,
			forYou: announcement.userId === me?.id,
			isRead: reads.some(read => read.announcementId === announcement.id),
		}));
	}
}<|MERGE_RESOLUTION|>--- conflicted
+++ resolved
@@ -80,33 +80,20 @@
 
 		const packed = (await this.packMany([announcement]))[0];
 
-<<<<<<< HEAD
 		if (announcement.isActive) {
 			if (announcement.userId) {
 				this.globalEventService.publishMainStream(announcement.userId, 'announcementCreated', {
 					announcement: packed,
-=======
-		if (values.userId) {
-			this.globalEventService.publishMainStream(values.userId, 'announcementCreated', {
-				announcement: packed,
-			});
-
-			if (moderator) {
-				const user = await this.usersRepository.findOneByOrFail({ id: values.userId });
-				this.moderationLogService.log(moderator, 'createUserAnnouncement', {
-					announcementId: announcement.id,
-					announcement: announcement,
-					userId: values.userId,
-					userUsername: user.username,
-					userHost: user.host,
->>>>>>> e57b5367
 				});
 
 				if (moderator) {
+					const user = await this.usersRepository.findOneByOrFail({ id: values.userId });
 					this.moderationLogService.log(moderator, 'createUserAnnouncement', {
 						announcementId: announcement.id,
 						announcement: announcement,
 						userId: values.userId,
+						userUsername: user.username,
+						userHost: user.host,
 					});
 				}
 			} else {
