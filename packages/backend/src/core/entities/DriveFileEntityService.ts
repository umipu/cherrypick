--- conflicted
+++ resolved
@@ -274,11 +274,7 @@
 				detail: true,
 			}) : null,
 			userId: file.userId,
-<<<<<<< HEAD
-			user: (opts.withUser && file.userId) ? this.userEntityService.pack(file.userId) : null,
-=======
 			user: (opts.withUser && file.userId) ? hint?.packedUser ?? this.userEntityService.pack(file.userId) : null,
->>>>>>> 4ac01cb1
 		});
 	}
 
@@ -287,14 +283,10 @@
 		files: MiDriveFile[],
 		options?: PackOptions,
 	): Promise<Packed<'DriveFile'>[]> {
-<<<<<<< HEAD
-		const items = await Promise.all(files.map(f => this.packNullable(f, options)));
-=======
 		const _user = files.map(({ user, userId }) => user ?? userId).filter(isNotNull);
 		const _userMap = await this.userEntityService.packMany(_user)
 			.then(users => new Map(users.map(user => [user.id, user])));
 		const items = await Promise.all(files.map(f => this.packNullable(f, options, f.userId ? { packedUser: _userMap.get(f.userId) } : {})));
->>>>>>> 4ac01cb1
 		return items.filter(isNotNull);
 	}
 
