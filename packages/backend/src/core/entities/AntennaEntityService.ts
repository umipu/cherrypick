import { Inject, Injectable } from '@nestjs/common';
import { DI } from '@/di-symbols.js';
<<<<<<< HEAD
import type { AntennaNotesRepository, AntennasRepository, UserGroupJoiningsRepository } from '@/models/index.js';
import { awaitAll } from '@/misc/prelude/await-all.js';
import type { Packed } from '@/misc/schema.js';
=======
import type { AntennasRepository, UserGroupJoiningsRepository } from '@/models/index.js';
import type { Packed } from '@/misc/json-schema.js';
>>>>>>> f8232bd1
import type { Antenna } from '@/models/entities/Antenna.js';
import { bindThis } from '@/decorators.js';

@Injectable()
export class AntennaEntityService {
	constructor(
		@Inject(DI.antennasRepository)
		private antennasRepository: AntennasRepository,

<<<<<<< HEAD
		@Inject(DI.antennaNotesRepository)
		private antennaNotesRepository: AntennaNotesRepository,

=======
>>>>>>> f8232bd1
		@Inject(DI.userGroupJoiningsRepository)
		private userGroupJoiningsRepository: UserGroupJoiningsRepository,
	) {
	}

	@bindThis
	public async pack(
		src: Antenna['id'] | Antenna,
	): Promise<Packed<'Antenna'>> {
		const antenna = typeof src === 'object' ? src : await this.antennasRepository.findOneByOrFail({ id: src });

<<<<<<< HEAD
		const hasUnreadNote = (await this.antennaNotesRepository.findOneBy({ antennaId: antenna.id, read: false })) != null;
=======
>>>>>>> f8232bd1
		const userGroupJoining = antenna.userGroupJoiningId ? await this.userGroupJoiningsRepository.findOneBy({ id: antenna.userGroupJoiningId }) : null;

		return {
			id: antenna.id,
			createdAt: antenna.createdAt.toISOString(),
			name: antenna.name,
			keywords: antenna.keywords,
			excludeKeywords: antenna.excludeKeywords,
			src: antenna.src,
			userListId: antenna.userListId,
			userGroupId: userGroupJoining ? userGroupJoining.userGroupId : null,
			users: antenna.users,
			caseSensitive: antenna.caseSensitive,
			notify: antenna.notify,
			withReplies: antenna.withReplies,
			withFile: antenna.withFile,
			isActive: antenna.isActive,
			hasUnreadNote: false, // TODO
		};
	}
}<|MERGE_RESOLUTION|>--- conflicted
+++ resolved
@@ -1,13 +1,7 @@
 import { Inject, Injectable } from '@nestjs/common';
 import { DI } from '@/di-symbols.js';
-<<<<<<< HEAD
-import type { AntennaNotesRepository, AntennasRepository, UserGroupJoiningsRepository } from '@/models/index.js';
-import { awaitAll } from '@/misc/prelude/await-all.js';
-import type { Packed } from '@/misc/schema.js';
-=======
 import type { AntennasRepository, UserGroupJoiningsRepository } from '@/models/index.js';
 import type { Packed } from '@/misc/json-schema.js';
->>>>>>> f8232bd1
 import type { Antenna } from '@/models/entities/Antenna.js';
 import { bindThis } from '@/decorators.js';
 
@@ -17,12 +11,6 @@
 		@Inject(DI.antennasRepository)
 		private antennasRepository: AntennasRepository,
 
-<<<<<<< HEAD
-		@Inject(DI.antennaNotesRepository)
-		private antennaNotesRepository: AntennaNotesRepository,
-
-=======
->>>>>>> f8232bd1
 		@Inject(DI.userGroupJoiningsRepository)
 		private userGroupJoiningsRepository: UserGroupJoiningsRepository,
 	) {
@@ -34,10 +22,6 @@
 	): Promise<Packed<'Antenna'>> {
 		const antenna = typeof src === 'object' ? src : await this.antennasRepository.findOneByOrFail({ id: src });
 
-<<<<<<< HEAD
-		const hasUnreadNote = (await this.antennaNotesRepository.findOneBy({ antennaId: antenna.id, read: false })) != null;
-=======
->>>>>>> f8232bd1
 		const userGroupJoining = antenna.userGroupJoiningId ? await this.userGroupJoiningsRepository.findOneBy({ id: antenna.userGroupJoiningId }) : null;
 
 		return {
