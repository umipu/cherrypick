--- conflicted
+++ resolved
@@ -5,11 +5,7 @@
 
 import { Inject, Injectable } from '@nestjs/common';
 import { DI } from '@/di-symbols.js';
-<<<<<<< HEAD
-import type { AntennasRepository, UserGroupJoiningsRepository } from '@/models/index.js';
-=======
-import type { AntennasRepository } from '@/models/_.js';
->>>>>>> 1eebf3c9
+import type { AntennasRepository, UserGroupJoiningsRepository } from '@/models/_.js';
 import type { Packed } from '@/misc/json-schema.js';
 import type { MiAntenna } from '@/models/entities/Antenna.js';
 import { bindThis } from '@/decorators.js';
