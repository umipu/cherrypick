import { Inject, Injectable } from '@nestjs/common';
import { ModuleRef } from '@nestjs/core';
import { In } from 'typeorm';
import { DI } from '@/di-symbols.js';
import type { AccessTokensRepository, FollowRequestsRepository, NoteReactionsRepository, NotesRepository, User, UsersRepository } from '@/models/index.js';
import { awaitAll } from '@/misc/prelude/await-all.js';
import type { Notification } from '@/models/entities/Notification.js';
import type { Note } from '@/models/entities/Note.js';
import type { Packed } from '@/misc/json-schema.js';
import { bindThis } from '@/decorators.js';
import { isNotNull } from '@/misc/is-not-null.js';
import { notificationTypes } from '@/types.js';
import type { OnModuleInit } from '@nestjs/common';
import type { CustomEmojiService } from '../CustomEmojiService.js';
import type { UserEntityService } from './UserEntityService.js';
import type { NoteEntityService } from './NoteEntityService.js';
import type { UserGroupInvitationEntityService } from './UserGroupInvitationEntityService.js';
<<<<<<< HEAD
=======

const NOTE_REQUIRED_NOTIFICATION_TYPES = new Set(['mention', 'reply', 'renote', 'quote', 'reaction', 'pollEnded'] as (typeof notificationTypes[number])[]);
>>>>>>> f8232bd1

@Injectable()
export class NotificationEntityService implements OnModuleInit {
	private userEntityService: UserEntityService;
	private noteEntityService: NoteEntityService;
	private userGroupInvitationEntityService: UserGroupInvitationEntityService;
	private customEmojiService: CustomEmojiService;

	constructor(
		private moduleRef: ModuleRef,

		@Inject(DI.notesRepository)
		private notesRepository: NotesRepository,

		@Inject(DI.usersRepository)
		private usersRepository: UsersRepository,

		@Inject(DI.noteReactionsRepository)
		private noteReactionsRepository: NoteReactionsRepository,

		@Inject(DI.followRequestsRepository)
		private followRequestsRepository: FollowRequestsRepository,

		@Inject(DI.accessTokensRepository)
		private accessTokensRepository: AccessTokensRepository,

		//private userEntityService: UserEntityService,
		//private noteEntityService: NoteEntityService,
		//private userGroupInvitationEntityService: UserGroupInvitationEntityService,
		//private customEmojiService: CustomEmojiService,
	) {
	}

	onModuleInit() {
		this.userEntityService = this.moduleRef.get('UserEntityService');
		this.noteEntityService = this.moduleRef.get('NoteEntityService');
		this.userGroupInvitationEntityService = this.moduleRef.get('UserGroupInvitationEntityService');
		this.customEmojiService = this.moduleRef.get('CustomEmojiService');
	}

	@bindThis
	public async pack(
		src: Notification,
		meId: User['id'],
		// eslint-disable-next-line @typescript-eslint/ban-types
		options: {
			
		},
		hint?: {
			packedNotes: Map<Note['id'], Packed<'Note'>>;
			packedUsers: Map<User['id'], Packed<'User'>>;
		},
	): Promise<Packed<'Notification'>> {
		const notification = src;
		const token = notification.appAccessTokenId ? await this.accessTokensRepository.findOneByOrFail({ id: notification.appAccessTokenId }) : null;
		const noteIfNeed = NOTE_REQUIRED_NOTIFICATION_TYPES.has(notification.type) && notification.noteId != null ? (
			hint?.packedNotes != null
				? hint.packedNotes.get(notification.noteId)
				: this.noteEntityService.pack(notification.noteId!, { id: meId }, {
					detail: true,
				})
		) : undefined;
		const userIfNeed = notification.notifierId != null ? (
			hint?.packedUsers != null
				? hint.packedUsers.get(notification.notifierId)
				: this.userEntityService.pack(notification.notifierId!, { id: meId }, {
					detail: false,
				})
		) : undefined;

		return await awaitAll({
			id: notification.id,
			createdAt: new Date(notification.createdAt).toISOString(),
			type: notification.type,
			userId: notification.notifierId,
			...(userIfNeed != null ? { user: userIfNeed } : {}),
			...(noteIfNeed != null ? { note: noteIfNeed } : {}),
			...(notification.type === 'reaction' ? {
				reaction: notification.reaction,
			} : {}),
			// ...(notification.type === 'pollEnded' ? {
			// 	note: this.noteEntityService.pack(notification.note ?? notification.noteId!, { id: notification.notifieeId }, {
			// 		detail: true,
			// 		_hint_: options._hintForEachNotes_,
			// 	}),
			// } : {}),
			...(notification.type === 'groupInvited' ? {
				invitation: this.userGroupInvitationEntityService.pack(notification.userGroupInvitationId!),
			} : {}),
			...(notification.type === 'groupInvited' ? {
				invitation: this.userGroupInvitationEntityService.pack(notification.userGroupInvitationId!),
			} : {}),
			...(notification.type === 'achievementEarned' ? {
				achievement: notification.achievement,
			} : {}),
			...(notification.type === 'app' ? {
				body: notification.customBody,
				header: notification.customHeader ?? token?.name,
				icon: notification.customIcon ?? token?.iconUrl,
			} : {}),
		});
	}

	@bindThis
	public async packMany(
		notifications: Notification[],
		meId: User['id'],
	) {
		if (notifications.length === 0) return [];

		let validNotifications = notifications;

		const noteIds = validNotifications.map(x => x.noteId).filter(isNotNull);
		const notes = noteIds.length > 0 ? await this.notesRepository.find({
			where: { id: In(noteIds) },
			relations: ['user', 'reply', 'reply.user', 'renote', 'renote.user'],
		}) : [];
		const packedNotesArray = await this.noteEntityService.packMany(notes, { id: meId }, {
			detail: true,
		});
		const packedNotes = new Map(packedNotesArray.map(p => [p.id, p]));

		validNotifications = validNotifications.filter(x => x.noteId == null || packedNotes.has(x.noteId));

		const userIds = validNotifications.map(x => x.notifierId).filter(isNotNull);
		const users = userIds.length > 0 ? await this.usersRepository.find({
			where: { id: In(userIds) },
		}) : [];
		const packedUsersArray = await this.userEntityService.packMany(users, { id: meId }, {
			detail: false,
		});
		const packedUsers = new Map(packedUsersArray.map(p => [p.id, p]));

		// 既に解決されたフォローリクエストの通知を除外
		const followRequestNotifications = validNotifications.filter(x => x.type === 'receiveFollowRequest');
		if (followRequestNotifications.length > 0) {
			const reqs = await this.followRequestsRepository.find({
				where: { followerId: In(followRequestNotifications.map(x => x.notifierId!)) },
			});
			validNotifications = validNotifications.filter(x => (x.type !== 'receiveFollowRequest') || reqs.some(r => r.followerId === x.notifierId));
		}

		return await Promise.all(validNotifications.map(x => this.pack(x, meId, {}, {
			packedNotes,
			packedUsers,
		})));
	}
}<|MERGE_RESOLUTION|>--- conflicted
+++ resolved
@@ -15,11 +15,8 @@
 import type { UserEntityService } from './UserEntityService.js';
 import type { NoteEntityService } from './NoteEntityService.js';
 import type { UserGroupInvitationEntityService } from './UserGroupInvitationEntityService.js';
-<<<<<<< HEAD
-=======
 
 const NOTE_REQUIRED_NOTIFICATION_TYPES = new Set(['mention', 'reply', 'renote', 'quote', 'reaction', 'pollEnded'] as (typeof notificationTypes[number])[]);
->>>>>>> f8232bd1
 
 @Injectable()
 export class NotificationEntityService implements OnModuleInit {
@@ -66,7 +63,7 @@
 		meId: User['id'],
 		// eslint-disable-next-line @typescript-eslint/ban-types
 		options: {
-			
+
 		},
 		hint?: {
 			packedNotes: Map<Note['id'], Packed<'Note'>>;
@@ -106,9 +103,6 @@
 			// 		_hint_: options._hintForEachNotes_,
 			// 	}),
 			// } : {}),
-			...(notification.type === 'groupInvited' ? {
-				invitation: this.userGroupInvitationEntityService.pack(notification.userGroupInvitationId!),
-			} : {}),
 			...(notification.type === 'groupInvited' ? {
 				invitation: this.userGroupInvitationEntityService.pack(notification.userGroupInvitationId!),
 			} : {}),
