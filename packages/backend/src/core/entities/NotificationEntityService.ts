/*
 * SPDX-FileCopyrightText: syuilo and misskey-project
 * SPDX-License-Identifier: AGPL-3.0-only
 */

import { Inject, Injectable } from '@nestjs/common';
import { ModuleRef } from '@nestjs/core';
import { In } from 'typeorm';
import { DI } from '@/di-symbols.js';
import type { FollowRequestsRepository, NotesRepository, MiUser, UsersRepository, UserGroupInvitationsRepository } from '@/models/_.js';
import { awaitAll } from '@/misc/prelude/await-all.js';
import type { MiGroupedNotification, MiNotification } from '@/models/Notification.js';
import type { MiNote } from '@/models/Note.js';
import type { Packed } from '@/misc/json-schema.js';
import { bindThis } from '@/decorators.js';
import { FilterUnionByProperty, groupedNotificationTypes } from '@/types.js';
import { CacheService } from '@/core/CacheService.js';
import { RoleEntityService } from './RoleEntityService.js';
import type { OnModuleInit } from '@nestjs/common';
import type { UserEntityService } from './UserEntityService.js';
import type { NoteEntityService } from './NoteEntityService.js';
import type { UserGroupInvitationEntityService } from './UserGroupInvitationEntityService.js';

const NOTE_REQUIRED_NOTIFICATION_TYPES = new Set(['note', 'mention', 'reply', 'renote', 'renote:grouped', 'quote', 'reaction', 'reaction:grouped', 'pollEnded'] as (typeof groupedNotificationTypes[number])[]);

@Injectable()
export class NotificationEntityService implements OnModuleInit {
	private userEntityService: UserEntityService;
	private noteEntityService: NoteEntityService;
	private roleEntityService: RoleEntityService;
	private userGroupInvitationEntityService: UserGroupInvitationEntityService;

	constructor(
		private moduleRef: ModuleRef,

		@Inject(DI.notesRepository)
		private notesRepository: NotesRepository,

		@Inject(DI.usersRepository)
		private usersRepository: UsersRepository,

		@Inject(DI.followRequestsRepository)
		private followRequestsRepository: FollowRequestsRepository,

		@Inject(DI.userGroupInvitationsRepository)
		private userGroupInvitationsRepository: UserGroupInvitationsRepository,

		private cacheService: CacheService,

		//private userEntityService: UserEntityService,
		//private noteEntityService: NoteEntityService,
		//private userGroupInvitationEntityService: UserGroupInvitationEntityService,
	) {
	}

	onModuleInit() {
		this.userEntityService = this.moduleRef.get('UserEntityService');
		this.noteEntityService = this.moduleRef.get('NoteEntityService');
		this.roleEntityService = this.moduleRef.get('RoleEntityService');
		this.userGroupInvitationEntityService = this.moduleRef.get('UserGroupInvitationEntityService');
	}

	/**
	 * 通知をパックする共通処理
	*/
	async #packInternal <T extends MiNotification | MiGroupedNotification> (
		src: T,
		meId: MiUser['id'],
<<<<<<< HEAD

=======
>>>>>>> d3f4d310
		options: {
			checkValidNotifier?: boolean;
		},
		hint?: {
			packedNotes: Map<MiNote['id'], Packed<'Note'>>;
			packedUsers: Map<MiUser['id'], Packed<'UserLite'>>;
		},
	): Promise<Packed<'Notification'> | null> {
		const notification = src;

		if (options.checkValidNotifier !== false && !(await this.#isValidNotifier(notification, meId))) return null;

		const needsNote = NOTE_REQUIRED_NOTIFICATION_TYPES.has(notification.type) && 'noteId' in notification;
		const noteIfNeed = needsNote ? (
			hint?.packedNotes != null
				? hint.packedNotes.get(notification.noteId)
				: this.noteEntityService.pack(notification.noteId, { id: meId }, {
					detail: true,
				})
		) : undefined;
		// if the note has been deleted, don't show this notification
		if (needsNote && !noteIfNeed) return null;

		const needsUser = 'notifierId' in notification;
		const userIfNeed = needsUser ? (
			hint?.packedUsers != null
				? hint.packedUsers.get(notification.notifierId)
				: this.userEntityService.pack(notification.notifierId, { id: meId })
		) : undefined;
		// if the user has been deleted, don't show this notification
		if (needsUser && !userIfNeed) return null;

		// #region Grouped notifications
		if (notification.type === 'reaction:grouped') {
			const reactions = (await Promise.all(notification.reactions.map(async reaction => {
				const user = hint?.packedUsers != null
					? hint.packedUsers.get(reaction.userId)!
					: await this.userEntityService.pack(reaction.userId, { id: meId });
				return {
					user,
					reaction: reaction.reaction,
				};
			}))).filter(r => r.user != null);
			// if all users have been deleted, don't show this notification
			if (reactions.length === 0) {
				return null;
			}

			return await awaitAll({
				id: notification.id,
				createdAt: new Date(notification.createdAt).toISOString(),
				type: notification.type,
				note: noteIfNeed,
				reactions,
			});
		} else if (notification.type === 'renote:grouped') {
			const users = (await Promise.all(notification.userIds.map(userId => {
				const packedUser = hint?.packedUsers != null ? hint.packedUsers.get(userId) : null;
				if (packedUser) {
					return packedUser;
				}

				return this.userEntityService.pack(userId, { id: meId });
			}))).filter(x => x != null);
			// if all users have been deleted, don't show this notification
			if (users.length === 0) {
				return null;
			}

			return await awaitAll({
				id: notification.id,
				createdAt: new Date(notification.createdAt).toISOString(),
				type: notification.type,
				note: noteIfNeed,
				users,
			});
		} else if (notification.type === 'note:grouped') {
			const users = (await Promise.all(notification.notifierIds.map(notifier => {
				const packedUser = hint?.packedUsers != null ? hint.packedUsers.get(notifier) : null;
				if (packedUser) {
					return packedUser;
				}

				return this.userEntityService.pack(notifier, { id: meId });
			}))).filter(x => x != null);
			// if all users have been deleted, don't show this notification
			if (users.length === 0) {
				return null;
			}

			return await awaitAll({
				id: notification.id,
				createdAt: new Date(notification.createdAt).toISOString(),
				type: notification.type,
				noteIds: notification.noteIds,
				users,
			});
		}
		// #endregion

		const needsRole = notification.type === 'roleAssigned';
		const role = needsRole ? await this.roleEntityService.pack(notification.roleId) : undefined;
		// if the role has been deleted, don't show this notification
		if (needsRole && !role) {
			return null;
		}

		return await awaitAll({
			id: notification.id,
			createdAt: new Date(notification.createdAt).toISOString(),
			type: notification.type,
			userId: 'notifierId' in notification ? notification.notifierId : undefined,
			...(userIfNeed != null ? { user: userIfNeed } : {}),
			...(noteIfNeed != null ? { note: noteIfNeed } : {}),
			...(notification.type === 'reaction' ? {
				reaction: notification.reaction,
			} : {}),
			...(notification.type === 'groupInvited' ? {
				invitation: this.userGroupInvitationEntityService.pack(notification.userGroupInvitationId),
			} : {}),
			...(notification.type === 'roleAssigned' ? {
				role: role,
			} : {}),
			...(notification.type === 'followRequestAccepted' ? {
				message: notification.message,
			} : {}),
			...(notification.type === 'achievementEarned' ? {
				achievement: notification.achievement,
			} : {}),
<<<<<<< HEAD
			...(notification.type === 'scheduleNote' ? {
				errorType: notification.errorType,
=======
			...(notification.type === 'exportCompleted' ? {
				exportedEntity: notification.exportedEntity,
				fileId: notification.fileId,
>>>>>>> d3f4d310
			} : {}),
			...(notification.type === 'app' ? {
				body: notification.customBody,
				header: notification.customHeader,
				icon: notification.customIcon,
			} : {}),
		});
	}

	async #packManyInternal <T extends MiNotification | MiGroupedNotification>	(
		notifications: T[],
		meId: MiUser['id'],
	): Promise<T[]> {
		if (notifications.length === 0) return [];

		let validNotifications = notifications;

		validNotifications = await this.#filterValidNotifier(validNotifications, meId);

		const noteIds = validNotifications.map(x => 'noteId' in x ? x.noteId : null).filter(x => x != null);
		const notes = noteIds.length > 0 ? await this.notesRepository.find({
			where: { id: In(noteIds) },
			relations: ['user', 'reply', 'reply.user', 'renote', 'renote.user'],
		}) : [];
		const packedNotesArray = await this.noteEntityService.packMany(notes, { id: meId }, {
			detail: true,
		});
		const packedNotes = new Map(packedNotesArray.map(p => [p.id, p]));

		validNotifications = validNotifications.filter(x => !('noteId' in x) || packedNotes.has(x.noteId));

		const userIds = [];
		for (const notification of validNotifications) {
			if ('notifierId' in notification) userIds.push(notification.notifierId);
			if (notification.type === 'reaction:grouped') userIds.push(...notification.reactions.map(x => x.userId));
			if (notification.type === 'renote:grouped') userIds.push(...notification.userIds);
			if (notification.type === 'note:grouped') userIds.push(...notification.notifierIds);
		}
		const users = userIds.length > 0 ? await this.usersRepository.find({
			where: { id: In(userIds) },
		}) : [];
		const packedUsersArray = await this.userEntityService.packMany(users, { id: meId });
		const packedUsers = new Map(packedUsersArray.map(p => [p.id, p]));

		// 既に解決されたフォローリクエストの通知を除外
		const followRequestNotifications = validNotifications.filter((x): x is FilterUnionByProperty<T, 'type', 'receiveFollowRequest'> => x.type === 'receiveFollowRequest');
		if (followRequestNotifications.length > 0) {
			const reqs = await this.followRequestsRepository.find({
				where: { followerId: In(followRequestNotifications.map(x => x.notifierId)) },
			});
			validNotifications = validNotifications.filter(x => (x.type !== 'receiveFollowRequest') || reqs.some(r => r.followerId === x.notifierId));
		}

		const packPromises = validNotifications.map(x => {
			return this.pack(
				x,
				meId,
				{ checkValidNotifier: false },
				{ packedNotes, packedUsers },
			);
		});

		return (await Promise.all(packPromises)).filter(x => x != null);
	}

	@bindThis
	public async pack(
		src: MiNotification | MiGroupedNotification,
		meId: MiUser['id'],
<<<<<<< HEAD

=======
>>>>>>> d3f4d310
		options: {
			checkValidNotifier?: boolean;
		},
		hint?: {
			packedNotes: Map<MiNote['id'], Packed<'Note'>>;
			packedUsers: Map<MiUser['id'], Packed<'UserLite'>>;
		},
	): Promise<Packed<'Notification'> | null> {
		return await this.#packInternal(src, meId, options, hint);
	}

	@bindThis
	public async packMany(
		notifications: MiNotification[],
		meId: MiUser['id'],
	): Promise<MiNotification[]> {
		return await this.#packManyInternal(notifications, meId);
	}

	@bindThis
	public async packGroupedMany(
		notifications: MiGroupedNotification[],
		meId: MiUser['id'],
	): Promise<MiGroupedNotification[]> {
		return await this.#packManyInternal(notifications, meId);
	}

	/**
	 * notifierが存在するか、ミュートされていないか、サスペンドされていないかを確認するvalidator
	 */
	#validateNotifier <T extends MiNotification | MiGroupedNotification> (
		notification: T,
		userIdsWhoMeMuting: Set<MiUser['id']>,
		userMutedInstances: Set<string>,
		notifiers: MiUser[],
	): boolean {
		if (!('notifierId' in notification)) return true;
		if (userIdsWhoMeMuting.has(notification.notifierId)) return false;

		const notifier = notifiers.find(x => x.id === notification.notifierId) ?? null;

		if (notifier == null) return false;
		if (notifier.host && userMutedInstances.has(notifier.host)) return false;

		if (notifier.isSuspended) return false;

		return true;
	}

	/**
	 * notifierが存在するか、ミュートされていないか、サスペンドされていないかを実際に確認する
	 */
	async #isValidNotifier(
		notification: MiNotification | MiGroupedNotification,
		meId: MiUser['id'],
	): Promise<boolean> {
		return (await this.#filterValidNotifier([notification], meId)).length === 1;
	}

	/**
	 * notifierが存在するか、ミュートされていないか、サスペンドされていないかを実際に複数確認する
	 */
	async #filterValidNotifier <T extends MiNotification | MiGroupedNotification> (
		notifications: T[],
		meId: MiUser['id'],
	): Promise<T[]> {
		const [
			userIdsWhoMeMuting,
			userMutedInstances,
		] = await Promise.all([
			this.cacheService.userMutingsCache.fetch(meId),
			this.cacheService.userProfileCache.fetch(meId).then(p => new Set(p.mutedInstances)),
		]);

		const notifierIds = notifications.map(notification => 'notifierId' in notification ? notification.notifierId : null).filter(x => x != null);
		const notifiers = notifierIds.length > 0 ? await this.usersRepository.find({
			where: { id: In(notifierIds) },
		}) : [];

		const filteredNotifications = ((await Promise.all(notifications.map(async (notification) => {
			const isValid = this.#validateNotifier(notification, userIdsWhoMeMuting, userMutedInstances, notifiers);
			return isValid ? notification : null;
		}))) as [T | null] ).filter(x => x != null);

		return filteredNotifications;
	}
}<|MERGE_RESOLUTION|>--- conflicted
+++ resolved
@@ -66,10 +66,6 @@
 	async #packInternal <T extends MiNotification | MiGroupedNotification> (
 		src: T,
 		meId: MiUser['id'],
-<<<<<<< HEAD
-
-=======
->>>>>>> d3f4d310
 		options: {
 			checkValidNotifier?: boolean;
 		},
@@ -199,14 +195,12 @@
 			...(notification.type === 'achievementEarned' ? {
 				achievement: notification.achievement,
 			} : {}),
-<<<<<<< HEAD
-			...(notification.type === 'scheduleNote' ? {
-				errorType: notification.errorType,
-=======
 			...(notification.type === 'exportCompleted' ? {
 				exportedEntity: notification.exportedEntity,
 				fileId: notification.fileId,
->>>>>>> d3f4d310
+			} : {}),
+			...(notification.type === 'scheduleNote' ? {
+				errorType: notification.errorType,
 			} : {}),
 			...(notification.type === 'app' ? {
 				body: notification.customBody,
@@ -276,10 +270,6 @@
 	public async pack(
 		src: MiNotification | MiGroupedNotification,
 		meId: MiUser['id'],
-<<<<<<< HEAD
-
-=======
->>>>>>> d3f4d310
 		options: {
 			checkValidNotifier?: boolean;
 		},
