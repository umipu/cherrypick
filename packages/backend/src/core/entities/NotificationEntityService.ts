--- conflicted
+++ resolved
@@ -28,12 +28,8 @@
 export class NotificationEntityService implements OnModuleInit {
 	private userEntityService: UserEntityService;
 	private noteEntityService: NoteEntityService;
-<<<<<<< HEAD
+	private roleEntityService: RoleEntityService;
 	private userGroupInvitationEntityService: UserGroupInvitationEntityService;
-	private customEmojiService: CustomEmojiService;
-=======
-	private roleEntityService: RoleEntityService;
->>>>>>> 79ca93ce
 
 	constructor(
 		private moduleRef: ModuleRef,
@@ -52,23 +48,15 @@
 
 		//private userEntityService: UserEntityService,
 		//private noteEntityService: NoteEntityService,
-<<<<<<< HEAD
 		//private userGroupInvitationEntityService: UserGroupInvitationEntityService,
-		//private customEmojiService: CustomEmojiService,
-=======
->>>>>>> 79ca93ce
 	) {
 	}
 
 	onModuleInit() {
 		this.userEntityService = this.moduleRef.get('UserEntityService');
 		this.noteEntityService = this.moduleRef.get('NoteEntityService');
-<<<<<<< HEAD
+		this.roleEntityService = this.moduleRef.get('RoleEntityService');
 		this.userGroupInvitationEntityService = this.moduleRef.get('UserGroupInvitationEntityService');
-		this.customEmojiService = this.moduleRef.get('CustomEmojiService');
-=======
-		this.roleEntityService = this.moduleRef.get('RoleEntityService');
->>>>>>> 79ca93ce
 	}
 
 	@bindThis
@@ -111,7 +99,9 @@
 			...(notification.type === 'reaction' ? {
 				reaction: notification.reaction,
 			} : {}),
-<<<<<<< HEAD
+			...(notification.type === 'roleAssigned' ? {
+				role: role,
+			} : {}),
 			// ...(notification.type === 'pollEnded' ? {
 			// 	note: this.noteEntityService.pack(notification.note ?? notification.noteId!, { id: notification.notifieeId }, {
 			// 		detail: true,
@@ -120,10 +110,6 @@
 			// } : {}),
 			...(notification.type === 'groupInvited' ? {
 				invitation: this.userGroupInvitationEntityService.pack(notification.userGroupInvitationId),
-=======
-			...(notification.type === 'roleAssigned' ? {
-				role: role,
->>>>>>> 79ca93ce
 			} : {}),
 			...(notification.type === 'achievementEarned' ? {
 				achievement: notification.achievement,
@@ -269,13 +255,11 @@
 			...(notification.type === 'reaction' ? {
 				reaction: notification.reaction,
 			} : {}),
-<<<<<<< HEAD
+			...(notification.type === 'roleAssigned' ? {
+				role: role,
+			} : {}),
 			...(notification.type === 'groupInvited' ? {
 				invitation: this.userGroupInvitationEntityService.pack(notification.userGroupInvitationId),
-=======
-			...(notification.type === 'roleAssigned' ? {
-				role: role,
->>>>>>> 79ca93ce
 			} : {}),
 			...(notification.type === 'achievementEarned' ? {
 				achievement: notification.achievement,
