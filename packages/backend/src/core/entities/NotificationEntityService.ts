/*
 * SPDX-FileCopyrightText: syuilo and misskey-project
 * SPDX-License-Identifier: AGPL-3.0-only
 */

import { Inject, Injectable } from '@nestjs/common';
import { ModuleRef } from '@nestjs/core';
import { In } from 'typeorm';
import { DI } from '@/di-symbols.js';
import type { FollowRequestsRepository, NotesRepository, MiUser, UsersRepository, UserGroupInvitationsRepository } from '@/models/_.js';
import { awaitAll } from '@/misc/prelude/await-all.js';
import type { MiGroupedNotification, MiNotification } from '@/models/Notification.js';
import type { MiNote } from '@/models/Note.js';
import type { Packed } from '@/misc/json-schema.js';
import { bindThis } from '@/decorators.js';
import { FilterUnionByProperty, groupedNotificationTypes } from '@/types.js';
import { CacheService } from '@/core/CacheService.js';
import { RoleEntityService } from './RoleEntityService.js';
import type { OnModuleInit } from '@nestjs/common';
import type { UserEntityService } from './UserEntityService.js';
import type { NoteEntityService } from './NoteEntityService.js';
import type { UserGroupInvitationEntityService } from './UserGroupInvitationEntityService.js';

const NOTE_REQUIRED_NOTIFICATION_TYPES = new Set(['note', 'mention', 'reply', 'renote', 'renote:grouped', 'quote', 'reaction', 'reaction:grouped', 'pollEnded'] as (typeof groupedNotificationTypes[number])[]);

@Injectable()
export class NotificationEntityService implements OnModuleInit {
	private userEntityService: UserEntityService;
	private noteEntityService: NoteEntityService;
	private roleEntityService: RoleEntityService;
	private userGroupInvitationEntityService: UserGroupInvitationEntityService;

	constructor(
		private moduleRef: ModuleRef,

		@Inject(DI.notesRepository)
		private notesRepository: NotesRepository,

		@Inject(DI.usersRepository)
		private usersRepository: UsersRepository,

		@Inject(DI.followRequestsRepository)
		private followRequestsRepository: FollowRequestsRepository,

		@Inject(DI.userGroupInvitationsRepository)
		private userGroupInvitationsRepository: UserGroupInvitationsRepository,

		private cacheService: CacheService,

		//private userEntityService: UserEntityService,
		//private noteEntityService: NoteEntityService,
		//private userGroupInvitationEntityService: UserGroupInvitationEntityService,
	) {
	}

	onModuleInit() {
		this.userEntityService = this.moduleRef.get('UserEntityService');
		this.noteEntityService = this.moduleRef.get('NoteEntityService');
		this.roleEntityService = this.moduleRef.get('RoleEntityService');
		this.userGroupInvitationEntityService = this.moduleRef.get('UserGroupInvitationEntityService');
	}

	/**
	 * 通知をパックする共通処理
	*/
	async #packInternal <T extends MiNotification | MiGroupedNotification> (
		src: T,
		meId: MiUser['id'],
		options: {
			checkValidNotifier?: boolean;
		},
		hint?: {
			packedNotes: Map<MiNote['id'], Packed<'Note'>>;
			packedUsers: Map<MiUser['id'], Packed<'UserLite'>>;
		},
	): Promise<Packed<'Notification'> | null> {
		const notification = src;

		if (options.checkValidNotifier !== false && !(await this.#isValidNotifier(notification, meId))) return null;

		const needsNote = NOTE_REQUIRED_NOTIFICATION_TYPES.has(notification.type) && 'noteId' in notification;
		const noteIfNeed = needsNote ? (
			hint?.packedNotes != null
				? hint.packedNotes.get(notification.noteId)
				: this.noteEntityService.pack(notification.noteId, { id: meId }, {
					detail: true,
				})
		) : undefined;
		// if the note has been deleted, don't show this notification
		if (needsNote && !noteIfNeed) return null;

		const needsUser = 'notifierId' in notification;
		const userIfNeed = needsUser ? (
			hint?.packedUsers != null
				? hint.packedUsers.get(notification.notifierId)
				: this.userEntityService.pack(notification.notifierId, { id: meId })
		) : undefined;
		// if the user has been deleted, don't show this notification
		if (needsUser && !userIfNeed) return null;

		// #region Grouped notifications
		if (notification.type === 'reaction:grouped') {
			const reactions = (await Promise.all(notification.reactions.map(async reaction => {
				const user = hint?.packedUsers != null
					? hint.packedUsers.get(reaction.userId)!
					: await this.userEntityService.pack(reaction.userId, { id: meId });
				return {
					user,
					reaction: reaction.reaction,
				};
			}))).filter(r => r.user != null);
			// if all users have been deleted, don't show this notification
			if (reactions.length === 0) {
				return null;
			}

			return await awaitAll({
				id: notification.id,
				createdAt: new Date(notification.createdAt).toISOString(),
				type: notification.type,
				note: noteIfNeed,
				reactions,
			});
		} else if (notification.type === 'renote:grouped') {
			const users = (await Promise.all(notification.userIds.map(userId => {
				const packedUser = hint?.packedUsers != null ? hint.packedUsers.get(userId) : null;
				if (packedUser) {
					return packedUser;
				}

				return this.userEntityService.pack(userId, { id: meId });
			}))).filter(x => x != null);
			// if all users have been deleted, don't show this notification
			if (users.length === 0) {
				return null;
			}

			return await awaitAll({
				id: notification.id,
				createdAt: new Date(notification.createdAt).toISOString(),
				type: notification.type,
				note: noteIfNeed,
				users,
			});
		} else if (notification.type === 'note:grouped') {
			const users = (await Promise.all(notification.notifierIds.map(notifier => {
				const packedUser = hint?.packedUsers != null ? hint.packedUsers.get(notifier) : null;
				if (packedUser) {
					return packedUser;
				}

				return this.userEntityService.pack(notifier, { id: meId });
			}))).filter(x => x != null);
			// if all users have been deleted, don't show this notification
			if (users.length === 0) {
				return null;
			}

			return await awaitAll({
				id: notification.id,
				createdAt: new Date(notification.createdAt).toISOString(),
				type: notification.type,
				noteIds: notification.noteIds,
				users,
			});
		}
		// #endregion

		const needsRole = notification.type === 'roleAssigned';
		const role = needsRole ? await this.roleEntityService.pack(notification.roleId) : undefined;
		// if the role has been deleted, don't show this notification
		if (needsRole && !role) {
			return null;
		}

		return await awaitAll({
			id: notification.id,
			createdAt: new Date(notification.createdAt).toISOString(),
			type: notification.type,
			userId: 'notifierId' in notification ? notification.notifierId : undefined,
			...(userIfNeed != null ? { user: userIfNeed } : {}),
			...(noteIfNeed != null ? { note: noteIfNeed } : {}),
			...(notification.type === 'reaction' ? {
				reaction: notification.reaction,
			} : {}),
			...(notification.type === 'groupInvited' ? {
				invitation: this.userGroupInvitationEntityService.pack(notification.userGroupInvitationId),
			} : {}),
			...(notification.type === 'roleAssigned' ? {
				role: role,
			} : {}),
			...(notification.type === 'followRequestAccepted' ? {
				message: notification.message,
			} : {}),
			...(notification.type === 'achievementEarned' ? {
				achievement: notification.achievement,
			} : {}),
			...(notification.type === 'exportCompleted' ? {
				exportedEntity: notification.exportedEntity,
				fileId: notification.fileId,
			} : {}),
<<<<<<< HEAD
			...(notification.type === 'scheduleNote' ? {
				errorType: notification.errorType,
=======
			...(notification.type === 'login' ? {
				ip: notification.userIp,
>>>>>>> b180f8ec
			} : {}),
			...(notification.type === 'app' ? {
				body: notification.customBody,
				header: notification.customHeader,
				icon: notification.customIcon,
			} : {}),
		});
	}

	async #packManyInternal <T extends MiNotification | MiGroupedNotification>	(
		notifications: T[],
		meId: MiUser['id'],
	): Promise<T[]> {
		if (notifications.length === 0) return [];

		let validNotifications = notifications;

		validNotifications = await this.#filterValidNotifier(validNotifications, meId);

		const noteIds = validNotifications.map(x => 'noteId' in x ? x.noteId : null).filter(x => x != null);
		const notes = noteIds.length > 0 ? await this.notesRepository.find({
			where: { id: In(noteIds) },
			relations: ['user', 'reply', 'reply.user', 'renote', 'renote.user'],
		}) : [];
		const packedNotesArray = await this.noteEntityService.packMany(notes, { id: meId }, {
			detail: true,
		});
		const packedNotes = new Map(packedNotesArray.map(p => [p.id, p]));

		validNotifications = validNotifications.filter(x => !('noteId' in x) || packedNotes.has(x.noteId));

		const userIds = [];
		for (const notification of validNotifications) {
			if ('notifierId' in notification) userIds.push(notification.notifierId);
			if (notification.type === 'reaction:grouped') userIds.push(...notification.reactions.map(x => x.userId));
			if (notification.type === 'renote:grouped') userIds.push(...notification.userIds);
			if (notification.type === 'note:grouped') userIds.push(...notification.notifierIds);
		}
		const users = userIds.length > 0 ? await this.usersRepository.find({
			where: { id: In(userIds) },
		}) : [];
		const packedUsersArray = await this.userEntityService.packMany(users, { id: meId });
		const packedUsers = new Map(packedUsersArray.map(p => [p.id, p]));

		// 既に解決されたフォローリクエストの通知を除外
		const followRequestNotifications = validNotifications.filter((x): x is FilterUnionByProperty<T, 'type', 'receiveFollowRequest'> => x.type === 'receiveFollowRequest');
		if (followRequestNotifications.length > 0) {
			const reqs = await this.followRequestsRepository.find({
				where: { followerId: In(followRequestNotifications.map(x => x.notifierId)) },
			});
			validNotifications = validNotifications.filter(x => (x.type !== 'receiveFollowRequest') || reqs.some(r => r.followerId === x.notifierId));
		}

		const packPromises = validNotifications.map(x => {
			return this.pack(
				x,
				meId,
				{ checkValidNotifier: false },
				{ packedNotes, packedUsers },
			);
		});

		return (await Promise.all(packPromises)).filter(x => x != null);
	}

	@bindThis
	public async pack(
		src: MiNotification | MiGroupedNotification,
		meId: MiUser['id'],
		options: {
			checkValidNotifier?: boolean;
		},
		hint?: {
			packedNotes: Map<MiNote['id'], Packed<'Note'>>;
			packedUsers: Map<MiUser['id'], Packed<'UserLite'>>;
		},
	): Promise<Packed<'Notification'> | null> {
		return await this.#packInternal(src, meId, options, hint);
	}

	@bindThis
	public async packMany(
		notifications: MiNotification[],
		meId: MiUser['id'],
	): Promise<MiNotification[]> {
		return await this.#packManyInternal(notifications, meId);
	}

	@bindThis
	public async packGroupedMany(
		notifications: MiGroupedNotification[],
		meId: MiUser['id'],
	): Promise<MiGroupedNotification[]> {
		return await this.#packManyInternal(notifications, meId);
	}

	/**
	 * notifierが存在するか、ミュートされていないか、サスペンドされていないかを確認するvalidator
	 */
	#validateNotifier <T extends MiNotification | MiGroupedNotification> (
		notification: T,
		userIdsWhoMeMuting: Set<MiUser['id']>,
		userMutedInstances: Set<string>,
		notifiers: MiUser[],
	): boolean {
		if (!('notifierId' in notification)) return true;
		if (userIdsWhoMeMuting.has(notification.notifierId)) return false;

		const notifier = notifiers.find(x => x.id === notification.notifierId) ?? null;

		if (notifier == null) return false;
		if (notifier.host && userMutedInstances.has(notifier.host)) return false;

		if (notifier.isSuspended) return false;

		return true;
	}

	/**
	 * notifierが存在するか、ミュートされていないか、サスペンドされていないかを実際に確認する
	 */
	async #isValidNotifier(
		notification: MiNotification | MiGroupedNotification,
		meId: MiUser['id'],
	): Promise<boolean> {
		return (await this.#filterValidNotifier([notification], meId)).length === 1;
	}

	/**
	 * notifierが存在するか、ミュートされていないか、サスペンドされていないかを実際に複数確認する
	 */
	async #filterValidNotifier <T extends MiNotification | MiGroupedNotification> (
		notifications: T[],
		meId: MiUser['id'],
	): Promise<T[]> {
		const [
			userIdsWhoMeMuting,
			userMutedInstances,
		] = await Promise.all([
			this.cacheService.userMutingsCache.fetch(meId),
			this.cacheService.userProfileCache.fetch(meId).then(p => new Set(p.mutedInstances)),
		]);

		const notifierIds = notifications.map(notification => 'notifierId' in notification ? notification.notifierId : null).filter(x => x != null);
		const notifiers = notifierIds.length > 0 ? await this.usersRepository.find({
			where: { id: In(notifierIds) },
		}) : [];

		const filteredNotifications = ((await Promise.all(notifications.map(async (notification) => {
			const isValid = this.#validateNotifier(notification, userIdsWhoMeMuting, userMutedInstances, notifiers);
			return isValid ? notification : null;
		}))) as [T | null] ).filter(x => x != null);

		return filteredNotifications;
	}
}<|MERGE_RESOLUTION|>--- conflicted
+++ resolved
@@ -199,13 +199,11 @@
 				exportedEntity: notification.exportedEntity,
 				fileId: notification.fileId,
 			} : {}),
-<<<<<<< HEAD
+			...(notification.type === 'login' ? {
+				ip: notification.userIp,
+			} : {}),
 			...(notification.type === 'scheduleNote' ? {
 				errorType: notification.errorType,
-=======
-			...(notification.type === 'login' ? {
-				ip: notification.userIp,
->>>>>>> b180f8ec
 			} : {}),
 			...(notification.type === 'app' ? {
 				body: notification.customBody,
