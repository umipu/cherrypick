--- conflicted
+++ resolved
@@ -5,10 +5,6 @@
 
 import { Inject, Injectable } from '@nestjs/common';
 import { In } from 'typeorm';
-<<<<<<< HEAD
-import * as mfm from 'cherrypick-mfm-js';
-=======
->>>>>>> e9db0680
 import { ModuleRef } from '@nestjs/core';
 import { DI } from '@/di-symbols.js';
 import type { Packed } from '@/misc/json-schema.js';
@@ -177,7 +173,6 @@
 	}
 
 	@bindThis
-<<<<<<< HEAD
 	private async populateEvent(note: MiNote) {
 		const event = await this.eventsRepository.findOneByOrFail({ noteId: note.id });
 		return {
@@ -189,10 +184,7 @@
 	}
 
 	@bindThis
-	private async populateMyReaction(note: MiNote, meId: MiUser['id'], _hint_?: {
-=======
 	public async populateMyReaction(noteId: MiNote['id'], meId: MiUser['id'], _hint_?: {
->>>>>>> e9db0680
 		myReactions: Map<MiNote['id'], MiNoteReaction | null>;
 	}) {
 		if (_hint_?.myReactions) {
@@ -333,13 +325,9 @@
 
 		const packed: Packed<'Note'> = await awaitAll({
 			id: note.id,
-<<<<<<< HEAD
-			createdAt: note.createdAt.toISOString(),
+			createdAt: this.idService.parse(note.id).date.toISOString(),
 			updatedAt: note.updatedAt ? note.updatedAt.toISOString() : undefined,
 			noteEditHistory: note.noteEditHistory.length ? note.noteEditHistory : undefined,
-=======
-			createdAt: this.idService.parse(note.id).date.toISOString(),
->>>>>>> e9db0680
 			userId: note.userId,
 			user: this.userEntityService.pack(note.user ?? note.userId, me, {
 				detail: false,
