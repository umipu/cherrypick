/*
 * SPDX-FileCopyrightText: syuilo and other misskey, cherrypick contributors
 * SPDX-License-Identifier: AGPL-3.0-only
 */

import { Inject, Injectable } from '@nestjs/common';
<<<<<<< HEAD
import { DataSource, In } from 'typeorm';
import * as mfm from 'cherrypick-mfm-js';
=======
import { In } from 'typeorm';
import * as mfm from 'mfm-js';
>>>>>>> db5046ed
import { ModuleRef } from '@nestjs/core';
import { DI } from '@/di-symbols.js';
import type { Packed } from '@/misc/json-schema.js';
import { nyaize } from '@/misc/nyaize.js';
import { awaitAll } from '@/misc/prelude/await-all.js';
import type { User } from '@/models/entities/User.js';
import type { Note } from '@/models/entities/Note.js';
import type { NoteReaction } from '@/models/entities/NoteReaction.js';
<<<<<<< HEAD
import type { UsersRepository, NotesRepository, FollowingsRepository, PollsRepository, PollVotesRepository, NoteReactionsRepository, ChannelsRepository, DriveFilesRepository, EventsRepository } from '@/models/index.js';
=======
import type { UsersRepository, NotesRepository, FollowingsRepository, PollsRepository, PollVotesRepository, NoteReactionsRepository, ChannelsRepository } from '@/models/index.js';
>>>>>>> db5046ed
import { bindThis } from '@/decorators.js';
import { isNotNull } from '@/misc/is-not-null.js';
import type { OnModuleInit } from '@nestjs/common';
import type { CustomEmojiService } from '../CustomEmojiService.js';
import type { ReactionService } from '../ReactionService.js';
import type { UserEntityService } from './UserEntityService.js';
import type { DriveFileEntityService } from './DriveFileEntityService.js';

@Injectable()
export class NoteEntityService implements OnModuleInit {
	private userEntityService: UserEntityService;
	private driveFileEntityService: DriveFileEntityService;
	private customEmojiService: CustomEmojiService;
	private reactionService: ReactionService;

	constructor(
		private moduleRef: ModuleRef,

		@Inject(DI.usersRepository)
		private usersRepository: UsersRepository,

		@Inject(DI.notesRepository)
		private notesRepository: NotesRepository,

		@Inject(DI.followingsRepository)
		private followingsRepository: FollowingsRepository,

		@Inject(DI.pollsRepository)
		private pollsRepository: PollsRepository,

		@Inject(DI.eventsRepository)
		private eventsRepository: EventsRepository,

		@Inject(DI.pollVotesRepository)
		private pollVotesRepository: PollVotesRepository,

		@Inject(DI.noteReactionsRepository)
		private noteReactionsRepository: NoteReactionsRepository,

		@Inject(DI.channelsRepository)
		private channelsRepository: ChannelsRepository,

		//private userEntityService: UserEntityService,
		//private driveFileEntityService: DriveFileEntityService,
		//private customEmojiService: CustomEmojiService,
		//private reactionService: ReactionService,
	) {
	}

	onModuleInit() {
		this.userEntityService = this.moduleRef.get('UserEntityService');
		this.driveFileEntityService = this.moduleRef.get('DriveFileEntityService');
		this.customEmojiService = this.moduleRef.get('CustomEmojiService');
		this.reactionService = this.moduleRef.get('ReactionService');
	}

	@bindThis
	private async hideNote(packedNote: Packed<'Note'>, meId: User['id'] | null) {
	// TODO: isVisibleForMe を使うようにしても良さそう(型違うけど)
		let hide = false;

		// visibility が specified かつ自分が指定されていなかったら非表示
		if (packedNote.visibility === 'specified') {
			if (meId == null) {
				hide = true;
			} else if (meId === packedNote.userId) {
				hide = false;
			} else {
			// 指定されているかどうか
				const specified = packedNote.visibleUserIds!.some((id: any) => meId === id);

				if (specified) {
					hide = false;
				} else {
					hide = true;
				}
			}
		}

		// visibility が followers かつ自分が投稿者のフォロワーでなかったら非表示
		if (packedNote.visibility === 'followers') {
			if (meId == null) {
				hide = true;
			} else if (meId === packedNote.userId) {
				hide = false;
			} else if (packedNote.reply && (meId === packedNote.reply.userId)) {
			// 自分の投稿に対するリプライ
				hide = false;
			} else if (packedNote.mentions && packedNote.mentions.some(id => meId === id)) {
			// 自分へのメンション
				hide = false;
			} else {
			// フォロワーかどうか
				const isFollowing = await this.followingsRepository.exist({
					where: {
						followeeId: packedNote.userId,
						followerId: meId,
					},
				});

				hide = !isFollowing;
			}
		}

		if (hide) {
			packedNote.visibleUserIds = undefined;
			packedNote.fileIds = [];
			packedNote.files = [];
			packedNote.text = null;
			packedNote.poll = undefined;
			packedNote.cw = null;
			packedNote.isHidden = true;
		}
	}

	@bindThis
	private async populatePoll(note: Note, meId: User['id'] | null) {
		const poll = await this.pollsRepository.findOneByOrFail({ noteId: note.id });
		const choices = poll.choices.map(c => ({
			text: c,
			votes: poll.votes[poll.choices.indexOf(c)],
			isVoted: false,
		}));

		if (meId) {
			if (poll.multiple) {
				const votes = await this.pollVotesRepository.findBy({
					userId: meId,
					noteId: note.id,
				});

				const myChoices = votes.map(v => v.choice);
				for (const myChoice of myChoices) {
					choices[myChoice].isVoted = true;
				}
			} else {
				const vote = await this.pollVotesRepository.findOneBy({
					userId: meId,
					noteId: note.id,
				});

				if (vote) {
					choices[vote.choice].isVoted = true;
				}
			}
		}

		return {
			multiple: poll.multiple,
			expiresAt: poll.expiresAt,
			choices,
		};
	}

	@bindThis
	private async populateEvent(note: Note) {
		const event = await this.eventsRepository.findOneByOrFail({ noteId: note.id });
		return {
			title: event.title,
			start: event.start,
			end: event.end,
			metadata: event.metadata,
		};
	}

	@bindThis
	private async populateMyReaction(note: Note, meId: User['id'], _hint_?: {
		myReactions: Map<Note['id'], NoteReaction | null>;
	}) {
		if (_hint_?.myReactions) {
			const reaction = _hint_.myReactions.get(note.id);
			if (reaction) {
				return this.reactionService.convertLegacyReaction(reaction.reaction);
			} else if (reaction === null) {
				return undefined;
			}
		// 実装上抜けがあるだけかもしれないので、「ヒントに含まれてなかったら(=undefinedなら)return」のようにはしない
		}

		// パフォーマンスのためノートが作成されてから1秒以上経っていない場合はリアクションを取得しない
		if (note.createdAt.getTime() + 1000 > Date.now()) {
			return undefined;
		}

		const reaction = await this.noteReactionsRepository.findOneBy({
			userId: meId,
			noteId: note.id,
		});

		if (reaction) {
			return this.reactionService.convertLegacyReaction(reaction.reaction);
		}

		return undefined;
	}

	@bindThis
	public async isVisibleForMe(note: Note, meId: User['id'] | null): Promise<boolean> {
		// This code must always be synchronized with the checks in generateVisibilityQuery.
		// visibility が specified かつ自分が指定されていなかったら非表示
		if (note.visibility === 'specified') {
			if (meId == null) {
				return false;
			} else if (meId === note.userId) {
				return true;
			} else {
				// 指定されているかどうか
				return note.visibleUserIds.some((id: any) => meId === id);
			}
		}

		// visibility が followers かつ自分が投稿者のフォロワーでなかったら非表示
		if (note.visibility === 'followers') {
			if (meId == null) {
				return false;
			} else if (meId === note.userId) {
				return true;
			} else if (note.reply && (meId === note.reply.userId)) {
				// 自分の投稿に対するリプライ
				return true;
			} else if (note.mentions && note.mentions.some(id => meId === id)) {
				// 自分へのメンション
				return true;
			} else {
				// フォロワーかどうか
				const [following, user] = await Promise.all([
					this.followingsRepository.count({
						where: {
							followeeId: note.userId,
							followerId: meId,
						},
						take: 1,
					}),
					this.usersRepository.findOneByOrFail({ id: meId }),
				]);

				/* If we know the following, everyhting is fine.

				But if we do not know the following, it might be that both the
				author of the note and the author of the like are remote users,
				in which case we can never know the following. Instead we have
				to assume that the users are following each other.
				*/
				return following > 0 || (note.userHost != null && user.host != null);
			}
		}

		return true;
	}

	@bindThis
	public async packAttachedFiles(fileIds: Note['fileIds'], packedFiles: Map<Note['fileIds'][number], Packed<'DriveFile'> | null>): Promise<Packed<'DriveFile'>[]> {
		const missingIds = [];
		for (const id of fileIds) {
			if (!packedFiles.has(id)) missingIds.push(id);
		}
		if (missingIds.length) {
			const additionalMap = await this.driveFileEntityService.packManyByIdsMap(missingIds);
			for (const [k, v] of additionalMap) {
				packedFiles.set(k, v);
			}
		}
		return fileIds.map(id => packedFiles.get(id)).filter(isNotNull);
	}

	@bindThis
	public async pack(
		src: Note['id'] | Note,
		me?: { id: User['id'] } | null | undefined,
		options?: {
			detail?: boolean;
			skipHide?: boolean;
			_hint_?: {
				myReactions: Map<Note['id'], NoteReaction | null>;
				packedFiles: Map<Note['fileIds'][number], Packed<'DriveFile'> | null>;
			};
		},
	): Promise<Packed<'Note'>> {
		const opts = Object.assign({
			detail: true,
			skipHide: false,
		}, options);

		const meId = me ? me.id : null;
		const note = typeof src === 'object' ? src : await this.notesRepository.findOneOrFail({ where: { id: src }, relations: ['user'] });
		const host = note.userHost;

		let text = note.text;

		if (note.name && (note.url ?? note.uri)) {
			text = `【${note.name}】\n${(note.text ?? '').trim()}\n\n${note.url ?? note.uri}`;
		}

		const channel = note.channelId
			? note.channel
				? note.channel
				: await this.channelsRepository.findOneBy({ id: note.channelId })
			: null;

		const reactionEmojiNames = Object.keys(note.reactions)
			.filter(x => x.startsWith(':') && x.includes('@') && !x.includes('@.')) // リモートカスタム絵文字のみ
			.map(x => this.reactionService.decodeReaction(x).reaction.replaceAll(':', ''));
		const packedFiles = options?._hint_?.packedFiles;

		const packed: Packed<'Note'> = await awaitAll({
			id: note.id,
			createdAt: note.createdAt.toISOString(),
			userId: note.userId,
			user: this.userEntityService.pack(note.user ?? note.userId, me, {
				detail: false,
			}),
			text: text,
			cw: note.cw,
			visibility: note.visibility,
			localOnly: note.localOnly ?? undefined,
			reactionAcceptance: note.reactionAcceptance,
			visibleUserIds: note.visibility === 'specified' ? note.visibleUserIds : undefined,
			disableRightClick: note.disableRightClick || undefined,
			renoteCount: note.renoteCount,
			repliesCount: note.repliesCount,
			reactions: this.reactionService.convertLegacyReactions(note.reactions),
			reactionEmojis: this.customEmojiService.populateEmojis(reactionEmojiNames, host),
			emojis: host != null ? this.customEmojiService.populateEmojis(note.emojis, host) : undefined,
			tags: note.tags.length > 0 ? note.tags : undefined,
			fileIds: note.fileIds,
			files: packedFiles != null ? this.packAttachedFiles(note.fileIds, packedFiles) : this.driveFileEntityService.packManyByIds(note.fileIds),
			replyId: note.replyId,
			renoteId: note.renoteId,
			channelId: note.channelId ?? undefined,
			channel: channel ? {
				id: channel.id,
				name: channel.name,
				color: channel.color,
				isSensitive: channel.isSensitive,
			} : undefined,
			mentions: note.mentions.length > 0 ? note.mentions : undefined,
			uri: note.uri ?? undefined,
			url: note.url ?? undefined,

			...(opts.detail ? {
				reply: note.replyId ? this.pack(note.reply ?? note.replyId, me, {
					detail: false,
					_hint_: options?._hint_,
				}) : undefined,

				renote: note.renoteId ? this.pack(note.renote ?? note.renoteId, me, {
					detail: true,
					_hint_: options?._hint_,
				}) : undefined,

				poll: note.hasPoll ? this.populatePoll(note, meId) : undefined,
				event: note.hasEvent ? this.populateEvent(note) : undefined,

				...(meId ? {
					myReaction: this.populateMyReaction(note, meId, options?._hint_),
				} : {}),
			} : {}),
		});

		if (packed.user.isCat && packed.text) {
			const tokens = packed.text ? mfm.parse(packed.text) : [];
			function nyaizeNode(node: mfm.MfmNode) {
				if (node.type === 'quote') return;
				if (node.type === 'text') {
					node.props.text = nyaize(node.props.text);
				}
				if (node.children) {
					for (const child of node.children) {
						nyaizeNode(child);
					}
				}
			}
			for (const node of tokens) {
				nyaizeNode(node);
			}
			packed.text = mfm.toString(tokens);
		}

		if (!opts.skipHide) {
			await this.hideNote(packed, meId);
		}

		return packed;
	}

	@bindThis
	public async packMany(
		notes: Note[],
		me?: { id: User['id'] } | null | undefined,
		options?: {
			detail?: boolean;
			skipHide?: boolean;
		},
	) {
		if (notes.length === 0) return [];

		const meId = me ? me.id : null;
		const myReactionsMap = new Map<Note['id'], NoteReaction | null>();
		if (meId) {
			const renoteIds = notes.filter(n => n.renoteId != null).map(n => n.renoteId!);
			// パフォーマンスのためノートが作成されてから1秒以上経っていない場合はリアクションを取得しない
			const targets = [...notes.filter(n => n.createdAt.getTime() + 1000 < Date.now()).map(n => n.id), ...renoteIds];
			const myReactions = await this.noteReactionsRepository.findBy({
				userId: meId,
				noteId: In(targets),
			});

			for (const target of targets) {
				myReactionsMap.set(target, myReactions.find(reaction => reaction.noteId === target) ?? null);
			}
		}

		await this.customEmojiService.prefetchEmojis(this.aggregateNoteEmojis(notes));
		// TODO: 本当は renote とか reply がないのに renoteId とか replyId があったらここで解決しておく
		const fileIds = notes.map(n => [n.fileIds, n.renote?.fileIds, n.reply?.fileIds]).flat(2).filter(isNotNull);
		const packedFiles = fileIds.length > 0 ? await this.driveFileEntityService.packManyByIdsMap(fileIds) : new Map();

		return await Promise.all(notes.map(n => this.pack(n, me, {
			...options,
			_hint_: {
				myReactions: myReactionsMap,
				packedFiles,
			},
		})));
	}

	@bindThis
	public aggregateNoteEmojis(notes: Note[]) {
		let emojis: { name: string | null; host: string | null; }[] = [];
		for (const note of notes) {
			emojis = emojis.concat(note.emojis
				.map(e => this.customEmojiService.parseEmojiStr(e, note.userHost)));
			if (note.renote) {
				emojis = emojis.concat(note.renote.emojis
					.map(e => this.customEmojiService.parseEmojiStr(e, note.renote!.userHost)));
				if (note.renote.user) {
					emojis = emojis.concat(note.renote.user.emojis
						.map(e => this.customEmojiService.parseEmojiStr(e, note.renote!.userHost)));
				}
			}
			const customReactions = Object.keys(note.reactions).map(x => this.reactionService.decodeReaction(x)).filter(x => x.name != null) as typeof emojis;
			emojis = emojis.concat(customReactions);
			if (note.user) {
				emojis = emojis.concat(note.user.emojis
					.map(e => this.customEmojiService.parseEmojiStr(e, note.userHost)));
			}
		}
		return emojis.filter(x => x.name != null && x.host != null) as { name: string; host: string; }[];
	}

	@bindThis
	public async countSameRenotes(userId: string, renoteId: string, excludeNoteId: string | undefined): Promise<number> {
		// 指定したユーザーの指定したノートのリノートがいくつあるか数える
		const query = this.notesRepository.createQueryBuilder('note')
			.where('note.userId = :userId', { userId })
			.andWhere('note.renoteId = :renoteId', { renoteId });

		// 指定した投稿を除く
		if (excludeNoteId) {
			query.andWhere('note.id != :excludeNoteId', { excludeNoteId });
		}

		return await query.getCount();
	}
}<|MERGE_RESOLUTION|>--- conflicted
+++ resolved
@@ -4,13 +4,8 @@
  */
 
 import { Inject, Injectable } from '@nestjs/common';
-<<<<<<< HEAD
-import { DataSource, In } from 'typeorm';
+import { In } from 'typeorm';
 import * as mfm from 'cherrypick-mfm-js';
-=======
-import { In } from 'typeorm';
-import * as mfm from 'mfm-js';
->>>>>>> db5046ed
 import { ModuleRef } from '@nestjs/core';
 import { DI } from '@/di-symbols.js';
 import type { Packed } from '@/misc/json-schema.js';
@@ -19,11 +14,7 @@
 import type { User } from '@/models/entities/User.js';
 import type { Note } from '@/models/entities/Note.js';
 import type { NoteReaction } from '@/models/entities/NoteReaction.js';
-<<<<<<< HEAD
-import type { UsersRepository, NotesRepository, FollowingsRepository, PollsRepository, PollVotesRepository, NoteReactionsRepository, ChannelsRepository, DriveFilesRepository, EventsRepository } from '@/models/index.js';
-=======
-import type { UsersRepository, NotesRepository, FollowingsRepository, PollsRepository, PollVotesRepository, NoteReactionsRepository, ChannelsRepository } from '@/models/index.js';
->>>>>>> db5046ed
+import type { UsersRepository, NotesRepository, FollowingsRepository, PollsRepository, PollVotesRepository, NoteReactionsRepository, ChannelsRepository, EventsRepository } from '@/models/index.js';
 import { bindThis } from '@/decorators.js';
 import { isNotNull } from '@/misc/is-not-null.js';
 import type { OnModuleInit } from '@nestjs/common';
