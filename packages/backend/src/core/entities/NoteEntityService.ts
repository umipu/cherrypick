--- conflicted
+++ resolved
@@ -339,10 +339,7 @@
 			id: note.id,
 			createdAt: this.idService.parse(note.id).date.toISOString(),
 			updatedAt: note.updatedAt ? note.updatedAt.toISOString() : undefined,
-<<<<<<< HEAD
-=======
 			updatedAtHistory: note.updatedAtHistory ? note.updatedAtHistory.map(x => x.toISOString()) : undefined,
->>>>>>> 86e65385
 			noteEditHistory: note.noteEditHistory.length ? note.noteEditHistory : undefined,
 			userId: note.userId,
 			user: this.userEntityService.pack(note.user ?? note.userId, me, {
