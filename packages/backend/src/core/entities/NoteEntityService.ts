--- conflicted
+++ resolved
@@ -11,17 +11,10 @@
 import type { Packed } from '@/misc/json-schema.js';
 import { nyaize } from '@/misc/nyaize.js';
 import { awaitAll } from '@/misc/prelude/await-all.js';
-<<<<<<< HEAD
-import type { User } from '@/models/entities/User.js';
-import type { Note } from '@/models/entities/Note.js';
-import type { NoteReaction } from '@/models/entities/NoteReaction.js';
-import type { UsersRepository, NotesRepository, FollowingsRepository, PollsRepository, PollVotesRepository, NoteReactionsRepository, ChannelsRepository, EventsRepository } from '@/models/index.js';
-=======
 import type { MiUser } from '@/models/entities/User.js';
 import type { MiNote } from '@/models/entities/Note.js';
 import type { MiNoteReaction } from '@/models/entities/NoteReaction.js';
-import type { UsersRepository, NotesRepository, FollowingsRepository, PollsRepository, PollVotesRepository, NoteReactionsRepository, ChannelsRepository } from '@/models/index.js';
->>>>>>> 792622ae
+import type { UsersRepository, NotesRepository, FollowingsRepository, PollsRepository, PollVotesRepository, NoteReactionsRepository, ChannelsRepository, EventsRepository } from '@/models/index.js';
 import { bindThis } from '@/decorators.js';
 import { isNotNull } from '@/misc/is-not-null.js';
 import type { OnModuleInit } from '@nestjs/common';
@@ -177,8 +170,7 @@
 	}
 
 	@bindThis
-<<<<<<< HEAD
-	private async populateEvent(note: Note) {
+	private async populateEvent(note: MiNote) {
 		const event = await this.eventsRepository.findOneByOrFail({ noteId: note.id });
 		return {
 			title: event.title,
@@ -189,12 +181,8 @@
 	}
 
 	@bindThis
-	private async populateMyReaction(note: Note, meId: User['id'], _hint_?: {
-		myReactions: Map<Note['id'], NoteReaction | null>;
-=======
 	private async populateMyReaction(note: MiNote, meId: MiUser['id'], _hint_?: {
 		myReactions: Map<MiNote['id'], MiNoteReaction | null>;
->>>>>>> 792622ae
 	}) {
 		if (_hint_?.myReactions) {
 			const reaction = _hint_.myReactions.get(note.id);
