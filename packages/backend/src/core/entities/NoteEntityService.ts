--- conflicted
+++ resolved
@@ -173,7 +173,6 @@
 	}
 
 	@bindThis
-<<<<<<< HEAD
 	private async populateEvent(note: MiNote) {
 		const event = await this.eventsRepository.findOneByOrFail({ noteId: note.id });
 		return {
@@ -185,12 +184,8 @@
 	}
 
 	@bindThis
-	public async populateMyReaction(noteId: MiNote['id'], meId: MiUser['id'], _hint_?: {
-		myReactions: Map<MiNote['id'], MiNoteReaction | null>;
-=======
 	public async populateMyReaction(note: { id: MiNote['id']; reactions: MiNote['reactions']; reactionAndUserPairCache?: MiNote['reactionAndUserPairCache']; }, meId: MiUser['id'], _hint_?: {
 		myReactions: Map<MiNote['id'], string | null>;
->>>>>>> 431d8c78
 	}) {
 		if (_hint_?.myReactions) {
 			const reaction = _hint_.myReactions.get(note.id);
