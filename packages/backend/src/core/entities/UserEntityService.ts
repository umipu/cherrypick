/*
 * SPDX-FileCopyrightText: syuilo and misskey-project
 * SPDX-License-Identifier: AGPL-3.0-only
 */

import { Inject, Injectable } from '@nestjs/common';
import { In, Not } from 'typeorm';
import * as Redis from 'ioredis';
import _Ajv from 'ajv';
import { ModuleRef } from '@nestjs/core';
import { DI } from '@/di-symbols.js';
import type { Config } from '@/config.js';
import type { Packed } from '@/misc/json-schema.js';
import type { Promiseable } from '@/misc/prelude/await-all.js';
import { awaitAll } from '@/misc/prelude/await-all.js';
import { USER_ACTIVE_THRESHOLD, USER_ONLINE_THRESHOLD } from '@/const.js';
import type { MiLocalUser, MiPartialLocalUser, MiPartialRemoteUser, MiRemoteUser, MiUser } from '@/models/User.js';
import {
	birthdaySchema,
	descriptionSchema,
	localUsernameSchema,
	locationSchema,
	nameSchema,
	passwordSchema,
} from '@/models/User.js';
import type {
	BlockingsRepository,
	FollowingsRepository,
	FollowRequestsRepository,
	MessagingMessagesRepository,
	MiFollowing,
	MiUserNotePining,
	MiUserProfile,
	MutingsRepository,
	NoteUnreadsRepository,
	RenoteMutingsRepository,
	UserGroupJoiningsRepository,
	UserMemoRepository,
	UserNotePiningsRepository,
	UserProfilesRepository,
	UserSecurityKeysRepository,
	UsersRepository,
} from '@/models/_.js';
import { bindThis } from '@/decorators.js';
import { RoleService } from '@/core/RoleService.js';
import { ApPersonService } from '@/core/activitypub/models/ApPersonService.js';
import { FederatedInstanceService } from '@/core/FederatedInstanceService.js';
import { IdService } from '@/core/IdService.js';
import type { AnnouncementService } from '@/core/AnnouncementService.js';
import type { CustomEmojiService } from '@/core/CustomEmojiService.js';
import { AvatarDecorationService } from '@/core/AvatarDecorationService.js';
import { isNotNull } from '@/misc/is-not-null.js';
import type { OnModuleInit } from '@nestjs/common';
import type { NoteEntityService } from './NoteEntityService.js';
import type { DriveFileEntityService } from './DriveFileEntityService.js';
import type { PageEntityService } from './PageEntityService.js';

const Ajv = _Ajv.default;
const ajv = new Ajv();

function isLocalUser(user: MiUser): user is MiLocalUser;
function isLocalUser<T extends { host: MiUser['host'] }>(user: T): user is (T & { host: null; });
function isLocalUser(user: MiUser | { host: MiUser['host'] }): boolean {
	return user.host == null;
}

function isRemoteUser(user: MiUser): user is MiRemoteUser;
function isRemoteUser<T extends { host: MiUser['host'] }>(user: T): user is (T & { host: string; });
function isRemoteUser(user: MiUser | { host: MiUser['host'] }): boolean {
	return !isLocalUser(user);
}

export type UserRelation = {
	id: MiUser['id']
	following: MiFollowing | null,
	isFollowing: boolean
	isFollowed: boolean
	hasPendingFollowRequestFromYou: boolean
	hasPendingFollowRequestToYou: boolean
	isBlocking: boolean
	isBlocked: boolean
	isMuted: boolean
	isRenoteMuted: boolean
}

@Injectable()
export class UserEntityService implements OnModuleInit {
	private apPersonService: ApPersonService;
	private noteEntityService: NoteEntityService;
	private pageEntityService: PageEntityService;
	private customEmojiService: CustomEmojiService;
	private announcementService: AnnouncementService;
	private roleService: RoleService;
	private federatedInstanceService: FederatedInstanceService;
	private idService: IdService;
	private avatarDecorationService: AvatarDecorationService;

	constructor(
		private moduleRef: ModuleRef,

		@Inject(DI.config)
		private config: Config,

		@Inject(DI.redis)
		private redisClient: Redis.Redis,

		@Inject(DI.usersRepository)
		private usersRepository: UsersRepository,

		@Inject(DI.userSecurityKeysRepository)
		private userSecurityKeysRepository: UserSecurityKeysRepository,

		@Inject(DI.followingsRepository)
		private followingsRepository: FollowingsRepository,

		@Inject(DI.followRequestsRepository)
		private followRequestsRepository: FollowRequestsRepository,

		@Inject(DI.blockingsRepository)
		private blockingsRepository: BlockingsRepository,

		@Inject(DI.mutingsRepository)
		private mutingsRepository: MutingsRepository,

		@Inject(DI.renoteMutingsRepository)
		private renoteMutingsRepository: RenoteMutingsRepository,

		@Inject(DI.noteUnreadsRepository)
		private noteUnreadsRepository: NoteUnreadsRepository,

		@Inject(DI.userNotePiningsRepository)
		private userNotePiningsRepository: UserNotePiningsRepository,

		@Inject(DI.userProfilesRepository)
		private userProfilesRepository: UserProfilesRepository,

		@Inject(DI.messagingMessagesRepository)
		private messagingMessagesRepository: MessagingMessagesRepository,

		@Inject(DI.userGroupJoiningsRepository)
		private userGroupJoiningsRepository: UserGroupJoiningsRepository,

		@Inject(DI.userMemosRepository)
		private userMemosRepository: UserMemoRepository,
	) {
	}

	onModuleInit() {
		this.apPersonService = this.moduleRef.get('ApPersonService');
		this.noteEntityService = this.moduleRef.get('NoteEntityService');
		this.pageEntityService = this.moduleRef.get('PageEntityService');
		this.customEmojiService = this.moduleRef.get('CustomEmojiService');
		this.announcementService = this.moduleRef.get('AnnouncementService');
		this.roleService = this.moduleRef.get('RoleService');
		this.federatedInstanceService = this.moduleRef.get('FederatedInstanceService');
		this.idService = this.moduleRef.get('IdService');
		this.avatarDecorationService = this.moduleRef.get('AvatarDecorationService');
	}

	//#region Validators
	public validateLocalUsername = ajv.compile(localUsernameSchema);
	public validatePassword = ajv.compile(passwordSchema);
	public validateName = ajv.compile(nameSchema);
	public validateDescription = ajv.compile(descriptionSchema);
	public validateLocation = ajv.compile(locationSchema);
	public validateBirthday = ajv.compile(birthdaySchema);
	//#endregion

	public isLocalUser = isLocalUser;
	public isRemoteUser = isRemoteUser;

	@bindThis
	public async getRelation(me: MiUser['id'], target: MiUser['id']): Promise<UserRelation> {
		const [
			following,
			isFollowed,
			hasPendingFollowRequestFromYou,
			hasPendingFollowRequestToYou,
			isBlocking,
			isBlocked,
			isMuted,
			isRenoteMuted,
		] = await Promise.all([
			this.followingsRepository.findOneBy({
				followerId: me,
				followeeId: target,
			}),
			this.followingsRepository.exists({
				where: {
					followerId: target,
					followeeId: me,
				},
			}),
			this.followRequestsRepository.exists({
				where: {
					followerId: me,
					followeeId: target,
				},
			}),
			this.followRequestsRepository.exists({
				where: {
					followerId: target,
					followeeId: me,
				},
			}),
			this.blockingsRepository.exists({
				where: {
					blockerId: me,
					blockeeId: target,
				},
			}),
			this.blockingsRepository.exists({
				where: {
					blockerId: target,
					blockeeId: me,
				},
			}),
			this.mutingsRepository.exists({
				where: {
					muterId: me,
					muteeId: target,
				},
			}),
			this.renoteMutingsRepository.exists({
				where: {
					muterId: me,
					muteeId: target,
				},
			}),
		]);

		return {
			id: target,
			following,
			isFollowing: following != null,
			isFollowed,
			hasPendingFollowRequestFromYou,
			hasPendingFollowRequestToYou,
			isBlocking,
			isBlocked,
			isMuted,
			isRenoteMuted,
		};
	}

	@bindThis
	public async getRelations(me: MiUser['id'], targets: MiUser['id'][]): Promise<Map<MiUser['id'], UserRelation>> {
		const [
			followers,
			followees,
			followersRequests,
			followeesRequests,
			blockers,
			blockees,
			muters,
			renoteMuters,
		] = await Promise.all([
			this.followingsRepository.findBy({ followerId: me })
				.then(f => new Map(f.map(it => [it.followeeId, it]))),
<<<<<<< HEAD
			this.followingsRepository.findBy({ followeeId: me })
				.then(it => it.map(it => it.followerId)),
			this.followRequestsRepository.findBy({ followerId: me })
				.then(it => it.map(it => it.followeeId)),
			this.followRequestsRepository.findBy({ followeeId: me })
				.then(it => it.map(it => it.followerId)),
			this.blockingsRepository.findBy({ blockerId: me })
				.then(it => it.map(it => it.blockeeId)),
			this.blockingsRepository.findBy({ blockeeId: me })
				.then(it => it.map(it => it.blockerId)),
			this.mutingsRepository.findBy({ muterId: me })
				.then(it => it.map(it => it.muteeId)),
			this.renoteMutingsRepository.findBy({ muterId: me })
				.then(it => it.map(it => it.muteeId)),
=======
			this.followingsRepository.createQueryBuilder('f')
				.select('f.followerId')
				.where('f.followeeId = :me', { me })
				.getRawMany<{ f_followerId: string }>()
				.then(it => it.map(it => it.f_followerId)),
			this.followRequestsRepository.createQueryBuilder('f')
				.select('f.followeeId')
				.where('f.followerId = :me', { me })
				.getRawMany<{ f_followeeId: string }>()
				.then(it => it.map(it => it.f_followeeId)),
			this.followRequestsRepository.createQueryBuilder('f')
				.select('f.followerId')
				.where('f.followeeId = :me', { me })
				.getRawMany<{ f_followerId: string }>()
				.then(it => it.map(it => it.f_followerId)),
			this.blockingsRepository.createQueryBuilder('b')
				.select('b.blockeeId')
				.where('b.blockerId = :me', { me })
				.getRawMany<{ b_blockeeId: string }>()
				.then(it => it.map(it => it.b_blockeeId)),
			this.blockingsRepository.createQueryBuilder('b')
				.select('b.blockerId')
				.where('b.blockeeId = :me', { me })
				.getRawMany<{ b_blockerId: string }>()
				.then(it => it.map(it => it.b_blockerId)),
			this.mutingsRepository.createQueryBuilder('m')
				.select('m.muteeId')
				.where('m.muterId = :me', { me })
				.getRawMany<{ m_muteeId: string }>()
				.then(it => it.map(it => it.m_muteeId)),
			this.renoteMutingsRepository.createQueryBuilder('m')
				.select('m.muteeId')
				.where('m.muterId = :me', { me })
				.getRawMany<{ m_muteeId: string }>()
				.then(it => it.map(it => it.m_muteeId)),
>>>>>>> 4ac01cb1
		]);

		return new Map(
			targets.map(target => {
				const following = followers.get(target) ?? null;

				return [
					target,
					{
						id: target,
						following: following,
						isFollowing: following != null,
						isFollowed: followees.includes(target),
						hasPendingFollowRequestFromYou: followersRequests.includes(target),
						hasPendingFollowRequestToYou: followeesRequests.includes(target),
						isBlocking: blockers.includes(target),
						isBlocked: blockees.includes(target),
						isMuted: muters.includes(target),
						isRenoteMuted: renoteMuters.includes(target),
					},
				];
			}),
		);
	}

	@bindThis
	public async getHasUnreadMessagingMessage(userId: MiUser['id']): Promise<boolean> {
		const mute = await this.mutingsRepository.findBy({
			muterId: userId,
		});

		const joinings = await this.userGroupJoiningsRepository.findBy({ userId: userId });

		const groupQs = Promise.all(joinings.map(j => this.messagingMessagesRepository.createQueryBuilder('message')
			.where('message.groupId = :groupId', { groupId: j.userGroupId })
			.andWhere('message.userId != :userId', { userId: userId })
			.andWhere('NOT (:userId = ANY(message.reads))', { userId: userId })
			.andWhere('message.id > :joinedAt', { joinedAt: this.idService.parse(j.id) }) // 自分が加入する前の会話については、未読扱いしない
			.getOne().then(x => x != null)));

		const [withUser, withGroups] = await Promise.all([
			this.messagingMessagesRepository.count({
				where: {
					recipientId: userId,
					isRead: false,
					...(mute.length > 0 ? { userId: Not(In(mute.map(x => x.muteeId))) } : {}),
				},
				take: 1,
			}).then((count: number) => count > 0),
			groupQs,
		]);

		return withUser || withGroups.some(x => x);
	}

	@bindThis
	public async getHasUnreadAntenna(userId: MiUser['id']): Promise<boolean> {
		/*
		const myAntennas = (await this.antennaService.getAntennas()).filter(a => a.userId === userId);

		const isUnread = (myAntennas.length > 0 ? await this.antennaNotesRepository.exists({
			where: {
				antennaId: In(myAntennas.map(x => x.id)),
				read: false,
			},
		}) : false);

		return isUnread;
		*/
		return false; // TODO
	}

	@bindThis
	public async getNotificationsInfo(userId: MiUser['id']): Promise<{
		hasUnread: boolean;
		unreadCount: number;
	}> {
		const response = {
			hasUnread: false,
			unreadCount: 0,
		};

		const latestReadNotificationId = await this.redisClient.get(`latestReadNotification:${userId}`);

		if (!latestReadNotificationId) {
			response.unreadCount = await this.redisClient.xlen(`notificationTimeline:${userId}`);
		} else {
			const latestNotificationIdsRes = await this.redisClient.xrevrange(
				`notificationTimeline:${userId}`,
				'+',
				latestReadNotificationId,
			);

			response.unreadCount = (latestNotificationIdsRes.length - 1 >= 0) ? latestNotificationIdsRes.length - 1 : 0;
		}

		if (response.unreadCount > 0) {
			response.hasUnread = true;
		}

		return response;
	}

	@bindThis
	public async getHasPendingReceivedFollowRequest(userId: MiUser['id']): Promise<boolean> {
		const count = await this.followRequestsRepository.countBy({
			followeeId: userId,
		});

		return count > 0;
	}

	@bindThis
	public getOnlineStatus(user: MiUser): 'unknown' | 'online' | 'active' | 'offline' {
		if (user.hideOnlineStatus) return 'unknown';
		if (user.lastActiveDate == null) return 'unknown';
		const elapsed = Date.now() - user.lastActiveDate.getTime();
		return (
			elapsed < USER_ONLINE_THRESHOLD ? 'online' :
			elapsed < USER_ACTIVE_THRESHOLD ? 'active' :
			'offline'
		);
	}

	@bindThis
	public getIdenticonUrl(user: MiUser): string {
		return `${this.config.url}/identicon/${user.username.toLowerCase()}@${user.host ?? this.config.host}`;
	}

	@bindThis
	public getUserUri(user: MiLocalUser | MiPartialLocalUser | MiRemoteUser | MiPartialRemoteUser): string {
		return this.isRemoteUser(user)
			? user.uri : this.genLocalUserUri(user.id);
	}

	@bindThis
	public genLocalUserUri(userId: string): string {
		return `${this.config.url}/users/${userId}`;
	}

	public async pack<S extends 'MeDetailed' | 'UserDetailedNotMe' | 'UserDetailed' | 'UserLite' = 'UserLite'>(
		src: MiUser['id'] | MiUser,
		me?: { id: MiUser['id']; } | null | undefined,
		options?: {
			schema?: S,
			includeSecrets?: boolean,
			userProfile?: MiUserProfile,
			userRelations?: Map<MiUser['id'], UserRelation>,
			userMemos?: Map<MiUser['id'], string | null>,
			pinNotes?: Map<MiUser['id'], MiUserNotePining[]>,
		},
	): Promise<Packed<S>> {
		const opts = Object.assign({
			schema: 'UserLite',
			includeSecrets: false,
		}, options);

		const user = typeof src === 'object' ? src : await this.usersRepository.findOneByOrFail({ id: src });

		const isDetailed = opts.schema !== 'UserLite';
		const meId = me ? me.id : null;
		const isMe = meId === user.id;
		const iAmModerator = me ? await this.roleService.isModerator(me as MiUser) : false;

		const profile = isDetailed
			? (opts.userProfile ?? await this.userProfilesRepository.findOneByOrFail({ userId: user.id }))
			: null;

		let relation: UserRelation | null = null;
		if (meId && !isMe && isDetailed) {
			if (opts.userRelations) {
				relation = opts.userRelations.get(user.id) ?? null;
			} else {
				relation = await this.getRelation(meId, user.id);
			}
		}

		let memo: string | null = null;
		if (isDetailed && meId) {
			if (opts.userMemos) {
				memo = opts.userMemos.get(user.id) ?? null;
			} else {
				memo = await this.userMemosRepository.findOneBy({ userId: meId, targetUserId: user.id })
					.then(row => row?.memo ?? null);
			}
		}

		let pins: MiUserNotePining[] = [];
		if (isDetailed) {
			if (opts.pinNotes) {
				pins = opts.pinNotes.get(user.id) ?? [];
			} else {
				pins = await this.userNotePiningsRepository.createQueryBuilder('pin')
					.where('pin.userId = :userId', { userId: user.id })
					.innerJoinAndSelect('pin.note', 'note')
					.orderBy('pin.id', 'DESC')
					.getMany();
			}
		}

		const followingCount = profile == null ? null :
			(profile.followingVisibility === 'public') || isMe ? user.followingCount :
			(profile.followingVisibility === 'followers') && (relation && relation.isFollowing) ? user.followingCount :
			null;

		const followersCount = profile == null ? null :
			(profile.followersVisibility === 'public') || isMe ? user.followersCount :
			(profile.followersVisibility === 'followers') && (relation && relation.isFollowing) ? user.followersCount :
			null;

		const isModerator = isMe && isDetailed ? this.roleService.isModerator(user) : null;
		const isAdmin = isMe && isDetailed ? this.roleService.isAdministrator(user) : null;
		const unreadAnnouncements = isMe && isDetailed ?
			(await this.announcementService.getUnreadAnnouncements(user)).map((announcement) => ({
				createdAt: this.idService.parse(announcement.id).date.toISOString(),
				...announcement,
			})) : null;

		const notificationsInfo = isMe && isDetailed ? await this.getNotificationsInfo(user.id) : null;

		const packed = {
			id: user.id,
			name: user.name,
			username: user.username,
			host: user.host,
			avatarUrl: user.avatarUrl ?? this.getIdenticonUrl(user),
			avatarBlurhash: user.avatarBlurhash,
			avatarDecorations: user.avatarDecorations.length > 0 ? this.avatarDecorationService.getAll(false, true).then(decorations => user.avatarDecorations.filter(ud => decorations.some(d => d.id === ud.id)).map(ud => ({
				id: ud.id,
				angle: ud.angle || undefined,
				flipH: ud.flipH || undefined,
				offsetX: ud.offsetX || undefined,
				offsetY: ud.offsetY || undefined,
				scale: ud.scale || undefined,
				opacity: ud.opacity || undefined,
				url: decorations.find(d => d.id === ud.id)!.url,
			}))) : [],
			isBot: user.isBot,
			isCat: user.isCat,
			instance: user.host ? this.federatedInstanceService.federatedInstanceCache.fetch(user.host).then(instance => instance ? {
				name: instance.name,
				softwareName: instance.softwareName,
				softwareVersion: instance.softwareVersion,
				iconUrl: instance.iconUrl,
				faviconUrl: instance.faviconUrl,
				themeColor: instance.themeColor,
			} : undefined) : undefined,
			emojis: this.customEmojiService.populateEmojis(user.emojis, user.host),
			onlineStatus: this.getOnlineStatus(user),
			// パフォーマンス上の理由でローカルユーザーのみ
			badgeRoles: user.host == null ? this.roleService.getUserBadgeRoles(user.id).then(rs => rs.sort((a, b) => b.displayOrder - a.displayOrder).map(r => ({
				name: r.name,
				iconUrl: r.iconUrl,
				displayOrder: r.displayOrder,
			}))) : undefined,

			...(isDetailed ? {
				url: profile!.url,
				uri: user.uri,
				movedTo: user.movedToUri ? this.apPersonService.resolvePerson(user.movedToUri).then(user => user.id).catch(() => null) : null,
				alsoKnownAs: user.alsoKnownAs
					? Promise.all(user.alsoKnownAs.map(uri => this.apPersonService.fetchPerson(uri).then(user => user?.id).catch(() => null)))
						.then(xs => xs.length === 0 ? null : xs.filter(isNotNull))
					: null,
				createdAt: this.idService.parse(user.id).date.toISOString(),
				updatedAt: user.updatedAt ? user.updatedAt.toISOString() : null,
				lastFetchedAt: user.lastFetchedAt ? user.lastFetchedAt.toISOString() : null,
				bannerUrl: user.bannerUrl,
				bannerBlurhash: user.bannerBlurhash,
				isLocked: user.isLocked,
				isSilenced: this.roleService.getUserPolicies(user.id).then(r => !r.canPublicNote),
				isSuspended: user.isSuspended,
				description: profile!.description,
				location: profile!.location,
				birthday: profile!.birthday,
				lang: profile!.lang,
				fields: profile!.fields,
				verifiedLinks: profile!.verifiedLinks,
				followersCount: followersCount ?? '?',
				followingCount: followingCount ?? '?',
				notesCount: user.notesCount,
				pinnedNoteIds: pins.map(pin => pin.noteId),
				pinnedNotes: this.noteEntityService.packMany(pins.map(pin => pin.note!), me, {
					detail: true,
				}),
				pinnedPageId: profile!.pinnedPageId,
				pinnedPage: profile!.pinnedPageId ? this.pageEntityService.pack(profile!.pinnedPageId, me) : null,
				publicReactions: this.isLocalUser(user) ? profile!.publicReactions : false, // https://github.com/misskey-dev/misskey/issues/12964
				followersVisibility: profile!.followersVisibility,
				followingVisibility: profile!.followingVisibility,
				twoFactorEnabled: profile!.twoFactorEnabled,
				usePasswordLessLogin: profile!.usePasswordLessLogin,
				securityKeys: profile!.twoFactorEnabled
					? this.userSecurityKeysRepository.countBy({ userId: user.id }).then(result => result >= 1)
					: false,
				roles: this.roleService.getUserRoles(user.id).then(roles => roles.filter(role => role.isPublic).sort((a, b) => b.displayOrder - a.displayOrder).map(role => ({
					id: role.id,
					name: role.name,
					color: role.color,
					iconUrl: role.iconUrl,
					description: role.description,
					isModerator: role.isModerator,
					isAdministrator: role.isAdministrator,
					displayOrder: role.displayOrder,
				}))),
				memo: memo,
				moderationNote: iAmModerator ? (profile!.moderationNote ?? '') : undefined,
			} : {}),

			...(isDetailed && isMe ? {
				avatarId: user.avatarId,
				bannerId: user.bannerId,
				isModerator: isModerator,
				isAdmin: isAdmin,
				injectFeaturedNote: profile!.injectFeaturedNote,
				receiveAnnouncementEmail: profile!.receiveAnnouncementEmail,
				alwaysMarkNsfw: profile!.alwaysMarkNsfw,
				autoSensitive: profile!.autoSensitive,
				carefulBot: profile!.carefulBot,
				autoAcceptFollowed: profile!.autoAcceptFollowed,
				noCrawle: profile!.noCrawle,
				preventAiLearning: profile!.preventAiLearning,
				isExplorable: user.isExplorable,
				isDeleted: user.isDeleted,
				twoFactorBackupCodesStock: profile?.twoFactorBackupSecret?.length === 5 ? 'full' : (profile?.twoFactorBackupSecret?.length ?? 0) > 0 ? 'partial' : 'none',
				hideOnlineStatus: user.hideOnlineStatus,
				hasUnreadSpecifiedNotes: this.noteUnreadsRepository.count({
					where: { userId: user.id, isSpecified: true },
					take: 1,
				}).then(count => count > 0),
				hasUnreadMentions: this.noteUnreadsRepository.count({
					where: { userId: user.id, isMentioned: true },
					take: 1,
				}).then(count => count > 0),
				hasUnreadAnnouncement: unreadAnnouncements!.length > 0,
				unreadAnnouncements,
				hasUnreadAntenna: this.getHasUnreadAntenna(user.id),
				hasUnreadChannel: false, // 後方互換性のため
				hasUnreadMessagingMessage: this.getHasUnreadMessagingMessage(user.id),
				hasUnreadNotification: notificationsInfo?.hasUnread, // 後方互換性のため
				hasPendingReceivedFollowRequest: this.getHasPendingReceivedFollowRequest(user.id),
				unreadNotificationsCount: notificationsInfo?.unreadCount,
				mutedWords: profile!.mutedWords,
				hardMutedWords: profile!.hardMutedWords,
				mutedInstances: profile!.mutedInstances,
				mutingNotificationTypes: [], // 後方互換性のため
				notificationRecieveConfig: profile!.notificationRecieveConfig,
				emailNotificationTypes: profile!.emailNotificationTypes,
				achievements: profile!.achievements,
				loggedInDays: profile!.loggedInDates.length,
				policies: this.roleService.getUserPolicies(user.id),
			} : {}),

			...(opts.includeSecrets ? {
				email: profile!.email,
				emailVerified: profile!.emailVerified,
				securityKeysList: profile!.twoFactorEnabled
					? this.userSecurityKeysRepository.find({
						where: {
							userId: user.id,
						},
						select: {
							id: true,
							name: true,
							lastUsed: true,
						},
					})
					: [],
			} : {}),

			...(relation ? {
				isFollowing: relation.isFollowing,
				isFollowed: relation.isFollowed,
				hasPendingFollowRequestFromYou: relation.hasPendingFollowRequestFromYou,
				hasPendingFollowRequestToYou: relation.hasPendingFollowRequestToYou,
				isBlocking: relation.isBlocking,
				isBlocked: relation.isBlocked,
				isMuted: relation.isMuted,
				isRenoteMuted: relation.isRenoteMuted,
				notify: relation.following?.notify ?? 'none',
				withReplies: relation.following?.withReplies ?? false,
			} : {}),
		} as Promiseable<Packed<S>>;

		return await awaitAll(packed);
	}

	public async packMany<S extends 'MeDetailed' | 'UserDetailedNotMe' | 'UserDetailed' | 'UserLite' = 'UserLite'>(
		users: (MiUser['id'] | MiUser)[],
		me?: { id: MiUser['id'] } | null | undefined,
		options?: {
			schema?: S,
			includeSecrets?: boolean,
		},
	): Promise<Packed<S>[]> {
		// -- IDのみの要素を補完して完全なエンティティ一覧を作る

		const _users = users.filter((user): user is MiUser => typeof user !== 'string');
		if (_users.length !== users.length) {
			_users.push(
				...await this.usersRepository.findBy({
					id: In(users.filter((user): user is string => typeof user === 'string')),
				}),
			);
		}
		const _userIds = _users.map(u => u.id);

<<<<<<< HEAD
		// -- 特に前提条件のない値群を取得

		const profilesMap = await this.userProfilesRepository.findBy({ userId: In(_userIds) })
			.then(profiles => new Map(profiles.map(p => [p.userId, p])));

		// -- 実行者の有無や指定スキーマの種別によって要否が異なる値群を取得

=======
		// -- 実行者の有無や指定スキーマの種別によって要否が異なる値群を取得

		let profilesMap: Map<MiUser['id'], MiUserProfile> = new Map();
>>>>>>> 4ac01cb1
		let userRelations: Map<MiUser['id'], UserRelation> = new Map();
		let userMemos: Map<MiUser['id'], string | null> = new Map();
		let pinNotes: Map<MiUser['id'], MiUserNotePining[]> = new Map();

		if (options?.schema !== 'UserLite') {
<<<<<<< HEAD
=======
			profilesMap = await this.userProfilesRepository.findBy({ userId: In(_userIds) })
				.then(profiles => new Map(profiles.map(p => [p.userId, p])));

>>>>>>> 4ac01cb1
			const meId = me ? me.id : null;
			if (meId) {
				userMemos = await this.userMemosRepository.findBy({ userId: meId })
					.then(memos => new Map(memos.map(memo => [memo.targetUserId, memo.memo])));

				if (_userIds.length > 0) {
					userRelations = await this.getRelations(meId, _userIds);
					pinNotes = await this.userNotePiningsRepository.createQueryBuilder('pin')
						.where('pin.userId IN (:...userIds)', { userIds: _userIds })
						.innerJoinAndSelect('pin.note', 'note')
						.getMany()
						.then(pinsNotes => {
							const map = new Map<MiUser['id'], MiUserNotePining[]>();
							for (const note of pinsNotes) {
								const notes = map.get(note.userId) ?? [];
								notes.push(note);
								map.set(note.userId, notes);
							}
							for (const [, notes] of map.entries()) {
								// pack側ではDESCで取得しているので、それに合わせて降順に並び替えておく
								notes.sort((a, b) => b.id.localeCompare(a.id));
							}
							return map;
						});
				}
			}
		}

		return Promise.all(
			_users.map(u => this.pack(
				u,
				me,
				{
					...options,
					userProfile: profilesMap.get(u.id),
					userRelations: userRelations,
					userMemos: userMemos,
					pinNotes: pinNotes,
				},
			)),
		);
	}
}<|MERGE_RESOLUTION|>--- conflicted
+++ resolved
@@ -257,22 +257,6 @@
 		] = await Promise.all([
 			this.followingsRepository.findBy({ followerId: me })
 				.then(f => new Map(f.map(it => [it.followeeId, it]))),
-<<<<<<< HEAD
-			this.followingsRepository.findBy({ followeeId: me })
-				.then(it => it.map(it => it.followerId)),
-			this.followRequestsRepository.findBy({ followerId: me })
-				.then(it => it.map(it => it.followeeId)),
-			this.followRequestsRepository.findBy({ followeeId: me })
-				.then(it => it.map(it => it.followerId)),
-			this.blockingsRepository.findBy({ blockerId: me })
-				.then(it => it.map(it => it.blockeeId)),
-			this.blockingsRepository.findBy({ blockeeId: me })
-				.then(it => it.map(it => it.blockerId)),
-			this.mutingsRepository.findBy({ muterId: me })
-				.then(it => it.map(it => it.muteeId)),
-			this.renoteMutingsRepository.findBy({ muterId: me })
-				.then(it => it.map(it => it.muteeId)),
-=======
 			this.followingsRepository.createQueryBuilder('f')
 				.select('f.followerId')
 				.where('f.followeeId = :me', { me })
@@ -308,7 +292,6 @@
 				.where('m.muterId = :me', { me })
 				.getRawMany<{ m_muteeId: string }>()
 				.then(it => it.map(it => it.m_muteeId)),
->>>>>>> 4ac01cb1
 		]);
 
 		return new Map(
@@ -716,30 +699,17 @@
 		}
 		const _userIds = _users.map(u => u.id);
 
-<<<<<<< HEAD
-		// -- 特に前提条件のない値群を取得
-
-		const profilesMap = await this.userProfilesRepository.findBy({ userId: In(_userIds) })
-			.then(profiles => new Map(profiles.map(p => [p.userId, p])));
-
 		// -- 実行者の有無や指定スキーマの種別によって要否が異なる値群を取得
 
-=======
-		// -- 実行者の有無や指定スキーマの種別によって要否が異なる値群を取得
-
 		let profilesMap: Map<MiUser['id'], MiUserProfile> = new Map();
->>>>>>> 4ac01cb1
 		let userRelations: Map<MiUser['id'], UserRelation> = new Map();
 		let userMemos: Map<MiUser['id'], string | null> = new Map();
 		let pinNotes: Map<MiUser['id'], MiUserNotePining[]> = new Map();
 
 		if (options?.schema !== 'UserLite') {
-<<<<<<< HEAD
-=======
 			profilesMap = await this.userProfilesRepository.findBy({ userId: In(_userIds) })
 				.then(profiles => new Map(profiles.map(p => [p.userId, p])));
 
->>>>>>> 4ac01cb1
 			const meId = me ? me.id : null;
 			if (meId) {
 				userMemos = await this.userMemosRepository.findBy({ userId: meId })
