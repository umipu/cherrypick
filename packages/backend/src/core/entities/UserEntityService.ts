/*
 * SPDX-FileCopyrightText: syuilo and other misskey, cherrypick contributors
 * SPDX-License-Identifier: AGPL-3.0-only
 */

import { Inject, Injectable } from '@nestjs/common';
import * as Redis from 'ioredis';
import _Ajv from 'ajv';
import { ModuleRef } from '@nestjs/core';
import { DI } from '@/di-symbols.js';
import type { Config } from '@/config.js';
import type { Packed } from '@/misc/json-schema.js';
import type { Promiseable } from '@/misc/prelude/await-all.js';
import { awaitAll } from '@/misc/prelude/await-all.js';
import { USER_ACTIVE_THRESHOLD, USER_ONLINE_THRESHOLD } from '@/const.js';
import type { LocalUser, PartialLocalUser, PartialRemoteUser, RemoteUser, User } from '@/models/entities/User.js';
import { birthdaySchema, descriptionSchema, localUsernameSchema, locationSchema, nameSchema, passwordSchema } from '@/models/entities/User.js';
<<<<<<< HEAD
import type { UsersRepository, UserSecurityKeysRepository, FollowingsRepository, FollowRequestsRepository, BlockingsRepository, MutingsRepository, DriveFilesRepository, NoteUnreadsRepository, UserNotePiningsRepository, UserProfilesRepository, AnnouncementReadsRepository, AnnouncementsRepository,  MessagingMessagesRepository, UserGroupJoiningsRepository, UserProfile, RenoteMutingsRepository, UserMemoRepository } from '@/models/index.js';
=======
import type { UsersRepository, UserSecurityKeysRepository, FollowingsRepository, FollowRequestsRepository, BlockingsRepository, MutingsRepository, DriveFilesRepository, NoteUnreadsRepository, UserNotePiningsRepository, UserProfilesRepository, AnnouncementReadsRepository, AnnouncementsRepository, UserProfile, RenoteMutingsRepository, UserMemoRepository, Announcement } from '@/models/index.js';
>>>>>>> 9264ca33
import { bindThis } from '@/decorators.js';
import { RoleService } from '@/core/RoleService.js';
import { ApPersonService } from '@/core/activitypub/models/ApPersonService.js';
import { FederatedInstanceService } from '@/core/FederatedInstanceService.js';
import type { OnModuleInit } from '@nestjs/common';
import type { AnnouncementService } from '../AnnouncementService.js';
import type { CustomEmojiService } from '../CustomEmojiService.js';
import type { NoteEntityService } from './NoteEntityService.js';
import type { DriveFileEntityService } from './DriveFileEntityService.js';
import type { PageEntityService } from './PageEntityService.js';

type IsUserDetailed<Detailed extends boolean> = Detailed extends true ? Packed<'UserDetailed'> : Packed<'UserLite'>;
type IsMeAndIsUserDetailed<ExpectsMe extends boolean | null, Detailed extends boolean> =
	Detailed extends true ?
		ExpectsMe extends true ? Packed<'MeDetailed'> :
		ExpectsMe extends false ? Packed<'UserDetailedNotMe'> :
		Packed<'UserDetailed'> :
	Packed<'UserLite'>;

const Ajv = _Ajv.default;
const ajv = new Ajv();

function isLocalUser(user: User): user is LocalUser;
function isLocalUser<T extends { host: User['host'] }>(user: T): user is (T & { host: null; });
function isLocalUser(user: User | { host: User['host'] }): boolean {
	return user.host == null;
}

function isRemoteUser(user: User): user is RemoteUser;
function isRemoteUser<T extends { host: User['host'] }>(user: T): user is (T & { host: string; });
function isRemoteUser(user: User | { host: User['host'] }): boolean {
	return !isLocalUser(user);
}

@Injectable()
export class UserEntityService implements OnModuleInit {
	private apPersonService: ApPersonService;
	private noteEntityService: NoteEntityService;
	private driveFileEntityService: DriveFileEntityService;
	private pageEntityService: PageEntityService;
	private customEmojiService: CustomEmojiService;
	private announcementService: AnnouncementService;
	private roleService: RoleService;
	private federatedInstanceService: FederatedInstanceService;

	constructor(
		private moduleRef: ModuleRef,

		@Inject(DI.config)
		private config: Config,

		@Inject(DI.redis)
		private redisClient: Redis.Redis,

		@Inject(DI.usersRepository)
		private usersRepository: UsersRepository,

		@Inject(DI.userSecurityKeysRepository)
		private userSecurityKeysRepository: UserSecurityKeysRepository,

		@Inject(DI.followingsRepository)
		private followingsRepository: FollowingsRepository,

		@Inject(DI.followRequestsRepository)
		private followRequestsRepository: FollowRequestsRepository,

		@Inject(DI.blockingsRepository)
		private blockingsRepository: BlockingsRepository,

		@Inject(DI.mutingsRepository)
		private mutingsRepository: MutingsRepository,

		@Inject(DI.renoteMutingsRepository)
		private renoteMutingsRepository: RenoteMutingsRepository,

		@Inject(DI.driveFilesRepository)
		private driveFilesRepository: DriveFilesRepository,

		@Inject(DI.noteUnreadsRepository)
		private noteUnreadsRepository: NoteUnreadsRepository,

		@Inject(DI.userNotePiningsRepository)
		private userNotePiningsRepository: UserNotePiningsRepository,

		@Inject(DI.userProfilesRepository)
		private userProfilesRepository: UserProfilesRepository,

		@Inject(DI.announcementReadsRepository)
		private announcementReadsRepository: AnnouncementReadsRepository,

		@Inject(DI.messagingMessagesRepository)
		private messagingMessagesRepository: MessagingMessagesRepository,

		@Inject(DI.userGroupJoiningsRepository)
		private userGroupJoiningsRepository: UserGroupJoiningsRepository,

		@Inject(DI.announcementsRepository)
		private announcementsRepository: AnnouncementsRepository,

		@Inject(DI.userMemosRepository)
		private userMemosRepository: UserMemoRepository,

		//private noteEntityService: NoteEntityService,
		//private driveFileEntityService: DriveFileEntityService,
		//private pageEntityService: PageEntityService,
		//private customEmojiService: CustomEmojiService,
		//private antennaService: AntennaService,
		//private roleService: RoleService,
	) {
	}

	onModuleInit() {
		this.apPersonService = this.moduleRef.get('ApPersonService');
		this.noteEntityService = this.moduleRef.get('NoteEntityService');
		this.driveFileEntityService = this.moduleRef.get('DriveFileEntityService');
		this.pageEntityService = this.moduleRef.get('PageEntityService');
		this.customEmojiService = this.moduleRef.get('CustomEmojiService');
		this.announcementService = this.moduleRef.get('AnnouncementService');
		this.roleService = this.moduleRef.get('RoleService');
		this.federatedInstanceService = this.moduleRef.get('FederatedInstanceService');
	}

	//#region Validators
	public validateLocalUsername = ajv.compile(localUsernameSchema);
	public validatePassword = ajv.compile(passwordSchema);
	public validateName = ajv.compile(nameSchema);
	public validateDescription = ajv.compile(descriptionSchema);
	public validateLocation = ajv.compile(locationSchema);
	public validateBirthday = ajv.compile(birthdaySchema);
	//#endregion

	public isLocalUser = isLocalUser;
	public isRemoteUser = isRemoteUser;

	@bindThis
	public async getRelation(me: User['id'], target: User['id']) {
		return awaitAll({
			id: target,
			isFollowing: this.followingsRepository.count({
				where: {
					followerId: me,
					followeeId: target,
				},
				take: 1,
			}).then(n => n > 0),
			isFollowed: this.followingsRepository.count({
				where: {
					followerId: target,
					followeeId: me,
				},
				take: 1,
			}).then(n => n > 0),
			hasPendingFollowRequestFromYou: this.followRequestsRepository.count({
				where: {
					followerId: me,
					followeeId: target,
				},
				take: 1,
			}).then(n => n > 0),
			hasPendingFollowRequestToYou: this.followRequestsRepository.count({
				where: {
					followerId: target,
					followeeId: me,
				},
				take: 1,
			}).then(n => n > 0),
			isBlocking: this.blockingsRepository.count({
				where: {
					blockerId: me,
					blockeeId: target,
				},
				take: 1,
			}).then(n => n > 0),
			isBlocked: this.blockingsRepository.count({
				where: {
					blockerId: target,
					blockeeId: me,
				},
				take: 1,
			}).then(n => n > 0),
			isMuted: this.mutingsRepository.count({
				where: {
					muterId: me,
					muteeId: target,
				},
				take: 1,
			}).then(n => n > 0),
			isRenoteMuted: this.renoteMutingsRepository.count({
				where: {
					muterId: me,
					muteeId: target,
				},
				take: 1,
			}).then(n => n > 0),
		});
	}

	@bindThis
<<<<<<< HEAD
	public async getHasUnreadMessagingMessage(userId: User['id']): Promise<boolean> {
		const mute = await this.mutingsRepository.findBy({
			muterId: userId,
		});

		const joinings = await this.userGroupJoiningsRepository.findBy({ userId: userId });

		const groupQs = Promise.all(joinings.map(j => this.messagingMessagesRepository.createQueryBuilder('message')
			.where('message.groupId = :groupId', { groupId: j.userGroupId })
			.andWhere('message.userId != :userId', { userId: userId })
			.andWhere('NOT (:userId = ANY(message.reads))', { userId: userId })
			.andWhere('message.createdAt > :joinedAt', { joinedAt: j.createdAt }) // 自分が加入する前の会話については、未読扱いしない
			.getOne().then(x => x != null)));

		const [withUser, withGroups] = await Promise.all([
			this.messagingMessagesRepository.count({
				where: {
					recipientId: userId,
					isRead: false,
					...(mute.length > 0 ? { userId: Not(In(mute.map(x => x.muteeId))) } : {}),
				},
				take: 1,
			}).then(count => count > 0),
			groupQs,
		]);

		return withUser || withGroups.some(x => x);
	}

	@bindThis
	public async getHasUnreadAnnouncement(userId: User['id']): Promise<boolean> {
		const reads = await this.announcementReadsRepository.findBy({
			userId: userId,
		});

		const count = await this.announcementsRepository.countBy(reads.length > 0 ? {
			id: Not(In(reads.map(read => read.announcementId))),
		} : {});

		return count > 0;
	}

	@bindThis
=======
>>>>>>> 9264ca33
	public async getHasUnreadAntenna(userId: User['id']): Promise<boolean> {
		/*
		const myAntennas = (await this.antennaService.getAntennas()).filter(a => a.userId === userId);

		const isUnread = (myAntennas.length > 0 ? await this.antennaNotesRepository.exist({
			where: {
				antennaId: In(myAntennas.map(x => x.id)),
				read: false,
			},
		}) : false);

		return isUnread;
		*/
		return false; // TODO
	}

	@bindThis
	public async getHasUnreadNotification(userId: User['id']): Promise<boolean> {
		const latestReadNotificationId = await this.redisClient.get(`latestReadNotification:${userId}`);

		const latestNotificationIdsRes = await this.redisClient.xrevrange(
			`notificationTimeline:${userId}`,
			'+',
			'-',
			'COUNT', 1);
		const latestNotificationId = latestNotificationIdsRes[0]?.[0];

		return latestNotificationId != null && (latestReadNotificationId == null || latestReadNotificationId < latestNotificationId);
	}

	@bindThis
	public async getHasPendingReceivedFollowRequest(userId: User['id']): Promise<boolean> {
		const count = await this.followRequestsRepository.countBy({
			followeeId: userId,
		});

		return count > 0;
	}

	@bindThis
	public getOnlineStatus(user: User): 'unknown' | 'online' | 'active' | 'offline' {
		if (user.hideOnlineStatus) return 'unknown';
		if (user.lastActiveDate == null) return 'unknown';
		const elapsed = Date.now() - user.lastActiveDate.getTime();
		return (
			elapsed < USER_ONLINE_THRESHOLD ? 'online' :
			elapsed < USER_ACTIVE_THRESHOLD ? 'active' :
			'offline'
		);
	}

	@bindThis
	public getIdenticonUrl(user: User): string {
		return `${this.config.url}/identicon/${user.username.toLowerCase()}@${user.host ?? this.config.host}`;
	}

	@bindThis
	public getUserUri(user: LocalUser | PartialLocalUser | RemoteUser | PartialRemoteUser): string {
		return this.isRemoteUser(user)
			? user.uri : this.genLocalUserUri(user.id);
	}

	@bindThis
	public genLocalUserUri(userId: string): string {
		return `${this.config.url}/users/${userId}`;
	}

	public async pack<ExpectsMe extends boolean | null = null, D extends boolean = false>(
		src: User['id'] | User,
		me?: { id: User['id']; } | null | undefined,
		options?: {
			detail?: D,
			includeSecrets?: boolean,
			userProfile?: UserProfile,
		},
	): Promise<IsMeAndIsUserDetailed<ExpectsMe, D>> {
		const opts = Object.assign({
			detail: false,
			includeSecrets: false,
		}, options);

		const user = typeof src === 'object' ? src : await this.usersRepository.findOneByOrFail({ id: src });

		// migration
		if (user.avatarId != null && user.avatarUrl === null) {
			const avatar = await this.driveFilesRepository.findOneByOrFail({ id: user.avatarId });
			user.avatarUrl = this.driveFileEntityService.getPublicUrl(avatar, 'avatar');
			this.usersRepository.update(user.id, {
				avatarUrl: user.avatarUrl,
				avatarBlurhash: avatar.blurhash,
			});
		}
		if (user.bannerId != null && user.bannerUrl === null) {
			const banner = await this.driveFilesRepository.findOneByOrFail({ id: user.bannerId });
			user.bannerUrl = this.driveFileEntityService.getPublicUrl(banner);
			this.usersRepository.update(user.id, {
				bannerUrl: user.bannerUrl,
				bannerBlurhash: banner.blurhash,
			});
		}

		const meId = me ? me.id : null;
		const isMe = meId === user.id;
		const iAmModerator = me ? await this.roleService.isModerator(me as User) : false;

		const relation = meId && !isMe && opts.detail ? await this.getRelation(meId, user.id) : null;
		const pins = opts.detail ? await this.userNotePiningsRepository.createQueryBuilder('pin')
			.where('pin.userId = :userId', { userId: user.id })
			.innerJoinAndSelect('pin.note', 'note')
			.orderBy('pin.id', 'DESC')
			.getMany() : [];
		const profile = opts.detail ? (opts.userProfile ?? await this.userProfilesRepository.findOneByOrFail({ userId: user.id })) : null;

		const followingCount = profile == null ? null :
			(profile.ffVisibility === 'public') || isMe ? user.followingCount :
			(profile.ffVisibility === 'followers') && (relation && relation.isFollowing) ? user.followingCount :
			null;

		const followersCount = profile == null ? null :
			(profile.ffVisibility === 'public') || isMe ? user.followersCount :
			(profile.ffVisibility === 'followers') && (relation && relation.isFollowing) ? user.followersCount :
			null;

		const isModerator = isMe && opts.detail ? this.roleService.isModerator(user) : null;
		const isAdmin = isMe && opts.detail ? this.roleService.isAdministrator(user) : null;
		const unreadAnnouncements = isMe && opts.detail ? await this.announcementService.getUnreadAnnouncements(user) : null;

		const falsy = opts.detail ? false : undefined;

		const packed = {
			id: user.id,
			name: user.name,
			username: user.username,
			host: user.host,
			avatarUrl: user.avatarUrl ?? this.getIdenticonUrl(user),
			avatarBlurhash: user.avatarBlurhash,
			isBot: user.isBot ?? falsy,
			isCat: user.isCat ?? falsy,
			instance: user.host ? this.federatedInstanceService.federatedInstanceCache.fetch(user.host).then(instance => instance ? {
				name: instance.name,
				softwareName: instance.softwareName,
				softwareVersion: instance.softwareVersion,
				iconUrl: instance.iconUrl,
				faviconUrl: instance.faviconUrl,
				themeColor: instance.themeColor,
			} : undefined) : undefined,
			emojis: this.customEmojiService.populateEmojis(user.emojis, user.host),
			onlineStatus: this.getOnlineStatus(user),
			// パフォーマンス上の理由でローカルユーザーのみ
			badgeRoles: user.host == null ? this.roleService.getUserBadgeRoles(user.id).then(rs => rs.sort((a, b) => b.displayOrder - a.displayOrder).map(r => ({
				name: r.name,
				iconUrl: r.iconUrl,
				displayOrder: r.displayOrder,
			}))) : undefined,

			...(opts.detail ? {
				url: profile!.url,
				uri: user.uri,
				movedTo: user.movedToUri ? this.apPersonService.resolvePerson(user.movedToUri).then(user => user.id).catch(() => null) : null,
				alsoKnownAs: user.alsoKnownAs
					? Promise.all(user.alsoKnownAs.map(uri => this.apPersonService.fetchPerson(uri).then(user => user?.id).catch(() => null)))
						.then(xs => xs.length === 0 ? null : xs.filter(x => x != null) as string[])
					: null,
				createdAt: user.createdAt.toISOString(),
				updatedAt: user.updatedAt ? user.updatedAt.toISOString() : null,
				lastFetchedAt: user.lastFetchedAt ? user.lastFetchedAt.toISOString() : null,
				bannerUrl: user.bannerUrl,
				bannerBlurhash: user.bannerBlurhash,
				isLocked: user.isLocked,
				isSilenced: this.roleService.getUserPolicies(user.id).then(r => !r.canPublicNote),
				isSuspended: user.isSuspended ?? falsy,
				description: profile!.description,
				location: profile!.location,
				birthday: profile!.birthday,
				lang: profile!.lang,
				fields: profile!.fields,
				followersCount: followersCount ?? 0,
				followingCount: followingCount ?? 0,
				notesCount: user.notesCount,
				pinnedNoteIds: pins.map(pin => pin.noteId),
				pinnedNotes: this.noteEntityService.packMany(pins.map(pin => pin.note!), me, {
					detail: true,
				}),
				pinnedPageId: profile!.pinnedPageId,
				pinnedPage: profile!.pinnedPageId ? this.pageEntityService.pack(profile!.pinnedPageId, me) : null,
				publicReactions: profile!.publicReactions,
				ffVisibility: profile!.ffVisibility,
				twoFactorEnabled: profile!.twoFactorEnabled,
				usePasswordLessLogin: profile!.usePasswordLessLogin,
				securityKeys: profile!.twoFactorEnabled
					? this.userSecurityKeysRepository.countBy({
						userId: user.id,
					}).then(result => result >= 1)
					: false,
				roles: this.roleService.getUserRoles(user.id).then(roles => roles.filter(role => role.isPublic).sort((a, b) => b.displayOrder - a.displayOrder).map(role => ({
					id: role.id,
					name: role.name,
					color: role.color,
					iconUrl: role.iconUrl,
					description: role.description,
					isModerator: role.isModerator,
					isAdministrator: role.isAdministrator,
					displayOrder: role.displayOrder,
				}))),
				memo: meId == null ? null : await this.userMemosRepository.findOneBy({
					userId: meId,
					targetUserId: user.id,
				}).then(row => row?.memo ?? null),
				moderationNote: iAmModerator ? (profile!.moderationNote ?? '') : undefined,
			} : {}),

			...(opts.detail && isMe ? {
				avatarId: user.avatarId,
				bannerId: user.bannerId,
				isModerator: isModerator,
				isAdmin: isAdmin,
				injectFeaturedNote: profile!.injectFeaturedNote,
				receiveAnnouncementEmail: profile!.receiveAnnouncementEmail,
				alwaysMarkNsfw: profile!.alwaysMarkNsfw,
				autoSensitive: profile!.autoSensitive,
				carefulBot: profile!.carefulBot,
				autoAcceptFollowed: profile!.autoAcceptFollowed,
				noCrawle: profile!.noCrawle,
				preventAiLearning: profile!.preventAiLearning,
				isExplorable: user.isExplorable,
				isDeleted: user.isDeleted,
				hideOnlineStatus: user.hideOnlineStatus,
				hasUnreadSpecifiedNotes: this.noteUnreadsRepository.count({
					where: { userId: user.id, isSpecified: true },
					take: 1,
				}).then(count => count > 0),
				hasUnreadMentions: this.noteUnreadsRepository.count({
					where: { userId: user.id, isMentioned: true },
					take: 1,
				}).then(count => count > 0),
				hasUnreadAnnouncement: unreadAnnouncements!.length > 0,
				unreadAnnouncements,
				hasUnreadAntenna: this.getHasUnreadAntenna(user.id),
				hasUnreadChannel: false, // 後方互換性のため
				hasUnreadMessagingMessage: this.getHasUnreadMessagingMessage(user.id),
				hasUnreadNotification: this.getHasUnreadNotification(user.id),
				hasPendingReceivedFollowRequest: this.getHasPendingReceivedFollowRequest(user.id),
				mutedWords: profile!.mutedWords,
				mutedInstances: profile!.mutedInstances,
				mutingNotificationTypes: profile!.mutingNotificationTypes,
				emailNotificationTypes: profile!.emailNotificationTypes,
				achievements: profile!.achievements,
				loggedInDays: profile!.loggedInDates.length,
				policies: this.roleService.getUserPolicies(user.id),
			} : {}),

			...(opts.includeSecrets ? {
				email: profile!.email,
				emailVerified: profile!.emailVerified,
				securityKeysList: profile!.twoFactorEnabled
					? this.userSecurityKeysRepository.find({
						where: {
							userId: user.id,
						},
						select: {
							id: true,
							name: true,
							lastUsed: true,
						},
					})
					: [],
			} : {}),

			...(relation ? {
				isFollowing: relation.isFollowing,
				isFollowed: relation.isFollowed,
				hasPendingFollowRequestFromYou: relation.hasPendingFollowRequestFromYou,
				hasPendingFollowRequestToYou: relation.hasPendingFollowRequestToYou,
				isBlocking: relation.isBlocking,
				isBlocked: relation.isBlocked,
				isMuted: relation.isMuted,
				isRenoteMuted: relation.isRenoteMuted,
			} : {}),
		} as Promiseable<Packed<'User'>> as Promiseable<IsMeAndIsUserDetailed<ExpectsMe, D>>;

		return await awaitAll(packed);
	}

	public packMany<D extends boolean = false>(
		users: (User['id'] | User)[],
		me?: { id: User['id'] } | null | undefined,
		options?: {
			detail?: D,
			includeSecrets?: boolean,
		},
	): Promise<IsUserDetailed<D>[]> {
		return Promise.all(users.map(u => this.pack(u, me, options)));
	}
}<|MERGE_RESOLUTION|>--- conflicted
+++ resolved
@@ -4,6 +4,7 @@
  */
 
 import { Inject, Injectable } from '@nestjs/common';
+import { In, Not } from 'typeorm';
 import * as Redis from 'ioredis';
 import _Ajv from 'ajv';
 import { ModuleRef } from '@nestjs/core';
@@ -15,11 +16,7 @@
 import { USER_ACTIVE_THRESHOLD, USER_ONLINE_THRESHOLD } from '@/const.js';
 import type { LocalUser, PartialLocalUser, PartialRemoteUser, RemoteUser, User } from '@/models/entities/User.js';
 import { birthdaySchema, descriptionSchema, localUsernameSchema, locationSchema, nameSchema, passwordSchema } from '@/models/entities/User.js';
-<<<<<<< HEAD
-import type { UsersRepository, UserSecurityKeysRepository, FollowingsRepository, FollowRequestsRepository, BlockingsRepository, MutingsRepository, DriveFilesRepository, NoteUnreadsRepository, UserNotePiningsRepository, UserProfilesRepository, AnnouncementReadsRepository, AnnouncementsRepository,  MessagingMessagesRepository, UserGroupJoiningsRepository, UserProfile, RenoteMutingsRepository, UserMemoRepository } from '@/models/index.js';
-=======
-import type { UsersRepository, UserSecurityKeysRepository, FollowingsRepository, FollowRequestsRepository, BlockingsRepository, MutingsRepository, DriveFilesRepository, NoteUnreadsRepository, UserNotePiningsRepository, UserProfilesRepository, AnnouncementReadsRepository, AnnouncementsRepository, UserProfile, RenoteMutingsRepository, UserMemoRepository, Announcement } from '@/models/index.js';
->>>>>>> 9264ca33
+import type { UsersRepository, UserSecurityKeysRepository, FollowingsRepository, FollowRequestsRepository, BlockingsRepository, MutingsRepository, DriveFilesRepository, NoteUnreadsRepository, UserNotePiningsRepository, UserProfilesRepository, AnnouncementReadsRepository, AnnouncementsRepository, MessagingMessagesRepository, UserGroupJoiningsRepository, UserProfile, RenoteMutingsRepository, UserMemoRepository, Announcement } from '@/models/index.js';
 import { bindThis } from '@/decorators.js';
 import { RoleService } from '@/core/RoleService.js';
 import { ApPersonService } from '@/core/activitypub/models/ApPersonService.js';
@@ -107,14 +104,14 @@
 		@Inject(DI.userProfilesRepository)
 		private userProfilesRepository: UserProfilesRepository,
 
+		@Inject(DI.messagingMessagesRepository)
+		private messagingMessagesRepository: MessagingMessagesRepository,
+
+		@Inject(DI.userGroupJoiningsRepository)
+		private userGroupJoiningsRepository: UserGroupJoiningsRepository,
+
 		@Inject(DI.announcementReadsRepository)
 		private announcementReadsRepository: AnnouncementReadsRepository,
-
-		@Inject(DI.messagingMessagesRepository)
-		private messagingMessagesRepository: MessagingMessagesRepository,
-
-		@Inject(DI.userGroupJoiningsRepository)
-		private userGroupJoiningsRepository: UserGroupJoiningsRepository,
 
 		@Inject(DI.announcementsRepository)
 		private announcementsRepository: AnnouncementsRepository,
@@ -218,7 +215,6 @@
 	}
 
 	@bindThis
-<<<<<<< HEAD
 	public async getHasUnreadMessagingMessage(userId: User['id']): Promise<boolean> {
 		const mute = await this.mutingsRepository.findBy({
 			muterId: userId,
@@ -241,7 +237,7 @@
 					...(mute.length > 0 ? { userId: Not(In(mute.map(x => x.muteeId))) } : {}),
 				},
 				take: 1,
-			}).then(count => count > 0),
+			}).then((count: number) => count > 0),
 			groupQs,
 		]);
 
@@ -249,21 +245,6 @@
 	}
 
 	@bindThis
-	public async getHasUnreadAnnouncement(userId: User['id']): Promise<boolean> {
-		const reads = await this.announcementReadsRepository.findBy({
-			userId: userId,
-		});
-
-		const count = await this.announcementsRepository.countBy(reads.length > 0 ? {
-			id: Not(In(reads.map(read => read.announcementId))),
-		} : {});
-
-		return count > 0;
-	}
-
-	@bindThis
-=======
->>>>>>> 9264ca33
 	public async getHasUnreadAntenna(userId: User['id']): Promise<boolean> {
 		/*
 		const myAntennas = (await this.antennaService.getAntennas()).filter(a => a.userId === userId);
