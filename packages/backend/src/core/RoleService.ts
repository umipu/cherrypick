/*
 * SPDX-FileCopyrightText: syuilo and misskey-project
 * SPDX-License-Identifier: AGPL-3.0-only
 */

import { Inject, Injectable } from '@nestjs/common';
import * as Redis from 'ioredis';
import { In } from 'typeorm';
import { ModuleRef } from '@nestjs/core';
import type {
	MiMeta,
	MiRole,
	MiRoleAssignment,
	RoleAssignmentsRepository,
	RolesRepository,
	UsersRepository,
} from '@/models/_.js';
import { MemoryKVCache, MemorySingleCache } from '@/misc/cache.js';
import type { MiUser } from '@/models/User.js';
import { DI } from '@/di-symbols.js';
import { bindThis } from '@/decorators.js';
import { CacheService } from '@/core/CacheService.js';
import type { RoleCondFormulaValue } from '@/models/Role.js';
import { UserEntityService } from '@/core/entities/UserEntityService.js';
import type { GlobalEvents } from '@/core/GlobalEventService.js';
import { GlobalEventService } from '@/core/GlobalEventService.js';
import { IdService } from '@/core/IdService.js';
import { ModerationLogService } from '@/core/ModerationLogService.js';
import type { Packed } from '@/misc/json-schema.js';
import { FanoutTimelineService } from '@/core/FanoutTimelineService.js';
import { NotificationService } from '@/core/NotificationService.js';
import type { OnApplicationShutdown, OnModuleInit } from '@nestjs/common';

export type RolePolicies = {
	gtlAvailable: boolean;
	ltlAvailable: boolean;
	canPublicNote: boolean;
	canEditNote: boolean;
	scheduleNoteMax: number;
	mentionLimit: number;
	canInvite: boolean;
	inviteLimit: number;
	inviteLimitCycle: number;
	inviteExpirationTime: number;
	canManageCustomEmojis: boolean;
	canManageAvatarDecorations: boolean;
	canSearchNotes: boolean;
	canUseTranslator: boolean;
	canUseAutoTranslate: boolean;
	canHideAds: boolean;
	driveCapacityMb: number;
	alwaysMarkNsfw: boolean;
	canUpdateBioMedia: boolean;
	pinLimit: number;
	antennaLimit: number;
	wordMuteLimit: number;
	webhookLimit: number;
	clipLimit: number;
	noteEachClipsLimit: number;
	userListLimit: number;
	userEachUserListsLimit: number;
	rateLimitFactor: number;
	avatarDecorationLimit: number;
	canImportAntennas: boolean;
	canImportBlocking: boolean;
	canImportFollowing: boolean;
	canImportMuting: boolean;
	canImportUserLists: boolean;
};

export const DEFAULT_POLICIES: RolePolicies = {
	gtlAvailable: true,
	ltlAvailable: true,
	canPublicNote: true,
	canEditNote: true,
	scheduleNoteMax: 5,
	mentionLimit: 20,
	canInvite: false,
	inviteLimit: 0,
	inviteLimitCycle: 60 * 24 * 7,
	inviteExpirationTime: 0,
	canManageCustomEmojis: false,
	canManageAvatarDecorations: false,
	canSearchNotes: false,
	canUseTranslator: true,
	canUseAutoTranslate: false,
	canHideAds: false,
	driveCapacityMb: 100,
	alwaysMarkNsfw: false,
	canUpdateBioMedia: true,
	pinLimit: 5,
	antennaLimit: 5,
	wordMuteLimit: 200,
	webhookLimit: 3,
	clipLimit: 10,
	noteEachClipsLimit: 200,
	userListLimit: 10,
	userEachUserListsLimit: 50,
	rateLimitFactor: 1,
	avatarDecorationLimit: 1,
	canImportAntennas: true,
	canImportBlocking: true,
	canImportFollowing: true,
	canImportMuting: true,
	canImportUserLists: true,
};

@Injectable()
export class RoleService implements OnApplicationShutdown, OnModuleInit {
	private rootUserIdCache: MemorySingleCache<MiUser['id']>;
	private rolesCache: MemorySingleCache<MiRole[]>;
	private roleAssignmentByUserIdCache: MemoryKVCache<MiRoleAssignment[]>;
	private notificationService: NotificationService;

	public static AlreadyAssignedError = class extends Error {};
	public static NotAssignedError = class extends Error {};

	constructor(
		private moduleRef: ModuleRef,

		@Inject(DI.meta)
		private meta: MiMeta,

		@Inject(DI.redisForTimelines)
		private redisForTimelines: Redis.Redis,

		@Inject(DI.redisForSub)
		private redisForSub: Redis.Redis,

		@Inject(DI.usersRepository)
		private usersRepository: UsersRepository,

		@Inject(DI.rolesRepository)
		private rolesRepository: RolesRepository,

		@Inject(DI.roleAssignmentsRepository)
		private roleAssignmentsRepository: RoleAssignmentsRepository,

		private cacheService: CacheService,
		private userEntityService: UserEntityService,
		private globalEventService: GlobalEventService,
		private idService: IdService,
		private moderationLogService: ModerationLogService,
		private fanoutTimelineService: FanoutTimelineService,
	) {
<<<<<<< HEAD
		//this.onMessage = this.onMessage.bind(this);

=======
		this.rootUserIdCache = new MemorySingleCache<MiUser['id']>(1000 * 60 * 60 * 24 * 7); // 1week. rootユーザのIDは不変なので長めに
>>>>>>> b99e13e6
		this.rolesCache = new MemorySingleCache<MiRole[]>(1000 * 60 * 60); // 1h
		this.roleAssignmentByUserIdCache = new MemoryKVCache<MiRoleAssignment[]>(1000 * 60 * 5); // 5m

		this.redisForSub.on('message', this.onMessage);
	}

	async onModuleInit() {
		this.notificationService = this.moduleRef.get(NotificationService.name);
	}

	@bindThis
	private async onMessage(_: string, data: string): Promise<void> {
		const obj = JSON.parse(data);

		if (obj.channel === 'internal') {
			const { type, body } = obj.message as GlobalEvents['internal']['payload'];
			switch (type) {
				case 'roleCreated': {
					const cached = this.rolesCache.get();
					if (cached) {
						cached.push({
							...body,
							updatedAt: new Date(body.updatedAt),
							lastUsedAt: new Date(body.lastUsedAt),
						});
					}
					break;
				}
				case 'roleUpdated': {
					const cached = this.rolesCache.get();
					if (cached) {
						const i = cached.findIndex(x => x.id === body.id);
						if (i > -1) {
							cached[i] = {
								...body,
								updatedAt: new Date(body.updatedAt),
								lastUsedAt: new Date(body.lastUsedAt),
							};
						}
					}
					break;
				}
				case 'roleDeleted': {
					const cached = this.rolesCache.get();
					if (cached) {
						this.rolesCache.set(cached.filter(x => x.id !== body.id));
					}
					break;
				}
				case 'userRoleAssigned': {
					const cached = this.roleAssignmentByUserIdCache.get(body.userId);
					if (cached) {
						cached.push({ // TODO: このあたりのデシリアライズ処理は各modelファイル内に関数としてexportしたい
							...body,
							expiresAt: body.expiresAt ? new Date(body.expiresAt) : null,
							user: null, // joinなカラムは通常取ってこないので
							role: null, // joinなカラムは通常取ってこないので
						});
					}
					break;
				}
				case 'userRoleUnassigned': {
					const cached = this.roleAssignmentByUserIdCache.get(body.userId);
					if (cached) {
						this.roleAssignmentByUserIdCache.set(body.userId, cached.filter(x => x.id !== body.id));
					}
					break;
				}
				default:
					break;
			}
		}
	}

	@bindThis
	private evalCond(user: MiUser, roles: MiRole[], value: RoleCondFormulaValue): boolean {
		try {
			switch (value.type) {
				// ～かつ～
				case 'and': {
					return value.values.every(v => this.evalCond(user, roles, v));
				}
				// ～または～
				case 'or': {
					return value.values.some(v => this.evalCond(user, roles, v));
				}
				// ～ではない
				case 'not': {
					return !this.evalCond(user, roles, value.value);
				}
				// マニュアルロールがアサインされている
				case 'roleAssignedTo': {
					return roles.some(r => r.id === value.roleId);
				}
				// ローカルユーザのみ
				case 'isLocal': {
					return this.userEntityService.isLocalUser(user);
				}
				// リモートユーザのみ
				case 'isRemote': {
					return this.userEntityService.isRemoteUser(user);
				}
				// サスペンド済みユーザである
				case 'isSuspended': {
					return user.isSuspended;
				}
				// 鍵アカウントユーザである
				case 'isLocked': {
					return user.isLocked;
				}
				// botユーザである
				case 'isBot': {
					return user.isBot;
				}
				// 猫である
				case 'isCat': {
					return user.isCat;
				}
				// 「ユーザを見つけやすくする」が有効なアカウント
				case 'isExplorable': {
					return user.isExplorable;
				}
				// ユーザが作成されてから指定期間経過した
				case 'createdLessThan': {
					return this.idService.parse(user.id).date.getTime() > (Date.now() - (value.sec * 1000));
				}
				// ユーザが作成されてから指定期間経っていない
				case 'createdMoreThan': {
					return this.idService.parse(user.id).date.getTime() < (Date.now() - (value.sec * 1000));
				}
				// フォロワー数が指定値以下
				case 'followersLessThanOrEq': {
					return user.followersCount <= value.value;
				}
				// フォロワー数が指定値以上
				case 'followersMoreThanOrEq': {
					return user.followersCount >= value.value;
				}
				// フォロー数が指定値以下
				case 'followingLessThanOrEq': {
					return user.followingCount <= value.value;
				}
				// フォロー数が指定値以上
				case 'followingMoreThanOrEq': {
					return user.followingCount >= value.value;
				}
				// ノート数が指定値以下
				case 'notesLessThanOrEq': {
					return user.notesCount <= value.value;
				}
				// ノート数が指定値以上
				case 'notesMoreThanOrEq': {
					return user.notesCount >= value.value;
				}
				default:
					return false;
			}
		} catch (err) {
			// TODO: log error
			return false;
		}
	}

	@bindThis
	public async getRoles() {
		const roles = await this.rolesCache.fetch(() => this.rolesRepository.findBy({}));
		return roles;
	}

	@bindThis
	public async getUserAssigns(userId: MiUser['id']) {
		const now = Date.now();
		let assigns = await this.roleAssignmentByUserIdCache.fetch(userId, () => this.roleAssignmentsRepository.findBy({ userId }));
		// 期限切れのロールを除外
		assigns = assigns.filter(a => a.expiresAt == null || (a.expiresAt.getTime() > now));
		return assigns;
	}

	@bindThis
	public async getUserRoles(userId: MiUser['id']) {
		const roles = await this.rolesCache.fetch(() => this.rolesRepository.findBy({}));
		const assigns = await this.getUserAssigns(userId);
		const assignedRoles = roles.filter(r => assigns.map(x => x.roleId).includes(r.id));
		const user = roles.some(r => r.target === 'conditional') ? await this.cacheService.findUserById(userId) : null;
		const matchedCondRoles = roles.filter(r => r.target === 'conditional' && this.evalCond(user!, assignedRoles, r.condFormula));
		return [...assignedRoles, ...matchedCondRoles];
	}

	/**
	 * 指定ユーザーのバッジロール一覧取得
	 */
	@bindThis
	public async getUserBadgeRoles(userId: MiUser['id']) {
		const now = Date.now();
		let assigns = await this.roleAssignmentByUserIdCache.fetch(userId, () => this.roleAssignmentsRepository.findBy({ userId }));
		// 期限切れのロールを除外
		assigns = assigns.filter(a => a.expiresAt == null || (a.expiresAt.getTime() > now));
		const roles = await this.rolesCache.fetch(() => this.rolesRepository.findBy({}));
		const assignedRoles = roles.filter(r => assigns.map(x => x.roleId).includes(r.id));
		const assignedBadgeRoles = assignedRoles.filter(r => r.asBadge);
		const badgeCondRoles = roles.filter(r => r.asBadge && (r.target === 'conditional'));
		if (badgeCondRoles.length > 0) {
			const user = roles.some(r => r.target === 'conditional') ? await this.cacheService.findUserById(userId) : null;
			const matchedBadgeCondRoles = badgeCondRoles.filter(r => this.evalCond(user!, assignedRoles, r.condFormula));
			return [...assignedBadgeRoles, ...matchedBadgeCondRoles];
		} else {
			return assignedBadgeRoles;
		}
	}

	@bindThis
	public async getUserPolicies(userId: MiUser['id'] | null): Promise<RolePolicies> {
		const basePolicies = { ...DEFAULT_POLICIES, ...this.meta.policies };

		if (userId == null) return basePolicies;

		const roles = await this.getUserRoles(userId);

		function calc<T extends keyof RolePolicies>(name: T, aggregate: (values: RolePolicies[T][]) => RolePolicies[T]) {
			if (roles.length === 0) return basePolicies[name];

			const policies = roles.map(role => role.policies[name] ?? { priority: 0, useDefault: true });

			const p2 = policies.filter(policy => policy.priority === 2);
			if (p2.length > 0) return aggregate(p2.map(policy => policy.useDefault ? basePolicies[name] : policy.value));

			const p1 = policies.filter(policy => policy.priority === 1);
			if (p1.length > 0) return aggregate(p1.map(policy => policy.useDefault ? basePolicies[name] : policy.value));

			return aggregate(policies.map(policy => policy.useDefault ? basePolicies[name] : policy.value));
		}

		return {
			gtlAvailable: calc('gtlAvailable', vs => vs.some(v => v === true)),
			ltlAvailable: calc('ltlAvailable', vs => vs.some(v => v === true)),
			canPublicNote: calc('canPublicNote', vs => vs.some(v => v === true)),
			canEditNote: calc('canEditNote', vs => vs.some(v => v === true)),
			scheduleNoteMax: calc('scheduleNoteMax', vs => Math.max(...vs)),
			mentionLimit: calc('mentionLimit', vs => Math.max(...vs)),
			canInvite: calc('canInvite', vs => vs.some(v => v === true)),
			inviteLimit: calc('inviteLimit', vs => Math.max(...vs)),
			inviteLimitCycle: calc('inviteLimitCycle', vs => Math.max(...vs)),
			inviteExpirationTime: calc('inviteExpirationTime', vs => Math.max(...vs)),
			canManageCustomEmojis: calc('canManageCustomEmojis', vs => vs.some(v => v === true)),
			canManageAvatarDecorations: calc('canManageAvatarDecorations', vs => vs.some(v => v === true)),
			canSearchNotes: calc('canSearchNotes', vs => vs.some(v => v === true)),
			canUseTranslator: calc('canUseTranslator', vs => vs.some(v => v === true)),
			canUseAutoTranslate: calc('canUseAutoTranslate', vs => vs.some(v => v === true)),
			canHideAds: calc('canHideAds', vs => vs.some(v => v === true)),
			driveCapacityMb: calc('driveCapacityMb', vs => Math.max(...vs)),
			alwaysMarkNsfw: calc('alwaysMarkNsfw', vs => vs.some(v => v === true)),
			canUpdateBioMedia: calc('canUpdateBioMedia', vs => vs.some(v => v === true)),
			pinLimit: calc('pinLimit', vs => Math.max(...vs)),
			antennaLimit: calc('antennaLimit', vs => Math.max(...vs)),
			wordMuteLimit: calc('wordMuteLimit', vs => Math.max(...vs)),
			webhookLimit: calc('webhookLimit', vs => Math.max(...vs)),
			clipLimit: calc('clipLimit', vs => Math.max(...vs)),
			noteEachClipsLimit: calc('noteEachClipsLimit', vs => Math.max(...vs)),
			userListLimit: calc('userListLimit', vs => Math.max(...vs)),
			userEachUserListsLimit: calc('userEachUserListsLimit', vs => Math.max(...vs)),
			rateLimitFactor: calc('rateLimitFactor', vs => Math.max(...vs)),
			avatarDecorationLimit: calc('avatarDecorationLimit', vs => Math.max(...vs)),
			canImportAntennas: calc('canImportAntennas', vs => vs.some(v => v === true)),
			canImportBlocking: calc('canImportBlocking', vs => vs.some(v => v === true)),
			canImportFollowing: calc('canImportFollowing', vs => vs.some(v => v === true)),
			canImportMuting: calc('canImportMuting', vs => vs.some(v => v === true)),
			canImportUserLists: calc('canImportUserLists', vs => vs.some(v => v === true)),
		};
	}

	@bindThis
	public async isModerator(user: { id: MiUser['id']; isRoot: MiUser['isRoot'] } | null): Promise<boolean> {
		if (user == null) return false;
		return user.isRoot || (await this.getUserRoles(user.id)).some(r => r.isModerator || r.isAdministrator);
	}

	@bindThis
	public async isAdministrator(user: { id: MiUser['id']; isRoot: MiUser['isRoot'] } | null): Promise<boolean> {
		if (user == null) return false;
		return user.isRoot || (await this.getUserRoles(user.id)).some(r => r.isAdministrator);
	}

	@bindThis
	public async isExplorable(role: { id: MiRole['id'] } | null): Promise<boolean> {
		if (role == null) return false;
		const check = await this.rolesRepository.findOneBy({ id: role.id });
		if (check == null) return false;
		return check.isExplorable;
	}

	/**
	 * モデレーター権限のロールが割り当てられているユーザID一覧を取得する.
	 *
	 * @param opts.includeAdmins 管理者権限も含めるか(デフォルト: true)
	 * @param opts.includeRoot rootユーザも含めるか(デフォルト: false)
	 * @param opts.excludeExpire 期限切れのロールを除外するか(デフォルト: false)
	 */
	@bindThis
	public async getModeratorIds(opts?: {
		includeAdmins?: boolean,
		includeRoot?: boolean,
		excludeExpire?: boolean,
	}): Promise<MiUser['id'][]> {
		const includeAdmins = opts?.includeAdmins ?? true;
		const includeRoot = opts?.includeRoot ?? false;
		const excludeExpire = opts?.excludeExpire ?? false;

		const roles = await this.rolesCache.fetch(() => this.rolesRepository.findBy({}));
		const moderatorRoles = includeAdmins
			? roles.filter(r => r.isModerator || r.isAdministrator)
			: roles.filter(r => r.isModerator);

		const assigns = moderatorRoles.length > 0
			? await this.roleAssignmentsRepository.findBy({ roleId: In(moderatorRoles.map(r => r.id)) })
			: [];

		// Setを経由して重複を除去（ユーザIDは重複する可能性があるので）
		const now = Date.now();
		const resultSet = new Set(
			assigns
				.filter(it =>
					(excludeExpire)
						? (it.expiresAt == null || it.expiresAt.getTime() > now)
						: true,
				)
				.map(a => a.userId),
		);

		if (includeRoot) {
			const rootUserId = await this.rootUserIdCache.fetch(async () => {
				const it = await this.usersRepository.createQueryBuilder('users')
					.select('id')
					.where({ isRoot: true })
					.getRawOne<{ id: string }>();
				// eslint-disable-next-line @typescript-eslint/no-non-null-assertion
				return it!.id;
			});
			resultSet.add(rootUserId);
		}

		return [...resultSet].sort((x, y) => x.localeCompare(y));
	}

	@bindThis
	public async getModerators(opts?: {
		includeAdmins?: boolean,
		includeRoot?: boolean,
		excludeExpire?: boolean,
	}): Promise<MiUser[]> {
		const ids = await this.getModeratorIds(opts);
		return ids.length > 0
			? await this.usersRepository.findBy({
				id: In(ids),
			})
			: [];
	}

	@bindThis
	public async getAdministratorIds(): Promise<MiUser['id'][]> {
		const roles = await this.rolesCache.fetch(() => this.rolesRepository.findBy({}));
		const administratorRoles = roles.filter(r => r.isAdministrator);
		const assigns = administratorRoles.length > 0 ? await this.roleAssignmentsRepository.findBy({
			roleId: In(administratorRoles.map(r => r.id)),
		}) : [];
		// TODO: isRootなアカウントも含める
		return assigns.map(a => a.userId);
	}

	@bindThis
	public async getAdministrators(): Promise<MiUser[]> {
		const ids = await this.getAdministratorIds();
		const users = ids.length > 0 ? await this.usersRepository.findBy({
			id: In(ids),
		}) : [];
		return users;
	}

	@bindThis
	public async assign(userId: MiUser['id'], roleId: MiRole['id'], expiresAt: Date | null = null, moderator?: MiUser): Promise<void> {
		const now = Date.now();

		const role = await this.rolesRepository.findOneByOrFail({ id: roleId });

		const existing = await this.roleAssignmentsRepository.findOneBy({
			roleId: roleId,
			userId: userId,
		});

		if (existing) {
			if (existing.expiresAt && (existing.expiresAt.getTime() < now)) {
				await this.roleAssignmentsRepository.delete({
					roleId: roleId,
					userId: userId,
				});
			} else {
				throw new RoleService.AlreadyAssignedError();
			}
		}

		const created = await this.roleAssignmentsRepository.insertOne({
			id: this.idService.gen(now),
			expiresAt: expiresAt,
			roleId: roleId,
			userId: userId,
		});

		this.rolesRepository.update(roleId, {
			lastUsedAt: new Date(),
		});

		this.globalEventService.publishInternalEvent('userRoleAssigned', created);

		const user = await this.usersRepository.findOneByOrFail({ id: userId });

		if (role.isPublic && user.host === null) {
			this.notificationService.createNotification(userId, 'roleAssigned', {
				roleId: roleId,
			});
		}

		if (moderator) {
			this.moderationLogService.log(moderator, 'assignRole', {
				roleId: roleId,
				roleName: role.name,
				userId: userId,
				userUsername: user.username,
				userHost: user.host,
				expiresAt: expiresAt ? expiresAt.toISOString() : null,
			});
		}
	}

	@bindThis
	public async unassign(userId: MiUser['id'], roleId: MiRole['id'], moderator?: MiUser): Promise<void> {
		const now = new Date();

		const existing = await this.roleAssignmentsRepository.findOneBy({ roleId, userId });
		if (existing == null) {
			throw new RoleService.NotAssignedError();
		} else if (existing.expiresAt && (existing.expiresAt.getTime() < now.getTime())) {
			await this.roleAssignmentsRepository.delete({
				roleId: roleId,
				userId: userId,
			});
			throw new RoleService.NotAssignedError();
		}

		await this.roleAssignmentsRepository.delete(existing.id);

		this.rolesRepository.update(roleId, {
			lastUsedAt: now,
		});

		this.globalEventService.publishInternalEvent('userRoleUnassigned', existing);

		if (moderator) {
			const [user, role] = await Promise.all([
				this.usersRepository.findOneByOrFail({ id: userId }),
				this.rolesRepository.findOneByOrFail({ id: roleId }),
			]);
			this.moderationLogService.log(moderator, 'unassignRole', {
				roleId: roleId,
				roleName: role.name,
				userId: userId,
				userUsername: user.username,
				userHost: user.host,
			});
		}
	}

	@bindThis
	public async addNoteToRoleTimeline(note: Packed<'Note'>): Promise<void> {
		const roles = await this.getUserRoles(note.userId);

		const redisPipeline = this.redisForTimelines.pipeline();

		for (const role of roles) {
			this.fanoutTimelineService.push(`roleTimeline:${role.id}`, note.id, 1000, redisPipeline);
			this.globalEventService.publishRoleTimelineStream(role.id, 'note', note);
		}

		redisPipeline.exec();
	}

	@bindThis
	public async create(values: Partial<MiRole>, moderator?: MiUser): Promise<MiRole> {
		const date = new Date();
		const created = await this.rolesRepository.insertOne({
			id: this.idService.gen(date.getTime()),
			updatedAt: date,
			lastUsedAt: date,
			name: values.name,
			description: values.description,
			color: values.color,
			iconUrl: values.iconUrl,
			target: values.target,
			condFormula: values.condFormula,
			isPublic: values.isPublic,
			isAdministrator: values.isAdministrator,
			isModerator: values.isModerator,
			isExplorable: values.isExplorable,
			asBadge: values.asBadge,
			canEditMembersByModerator: values.canEditMembersByModerator,
			displayOrder: values.displayOrder,
			policies: values.policies,
		});

		this.globalEventService.publishInternalEvent('roleCreated', created);

		if (moderator) {
			this.moderationLogService.log(moderator, 'createRole', {
				roleId: created.id,
				role: created,
			});
		}

		return created;
	}

	@bindThis
	public async update(role: MiRole, params: Partial<MiRole>, moderator?: MiUser): Promise<void> {
		const date = new Date();
		await this.rolesRepository.update(role.id, {
			updatedAt: date,
			...params,
		});

		const updated = await this.rolesRepository.findOneByOrFail({ id: role.id });
		this.globalEventService.publishInternalEvent('roleUpdated', updated);

		if (moderator) {
			this.moderationLogService.log(moderator, 'updateRole', {
				roleId: role.id,
				before: role,
				after: updated,
			});
		}
	}

	@bindThis
	public async delete(role: MiRole, moderator?: MiUser): Promise<void> {
		await this.rolesRepository.delete({ id: role.id });
		this.globalEventService.publishInternalEvent('roleDeleted', role);

		if (moderator) {
			this.moderationLogService.log(moderator, 'deleteRole', {
				roleId: role.id,
				role: role,
			});
		}
	}

	@bindThis
	public dispose(): void {
		this.redisForSub.off('message', this.onMessage);
		this.roleAssignmentByUserIdCache.dispose();
	}

	@bindThis
	public onApplicationShutdown(signal?: string | undefined): void {
		this.dispose();
	}
}<|MERGE_RESOLUTION|>--- conflicted
+++ resolved
@@ -143,12 +143,9 @@
 		private moderationLogService: ModerationLogService,
 		private fanoutTimelineService: FanoutTimelineService,
 	) {
-<<<<<<< HEAD
 		//this.onMessage = this.onMessage.bind(this);
 
-=======
 		this.rootUserIdCache = new MemorySingleCache<MiUser['id']>(1000 * 60 * 60 * 24 * 7); // 1week. rootユーザのIDは不変なので長めに
->>>>>>> b99e13e6
 		this.rolesCache = new MemorySingleCache<MiRole[]>(1000 * 60 * 60); // 1h
 		this.roleAssignmentByUserIdCache = new MemoryKVCache<MiRoleAssignment[]>(1000 * 60 * 5); // 5m
 
