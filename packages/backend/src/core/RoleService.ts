/*
 * SPDX-FileCopyrightText: syuilo and misskey-project
 * SPDX-License-Identifier: AGPL-3.0-only
 */

import { Inject, Injectable } from '@nestjs/common';
import * as Redis from 'ioredis';
import { In } from 'typeorm';
import { ModuleRef } from '@nestjs/core';
import type {
	MiRole,
	MiRoleAssignment,
	RoleAssignmentsRepository,
	RolesRepository,
	UsersRepository,
} from '@/models/_.js';
import { MemoryKVCache, MemorySingleCache } from '@/misc/cache.js';
import type { MiUser } from '@/models/User.js';
import { DI } from '@/di-symbols.js';
import { bindThis } from '@/decorators.js';
import { MetaService } from '@/core/MetaService.js';
import { CacheService } from '@/core/CacheService.js';
import type { RoleCondFormulaValue } from '@/models/Role.js';
import { UserEntityService } from '@/core/entities/UserEntityService.js';
import type { GlobalEvents } from '@/core/GlobalEventService.js';
import { GlobalEventService } from '@/core/GlobalEventService.js';
import { IdService } from '@/core/IdService.js';
import { ModerationLogService } from '@/core/ModerationLogService.js';
import type { Packed } from '@/misc/json-schema.js';
import { FanoutTimelineService } from '@/core/FanoutTimelineService.js';
import { NotificationService } from '@/core/NotificationService.js';
import type { OnApplicationShutdown, OnModuleInit } from '@nestjs/common';

export type RolePolicies = {
	gtlAvailable: boolean;
	ltlAvailable: boolean;
	canPublicNote: boolean;
	canEditNote: boolean;
	mentionLimit: number;
	canInvite: boolean;
	inviteLimit: number;
	inviteLimitCycle: number;
	inviteExpirationTime: number;
	canManageCustomEmojis: boolean;
	canManageAvatarDecorations: boolean;
	canSearchNotes: boolean;
	canAdvancedSearchNotes: boolean;
	canUseTranslator: boolean;
	canHideAds: boolean;
	driveCapacityMb: number;
	alwaysMarkNsfw: boolean;
	pinLimit: number;
	antennaLimit: number;
	wordMuteLimit: number;
	webhookLimit: number;
	clipLimit: number;
	noteEachClipsLimit: number;
	userListLimit: number;
	userEachUserListsLimit: number;
	rateLimitFactor: number;
	avatarDecorationLimit: number;
	fileSizeLimit: number;
};

export const DEFAULT_POLICIES: RolePolicies = {
	gtlAvailable: true,
	ltlAvailable: true,
	canPublicNote: true,
	canEditNote: true,
	mentionLimit: 20,
	canInvite: false,
	inviteLimit: 0,
	inviteLimitCycle: 60 * 24 * 7,
	inviteExpirationTime: 0,
	canManageCustomEmojis: false,
	canManageAvatarDecorations: false,
	canSearchNotes: false,
	canAdvancedSearchNotes: false,
	canUseTranslator: true,
	canHideAds: false,
	driveCapacityMb: 100,
	alwaysMarkNsfw: false,
	pinLimit: 5,
	antennaLimit: 5,
	wordMuteLimit: 200,
	webhookLimit: 3,
	clipLimit: 10,
	noteEachClipsLimit: 200,
	userListLimit: 10,
	userEachUserListsLimit: 50,
	rateLimitFactor: 1,
	avatarDecorationLimit: 1,
	fileSizeLimit: 50,
};

@Injectable()
export class RoleService implements OnApplicationShutdown, OnModuleInit {
	private rolesCache: MemorySingleCache<MiRole[]>;
	private roleAssignmentByUserIdCache: MemoryKVCache<MiRoleAssignment[]>;
	private notificationService: NotificationService;

	public static AlreadyAssignedError = class extends Error {};
	public static NotAssignedError = class extends Error {};

	constructor(
		private moduleRef: ModuleRef,

		@Inject(DI.redis)
		private redisClient: Redis.Redis,

		@Inject(DI.redisForTimelines)
		private redisForTimelines: Redis.Redis,

		@Inject(DI.redisForSub)
		private redisForSub: Redis.Redis,

		@Inject(DI.usersRepository)
		private usersRepository: UsersRepository,

		@Inject(DI.rolesRepository)
		private rolesRepository: RolesRepository,

		@Inject(DI.roleAssignmentsRepository)
		private roleAssignmentsRepository: RoleAssignmentsRepository,

		private metaService: MetaService,
		private cacheService: CacheService,
		private userEntityService: UserEntityService,
		private globalEventService: GlobalEventService,
		private idService: IdService,
		private moderationLogService: ModerationLogService,
		private fanoutTimelineService: FanoutTimelineService,
	) {
		//this.onMessage = this.onMessage.bind(this);

		this.rolesCache = new MemorySingleCache<MiRole[]>(1000 * 60 * 60);
		this.roleAssignmentByUserIdCache = new MemoryKVCache<MiRoleAssignment[]>(1000 * 60 * 60);

		this.redisForSub.on('message', this.onMessage);
	}

	async onModuleInit() {
		this.notificationService = this.moduleRef.get(NotificationService.name);
	}

	@bindThis
	private async onMessage(_: string, data: string): Promise<void> {
		const obj = JSON.parse(data);

		if (obj.channel === 'internal') {
			const { type, body } = obj.message as GlobalEvents['internal']['payload'];
			switch (type) {
				case 'roleCreated': {
					const cached = this.rolesCache.get();
					if (cached) {
						cached.push({
							...body,
							updatedAt: new Date(body.updatedAt),
							lastUsedAt: new Date(body.lastUsedAt),
						});
					}
					break;
				}
				case 'roleUpdated': {
					const cached = this.rolesCache.get();
					if (cached) {
						const i = cached.findIndex(x => x.id === body.id);
						if (i > -1) {
							cached[i] = {
								...body,
								updatedAt: new Date(body.updatedAt),
								lastUsedAt: new Date(body.lastUsedAt),
							};
						}
					}
					break;
				}
				case 'roleDeleted': {
					const cached = this.rolesCache.get();
					if (cached) {
						this.rolesCache.set(cached.filter(x => x.id !== body.id));
					}
					break;
				}
				case 'userRoleAssigned': {
					const cached = this.roleAssignmentByUserIdCache.get(body.userId);
					if (cached) {
						cached.push({ // TODO: このあたりのデシリアライズ処理は各modelファイル内に関数としてexportしたい
							...body,
							expiresAt: body.expiresAt ? new Date(body.expiresAt) : null,
							user: null, // joinなカラムは通常取ってこないので
							role: null, // joinなカラムは通常取ってこないので
						});
					}
					break;
				}
				case 'userRoleUnassigned': {
					const cached = this.roleAssignmentByUserIdCache.get(body.userId);
					if (cached) {
						this.roleAssignmentByUserIdCache.set(body.userId, cached.filter(x => x.id !== body.id));
					}
					break;
				}
				default:
					break;
			}
		}
	}

	@bindThis
	private evalCond(user: MiUser, roles: MiRole[], value: RoleCondFormulaValue): boolean {
		try {
			switch (value.type) {
				// ～かつ～
				case 'and': {
					return value.values.every(v => this.evalCond(user, roles, v));
				}
				// ～または～
				case 'or': {
					return value.values.some(v => this.evalCond(user, roles, v));
				}
				// ～ではない
				case 'not': {
					return !this.evalCond(user, roles, value.value);
<<<<<<< HEAD
				}
				case 'roleAssignedTo': {
					return roles.some(r => r.id === value.roleId);
=======
>>>>>>> 4ac01cb1
				}
				// マニュアルロールがアサインされている
				case 'roleAssignedTo': {
					return roles.some(r => r.id === value.roleId);
				}
				// ローカルユーザのみ
				case 'isLocal': {
					return this.userEntityService.isLocalUser(user);
				}
				// リモートユーザのみ
				case 'isRemote': {
					return this.userEntityService.isRemoteUser(user);
				}
				// サスペンド済みユーザである
				case 'isSuspended': {
					return user.isSuspended;
				}
				// 鍵アカウントユーザである
				case 'isLocked': {
					return user.isLocked;
				}
				// botユーザである
				case 'isBot': {
					return user.isBot;
				}
				// 猫である
				case 'isCat': {
					return user.isCat;
				}
				// 「ユーザを見つけやすくする」が有効なアカウント
				case 'isExplorable': {
					return user.isExplorable;
				}
				// ユーザが作成されてから指定期間経過した
				case 'createdLessThan': {
					return this.idService.parse(user.id).date.getTime() > (Date.now() - (value.sec * 1000));
				}
				// ユーザが作成されてから指定期間経っていない
				case 'createdMoreThan': {
					return this.idService.parse(user.id).date.getTime() < (Date.now() - (value.sec * 1000));
				}
				// フォロワー数が指定値以下
				case 'followersLessThanOrEq': {
					return user.followersCount <= value.value;
				}
				// フォロワー数が指定値以上
				case 'followersMoreThanOrEq': {
					return user.followersCount >= value.value;
				}
				// フォロー数が指定値以下
				case 'followingLessThanOrEq': {
					return user.followingCount <= value.value;
				}
				// フォロー数が指定値以上
				case 'followingMoreThanOrEq': {
					return user.followingCount >= value.value;
				}
				// ノート数が指定値以下
				case 'notesLessThanOrEq': {
					return user.notesCount <= value.value;
				}
				// ノート数が指定値以上
				case 'notesMoreThanOrEq': {
					return user.notesCount >= value.value;
				}
				default:
					return false;
			}
		} catch (err) {
			// TODO: log error
			return false;
		}
	}

	@bindThis
	public async getRoles() {
		const roles = await this.rolesCache.fetch(() => this.rolesRepository.findBy({}));
		return roles;
	}

	@bindThis
	public async getUserAssigns(userId: MiUser['id']) {
		const now = Date.now();
		let assigns = await this.roleAssignmentByUserIdCache.fetch(userId, () => this.roleAssignmentsRepository.findBy({ userId }));
		// 期限切れのロールを除外
		assigns = assigns.filter(a => a.expiresAt == null || (a.expiresAt.getTime() > now));
		return assigns;
	}

	@bindThis
	public async getUserRoles(userId: MiUser['id']) {
		const roles = await this.rolesCache.fetch(() => this.rolesRepository.findBy({}));
		const assigns = await this.getUserAssigns(userId);
		const assignedRoles = roles.filter(r => assigns.map(x => x.roleId).includes(r.id));
		const user = roles.some(r => r.target === 'conditional') ? await this.cacheService.findUserById(userId) : null;
		const matchedCondRoles = roles.filter(r => r.target === 'conditional' && this.evalCond(user!, assignedRoles, r.condFormula));
		return [...assignedRoles, ...matchedCondRoles];
	}

	/**
	 * 指定ユーザーのバッジロール一覧取得
	 */
	@bindThis
	public async getUserBadgeRoles(userId: MiUser['id']) {
		const now = Date.now();
		let assigns = await this.roleAssignmentByUserIdCache.fetch(userId, () => this.roleAssignmentsRepository.findBy({ userId }));
		// 期限切れのロールを除外
		assigns = assigns.filter(a => a.expiresAt == null || (a.expiresAt.getTime() > now));
		const roles = await this.rolesCache.fetch(() => this.rolesRepository.findBy({}));
		const assignedRoles = roles.filter(r => assigns.map(x => x.roleId).includes(r.id));
		const assignedBadgeRoles = assignedRoles.filter(r => r.asBadge);
		const badgeCondRoles = roles.filter(r => r.asBadge && (r.target === 'conditional'));
		if (badgeCondRoles.length > 0) {
			const user = roles.some(r => r.target === 'conditional') ? await this.cacheService.findUserById(userId) : null;
			const matchedBadgeCondRoles = badgeCondRoles.filter(r => this.evalCond(user!, assignedRoles, r.condFormula));
			return [...assignedBadgeRoles, ...matchedBadgeCondRoles];
		} else {
			return assignedBadgeRoles;
		}
	}

	@bindThis
	public async getUserPolicies(userId: MiUser['id'] | null): Promise<RolePolicies> {
		const meta = await this.metaService.fetch();
		const basePolicies = { ...DEFAULT_POLICIES, ...meta.policies };

		if (userId == null) return basePolicies;

		const roles = await this.getUserRoles(userId);

		function calc<T extends keyof RolePolicies>(name: T, aggregate: (values: RolePolicies[T][]) => RolePolicies[T]) {
			if (roles.length === 0) return basePolicies[name];

			const policies = roles.map(role => role.policies[name] ?? { priority: 0, useDefault: true });

			const p2 = policies.filter(policy => policy.priority === 2);
			if (p2.length > 0) return aggregate(p2.map(policy => policy.useDefault ? basePolicies[name] : policy.value));

			const p1 = policies.filter(policy => policy.priority === 1);
			if (p1.length > 0) return aggregate(p1.map(policy => policy.useDefault ? basePolicies[name] : policy.value));

			return aggregate(policies.map(policy => policy.useDefault ? basePolicies[name] : policy.value));
		}

		return {
			gtlAvailable: calc('gtlAvailable', vs => vs.some(v => v === true)),
			ltlAvailable: calc('ltlAvailable', vs => vs.some(v => v === true)),
			canPublicNote: calc('canPublicNote', vs => vs.some(v => v === true)),
			canEditNote: calc('canEditNote', vs => vs.some(v => v === true)),
			mentionLimit: calc('mentionLimit', vs => Math.max(...vs)),
			canInvite: calc('canInvite', vs => vs.some(v => v === true)),
			inviteLimit: calc('inviteLimit', vs => Math.max(...vs)),
			inviteLimitCycle: calc('inviteLimitCycle', vs => Math.max(...vs)),
			inviteExpirationTime: calc('inviteExpirationTime', vs => Math.max(...vs)),
			canManageCustomEmojis: calc('canManageCustomEmojis', vs => vs.some(v => v === true)),
			canManageAvatarDecorations: calc('canManageAvatarDecorations', vs => vs.some(v => v === true)),
			canSearchNotes: calc('canSearchNotes', vs => vs.some(v => v === true)),
			canAdvancedSearchNotes: calc('canAdvancedSearchNotes', vs => vs.some(v => v === true)),
			canUseTranslator: calc('canUseTranslator', vs => vs.some(v => v === true)),
			canHideAds: calc('canHideAds', vs => vs.some(v => v === true)),
			driveCapacityMb: calc('driveCapacityMb', vs => Math.max(...vs)),
			alwaysMarkNsfw: calc('alwaysMarkNsfw', vs => vs.some(v => v === true)),
			pinLimit: calc('pinLimit', vs => Math.max(...vs)),
			antennaLimit: calc('antennaLimit', vs => Math.max(...vs)),
			wordMuteLimit: calc('wordMuteLimit', vs => Math.max(...vs)),
			webhookLimit: calc('webhookLimit', vs => Math.max(...vs)),
			clipLimit: calc('clipLimit', vs => Math.max(...vs)),
			noteEachClipsLimit: calc('noteEachClipsLimit', vs => Math.max(...vs)),
			userListLimit: calc('userListLimit', vs => Math.max(...vs)),
			userEachUserListsLimit: calc('userEachUserListsLimit', vs => Math.max(...vs)),
			rateLimitFactor: calc('rateLimitFactor', vs => Math.max(...vs)),
			avatarDecorationLimit: calc('avatarDecorationLimit', vs => Math.max(...vs)),
			fileSizeLimit: calc('fileSizeLimit', vs => Math.max(...vs)),
		};
	}

	@bindThis
	public async isModerator(user: { id: MiUser['id']; isRoot: MiUser['isRoot'] } | null): Promise<boolean> {
		if (user == null) return false;
		return user.isRoot || (await this.getUserRoles(user.id)).some(r => r.isModerator || r.isAdministrator);
	}

	@bindThis
	public async isAdministrator(user: { id: MiUser['id']; isRoot: MiUser['isRoot'] } | null): Promise<boolean> {
		if (user == null) return false;
		return user.isRoot || (await this.getUserRoles(user.id)).some(r => r.isAdministrator);
	}

	@bindThis
	public async isExplorable(role: { id: MiRole['id']} | null): Promise<boolean> {
		if (role == null) return false;
		const check = await this.rolesRepository.findOneBy({ id: role.id });
		if (check == null) return false;
		return check.isExplorable;
	}

	@bindThis
	public async getModeratorIds(includeAdmins = true, excludeExpire = false): Promise<MiUser['id'][]> {
		const roles = await this.rolesCache.fetch(() => this.rolesRepository.findBy({}));
		const moderatorRoles = includeAdmins
			? roles.filter(r => r.isModerator || r.isAdministrator)
			: roles.filter(r => r.isModerator);

		// TODO: isRootなアカウントも含める
		const assigns = moderatorRoles.length > 0
			? await this.roleAssignmentsRepository.findBy({ roleId: In(moderatorRoles.map(r => r.id)) })
			: [];

		const now = Date.now();
		const result = [
			// Setを経由して重複を除去（ユーザIDは重複する可能性があるので）
			...new Set(
				assigns
					.filter(it =>
						(excludeExpire)
							? (it.expiresAt == null || it.expiresAt.getTime() > now)
							: true,
					)
					.map(a => a.userId),
			),
		];

		return result.sort((x, y) => x.localeCompare(y));
	}

	@bindThis
	public async getModerators(includeAdmins = true): Promise<MiUser[]> {
		const ids = await this.getModeratorIds(includeAdmins);
		const users = ids.length > 0 ? await this.usersRepository.findBy({
			id: In(ids),
		}) : [];
		return users;
	}

	@bindThis
	public async getAdministratorIds(): Promise<MiUser['id'][]> {
		const roles = await this.rolesCache.fetch(() => this.rolesRepository.findBy({}));
		const administratorRoles = roles.filter(r => r.isAdministrator);
		const assigns = administratorRoles.length > 0 ? await this.roleAssignmentsRepository.findBy({
			roleId: In(administratorRoles.map(r => r.id)),
		}) : [];
		// TODO: isRootなアカウントも含める
		return assigns.map(a => a.userId);
	}

	@bindThis
	public async getAdministrators(): Promise<MiUser[]> {
		const ids = await this.getAdministratorIds();
		const users = ids.length > 0 ? await this.usersRepository.findBy({
			id: In(ids),
		}) : [];
		return users;
	}

	@bindThis
	public async assign(userId: MiUser['id'], roleId: MiRole['id'], expiresAt: Date | null = null, moderator?: MiUser): Promise<void> {
		const now = Date.now();

		const role = await this.rolesRepository.findOneByOrFail({ id: roleId });

		const existing = await this.roleAssignmentsRepository.findOneBy({
			roleId: roleId,
			userId: userId,
		});

		if (existing) {
			if (existing.expiresAt && (existing.expiresAt.getTime() < now)) {
				await this.roleAssignmentsRepository.delete({
					roleId: roleId,
					userId: userId,
				});
			} else {
				throw new RoleService.AlreadyAssignedError();
			}
		}

		const created = await this.roleAssignmentsRepository.insertOne({
			id: this.idService.gen(now),
			expiresAt: expiresAt,
			roleId: roleId,
			userId: userId,
		});

		this.rolesRepository.update(roleId, {
			lastUsedAt: new Date(),
		});

		this.globalEventService.publishInternalEvent('userRoleAssigned', created);

		if (role.isPublic) {
			this.notificationService.createNotification(userId, 'roleAssigned', {
				roleId: roleId,
			});
		}

		if (moderator) {
			const user = await this.usersRepository.findOneByOrFail({ id: userId });
			this.moderationLogService.log(moderator, 'assignRole', {
				roleId: roleId,
				roleName: role.name,
				userId: userId,
				userUsername: user.username,
				userHost: user.host,
				expiresAt: expiresAt ? expiresAt.toISOString() : null,
			});
		}
	}

	@bindThis
	public async unassign(userId: MiUser['id'], roleId: MiRole['id'], moderator?: MiUser): Promise<void> {
		const now = new Date();

		const existing = await this.roleAssignmentsRepository.findOneBy({ roleId, userId });
		if (existing == null) {
			throw new RoleService.NotAssignedError();
		} else if (existing.expiresAt && (existing.expiresAt.getTime() < now.getTime())) {
			await this.roleAssignmentsRepository.delete({
				roleId: roleId,
				userId: userId,
			});
			throw new RoleService.NotAssignedError();
		}

		await this.roleAssignmentsRepository.delete(existing.id);

		this.rolesRepository.update(roleId, {
			lastUsedAt: now,
		});

		this.globalEventService.publishInternalEvent('userRoleUnassigned', existing);

		if (moderator) {
			const [user, role] = await Promise.all([
				this.usersRepository.findOneByOrFail({ id: userId }),
				this.rolesRepository.findOneByOrFail({ id: roleId }),
			]);
			this.moderationLogService.log(moderator, 'unassignRole', {
				roleId: roleId,
				roleName: role.name,
				userId: userId,
				userUsername: user.username,
				userHost: user.host,
			});
		}
	}

	@bindThis
	public async addNoteToRoleTimeline(note: Packed<'Note'>): Promise<void> {
		const roles = await this.getUserRoles(note.userId);

		const redisPipeline = this.redisForTimelines.pipeline();

		for (const role of roles) {
			this.fanoutTimelineService.push(`roleTimeline:${role.id}`, note.id, 1000, redisPipeline);
			this.globalEventService.publishRoleTimelineStream(role.id, 'note', note);
		}

		redisPipeline.exec();
	}

	@bindThis
	public async create(values: Partial<MiRole>, moderator?: MiUser): Promise<MiRole> {
		const date = new Date();
		const created = await this.rolesRepository.insertOne({
			id: this.idService.gen(date.getTime()),
			updatedAt: date,
			lastUsedAt: date,
			name: values.name,
			description: values.description,
			color: values.color,
			iconUrl: values.iconUrl,
			target: values.target,
			condFormula: values.condFormula,
			isPublic: values.isPublic,
			isAdministrator: values.isAdministrator,
			isModerator: values.isModerator,
			isExplorable: values.isExplorable,
			asBadge: values.asBadge,
			canEditMembersByModerator: values.canEditMembersByModerator,
			displayOrder: values.displayOrder,
			policies: values.policies,
		});

		this.globalEventService.publishInternalEvent('roleCreated', created);

		if (moderator) {
			this.moderationLogService.log(moderator, 'createRole', {
				roleId: created.id,
				role: created,
			});
		}

		return created;
	}

	@bindThis
	public async update(role: MiRole, params: Partial<MiRole>, moderator?: MiUser): Promise<void> {
		const date = new Date();
		await this.rolesRepository.update(role.id, {
			updatedAt: date,
			...params,
		});

		const updated = await this.rolesRepository.findOneByOrFail({ id: role.id });
		this.globalEventService.publishInternalEvent('roleUpdated', updated);

		if (moderator) {
			this.moderationLogService.log(moderator, 'updateRole', {
				roleId: role.id,
				before: role,
				after: updated,
			});
		}
	}

	@bindThis
	public async delete(role: MiRole, moderator?: MiUser): Promise<void> {
		await this.rolesRepository.delete({ id: role.id });
		this.globalEventService.publishInternalEvent('roleDeleted', role);

		if (moderator) {
			this.moderationLogService.log(moderator, 'deleteRole', {
				roleId: role.id,
				role: role,
			});
		}
	}

	@bindThis
	public dispose(): void {
		this.redisForSub.off('message', this.onMessage);
		this.roleAssignmentByUserIdCache.dispose();
	}

	@bindThis
	public onApplicationShutdown(signal?: string | undefined): void {
		this.dispose();
	}
}<|MERGE_RESOLUTION|>--- conflicted
+++ resolved
@@ -222,12 +222,6 @@
 				// ～ではない
 				case 'not': {
 					return !this.evalCond(user, roles, value.value);
-<<<<<<< HEAD
-				}
-				case 'roleAssignedTo': {
-					return roles.some(r => r.id === value.roleId);
-=======
->>>>>>> 4ac01cb1
 				}
 				// マニュアルロールがアサインされている
 				case 'roleAssignedTo': {
