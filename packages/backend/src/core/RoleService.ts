--- conflicted
+++ resolved
@@ -62,17 +62,14 @@
 	userEachUserListsLimit: number;
 	rateLimitFactor: number;
 	avatarDecorationLimit: number;
-<<<<<<< HEAD
-	fileSizeLimit: number;
-	mutualLinkSectionLimit: number;
-	mutualLinkLimit: number;
-=======
 	canImportAntennas: boolean;
 	canImportBlocking: boolean;
 	canImportFollowing: boolean;
 	canImportMuting: boolean;
 	canImportUserLists: boolean;
->>>>>>> d3f4d310
+	fileSizeLimit: number;
+	mutualLinkSectionLimit: number;
+	mutualLinkLimit: number;
 };
 
 export const DEFAULT_POLICIES: RolePolicies = {
@@ -106,17 +103,14 @@
 	userEachUserListsLimit: 50,
 	rateLimitFactor: 1,
 	avatarDecorationLimit: 1,
-<<<<<<< HEAD
-	fileSizeLimit: 50,
-	mutualLinkSectionLimit: 1,
-	mutualLinkLimit: 15,
-=======
 	canImportAntennas: true,
 	canImportBlocking: true,
 	canImportFollowing: true,
 	canImportMuting: true,
 	canImportUserLists: true,
->>>>>>> d3f4d310
+	fileSizeLimit: 50,
+	mutualLinkSectionLimit: 1,
+	mutualLinkLimit: 15,
 };
 
 @Injectable()
@@ -421,17 +415,14 @@
 			userEachUserListsLimit: calc('userEachUserListsLimit', vs => Math.max(...vs)),
 			rateLimitFactor: calc('rateLimitFactor', vs => Math.max(...vs)),
 			avatarDecorationLimit: calc('avatarDecorationLimit', vs => Math.max(...vs)),
-<<<<<<< HEAD
-			fileSizeLimit: calc('fileSizeLimit', vs => Math.max(...vs)),
-			mutualLinkSectionLimit: calc('mutualLinkSectionLimit', vs => Math.max(...vs)),
-			mutualLinkLimit: calc('mutualLinkLimit', vs => Math.max(...vs)),
-=======
 			canImportAntennas: calc('canImportAntennas', vs => vs.some(v => v === true)),
 			canImportBlocking: calc('canImportBlocking', vs => vs.some(v => v === true)),
 			canImportFollowing: calc('canImportFollowing', vs => vs.some(v => v === true)),
 			canImportMuting: calc('canImportMuting', vs => vs.some(v => v === true)),
 			canImportUserLists: calc('canImportUserLists', vs => vs.some(v => v === true)),
->>>>>>> d3f4d310
+			fileSizeLimit: calc('fileSizeLimit', vs => Math.max(...vs)),
+			mutualLinkSectionLimit: calc('mutualLinkSectionLimit', vs => Math.max(...vs)),
+			mutualLinkLimit: calc('mutualLinkLimit', vs => Math.max(...vs)),
 		};
 	}
 
