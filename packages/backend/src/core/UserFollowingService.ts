--- conflicted
+++ resolved
@@ -517,11 +517,7 @@
 			followerId: follower.id,
 		});
 
-<<<<<<< HEAD
-		const followRequest = await this.followRequestsRepository.insert({
-=======
 		const followRequest = await this.followRequestsRepository.insertOne({
->>>>>>> 4ac01cb1
 			id: this.idService.gen(),
 			followerId: follower.id,
 			followeeId: followee.id,
