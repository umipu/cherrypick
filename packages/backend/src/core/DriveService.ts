--- conflicted
+++ resolved
@@ -170,27 +170,19 @@
 				ext = '';
 			}
 
-<<<<<<< HEAD
-			const useObjectStorageRemote = isRemote && meta.useObjectStorageRemote;
-			const objectStorageBaseUrl = useObjectStorageRemote ? meta.objectStorageRemoteBaseUrl : meta.objectStorageBaseUrl;
-			const objectStorageUseSSL = useObjectStorageRemote ? meta.objectStorageRemoteUseSSL : meta.objectStorageUseSSL;
-			const objectStorageEndpoint = useObjectStorageRemote ? meta.objectStorageRemoteEndpoint : meta.objectStorageEndpoint;
-			const objectStoragePort = useObjectStorageRemote ? meta.objectStorageRemotePort : meta.objectStoragePort;
-			const objectStorageBucket = useObjectStorageRemote ? meta.objectStorageRemoteBucket : meta.objectStorageBucket;
-			const objectStoragePrefix = useObjectStorageRemote ? meta.objectStorageRemotePrefix : meta.objectStoragePrefix;
+			const useObjectStorageRemote = isRemote && this.meta.useObjectStorageRemote;
+			const objectStorageBaseUrl = useObjectStorageRemote ? this.meta.objectStorageRemoteBaseUrl : this.meta.objectStorageBaseUrl;
+			const objectStorageUseSSL = useObjectStorageRemote ? this.meta.objectStorageRemoteUseSSL : this.meta.objectStorageUseSSL;
+			const objectStorageEndpoint = useObjectStorageRemote ? this.meta.objectStorageRemoteEndpoint : this.meta.objectStorageEndpoint;
+			const objectStoragePort = useObjectStorageRemote ? this.meta.objectStorageRemotePort : this.meta.objectStoragePort;
+			const objectStorageBucket = useObjectStorageRemote ? this.meta.objectStorageRemoteBucket : this.meta.objectStorageBucket;
+			const objectStoragePrefix = useObjectStorageRemote ? this.meta.objectStorageRemotePrefix : this.meta.objectStoragePrefix;
 
 			const baseUrl = objectStorageBaseUrl
 				?? `${ objectStorageUseSSL ? 'https' : 'http' }://${ objectStorageEndpoint }${ objectStoragePort ? `:${objectStoragePort}` : '' }/${ objectStorageBucket }`;
 
 			// for original
 			const key = `${objectStoragePrefix}/${randomUUID()}${ext}`;
-=======
-			const baseUrl = this.meta.objectStorageBaseUrl
-				?? `${ this.meta.objectStorageUseSSL ? 'https' : 'http' }://${ this.meta.objectStorageEndpoint }${ this.meta.objectStoragePort ? `:${this.meta.objectStoragePort}` : '' }/${ this.meta.objectStorageBucket }`;
-
-			// for original
-			const key = `${this.meta.objectStoragePrefix}/${randomUUID()}${ext}`;
->>>>>>> 6378dfbf
 			const url = `${ baseUrl }/${ key }`;
 
 			// for alts
@@ -207,11 +199,7 @@
 			];
 
 			if (alts.webpublic) {
-<<<<<<< HEAD
 				webpublicKey = `${objectStoragePrefix}/webpublic-${randomUUID()}.${alts.webpublic.ext}`;
-=======
-				webpublicKey = `${this.meta.objectStoragePrefix}/webpublic-${randomUUID()}.${alts.webpublic.ext}`;
->>>>>>> 6378dfbf
 				webpublicUrl = `${ baseUrl }/${ webpublicKey }`;
 
 				this.registerLogger.info(`uploading webpublic: ${webpublicKey}`);
@@ -219,11 +207,7 @@
 			}
 
 			if (alts.thumbnail) {
-<<<<<<< HEAD
 				thumbnailKey = `${objectStoragePrefix}/thumbnail-${randomUUID()}.${alts.thumbnail.ext}`;
-=======
-				thumbnailKey = `${this.meta.objectStoragePrefix}/thumbnail-${randomUUID()}.${alts.thumbnail.ext}`;
->>>>>>> 6378dfbf
 				thumbnailUrl = `${ baseUrl }/${ thumbnailKey }`;
 
 				this.registerLogger.info(`uploading thumbnail: ${thumbnailKey}`);
@@ -400,19 +384,12 @@
 		if (type === 'image/apng') type = 'image/png';
 		if (!FILE_TYPE_BROWSERSAFE.includes(type)) type = 'application/octet-stream';
 
-<<<<<<< HEAD
-		const meta = await this.metaService.fetch();
-
-		const useObjectStorageRemote = isRemote && meta.useObjectStorageRemote;
-		const objectStorageBucket = useObjectStorageRemote ? meta.objectStorageRemoteBucket : meta.objectStorageBucket;
-		const objectStorageSetPublicRead = useObjectStorageRemote ? meta.objectStorageRemoteSetPublicRead : meta.objectStorageSetPublicRead;
+		const useObjectStorageRemote = isRemote && this.meta.useObjectStorageRemote;
+		const objectStorageBucket = useObjectStorageRemote ? this.meta.objectStorageRemoteBucket : this.meta.objectStorageBucket;
+		const objectStorageSetPublicRead = useObjectStorageRemote ? this.meta.objectStorageRemoteSetPublicRead : this.meta.objectStorageSetPublicRead;
 
 		const params = {
 			Bucket: objectStorageBucket,
-=======
-		const params = {
-			Bucket: this.meta.objectStorageBucket,
->>>>>>> 6378dfbf
 			Key: key,
 			Body: stream,
 			ContentType: type,
@@ -425,15 +402,9 @@
 			// 許可されているファイル形式でしか拡張子をつけない
 			ext ? correctFilename(filename, ext) : filename,
 		);
-<<<<<<< HEAD
 		if (objectStorageSetPublicRead) params.ACL = 'public-read';
 
-		await this.s3Service.upload(meta, params, isRemote)
-=======
-		if (this.meta.objectStorageSetPublicRead) params.ACL = 'public-read';
-
-		await this.s3Service.upload(this.meta, params)
->>>>>>> 6378dfbf
+		await this.s3Service.upload(this.meta, params, isRemote)
 			.then(
 				result => {
 					if ('Bucket' in result) { // CompleteMultipartUploadCommandOutput
@@ -623,12 +594,12 @@
 		file.maybeSensitive = info.sensitive;
 		file.maybePorn = info.porn;
 		file.isSensitive = user
-			? this.userEntityService.isLocalUser(user) && profile!.alwaysMarkNsfw ? true :
+			? this.userEntityService.isLocalUser(user) && profile?.alwaysMarkNsfw ? true :
 			sensitive ?? false
 			: false;
 
 		if (user && this.utilityService.isMediaSilencedHost(this.meta.mediaSilencedHosts, user.host)) file.isSensitive = true;
-		if (info.sensitive && profile!.autoSensitive) file.isSensitive = true;
+		if (info.sensitive && profile?.autoSensitive) file.isSensitive = true;
 		if (info.sensitive && this.meta.setSensitiveFlagAutomatically) file.isSensitive = true;
 		if (userRoleNSFW) file.isSensitive = true;
 
@@ -858,28 +829,16 @@
 	}
 
 	@bindThis
-<<<<<<< HEAD
 	public async deleteObjectStorageFile(key: string, isRemote: boolean) {
-		const meta = await this.metaService.fetch();
-		const useObjectStorageRemote = isRemote && meta.useObjectStorageRemote;
-		const objectStorageBucket = useObjectStorageRemote ? meta.objectStorageRemoteBucket : meta.objectStorageBucket;
+		const useObjectStorageRemote = isRemote && this.meta.useObjectStorageRemote;
+		const objectStorageBucket = useObjectStorageRemote ? this.meta.objectStorageRemoteBucket : this.meta.objectStorageBucket;
 		try {
 			const param = {
 				Bucket: objectStorageBucket,
 				Key: key,
 			} as DeleteObjectCommandInput;
 
-			await this.s3Service.delete(meta, param, isRemote);
-=======
-	public async deleteObjectStorageFile(key: string) {
-		try {
-			const param = {
-				Bucket: this.meta.objectStorageBucket,
-				Key: key,
-			} as DeleteObjectCommandInput;
-
-			await this.s3Service.delete(this.meta, param);
->>>>>>> 6378dfbf
+			await this.s3Service.delete(this.meta, param, isRemote);
 		} catch (err: any) {
 			if (err.name === 'NoSuchKey') {
 				this.deleteLogger.warn(`The object storage had no such key to delete: ${key}. Skipping this.`, err as Error);
