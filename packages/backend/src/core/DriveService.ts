/*
 * SPDX-FileCopyrightText: syuilo and other misskey, cherrypick contributors
 * SPDX-License-Identifier: AGPL-3.0-only
 */

import { randomUUID } from 'node:crypto';
import * as fs from 'node:fs';
import { Inject, Injectable } from '@nestjs/common';
import sharp from 'sharp';
import { sharpBmp } from 'sharp-read-bmp';
import { IsNull } from 'typeorm';
import { DeleteObjectCommandInput, PutObjectCommandInput, NoSuchKey } from '@aws-sdk/client-s3';
import { DI } from '@/di-symbols.js';
import type { DriveFilesRepository, UsersRepository, DriveFoldersRepository, UserProfilesRepository } from '@/models/index.js';
import type { Config } from '@/config.js';
import Logger from '@/logger.js';
import type { MiRemoteUser, MiUser } from '@/models/entities/User.js';
import { MetaService } from '@/core/MetaService.js';
import { MiDriveFile } from '@/models/entities/DriveFile.js';
import { IdService } from '@/core/IdService.js';
import { isDuplicateKeyValueError } from '@/misc/is-duplicate-key-value-error.js';
import { FILE_TYPE_BROWSERSAFE } from '@/const.js';
import { IdentifiableError } from '@/misc/identifiable-error.js';
import { contentDisposition } from '@/misc/content-disposition.js';
import { GlobalEventService } from '@/core/GlobalEventService.js';
import { VideoProcessingService } from '@/core/VideoProcessingService.js';
import { ImageProcessingService } from '@/core/ImageProcessingService.js';
import type { IImage } from '@/core/ImageProcessingService.js';
import { QueueService } from '@/core/QueueService.js';
import type { MiDriveFolder } from '@/models/entities/DriveFolder.js';
import { createTemp } from '@/misc/create-temp.js';
import DriveChart from '@/core/chart/charts/drive.js';
import PerUserDriveChart from '@/core/chart/charts/per-user-drive.js';
import InstanceChart from '@/core/chart/charts/instance.js';
import { DownloadService } from '@/core/DownloadService.js';
import { S3Service } from '@/core/S3Service.js';
import { InternalStorageService } from '@/core/InternalStorageService.js';
import { DriveFileEntityService } from '@/core/entities/DriveFileEntityService.js';
import { UserEntityService } from '@/core/entities/UserEntityService.js';
import { FileInfoService } from '@/core/FileInfoService.js';
import { bindThis } from '@/decorators.js';
import { RoleService } from '@/core/RoleService.js';
import { correctFilename } from '@/misc/correct-filename.js';
import { isMimeImage } from '@/misc/is-mime-image.js';

type AddFileArgs = {
	/** User who wish to add file */
	user: { id: MiUser['id']; host: MiUser['host'] } | null;
	/** File path */
	path: string;
	/** Name */
	name?: string | null;
	/** Comment */
	comment?: string | null;
	/** Folder ID */
	folderId?: any;
	/** If set to true, forcibly upload the file even if there is a file with the same hash. */
	force?: boolean;
	/** Do not save file to local */
	isLink?: boolean;
	/** URL of source (URLからアップロードされた場合(ローカル/リモート)の元URL) */
	url?: string | null;
	/** URL of source (リモートインスタンスのURLからアップロードされた場合の元URL) */
	uri?: string | null;
	/** Mark file as sensitive */
	sensitive?: boolean | null;
	/** Extension to force */
	ext?: string | null;

	requestIp?: string | null;
	requestHeaders?: Record<string, string> | null;
};

type UploadFromUrlArgs = {
	url: string;
	user: { id: MiUser['id']; host: MiUser['host'] } | null;
	folderId?: MiDriveFolder['id'] | null;
	uri?: string | null;
	sensitive?: boolean;
	force?: boolean;
	isLink?: boolean;
	comment?: string | null;
	requestIp?: string | null;
	requestHeaders?: Record<string, string> | null;
};

@Injectable()
export class DriveService {
	private registerLogger: Logger;
	private downloaderLogger: Logger;
	private deleteLogger: Logger;

	constructor(
		@Inject(DI.config)
		private config: Config,

		@Inject(DI.usersRepository)
		private usersRepository: UsersRepository,

		@Inject(DI.userProfilesRepository)
		private userProfilesRepository: UserProfilesRepository,

		@Inject(DI.driveFilesRepository)
		private driveFilesRepository: DriveFilesRepository,

		@Inject(DI.driveFoldersRepository)
		private driveFoldersRepository: DriveFoldersRepository,

		private fileInfoService: FileInfoService,
		private userEntityService: UserEntityService,
		private driveFileEntityService: DriveFileEntityService,
		private idService: IdService,
		private metaService: MetaService,
		private downloadService: DownloadService,
		private internalStorageService: InternalStorageService,
		private s3Service: S3Service,
		private imageProcessingService: ImageProcessingService,
		private videoProcessingService: VideoProcessingService,
		private globalEventService: GlobalEventService,
		private queueService: QueueService,
		private roleService: RoleService,
		private driveChart: DriveChart,
		private perUserDriveChart: PerUserDriveChart,
		private instanceChart: InstanceChart,
	) {
		const logger = new Logger('drive', 'blue');
		this.registerLogger = logger.createSubLogger('register', 'yellow');
		this.downloaderLogger = logger.createSubLogger('downloader');
		this.deleteLogger = logger.createSubLogger('delete');
	}

	/***
	 * Save file
	 * @param path Path for original
	 * @param name Name for original (should be extention corrected)
	 * @param type Content-Type for original
	 * @param hash Hash for original
	 * @param size Size for original
	 * @param isRemote If true, file is remote file
	 */
	@bindThis
<<<<<<< HEAD
	private async save(file: DriveFile, path: string, name: string, type: string, hash: string, size: number, isRemote: boolean): Promise<DriveFile> {
=======
	private async save(file: MiDriveFile, path: string, name: string, type: string, hash: string, size: number): Promise<MiDriveFile> {
>>>>>>> 792622ae
	// thunbnail, webpublic を必要なら生成
		const alts = await this.generateAlts(path, type, !file.uri);

		const meta = await this.metaService.fetch();

		if (meta.useObjectStorage) {
		//#region ObjectStorage params
			let [ext] = (name.match(/\.([a-zA-Z0-9_-]+)$/) ?? ['']);

			if (ext === '') {
				if (type === 'image/jpeg') ext = '.jpg';
				if (type === 'image/png') ext = '.png';
				if (type === 'image/webp') ext = '.webp';
				if (type === 'image/avif') ext = '.avif';
				if (type === 'image/apng') ext = '.apng';
				if (type === 'image/vnd.mozilla.apng') ext = '.apng';
			}

			// 拡張子からContent-Typeを設定してそうな挙動を示すオブジェクトストレージ (upcloud?) も存在するので、
			// 許可されているファイル形式でしかURLに拡張子をつけない
			if (!FILE_TYPE_BROWSERSAFE.includes(type)) {
				ext = '';
			}

			const useObjectStorageRemote = isRemote && meta.useObjectStorageRemote;
			const objectStorageBaseUrl = useObjectStorageRemote ? meta.objectStorageRemoteBaseUrl : meta.objectStorageBaseUrl;
			const objectStorageUseSSL = useObjectStorageRemote ? meta.objectStorageRemoteUseSSL : meta.objectStorageUseSSL;
			const objectStorageEndpoint = useObjectStorageRemote ? meta.objectStorageRemoteEndpoint : meta.objectStorageEndpoint;
			const objectStoragePort = useObjectStorageRemote ? meta.objectStorageRemotePort : meta.objectStoragePort;
			const objectStorageBucket = useObjectStorageRemote ? meta.objectStorageRemoteBucket : meta.objectStorageBucket;
			const objectStoragePrefix = useObjectStorageRemote ? meta.objectStorageRemotePrefix : meta.objectStoragePrefix;

			const baseUrl = objectStorageBaseUrl
				?? `${ objectStorageUseSSL ? 'https' : 'http' }://${ objectStorageEndpoint }${ objectStoragePort ? `:${objectStoragePort}` : '' }/${ objectStorageBucket }`;

			// for original
			const key = `${objectStoragePrefix}/${randomUUID()}${ext}`;
			const url = `${ baseUrl }/${ key }`;

			// for alts
			let webpublicKey: string | null = null;
			let webpublicUrl: string | null = null;
			let thumbnailKey: string | null = null;
			let thumbnailUrl: string | null = null;
			//#endregion

			//#region Uploads
			this.registerLogger.info(`uploading original: ${key}`);
			const uploads = [
				this.upload(key, fs.createReadStream(path), type, isRemote, null, name),
			];

			if (alts.webpublic) {
				webpublicKey = `${objectStoragePrefix}/webpublic-${randomUUID()}.${alts.webpublic.ext}`;
				webpublicUrl = `${ baseUrl }/${ webpublicKey }`;

				this.registerLogger.info(`uploading webpublic: ${webpublicKey}`);
				uploads.push(this.upload(webpublicKey, alts.webpublic.data, alts.webpublic.type, isRemote, alts.webpublic.ext, name));
			}

			if (alts.thumbnail) {
				thumbnailKey = `${objectStoragePrefix}/thumbnail-${randomUUID()}.${alts.thumbnail.ext}`;
				thumbnailUrl = `${ baseUrl }/${ thumbnailKey }`;

				this.registerLogger.info(`uploading thumbnail: ${thumbnailKey}`);
				uploads.push(this.upload(thumbnailKey, alts.thumbnail.data, alts.thumbnail.type, isRemote, alts.thumbnail.ext, `${name}.thumbnail`));
			}

			await Promise.all(uploads);
			//#endregion

			file.url = url;
			file.thumbnailUrl = thumbnailUrl;
			file.webpublicUrl = webpublicUrl;
			file.accessKey = key;
			file.thumbnailAccessKey = thumbnailKey;
			file.webpublicAccessKey = webpublicKey;
			file.webpublicType = alts.webpublic?.type ?? null;
			file.name = name;
			file.type = type;
			file.md5 = hash;
			file.size = size;
			file.storedInternal = false;

			return await this.driveFilesRepository.insert(file).then(x => this.driveFilesRepository.findOneByOrFail(x.identifiers[0]));
		} else { // use internal storage
			const accessKey = randomUUID();
			const thumbnailAccessKey = 'thumbnail-' + randomUUID();
			const webpublicAccessKey = 'webpublic-' + randomUUID();

			const url = this.internalStorageService.saveFromPath(accessKey, path);

			let thumbnailUrl: string | null = null;
			let webpublicUrl: string | null = null;

			if (alts.thumbnail) {
				thumbnailUrl = this.internalStorageService.saveFromBuffer(thumbnailAccessKey, alts.thumbnail.data);
				this.registerLogger.info(`thumbnail stored: ${thumbnailAccessKey}`);
			}

			if (alts.webpublic) {
				webpublicUrl = this.internalStorageService.saveFromBuffer(webpublicAccessKey, alts.webpublic.data);
				this.registerLogger.info(`web stored: ${webpublicAccessKey}`);
			}

			file.storedInternal = true;
			file.url = url;
			file.thumbnailUrl = thumbnailUrl;
			file.webpublicUrl = webpublicUrl;
			file.accessKey = accessKey;
			file.thumbnailAccessKey = thumbnailAccessKey;
			file.webpublicAccessKey = webpublicAccessKey;
			file.webpublicType = alts.webpublic?.type ?? null;
			file.name = name;
			file.type = type;
			file.md5 = hash;
			file.size = size;

			return await this.driveFilesRepository.insert(file).then(x => this.driveFilesRepository.findOneByOrFail(x.identifiers[0]));
		}
	}

	/**
	 * Generate webpublic, thumbnail, etc
	 * @param path Path for original
	 * @param type Content-Type for original
	 * @param generateWeb Generate webpublic or not
	 */
	@bindThis
	public async generateAlts(path: string, type: string, generateWeb: boolean) {
		if (type.startsWith('video/')) {
			if (this.config.videoThumbnailGenerator != null) {
				// videoThumbnailGeneratorが指定されていたら動画サムネイル生成はスキップ
				return {
					webpublic: null,
					thumbnail: null,
				};
			}

			try {
				const thumbnail = await this.videoProcessingService.generateVideoThumbnail(path);
				return {
					webpublic: null,
					thumbnail,
				};
			} catch (err) {
				this.registerLogger.warn(`GenerateVideoThumbnail failed: ${err}`);
				return {
					webpublic: null,
					thumbnail: null,
				};
			}
		}

		if (!isMimeImage(type, 'sharp-convertible-image-with-bmp')) {
			this.registerLogger.debug('web image and thumbnail not created (cannot convert by sharp)');
			return {
				webpublic: null,
				thumbnail: null,
			};
		}

		let img: sharp.Sharp | null = null;
		let satisfyWebpublic: boolean;
		let isAnimated: boolean;

		try {
			img = await sharpBmp(path, type);
			const metadata = await img.metadata();
			isAnimated = !!(metadata.pages && metadata.pages > 1);

			satisfyWebpublic = !!(
				type !== 'image/svg+xml' && // security reason
				type !== 'image/avif' && // not supported by Mastodon and MS Edge
			!(metadata.exif ?? metadata.iptc ?? metadata.xmp ?? metadata.tifftagPhotoshop) &&
			metadata.width && metadata.width <= 2048 &&
			metadata.height && metadata.height <= 2048
			);
		} catch (err) {
			this.registerLogger.warn(`sharp failed: ${err}`);
			return {
				webpublic: null,
				thumbnail: null,
			};
		}

		// #region webpublic
		let webpublic: IImage | null = null;

		if (generateWeb && !satisfyWebpublic && !isAnimated) {
			this.registerLogger.info('creating web image');

			try {
				if (['image/jpeg', 'image/webp', 'image/avif'].includes(type)) {
					webpublic = await this.imageProcessingService.convertSharpToWebp(img, 2048, 2048);
				} else if (['image/png', 'image/bmp', 'image/svg+xml'].includes(type)) {
					webpublic = await this.imageProcessingService.convertSharpToPng(img, 2048, 2048);
				} else {
					this.registerLogger.debug('web image not created (not an required image)');
				}
			} catch (err) {
				this.registerLogger.warn('web image not created (an error occurred)', err as Error);
			}
		} else {
			if (satisfyWebpublic) this.registerLogger.info('web image not created (original satisfies webpublic)');
			else if (isAnimated) this.registerLogger.info('web image not created (animated image)');
			else this.registerLogger.info('web image not created (from remote)');
		}
		// #endregion webpublic

		// #region thumbnail
		let thumbnail: IImage | null = null;

		try {
			if (isAnimated) {
				thumbnail = await this.imageProcessingService.convertSharpToWebp(sharp(path, { animated: true }), 374, 317, { alphaQuality: 70 });
			} else {
				thumbnail = await this.imageProcessingService.convertSharpToWebp(img, 498, 422);
			}
		} catch (err) {
			this.registerLogger.warn('thumbnail not created (an error occurred)', err as Error);
		}
		// #endregion thumbnail

		return {
			webpublic,
			thumbnail,
		};
	}

	/**
	 * Upload to ObjectStorage
	 */
	@bindThis
	private async upload(key: string, stream: fs.ReadStream | Buffer, type: string, isRemote: boolean, ext?: string | null, filename?: string) {
		if (type === 'image/apng') type = 'image/png';
		if (!FILE_TYPE_BROWSERSAFE.includes(type)) type = 'application/octet-stream';

		const meta = await this.metaService.fetch();

		const useObjectStorageRemote = isRemote && meta.useObjectStorageRemote;
		const objectStorageBucket = useObjectStorageRemote ? meta.objectStorageRemoteBucket : meta.objectStorageBucket;
		const objectStorageSetPublicRead = useObjectStorageRemote ? meta.objectStorageRemoteSetPublicRead : meta.objectStorageSetPublicRead;

		const params = {
			Bucket: objectStorageBucket,
			Key: key,
			Body: stream,
			ContentType: type,
			CacheControl: 'max-age=31536000, immutable',
		} as PutObjectCommandInput;

		if (filename) params.ContentDisposition = contentDisposition(
			'inline',
			// 拡張子からContent-Typeを設定してそうな挙動を示すオブジェクトストレージ (upcloud?) も存在するので、
			// 許可されているファイル形式でしか拡張子をつけない
			ext ? correctFilename(filename, ext) : filename,
		);
		if (objectStorageSetPublicRead) params.ACL = 'public-read';

		await this.s3Service.upload(meta, params, isRemote)
			.then(
				result => {
					if ('Bucket' in result) { // CompleteMultipartUploadCommandOutput
						this.registerLogger.debug(`Uploaded: ${result.Bucket}/${result.Key} => ${result.Location}`);
					} else { // AbortMultipartUploadCommandOutput
						this.registerLogger.error(`Upload Result Aborted: key = ${key}, filename = ${filename}`);
					}
				})
			.catch(
				err => {
					this.registerLogger.error(`Upload Failed: key = ${key}, filename = ${filename}`, err);
				},
			);
	}

	// Expire oldest file (without avatar or banner) of remote user
	@bindThis
	private async expireOldFile(user: MiRemoteUser, driveCapacity: number) {
		const q = this.driveFilesRepository.createQueryBuilder('file')
			.where('file.userId = :userId', { userId: user.id })
			.andWhere('file.isLink = FALSE');

		if (user.avatarId) {
			q.andWhere('file.id != :avatarId', { avatarId: user.avatarId });
		}

		if (user.bannerId) {
			q.andWhere('file.id != :bannerId', { bannerId: user.bannerId });
		}

		//This selete is hard coded, be careful if change database schema
		q.addSelect('SUM("file"."size") OVER (ORDER BY "file"."id" DESC ROWS BETWEEN UNBOUNDED PRECEDING AND CURRENT ROW)', 'acc_usage');
		q.orderBy('file.id', 'ASC');

		const fileList = await q.getRawMany();
		const exceedFileIds = fileList.filter((x: any) => x.acc_usage > driveCapacity).map((x: any) => x.file_id);

		for (const fileId of exceedFileIds) {
			const file = await this.driveFilesRepository.findOneBy({ id: fileId });
			if (file == null) continue;
			this.deleteFile(file, true);
		}
	}

	/**
	 * Add file to drive
	 *
	 */
	@bindThis
	public async addFile({
		user,
		path,
		name = null,
		comment = null,
		folderId = null,
		force = false,
		isLink = false,
		url = null,
		uri = null,
		sensitive = null,
		requestIp = null,
		requestHeaders = null,
		ext = null,
	}: AddFileArgs): Promise<MiDriveFile> {
		let skipNsfwCheck = false;
		const instance = await this.metaService.fetch();
		const userRoleNSFW = user && (await this.roleService.getUserPolicies(user.id)).alwaysMarkNsfw;
		if (user == null) {
			skipNsfwCheck = true;
		} else if (userRoleNSFW) {
			skipNsfwCheck = true;
		}
		if (instance.sensitiveMediaDetection === 'none') skipNsfwCheck = true;
		if (user && instance.sensitiveMediaDetection === 'local' && this.userEntityService.isRemoteUser(user)) skipNsfwCheck = true;
		if (user && instance.sensitiveMediaDetection === 'remote' && this.userEntityService.isLocalUser(user)) skipNsfwCheck = true;

		const info = await this.fileInfoService.getFileInfo(path, {
			skipSensitiveDetection: skipNsfwCheck,
			sensitiveThreshold: // 感度が高いほどしきい値は低くすることになる
			instance.sensitiveMediaDetectionSensitivity === 'veryHigh' ? 0.1 :
			instance.sensitiveMediaDetectionSensitivity === 'high' ? 0.3 :
			instance.sensitiveMediaDetectionSensitivity === 'low' ? 0.7 :
			instance.sensitiveMediaDetectionSensitivity === 'veryLow' ? 0.9 :
			0.5,
			sensitiveThresholdForPorn: 0.75,
			enableSensitiveMediaDetectionForVideos: instance.enableSensitiveMediaDetectionForVideos,
		});
		this.registerLogger.info(`${JSON.stringify(info)}`);

		// 現状 false positive が多すぎて実用に耐えない
		//if (info.porn && instance.disallowUploadWhenPredictedAsPorn) {
		//	throw new IdentifiableError('282f77bf-5816-4f72-9264-aa14d8261a21', 'Detected as porn.');
		//}

		// detect name
		const detectedName = correctFilename(
			// DriveFile.nameは256文字, validateFileNameは200文字制限であるため、
			// extを付加してデータベースの文字数制限に当たることはまずない
			(name && this.driveFileEntityService.validateFileName(name)) ? name : 'untitled',
			ext ?? info.type.ext,
		);

		if (user && !force) {
		// Check if there is a file with the same hash
			const much = await this.driveFilesRepository.findOneBy({
				md5: info.md5,
				userId: user.id,
			});

			if (much) {
				this.registerLogger.info(`file with same hash is found: ${much.id}`);
				return much;
			}
		}

		this.registerLogger.debug(`ADD DRIVE FILE: user ${user?.id ?? 'not set'}, name ${detectedName}, tmp ${path}`);

		//#region Check drive usage
		if (user && !isLink) {
			const usage = await this.driveFileEntityService.calcDriveUsageOf(user);
			const isLocalUser = this.userEntityService.isLocalUser(user);

			const policies = await this.roleService.getUserPolicies(user.id);
			const driveCapacity = 1024 * 1024 * policies.driveCapacityMb;
			this.registerLogger.debug('drive capacity override applied');
			this.registerLogger.debug(`overrideCap: ${driveCapacity}bytes, usage: ${usage}bytes, u+s: ${usage + info.size}bytes`);

			// If usage limit exceeded
			if (driveCapacity < usage + info.size) {
				if (isLocalUser) {
					throw new IdentifiableError('c6244ed2-a39a-4e1c-bf93-f0fbd7764fa6', 'No free space.');
				}
				await this.expireOldFile(await this.usersRepository.findOneByOrFail({ id: user.id }) as MiRemoteUser, driveCapacity - info.size);
			}
		}
		//#endregion

		const fetchFolder = async () => {
			if (!folderId) {
				return null;
			}

			const driveFolder = await this.driveFoldersRepository.findOneBy({
				id: folderId,
				userId: user ? user.id : IsNull(),
			});

			if (driveFolder == null) throw new Error('folder-not-found');

			return driveFolder;
		};

		const properties: {
			width?: number;
			height?: number;
			orientation?: number;
		} = {};

		if (info.width) {
			properties['width'] = info.width;
			properties['height'] = info.height;
		}
		if (info.orientation != null) {
			properties['orientation'] = info.orientation;
		}

		const profile = user ? await this.userProfilesRepository.findOneBy({ userId: user.id }) : null;

		const folder = await fetchFolder();

		let file = new MiDriveFile();
		file.id = this.idService.genId();
		file.createdAt = new Date();
		file.userId = user ? user.id : null;
		file.userHost = user ? user.host : null;
		file.folderId = folder !== null ? folder.id : null;
		file.comment = comment;
		file.properties = properties;
		file.blurhash = info.blurhash ?? null;
		file.isLink = isLink;
		file.requestIp = requestIp;
		file.requestHeaders = requestHeaders;
		file.maybeSensitive = info.sensitive;
		file.maybePorn = info.porn;
		file.isSensitive = user
			? this.userEntityService.isLocalUser(user) && profile!.alwaysMarkNsfw ? true :
			sensitive ?? false
			: false;

		if (info.sensitive && profile!.autoSensitive) file.isSensitive = true;
		if (info.sensitive && instance.setSensitiveFlagAutomatically) file.isSensitive = true;
		if (userRoleNSFW) file.isSensitive = true;

		if (url !== null) {
			file.src = url;

			if (isLink) {
				file.url = url;
				// ローカルプロキシ用
				file.accessKey = randomUUID();
				file.thumbnailAccessKey = 'thumbnail-' + randomUUID();
				file.webpublicAccessKey = 'webpublic-' + randomUUID();
			}
		}

		if (uri !== null) {
			file.uri = uri;
		}

		if (isLink) {
			try {
				file.size = 0;
				file.md5 = info.md5;
				file.name = detectedName;
				file.type = info.type.mime;
				file.storedInternal = false;

				file = await this.driveFilesRepository.insert(file).then(x => this.driveFilesRepository.findOneByOrFail(x.identifiers[0]));
			} catch (err) {
			// duplicate key error (when already registered)
				if (isDuplicateKeyValueError(err)) {
					this.registerLogger.info(`already registered ${file.uri}`);

					file = await this.driveFilesRepository.findOneBy({
						uri: file.uri!,
						userId: user ? user.id : IsNull(),
					}) as MiDriveFile;
				} else {
					this.registerLogger.error(err as Error);
					throw err;
				}
			}
		} else {
			const isRemote = user ? this.userEntityService.isRemoteUser(user) : false;
			file = await (this.save(file, path, detectedName, info.type.mime, info.md5, info.size, isRemote));
		}

		this.registerLogger.succ(`drive file has been created ${file.id}`);

		if (user) {
			this.driveFileEntityService.pack(file, { self: true }).then(packedFile => {
				// Publish driveFileCreated event
				this.globalEventService.publishMainStream(user.id, 'driveFileCreated', packedFile);
				this.globalEventService.publishDriveStream(user.id, 'fileCreated', packedFile);
			});
		}

		this.driveChart.update(file, true);
		if (file.userHost == null) {
			// ローカルユーザーのみ
			this.perUserDriveChart.update(file, true);
		} else {
			if ((await this.metaService.fetch()).enableChartsForFederatedInstances) {
				this.instanceChart.updateDrive(file, true);
			}
		}

		return file;
	}

	@bindThis
	public async deleteFile(file: MiDriveFile, isExpired = false) {
		if (file.storedInternal) {
			this.internalStorageService.del(file.accessKey!);

			if (file.thumbnailUrl) {
				this.internalStorageService.del(file.thumbnailAccessKey!);
			}

			if (file.webpublicUrl) {
				this.internalStorageService.del(file.webpublicAccessKey!);
			}
		} else if (!file.isLink) {
			this.queueService.createDeleteObjectStorageFileJob(file.accessKey!);

			if (file.thumbnailUrl) {
				this.queueService.createDeleteObjectStorageFileJob(file.thumbnailAccessKey!);
			}

			if (file.webpublicUrl) {
				this.queueService.createDeleteObjectStorageFileJob(file.webpublicAccessKey!);
			}
		}

		this.deletePostProcess(file, isExpired);
	}

	@bindThis
<<<<<<< HEAD
	public async deleteFileSync(file: DriveFile, isExpired = false, isRemote: boolean) {
=======
	public async deleteFileSync(file: MiDriveFile, isExpired = false) {
>>>>>>> 792622ae
		if (file.storedInternal) {
			this.internalStorageService.del(file.accessKey!);

			if (file.thumbnailUrl) {
				this.internalStorageService.del(file.thumbnailAccessKey!);
			}

			if (file.webpublicUrl) {
				this.internalStorageService.del(file.webpublicAccessKey!);
			}
		} else if (!file.isLink) {
			const promises = [];

			promises.push(this.deleteObjectStorageFile(file.accessKey!, isRemote));

			if (file.thumbnailUrl) {
				promises.push(this.deleteObjectStorageFile(file.thumbnailAccessKey!, isRemote));
			}

			if (file.webpublicUrl) {
				promises.push(this.deleteObjectStorageFile(file.webpublicAccessKey!, isRemote));
			}

			await Promise.all(promises);
		}

		this.deletePostProcess(file, isExpired);
	}

	@bindThis
	private async deletePostProcess(file: MiDriveFile, isExpired = false) {
		// リモートファイル期限切れ削除後は直リンクにする
		if (isExpired && file.userHost !== null && file.uri != null) {
			this.driveFilesRepository.update(file.id, {
				isLink: true,
				url: file.uri,
				thumbnailUrl: null,
				webpublicUrl: null,
				storedInternal: false,
				// ローカルプロキシ用
				accessKey: randomUUID(),
				thumbnailAccessKey: 'thumbnail-' + randomUUID(),
				webpublicAccessKey: 'webpublic-' + randomUUID(),
			});
		} else {
			this.driveFilesRepository.delete(file.id);
		}

		this.driveChart.update(file, false);
		if (file.userHost == null) {
			// ローカルユーザーのみ
			this.perUserDriveChart.update(file, false);
		} else {
			if ((await this.metaService.fetch()).enableChartsForFederatedInstances) {
				this.instanceChart.updateDrive(file, false);
			}
		}
	}

	@bindThis
	public async deleteObjectStorageFile(key: string, isRemote: boolean) {
		const meta = await this.metaService.fetch();
		const useObjectStorageRemote = isRemote && meta.useObjectStorageRemote;
		const objectStorageBucket = useObjectStorageRemote ? meta.objectStorageRemoteBucket : meta.objectStorageBucket;
		try {
			const param = {
				Bucket: objectStorageBucket,
				Key: key,
			} as DeleteObjectCommandInput;

			await this.s3Service.delete(meta, param, isRemote);
		} catch (err: any) {
			if (err.name === 'NoSuchKey') {
				this.deleteLogger.warn(`The object storage had no such key to delete: ${key}. Skipping this.`, err as Error);
				return;
			} else {
				throw new Error(`Failed to delete the file from the object storage with the given key: ${key}`, {
					cause: err,
				});
			}
		}
	}

	@bindThis
	public async uploadFromUrl({
		url,
		user,
		folderId = null,
		uri = null,
		sensitive = false,
		force = false,
		isLink = false,
		comment = null,
		requestIp = null,
		requestHeaders = null,
	}: UploadFromUrlArgs): Promise<MiDriveFile> {
		// Create temp file
		const [path, cleanup] = await createTemp();

		try {
			// write content at URL to temp file
			const { filename: name } = await this.downloadService.downloadUrl(url, path);

			// If the comment is same as the name, skip comment
			// (image.name is passed in when receiving attachment)
			if (comment !== null && name === comment) {
				comment = null;
			}

			const driveFile = await this.addFile({ user, path, name, comment, folderId, force, isLink, url, uri, sensitive, requestIp, requestHeaders });
			this.downloaderLogger.succ(`Got: ${driveFile.id}`);
			return driveFile!;
		} catch (err) {
			this.downloaderLogger.error(`Failed to create drive file: ${err}`, {
				url: url,
				e: err,
			});
			throw err;
		} finally {
			cleanup();
		}
	}
}<|MERGE_RESOLUTION|>--- conflicted
+++ resolved
@@ -139,11 +139,7 @@
 	 * @param isRemote If true, file is remote file
 	 */
 	@bindThis
-<<<<<<< HEAD
-	private async save(file: DriveFile, path: string, name: string, type: string, hash: string, size: number, isRemote: boolean): Promise<DriveFile> {
-=======
-	private async save(file: MiDriveFile, path: string, name: string, type: string, hash: string, size: number): Promise<MiDriveFile> {
->>>>>>> 792622ae
+	private async save(file: MiDriveFile, path: string, name: string, type: string, hash: string, size: number, isRemote: boolean): Promise<MiDriveFile> {
 	// thunbnail, webpublic を必要なら生成
 		const alts = await this.generateAlts(path, type, !file.uri);
 
@@ -693,11 +689,7 @@
 	}
 
 	@bindThis
-<<<<<<< HEAD
-	public async deleteFileSync(file: DriveFile, isExpired = false, isRemote: boolean) {
-=======
-	public async deleteFileSync(file: MiDriveFile, isExpired = false) {
->>>>>>> 792622ae
+	public async deleteFileSync(file: MiDriveFile, isExpired = false, isRemote: boolean) {
 		if (file.storedInternal) {
 			this.internalStorageService.del(file.accessKey!);
 
