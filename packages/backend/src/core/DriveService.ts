/*
 * SPDX-FileCopyrightText: syuilo and misskey-project
 * SPDX-License-Identifier: AGPL-3.0-only
 */

import { randomUUID } from 'node:crypto';
import * as fs from 'node:fs';
import { Inject, Injectable } from '@nestjs/common';
import sharp from 'sharp';
import { sharpBmp } from '@misskey-dev/sharp-read-bmp';
import { IsNull } from 'typeorm';
import { DeleteObjectCommandInput, PutObjectCommandInput, NoSuchKey } from '@aws-sdk/client-s3';
import { DI } from '@/di-symbols.js';
import type { DriveFilesRepository, UsersRepository, DriveFoldersRepository, UserProfilesRepository } from '@/models/_.js';
import type { Config } from '@/config.js';
import Logger from '@/logger.js';
import type { MiRemoteUser, MiUser } from '@/models/User.js';
import { MetaService } from '@/core/MetaService.js';
import { MiDriveFile } from '@/models/DriveFile.js';
import { IdService } from '@/core/IdService.js';
import { isDuplicateKeyValueError } from '@/misc/is-duplicate-key-value-error.js';
import { FILE_TYPE_BROWSERSAFE } from '@/const.js';
import { IdentifiableError } from '@/misc/identifiable-error.js';
import { contentDisposition } from '@/misc/content-disposition.js';
import { GlobalEventService } from '@/core/GlobalEventService.js';
import { VideoProcessingService } from '@/core/VideoProcessingService.js';
import { ImageProcessingService } from '@/core/ImageProcessingService.js';
import type { IImage } from '@/core/ImageProcessingService.js';
import { QueueService } from '@/core/QueueService.js';
import type { MiDriveFolder } from '@/models/DriveFolder.js';
import { createTemp } from '@/misc/create-temp.js';
import DriveChart from '@/core/chart/charts/drive.js';
import PerUserDriveChart from '@/core/chart/charts/per-user-drive.js';
import InstanceChart from '@/core/chart/charts/instance.js';
import { DownloadService } from '@/core/DownloadService.js';
import { S3Service } from '@/core/S3Service.js';
import { InternalStorageService } from '@/core/InternalStorageService.js';
import { DriveFileEntityService } from '@/core/entities/DriveFileEntityService.js';
import { UserEntityService } from '@/core/entities/UserEntityService.js';
import { FileInfoService } from '@/core/FileInfoService.js';
import { bindThis } from '@/decorators.js';
import { RoleService } from '@/core/RoleService.js';
import { correctFilename } from '@/misc/correct-filename.js';
import { isMimeImage } from '@/misc/is-mime-image.js';
import { ModerationLogService } from '@/core/ModerationLogService.js';
<<<<<<< HEAD
import { RegistryApiService } from '@/core/RegistryApiService.js';
=======
import { UtilityService } from '@/core/UtilityService.js';
>>>>>>> 8c0a1ff3

type AddFileArgs = {
	/** User who wish to add file */
	user: { id: MiUser['id']; host: MiUser['host'] } | null;
	/** File path */
	path: string;
	/** Name */
	name?: string | null;
	/** Comment */
	comment?: string | null;
	/** Folder ID */
	folderId?: any;
	/** If set to true, forcibly upload the file even if there is a file with the same hash. */
	force?: boolean;
	/** Do not save file to local */
	isLink?: boolean;
	/** URL of source (URLからアップロードされた場合(ローカル/リモート)の元URL) */
	url?: string | null;
	/** URL of source (リモートインスタンスのURLからアップロードされた場合の元URL) */
	uri?: string | null;
	/** Mark file as sensitive */
	sensitive?: boolean | null;
	/** Extension to force */
	ext?: string | null;

	requestIp?: string | null;
	requestHeaders?: Record<string, string> | null;
};

type UploadFromUrlArgs = {
	url: string;
	user: { id: MiUser['id']; host: MiUser['host'] } | null;
	folderId?: MiDriveFolder['id'] | null;
	uri?: string | null;
	sensitive?: boolean;
	force?: boolean;
	isLink?: boolean;
	comment?: string | null;
	requestIp?: string | null;
	requestHeaders?: Record<string, string> | null;
};

@Injectable()
export class DriveService {
	public static NoSuchFolderError = class extends Error {};
	public static InvalidFileNameError = class extends Error {};
	public static CannotUnmarkSensitiveError = class extends Error {};
	private registerLogger: Logger;
	private downloaderLogger: Logger;
	private deleteLogger: Logger;

	constructor(
		@Inject(DI.config)
		private config: Config,

		@Inject(DI.usersRepository)
		private usersRepository: UsersRepository,

		@Inject(DI.userProfilesRepository)
		private userProfilesRepository: UserProfilesRepository,

		@Inject(DI.driveFilesRepository)
		private driveFilesRepository: DriveFilesRepository,

		@Inject(DI.driveFoldersRepository)
		private driveFoldersRepository: DriveFoldersRepository,

		private fileInfoService: FileInfoService,
		private userEntityService: UserEntityService,
		private driveFileEntityService: DriveFileEntityService,
		private idService: IdService,
		private metaService: MetaService,
		private downloadService: DownloadService,
		private internalStorageService: InternalStorageService,
		private s3Service: S3Service,
		private imageProcessingService: ImageProcessingService,
		private videoProcessingService: VideoProcessingService,
		private globalEventService: GlobalEventService,
		private queueService: QueueService,
		private roleService: RoleService,
		private moderationLogService: ModerationLogService,
		private driveChart: DriveChart,
		private perUserDriveChart: PerUserDriveChart,
		private instanceChart: InstanceChart,
<<<<<<< HEAD
		private registryApiService: RegistryApiService,
=======
		private utilityService: UtilityService,
>>>>>>> 8c0a1ff3
	) {
		const logger = new Logger('drive', 'blue');
		this.registerLogger = logger.createSubLogger('register', 'yellow');
		this.downloaderLogger = logger.createSubLogger('downloader');
		this.deleteLogger = logger.createSubLogger('delete');
	}

	/***
	 * Save file
	 * @param path Path for original
	 * @param name Name for original (should be extention corrected)
	 * @param type Content-Type for original
	 * @param hash Hash for original
	 * @param size Size for original
	 * @param isRemote If true, file is remote file
	 */
	@bindThis
	private async save(file: MiDriveFile, path: string, name: string, type: string, hash: string, size: number, isRemote: boolean): Promise<MiDriveFile> {
	// thunbnail, webpublic を必要なら生成
		const alts = file.userId == null ? {
			webpublic: null,
			thumbnail: null,
		} : await this.generateAlts(path, type, !file.uri, file.userId);
		const meta = await this.metaService.fetch();

		if (meta.useObjectStorage) {
		//#region ObjectStorage params
			let [ext] = (name.match(/\.([a-zA-Z0-9_-]+)$/) ?? ['']);

			if (ext === '') {
				if (type === 'image/jpeg') ext = '.jpg';
				if (type === 'image/png') ext = '.png';
				if (type === 'image/webp') ext = '.webp';
				if (type === 'image/avif') ext = '.avif';
				if (type === 'image/apng') ext = '.apng';
				if (type === 'image/vnd.mozilla.apng') ext = '.apng';
			}

			// 拡張子からContent-Typeを設定してそうな挙動を示すオブジェクトストレージ (upcloud?) も存在するので、
			// 許可されているファイル形式でしかURLに拡張子をつけない
			if (!FILE_TYPE_BROWSERSAFE.includes(type)) {
				ext = '';
			}

			const useObjectStorageRemote = isRemote && meta.useObjectStorageRemote;
			const objectStorageBaseUrl = useObjectStorageRemote ? meta.objectStorageRemoteBaseUrl : meta.objectStorageBaseUrl;
			const objectStorageUseSSL = useObjectStorageRemote ? meta.objectStorageRemoteUseSSL : meta.objectStorageUseSSL;
			const objectStorageEndpoint = useObjectStorageRemote ? meta.objectStorageRemoteEndpoint : meta.objectStorageEndpoint;
			const objectStoragePort = useObjectStorageRemote ? meta.objectStorageRemotePort : meta.objectStoragePort;
			const objectStorageBucket = useObjectStorageRemote ? meta.objectStorageRemoteBucket : meta.objectStorageBucket;
			const objectStoragePrefix = useObjectStorageRemote ? meta.objectStorageRemotePrefix : meta.objectStoragePrefix;

			const baseUrl = objectStorageBaseUrl
				?? `${ objectStorageUseSSL ? 'https' : 'http' }://${ objectStorageEndpoint }${ objectStoragePort ? `:${objectStoragePort}` : '' }/${ objectStorageBucket }`;

			// for original
			const key = `${objectStoragePrefix}/${randomUUID()}${ext}`;
			const url = `${ baseUrl }/${ key }`;

			// for alts
			let webpublicKey: string | null = null;
			let webpublicUrl: string | null = null;
			let thumbnailKey: string | null = null;
			let thumbnailUrl: string | null = null;
			//#endregion

			//#region Uploads
			this.registerLogger.info(`uploading original: ${key}`);
			const uploads = [
				this.upload(key, fs.createReadStream(path), type, isRemote, null, name),
			];

			if (alts.webpublic) {
				webpublicKey = `${objectStoragePrefix}/webpublic-${randomUUID()}.${alts.webpublic.ext}`;
				webpublicUrl = `${ baseUrl }/${ webpublicKey }`;

				this.registerLogger.info(`uploading webpublic: ${webpublicKey}`);
				uploads.push(this.upload(webpublicKey, alts.webpublic.data, alts.webpublic.type, isRemote, alts.webpublic.ext, name));
			}

			if (alts.thumbnail) {
				thumbnailKey = `${objectStoragePrefix}/thumbnail-${randomUUID()}.${alts.thumbnail.ext}`;
				thumbnailUrl = `${ baseUrl }/${ thumbnailKey }`;

				this.registerLogger.info(`uploading thumbnail: ${thumbnailKey}`);
				uploads.push(this.upload(thumbnailKey, alts.thumbnail.data, alts.thumbnail.type, isRemote, alts.thumbnail.ext, `${name}.thumbnail`));
			}

			await Promise.all(uploads);
			//#endregion

			file.url = url;
			file.thumbnailUrl = thumbnailUrl;
			file.webpublicUrl = webpublicUrl;
			file.accessKey = key;
			file.thumbnailAccessKey = thumbnailKey;
			file.webpublicAccessKey = webpublicKey;
			file.webpublicType = alts.webpublic?.type ?? null;
			file.name = name;
			file.type = type;
			file.md5 = hash;
			file.size = size;
			file.storedInternal = false;

			return await this.driveFilesRepository.insertOne(file);
		} else { // use internal storage
			const accessKey = randomUUID();
			const thumbnailAccessKey = 'thumbnail-' + randomUUID();
			const webpublicAccessKey = 'webpublic-' + randomUUID();

			const url = this.internalStorageService.saveFromPath(accessKey, path);

			let thumbnailUrl: string | null = null;
			let webpublicUrl: string | null = null;

			if (alts.thumbnail) {
				thumbnailUrl = this.internalStorageService.saveFromBuffer(thumbnailAccessKey, alts.thumbnail.data);
				this.registerLogger.info(`thumbnail stored: ${thumbnailAccessKey}`);
			}

			if (alts.webpublic) {
				webpublicUrl = this.internalStorageService.saveFromBuffer(webpublicAccessKey, alts.webpublic.data);
				this.registerLogger.info(`web stored: ${webpublicAccessKey}`);
			}

			file.storedInternal = true;
			file.url = url;
			file.thumbnailUrl = thumbnailUrl;
			file.webpublicUrl = webpublicUrl;
			file.accessKey = accessKey;
			file.thumbnailAccessKey = thumbnailAccessKey;
			file.webpublicAccessKey = webpublicAccessKey;
			file.webpublicType = alts.webpublic?.type ?? null;
			file.name = name;
			file.type = type;
			file.md5 = hash;
			file.size = size;

			return await this.driveFilesRepository.insertOne(file);
		}
	}

	/**
	 * Generate webpublic, thumbnail, etc
	 * @param path Path for original
	 * @param type Content-Type for original
	 * @param generateWeb Generate webpublic or not
	 */
	@bindThis
	public async generateAlts(path: string, type: string, generateWeb: boolean, userId: string) {
		if (type.startsWith('video/')) {
			if (this.config.videoThumbnailGenerator != null) {
				// videoThumbnailGeneratorが指定されていたら動画サムネイル生成はスキップ
				return {
					webpublic: null,
					thumbnail: null,
				};
			}

			try {
				const thumbnail = await this.videoProcessingService.generateVideoThumbnail(path);
				return {
					webpublic: null,
					thumbnail,
				};
			} catch (err) {
				this.registerLogger.warn(`GenerateVideoThumbnail failed: ${err}`);
				return {
					webpublic: null,
					thumbnail: null,
				};
			}
		}

		if (!isMimeImage(type, 'sharp-convertible-image-with-bmp')) {
			this.registerLogger.debug('web image and thumbnail not created (cannot convert by sharp)');
			return {
				webpublic: null,
				thumbnail: null,
			};
		}

		let img: sharp.Sharp | null = null;
		let satisfyWebpublic: boolean;
		let isAnimated: boolean;
		let width: number;
		let height: number;
		try {
			img = await sharpBmp(path, type);
			const metadata = await img.metadata();
			isAnimated = !!(metadata.pages && metadata.pages > 1);

			satisfyWebpublic = !!(
				type !== 'image/svg+xml' && // security reason
				type !== 'image/avif' && // not supported by Mastodon and MS Edge
			!(metadata.exif ?? metadata.iptc ?? metadata.xmp ?? metadata.tifftagPhotoshop) &&
			metadata.width && metadata.width <= 2048 &&
			metadata.height && metadata.height <= 2048
			);
			width = Number(metadata.width);
			height = Number(metadata.height);
		} catch (err) {
			this.registerLogger.warn(`sharp failed: ${err}`);
			return {
				webpublic: null,
				thumbnail: null,
			};
		}

		// #region webpublic
		let webpublic: IImage | null = null;

		if (generateWeb && !satisfyWebpublic && !isAnimated) {
			this.registerLogger.info('creating web image');

			try {
				if (userId == null) {
					width = 2048;
					height = 2048;
				} else {
					const compressMode = await this.registryApiService.getItem(userId, null, ['client', 'base'], 'imageCompressionMode');
					this.registerLogger.debug(compressMode?.value);
					switch (compressMode?.value) {
						case 'resizeCompress':
							width = 2048;
							height = 2048;
							break;
						case 'noResizeCompress':
							break;
						case 'resizeCompressLossy':
							width = 2048;
							height = 2048;
							break;
						case 'noResizeCompressLossy':
							break;
						default:
							this.registerLogger.debug('undefined CompressMode');
							width = 2048;
							height = 2048;
							break;
					}
				}
				if (['image/jpeg', 'image/webp', 'image/avif'].includes(type)) {
					webpublic = await this.imageProcessingService.convertSharpToWebp(img, width, height);
				} else if (['image/png', 'image/bmp', 'image/svg+xml'].includes(type)) {
					webpublic = await this.imageProcessingService.convertSharpToPng(img, width, height);
				} else {
					this.registerLogger.debug('web image not created (not an required image)');
				}
			} catch (err) {
				this.registerLogger.warn('web image not created (an error occurred)', err as Error);
			}
		} else {
			if (satisfyWebpublic) this.registerLogger.info('web image not created (original satisfies webpublic)');
			else if (isAnimated) this.registerLogger.info('web image not created (animated image)');
			else this.registerLogger.info('web image not created (from remote)');
		}
		// #endregion webpublic

		// #region thumbnail
		let thumbnail: IImage | null = null;

		try {
			if (isAnimated) {
				thumbnail = await this.imageProcessingService.convertSharpToWebp(sharp(path, { animated: true }), 374, 317, { alphaQuality: 70 });
			} else {
				thumbnail = await this.imageProcessingService.convertSharpToWebp(img, 498, 422);
			}
		} catch (err) {
			this.registerLogger.warn('thumbnail not created (an error occurred)', err as Error);
		}
		// #endregion thumbnail

		return {
			webpublic,
			thumbnail,
		};
	}

	/**
	 * Upload to ObjectStorage
	 */
	@bindThis
	private async upload(key: string, stream: fs.ReadStream | Buffer, type: string, isRemote: boolean, ext?: string | null, filename?: string) {
		if (type === 'image/apng') type = 'image/png';
		if (!FILE_TYPE_BROWSERSAFE.includes(type)) type = 'application/octet-stream';

		const meta = await this.metaService.fetch();

		const useObjectStorageRemote = isRemote && meta.useObjectStorageRemote;
		const objectStorageBucket = useObjectStorageRemote ? meta.objectStorageRemoteBucket : meta.objectStorageBucket;
		const objectStorageSetPublicRead = useObjectStorageRemote ? meta.objectStorageRemoteSetPublicRead : meta.objectStorageSetPublicRead;

		const params = {
			Bucket: objectStorageBucket,
			Key: key,
			Body: stream,
			ContentType: type,
			CacheControl: 'max-age=31536000, immutable',
		} as PutObjectCommandInput;

		if (filename) params.ContentDisposition = contentDisposition(
			'inline',
			// 拡張子からContent-Typeを設定してそうな挙動を示すオブジェクトストレージ (upcloud?) も存在するので、
			// 許可されているファイル形式でしか拡張子をつけない
			ext ? correctFilename(filename, ext) : filename,
		);
		if (objectStorageSetPublicRead) params.ACL = 'public-read';

		await this.s3Service.upload(meta, params, isRemote)
			.then(
				result => {
					if ('Bucket' in result) { // CompleteMultipartUploadCommandOutput
						this.registerLogger.debug(`Uploaded: ${result.Bucket}/${result.Key} => ${result.Location}`);
					} else { // AbortMultipartUploadCommandOutput
						this.registerLogger.error(`Upload Result Aborted: key = ${key}, filename = ${filename}`);
					}
				})
			.catch(
				err => {
					this.registerLogger.error(`Upload Failed: key = ${key}, filename = ${filename}`, err);
				},
			);
	}

	// Expire oldest file (without avatar or banner) of remote user
	@bindThis
	private async expireOldFile(user: MiRemoteUser, driveCapacity: number) {
		const q = this.driveFilesRepository.createQueryBuilder('file')
			.where('file.userId = :userId', { userId: user.id })
			.andWhere('file.isLink = FALSE');

		if (user.avatarId) {
			q.andWhere('file.id != :avatarId', { avatarId: user.avatarId });
		}

		if (user.bannerId) {
			q.andWhere('file.id != :bannerId', { bannerId: user.bannerId });
		}

		//This selete is hard coded, be careful if change database schema
		q.addSelect('SUM("file"."size") OVER (ORDER BY "file"."id" DESC ROWS BETWEEN UNBOUNDED PRECEDING AND CURRENT ROW)', 'acc_usage');
		q.orderBy('file.id', 'ASC');

		const fileList = await q.getRawMany();
		const exceedFileIds = fileList.filter((x: any) => x.acc_usage > driveCapacity).map((x: any) => x.file_id);

		for (const fileId of exceedFileIds) {
			const file = await this.driveFilesRepository.findOneBy({ id: fileId });
			if (file == null) continue;
			this.deleteFile(file, true);
		}
	}

	/**
	 * Add file to drive
	 *
	 */
	@bindThis
	public async addFile({
		user,
		path,
		name = null,
		comment = null,
		folderId = null,
		force = false,
		isLink = false,
		url = null,
		uri = null,
		sensitive = null,
		requestIp = null,
		requestHeaders = null,
		ext = null,
	}: AddFileArgs): Promise<MiDriveFile> {
		let skipNsfwCheck = false;
		const instance = await this.metaService.fetch();
		const userRoleNSFW = user && (await this.roleService.getUserPolicies(user.id)).alwaysMarkNsfw;
		if (user == null) {
			skipNsfwCheck = true;
		} else if (userRoleNSFW) {
			skipNsfwCheck = true;
		}
		if (instance.sensitiveMediaDetection === 'none') skipNsfwCheck = true;
		if (user && instance.sensitiveMediaDetection === 'local' && this.userEntityService.isRemoteUser(user)) skipNsfwCheck = true;
		if (user && instance.sensitiveMediaDetection === 'remote' && this.userEntityService.isLocalUser(user)) skipNsfwCheck = true;

		const info = await this.fileInfoService.getFileInfo(path, {
			skipSensitiveDetection: skipNsfwCheck,
			sensitiveThreshold: // 感度が高いほどしきい値は低くすることになる
			instance.sensitiveMediaDetectionSensitivity === 'veryHigh' ? 0.1 :
			instance.sensitiveMediaDetectionSensitivity === 'high' ? 0.3 :
			instance.sensitiveMediaDetectionSensitivity === 'low' ? 0.7 :
			instance.sensitiveMediaDetectionSensitivity === 'veryLow' ? 0.9 :
			0.5,
			sensitiveThresholdForPorn: 0.75,
			enableSensitiveMediaDetectionForVideos: instance.enableSensitiveMediaDetectionForVideos,
		});
		//ファイル単位の容量制限チェック
		if (user == null) {
			//system user skip
		} else if (user.host !== null) {
			//remote user skip
		} else if (info.size > (await this.roleService.getUserPolicies(user.id)).fileSizeLimit * 1024 * 1024) {
			throw new IdentifiableError('e5989b6d-ae66-49ed-88af-516ded10ca0c', 'File size limit over');
		}
		this.registerLogger.info(`${JSON.stringify(info)}`);

		// 現状 false positive が多すぎて実用に耐えない
		//if (info.porn && instance.disallowUploadWhenPredictedAsPorn) {
		//	throw new IdentifiableError('282f77bf-5816-4f72-9264-aa14d8261a21', 'Detected as porn.');
		//}

		// detect name
		const detectedName = correctFilename(
			// DriveFile.nameは256文字, validateFileNameは200文字制限であるため、
			// extを付加してデータベースの文字数制限に当たることはまずない
			(name && this.driveFileEntityService.validateFileName(name)) ? name : 'untitled',
			ext ?? info.type.ext,
		);

		if (user && !force) {
		// Check if there is a file with the same hash
			const matched = await this.driveFilesRepository.findOneBy({
				md5: info.md5,
				userId: user.id,
			});

			if (matched) {
				this.registerLogger.info(`file with same hash is found: ${matched.id}`);
				if (sensitive && !matched.isSensitive) {
					// The file is federated as sensitive for this time, but was federated as non-sensitive before.
					// Therefore, update the file to sensitive.
					await this.driveFilesRepository.update({ id: matched.id }, { isSensitive: true });
					matched.isSensitive = true;
				}
				return matched;
			}
		}

		this.registerLogger.debug(`ADD DRIVE FILE: user ${user?.id ?? 'not set'}, name ${detectedName}, tmp ${path}`);

		//#region Check drive usage
		if (user && !isLink) {
			const usage = await this.driveFileEntityService.calcDriveUsageOf(user);
			const isLocalUser = this.userEntityService.isLocalUser(user);

			const policies = await this.roleService.getUserPolicies(user.id);
			const driveCapacity = 1024 * 1024 * policies.driveCapacityMb;
			this.registerLogger.debug('drive capacity override applied');
			this.registerLogger.debug(`overrideCap: ${driveCapacity}bytes, usage: ${usage}bytes, u+s: ${usage + info.size}bytes`);

			// If usage limit exceeded
			if (driveCapacity < usage + info.size) {
				if (isLocalUser) {
					throw new IdentifiableError('c6244ed2-a39a-4e1c-bf93-f0fbd7764fa6', 'No free space.');
				}
				await this.expireOldFile(await this.usersRepository.findOneByOrFail({ id: user.id }) as MiRemoteUser, driveCapacity - info.size);
			}
		}
		//#endregion

		const fetchFolder = async () => {
			if (!folderId) {
				return null;
			}

			const driveFolder = await this.driveFoldersRepository.findOneBy({
				id: folderId,
				userId: user ? user.id : IsNull(),
			});

			if (driveFolder == null) throw new Error('folder-not-found');

			return driveFolder;
		};

		const properties: {
			width?: number;
			height?: number;
			orientation?: number;
		} = {};

		if (info.width) {
			properties['width'] = info.width;
			properties['height'] = info.height;
		}
		if (info.orientation != null) {
			properties['orientation'] = info.orientation;
		}

		const profile = user ? await this.userProfilesRepository.findOneBy({ userId: user.id }) : null;

		const folder = await fetchFolder();

		let file = new MiDriveFile();
		file.id = this.idService.gen();
		file.userId = user ? user.id : null;
		file.userHost = user ? user.host : null;
		file.folderId = folder !== null ? folder.id : null;
		file.comment = comment;
		file.properties = properties;
		file.blurhash = info.blurhash ?? null;
		file.isLink = isLink;
		file.requestIp = requestIp;
		file.requestHeaders = requestHeaders;
		file.maybeSensitive = info.sensitive;
		file.maybePorn = info.porn;
		file.isSensitive = user
			? this.userEntityService.isLocalUser(user) && profile!.alwaysMarkNsfw ? true :
			sensitive ?? false
			: false;

		if (user && this.utilityService.isMediaSilencedHost(instance.mediaSilencedHosts, user.host)) file.isSensitive = true;
		if (info.sensitive && profile!.autoSensitive) file.isSensitive = true;
		if (info.sensitive && instance.setSensitiveFlagAutomatically) file.isSensitive = true;
		if (userRoleNSFW) file.isSensitive = true;

		if (url !== null) {
			file.src = url;

			if (isLink) {
				file.url = url;
				// ローカルプロキシ用
				file.accessKey = randomUUID();
				file.thumbnailAccessKey = 'thumbnail-' + randomUUID();
				file.webpublicAccessKey = 'webpublic-' + randomUUID();
			}
		}

		if (uri !== null) {
			file.uri = uri;
		}

		if (isLink) {
			try {
				file.size = 0;
				file.md5 = info.md5;
				file.name = detectedName;
				file.type = info.type.mime;
				file.storedInternal = false;

				file = await this.driveFilesRepository.insertOne(file);
			} catch (err) {
			// duplicate key error (when already registered)
				if (isDuplicateKeyValueError(err)) {
					this.registerLogger.info(`already registered ${file.uri}`);

					file = await this.driveFilesRepository.findOneBy({
						uri: file.uri!,
						userId: user ? user.id : IsNull(),
					}) as MiDriveFile;
				} else {
					this.registerLogger.error(err as Error);
					throw err;
				}
			}
		} else {
			const isRemote = user ? this.userEntityService.isRemoteUser(user) : false;
			file = await (this.save(file, path, detectedName, info.type.mime, info.md5, info.size, isRemote));
		}

		this.registerLogger.succ(`drive file has been created ${file.id}`);

		if (user) {
			this.driveFileEntityService.pack(file, { self: true }).then(packedFile => {
				// Publish driveFileCreated event
				this.globalEventService.publishMainStream(user.id, 'driveFileCreated', packedFile);
				this.globalEventService.publishDriveStream(user.id, 'fileCreated', packedFile);
			});
		}

		this.driveChart.update(file, true);
		if (file.userHost == null) {
			// ローカルユーザーのみ
			this.perUserDriveChart.update(file, true);
		} else {
			if ((await this.metaService.fetch()).enableChartsForFederatedInstances) {
				this.instanceChart.updateDrive(file, true);
			}
		}

		return file;
	}

	@bindThis
	public async updateFile(file: MiDriveFile, values: Partial<MiDriveFile>, updater: MiUser) {
		const alwaysMarkNsfw = (await this.roleService.getUserPolicies(file.userId)).alwaysMarkNsfw;

		if (values.name != null && !this.driveFileEntityService.validateFileName(values.name)) {
			throw new DriveService.InvalidFileNameError();
		}

		if (values.isSensitive !== undefined && values.isSensitive !== file.isSensitive && alwaysMarkNsfw && !values.isSensitive) {
			throw new DriveService.CannotUnmarkSensitiveError();
		}

		if (values.folderId != null) {
			const folder = await this.driveFoldersRepository.findOneBy({
				id: values.folderId,
				userId: file.userId!,
			});

			if (folder == null) {
				throw new DriveService.NoSuchFolderError();
			}
		}

		await this.driveFilesRepository.update(file.id, values);

		const fileObj = await this.driveFileEntityService.pack(file.id, { self: true });

		// Publish fileUpdated event
		if (file.userId) {
			this.globalEventService.publishDriveStream(file.userId, 'fileUpdated', fileObj);
		}

		if (await this.roleService.isModerator(updater) && (file.userId !== updater.id)) {
			if (values.isSensitive !== undefined && values.isSensitive !== file.isSensitive) {
				const user = file.userId ? await this.usersRepository.findOneByOrFail({ id: file.userId }) : null;
				if (values.isSensitive) {
					this.moderationLogService.log(updater, 'markSensitiveDriveFile', {
						fileId: file.id,
						fileUserId: file.userId,
						fileUserUsername: user?.username ?? null,
						fileUserHost: user?.host ?? null,
					});
				} else {
					this.moderationLogService.log(updater, 'unmarkSensitiveDriveFile', {
						fileId: file.id,
						fileUserId: file.userId,
						fileUserUsername: user?.username ?? null,
						fileUserHost: user?.host ?? null,
					});
				}
			}
		}

		return fileObj;
	}

	@bindThis
	public async deleteFile(file: MiDriveFile, isExpired = false, deleter?: MiUser) {
		if (file.storedInternal) {
			this.internalStorageService.del(file.accessKey!);

			if (file.thumbnailUrl) {
				this.internalStorageService.del(file.thumbnailAccessKey!);
			}

			if (file.webpublicUrl) {
				this.internalStorageService.del(file.webpublicAccessKey!);
			}
		} else if (!file.isLink) {
			this.queueService.createDeleteObjectStorageFileJob(file.accessKey!);

			if (file.thumbnailUrl) {
				this.queueService.createDeleteObjectStorageFileJob(file.thumbnailAccessKey!);
			}

			if (file.webpublicUrl) {
				this.queueService.createDeleteObjectStorageFileJob(file.webpublicAccessKey!);
			}
		}

		this.deletePostProcess(file, isExpired, deleter);
	}

	@bindThis
	public async deleteFileSync(file: MiDriveFile, isExpired = false, isRemote: boolean, deleter?: MiUser) {
		if (file.storedInternal) {
			this.internalStorageService.del(file.accessKey!);

			if (file.thumbnailUrl) {
				this.internalStorageService.del(file.thumbnailAccessKey!);
			}

			if (file.webpublicUrl) {
				this.internalStorageService.del(file.webpublicAccessKey!);
			}
		} else if (!file.isLink) {
			const promises = [];

			promises.push(this.deleteObjectStorageFile(file.accessKey!, isRemote));

			if (file.thumbnailUrl) {
				promises.push(this.deleteObjectStorageFile(file.thumbnailAccessKey!, isRemote));
			}

			if (file.webpublicUrl) {
				promises.push(this.deleteObjectStorageFile(file.webpublicAccessKey!, isRemote));
			}

			await Promise.all(promises);
		}

		this.deletePostProcess(file, isExpired, deleter);
	}

	@bindThis
	private async deletePostProcess(file: MiDriveFile, isExpired = false, deleter?: MiUser) {
		// リモートファイル期限切れ削除後は直リンクにする
		if (isExpired && file.userHost !== null && file.uri != null) {
			this.driveFilesRepository.update(file.id, {
				isLink: true,
				url: file.uri,
				thumbnailUrl: null,
				webpublicUrl: null,
				storedInternal: false,
				// ローカルプロキシ用
				accessKey: randomUUID(),
				thumbnailAccessKey: 'thumbnail-' + randomUUID(),
				webpublicAccessKey: 'webpublic-' + randomUUID(),
			});
		} else {
			this.driveFilesRepository.delete(file.id);
		}

		this.driveChart.update(file, false);
		if (file.userHost == null) {
			// ローカルユーザーのみ
			this.perUserDriveChart.update(file, false);
		} else {
			if ((await this.metaService.fetch()).enableChartsForFederatedInstances) {
				this.instanceChart.updateDrive(file, false);
			}
		}

		if (file.userId) {
			this.globalEventService.publishDriveStream(file.userId, 'fileDeleted', file.id);
		}

		if (deleter && await this.roleService.isModerator(deleter) && (file.userId !== deleter.id)) {
			const user = file.userId ? await this.usersRepository.findOneByOrFail({ id: file.userId }) : null;
			this.moderationLogService.log(deleter, 'deleteDriveFile', {
				fileId: file.id,
				fileUserId: file.userId,
				fileUserUsername: user?.username ?? null,
				fileUserHost: user?.host ?? null,
			});
		}
	}

	@bindThis
	public async deleteObjectStorageFile(key: string, isRemote: boolean) {
		const meta = await this.metaService.fetch();
		const useObjectStorageRemote = isRemote && meta.useObjectStorageRemote;
		const objectStorageBucket = useObjectStorageRemote ? meta.objectStorageRemoteBucket : meta.objectStorageBucket;
		try {
			const param = {
				Bucket: objectStorageBucket,
				Key: key,
			} as DeleteObjectCommandInput;

			await this.s3Service.delete(meta, param, isRemote);
		} catch (err: any) {
			if (err.name === 'NoSuchKey') {
				this.deleteLogger.warn(`The object storage had no such key to delete: ${key}. Skipping this.`, err as Error);
				return;
			} else {
				throw new Error(`Failed to delete the file from the object storage with the given key: ${key}`, {
					cause: err,
				});
			}
		}
	}

	@bindThis
	public async uploadFromUrl({
		url,
		user,
		folderId = null,
		uri = null,
		sensitive = false,
		force = false,
		isLink = false,
		comment = null,
		requestIp = null,
		requestHeaders = null,
	}: UploadFromUrlArgs): Promise<MiDriveFile> {
		// Create temp file
		const [path, cleanup] = await createTemp();

		try {
			// write content at URL to temp file
			const { filename: name } = await this.downloadService.downloadUrl(url, path);

			// If the comment is same as the name, skip comment
			// (image.name is passed in when receiving attachment)
			if (comment !== null && name === comment) {
				comment = null;
			}

			const driveFile = await this.addFile({ user, path, name, comment, folderId, force, isLink, url, uri, sensitive, requestIp, requestHeaders });
			this.downloaderLogger.succ(`Got: ${driveFile.id}`);
			return driveFile!;
		} catch (err) {
			this.downloaderLogger.error(`Failed to create drive file: ${err}`, {
				url: url,
				e: err,
			});
			throw err;
		} finally {
			cleanup();
		}
	}

	@bindThis
	public async getSensitiveFileCount(FileIds: string[]): Promise<number> {
		if (FileIds.length === 0) return 0;
		let SensitiveCount = 0;

		for (const FileId of FileIds) {
			const file = await this.driveFilesRepository.findOneBy({ id: FileId });
			if (file?.isSensitive) SensitiveCount++;
		}

		return SensitiveCount;
	}
}<|MERGE_RESOLUTION|>--- conflicted
+++ resolved
@@ -43,11 +43,8 @@
 import { correctFilename } from '@/misc/correct-filename.js';
 import { isMimeImage } from '@/misc/is-mime-image.js';
 import { ModerationLogService } from '@/core/ModerationLogService.js';
-<<<<<<< HEAD
+import { UtilityService } from '@/core/UtilityService.js';
 import { RegistryApiService } from '@/core/RegistryApiService.js';
-=======
-import { UtilityService } from '@/core/UtilityService.js';
->>>>>>> 8c0a1ff3
 
 type AddFileArgs = {
 	/** User who wish to add file */
@@ -132,11 +129,8 @@
 		private driveChart: DriveChart,
 		private perUserDriveChart: PerUserDriveChart,
 		private instanceChart: InstanceChart,
-<<<<<<< HEAD
+		private utilityService: UtilityService,
 		private registryApiService: RegistryApiService,
-=======
-		private utilityService: UtilityService,
->>>>>>> 8c0a1ff3
 	) {
 		const logger = new Logger('drive', 'blue');
 		this.registerLogger = logger.createSubLogger('register', 'yellow');
