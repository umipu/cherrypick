/*
 * SPDX-FileCopyrightText: syuilo and misskey-project
 * SPDX-License-Identifier: AGPL-3.0-only
 */

import { randomUUID } from 'node:crypto';
import * as fs from 'node:fs';
import { Inject, Injectable } from '@nestjs/common';
import { ModuleRef } from '@nestjs/core';
import sharp from 'sharp';
import { sharpBmp } from '@misskey-dev/sharp-read-bmp';
import { IsNull } from 'typeorm';
import { DeleteObjectCommandInput, PutObjectCommandInput, NoSuchKey } from '@aws-sdk/client-s3';
import { DI } from '@/di-symbols.js';
import type { DriveFilesRepository, UsersRepository, DriveFoldersRepository, UserProfilesRepository, MiMeta } from '@/models/_.js';
import type { Config } from '@/config.js';
import Logger from '@/logger.js';
import type { MiRemoteUser, MiUser } from '@/models/User.js';
import { MiDriveFile } from '@/models/DriveFile.js';
import { IdService } from '@/core/IdService.js';
import { isDuplicateKeyValueError } from '@/misc/is-duplicate-key-value-error.js';
import { FILE_TYPE_BROWSERSAFE } from '@/const.js';
import { IdentifiableError } from '@/misc/identifiable-error.js';
import { contentDisposition } from '@/misc/content-disposition.js';
import { GlobalEventService } from '@/core/GlobalEventService.js';
import { VideoProcessingService } from '@/core/VideoProcessingService.js';
import { ImageProcessingService } from '@/core/ImageProcessingService.js';
import type { IImage } from '@/core/ImageProcessingService.js';
import { QueueService } from '@/core/QueueService.js';
import type { MiDriveFolder } from '@/models/DriveFolder.js';
import { createTemp } from '@/misc/create-temp.js';
import DriveChart from '@/core/chart/charts/drive.js';
import PerUserDriveChart from '@/core/chart/charts/per-user-drive.js';
import InstanceChart from '@/core/chart/charts/instance.js';
import { DownloadService } from '@/core/DownloadService.js';
import { S3Service } from '@/core/S3Service.js';
import { InternalStorageService } from '@/core/InternalStorageService.js';
import { DriveFileEntityService } from '@/core/entities/DriveFileEntityService.js';
import { UserEntityService } from '@/core/entities/UserEntityService.js';
import { FileInfoService } from '@/core/FileInfoService.js';
import { bindThis } from '@/decorators.js';
import { RoleService } from '@/core/RoleService.js';
import { correctFilename } from '@/misc/correct-filename.js';
import { isMimeImage } from '@/misc/is-mime-image.js';
import { ModerationLogService } from '@/core/ModerationLogService.js';
import { UtilityService } from '@/core/UtilityService.js';
import { RegistryApiService } from '@/core/RegistryApiService.js';
import { AdvancedSearchService } from './AdvancedSearchService.js';

type AddFileArgs = {
	/** User who wish to add file */
	user: { id: MiUser['id']; host: MiUser['host'] } | null;
	/** File path */
	path: string;
	/** Name */
	name?: string | null;
	/** Comment */
	comment?: string | null;
	/** Folder ID */
	folderId?: any;
	/** If set to true, forcibly upload the file even if there is a file with the same hash. */
	force?: boolean;
	/** Do not save file to local */
	isLink?: boolean;
	/** URL of source (URLからアップロードされた場合(ローカル/リモート)の元URL) */
	url?: string | null;
	/** URL of source (リモートインスタンスのURLからアップロードされた場合の元URL) */
	uri?: string | null;
	/** Mark file as sensitive */
	sensitive?: boolean | null;
	/** Extension to force */
	ext?: string | null;

	requestIp?: string | null;
	requestHeaders?: Record<string, string> | null;
};

type UploadFromUrlArgs = {
	url: string;
	user: { id: MiUser['id']; host: MiUser['host'] } | null;
	folderId?: MiDriveFolder['id'] | null;
	uri?: string | null;
	sensitive?: boolean;
	force?: boolean;
	isLink?: boolean;
	comment?: string | null;
	requestIp?: string | null;
	requestHeaders?: Record<string, string> | null;
};

@Injectable()
export class DriveService {
	public static NoSuchFolderError = class extends Error {};
	public static InvalidFileNameError = class extends Error {};
	public static CannotUnmarkSensitiveError = class extends Error {};
	private registerLogger: Logger;
	private downloaderLogger: Logger;
	private deleteLogger: Logger;
	private advancedSearchService: AdvancedSearchService;

	constructor(
		@Inject(DI.config)
		private config: Config,

		@Inject(DI.meta)
		private meta: MiMeta,

		@Inject(DI.usersRepository)
		private usersRepository: UsersRepository,

		@Inject(DI.userProfilesRepository)
		private userProfilesRepository: UserProfilesRepository,

		@Inject(DI.driveFilesRepository)
		private driveFilesRepository: DriveFilesRepository,

		@Inject(DI.driveFoldersRepository)
		private driveFoldersRepository: DriveFoldersRepository,

		private fileInfoService: FileInfoService,
		private userEntityService: UserEntityService,
		private driveFileEntityService: DriveFileEntityService,
		private idService: IdService,
		private downloadService: DownloadService,
		private internalStorageService: InternalStorageService,
		private s3Service: S3Service,
		private imageProcessingService: ImageProcessingService,
		private videoProcessingService: VideoProcessingService,
		private globalEventService: GlobalEventService,
		private queueService: QueueService,
		private roleService: RoleService,
		private moderationLogService: ModerationLogService,
		private driveChart: DriveChart,
		private perUserDriveChart: PerUserDriveChart,
		private instanceChart: InstanceChart,
		private utilityService: UtilityService,
		private registryApiService: RegistryApiService,
		private moduleRef: ModuleRef,
	) {
		const logger = new Logger('drive', 'blue');
		this.registerLogger = logger.createSubLogger('register', 'yellow');
		this.downloaderLogger = logger.createSubLogger('downloader');
		this.deleteLogger = logger.createSubLogger('delete');
	}

	onModuleInit() {
		this.advancedSearchService = this.moduleRef.get('AdvancedSearchService');
	}

	/***
	 * Save file
	 * @param path Path for original
	 * @param name Name for original (should be extention corrected)
	 * @param type Content-Type for original
	 * @param hash Hash for original
	 * @param size Size for original
	 * @param isRemote If true, file is remote file
	 */
	@bindThis
	private async save(file: MiDriveFile, path: string, name: string, type: string, hash: string, size: number, isRemote = false): Promise<MiDriveFile> {
	// thunbnail, webpublic を必要なら生成
<<<<<<< HEAD
		const alts = file.userId == null ? {
			webpublic: null,
			thumbnail: null,
		} : await this.generateAlts(path, type, !file.uri, file.userId);
		const meta = await this.metaService.fetch();

		if (meta.useObjectStorage) {
=======
		const alts = await this.generateAlts(path, type, !file.uri);

		if (this.meta.useObjectStorage) {
>>>>>>> d3f4d310
		//#region ObjectStorage params
			let [ext] = (name.match(/\.([a-zA-Z0-9_-]+)$/) ?? ['']);

			if (ext === '') {
				if (type === 'image/jpeg') ext = '.jpg';
				if (type === 'image/png') ext = '.png';
				if (type === 'image/webp') ext = '.webp';
				if (type === 'image/avif') ext = '.avif';
				if (type === 'image/apng') ext = '.apng';
				if (type === 'image/vnd.mozilla.apng') ext = '.apng';
			}

			// 拡張子からContent-Typeを設定してそうな挙動を示すオブジェクトストレージ (upcloud?) も存在するので、
			// 許可されているファイル形式でしかURLに拡張子をつけない
			if (!FILE_TYPE_BROWSERSAFE.includes(type)) {
				ext = '';
			}

			const useRemoteObjectStorage = isRemote && this.meta.useRemoteObjectStorage;

			const objectStorageBaseUrl = useRemoteObjectStorage
				? this.meta.remoteObjectStorageBaseUrl
				: this.meta.objectStorageBaseUrl;

			const objectStorageUseSSL = useRemoteObjectStorage
				? this.meta.remoteObjectStorageUseSSL
				: this.meta.objectStorageUseSSL;

			const objectStorageEndpoint = useRemoteObjectStorage
				? this.meta.remoteObjectStorageEndpoint
				: this.meta.objectStorageEndpoint;

			const objectStoragePort = useRemoteObjectStorage
				? this.meta.remoteObjectStoragePort
				: this.meta.objectStoragePort;

			const objectStorageBucket = useRemoteObjectStorage
				? this.meta.remoteObjectStorageBucket
				: this.meta.objectStorageBucket;

			const objectStoragePrefix = useRemoteObjectStorage
				? this.meta.remoteObjectStoragePrefix
				: this.meta.objectStoragePrefix;

			const baseUrl = objectStorageBaseUrl
				?? `${ objectStorageUseSSL ? 'https' : 'http' }://${ objectStorageEndpoint }${ objectStoragePort ? `:${ objectStoragePort }` : '' }/${ objectStorageBucket }`;

			// for original
			const key = `${objectStoragePrefix}/${randomUUID()}${ext}`;
			const url = `${ baseUrl }/${ key }`;

			// for alts
			let webpublicKey: string | null = null;
			let webpublicUrl: string | null = null;
			let thumbnailKey: string | null = null;
			let thumbnailUrl: string | null = null;
			//#endregion

			//#region Uploads
			this.registerLogger.info(`uploading original: ${key}`);
			const uploads = [
				this.upload(key, fs.createReadStream(path), type, isRemote, null, name),
			];

			if (alts.webpublic) {
				webpublicKey = `${objectStoragePrefix}/webpublic-${randomUUID()}.${alts.webpublic.ext}`;
				webpublicUrl = `${ baseUrl }/${ webpublicKey }`;

				this.registerLogger.info(`uploading webpublic: ${webpublicKey}`);
				uploads.push(this.upload(webpublicKey, alts.webpublic.data, alts.webpublic.type, isRemote, alts.webpublic.ext, name));
			}

			if (alts.thumbnail) {
				thumbnailKey = `${objectStoragePrefix}/thumbnail-${randomUUID()}.${alts.thumbnail.ext}`;
				thumbnailUrl = `${ baseUrl }/${ thumbnailKey }`;

				this.registerLogger.info(`uploading thumbnail: ${thumbnailKey}`);
				uploads.push(this.upload(thumbnailKey, alts.thumbnail.data, alts.thumbnail.type, isRemote, alts.thumbnail.ext, `${name}.thumbnail`));
			}

			await Promise.all(uploads);
			//#endregion

			file.url = url;
			file.thumbnailUrl = thumbnailUrl;
			file.webpublicUrl = webpublicUrl;
			file.accessKey = key;
			file.thumbnailAccessKey = thumbnailKey;
			file.webpublicAccessKey = webpublicKey;
			file.webpublicType = alts.webpublic?.type ?? null;
			file.name = name;
			file.type = type;
			file.md5 = hash;
			file.size = size;
			file.storedInternal = false;

			return await this.driveFilesRepository.insertOne(file);
		} else { // use internal storage
			const accessKey = randomUUID();
			const thumbnailAccessKey = 'thumbnail-' + randomUUID();
			const webpublicAccessKey = 'webpublic-' + randomUUID();

			const url = this.internalStorageService.saveFromPath(accessKey, path);

			let thumbnailUrl: string | null = null;
			let webpublicUrl: string | null = null;

			if (alts.thumbnail) {
				thumbnailUrl = this.internalStorageService.saveFromBuffer(thumbnailAccessKey, alts.thumbnail.data);
				this.registerLogger.info(`thumbnail stored: ${thumbnailAccessKey}`);
			}

			if (alts.webpublic) {
				webpublicUrl = this.internalStorageService.saveFromBuffer(webpublicAccessKey, alts.webpublic.data);
				this.registerLogger.info(`web stored: ${webpublicAccessKey}`);
			}

			file.storedInternal = true;
			file.url = url;
			file.thumbnailUrl = thumbnailUrl;
			file.webpublicUrl = webpublicUrl;
			file.accessKey = accessKey;
			file.thumbnailAccessKey = thumbnailAccessKey;
			file.webpublicAccessKey = webpublicAccessKey;
			file.webpublicType = alts.webpublic?.type ?? null;
			file.name = name;
			file.type = type;
			file.md5 = hash;
			file.size = size;

			return await this.driveFilesRepository.insertOne(file);
		}
	}

	/**
	 * Generate webpublic, thumbnail, etc
	 * @param path Path for original
	 * @param type Content-Type for original
	 * @param generateWeb Generate webpublic or not
	 */
	@bindThis
	public async generateAlts(path: string, type: string, generateWeb: boolean, userId: string) {
		if (type.startsWith('video/')) {
			if (this.config.videoThumbnailGenerator != null) {
				// videoThumbnailGeneratorが指定されていたら動画サムネイル生成はスキップ
				return {
					webpublic: null,
					thumbnail: null,
				};
			}

			try {
				const thumbnail = await this.videoProcessingService.generateVideoThumbnail(path);
				return {
					webpublic: null,
					thumbnail,
				};
			} catch (err) {
				this.registerLogger.warn(`GenerateVideoThumbnail failed: ${err}`);
				return {
					webpublic: null,
					thumbnail: null,
				};
			}
		}

		if (!isMimeImage(type, 'sharp-convertible-image-with-bmp')) {
			this.registerLogger.debug('web image and thumbnail not created (cannot convert by sharp)');
			return {
				webpublic: null,
				thumbnail: null,
			};
		}

		let img: sharp.Sharp | null = null;
		let satisfyWebpublic: boolean;
		let isAnimated: boolean;
		let width: number;
		let height: number;
		try {
			img = await sharpBmp(path, type);
			const metadata = await img.metadata();
			isAnimated = !!(metadata.pages && metadata.pages > 1);

			satisfyWebpublic = !!(
				type !== 'image/svg+xml' && // security reason
				type !== 'image/avif' && // not supported by Mastodon and MS Edge
			!(metadata.exif ?? metadata.iptc ?? metadata.xmp ?? metadata.tifftagPhotoshop) &&
			metadata.width && metadata.width <= 2048 &&
			metadata.height && metadata.height <= 2048
			);
			width = Number(metadata.width);
			height = Number(metadata.height);
		} catch (err) {
			this.registerLogger.warn(`sharp failed: ${err}`);
			return {
				webpublic: null,
				thumbnail: null,
			};
		}

		// #region webpublic
		let webpublic: IImage | null = null;

		if (generateWeb && !satisfyWebpublic && !isAnimated) {
			this.registerLogger.info('creating web image');

			try {
				if (userId == null) {
					width = 2048;
					height = 2048;
				} else {
					const compressMode = await this.registryApiService.getItem(userId, null, ['client', 'base'], 'imageCompressionMode');
					this.registerLogger.debug(compressMode?.value);
					switch (compressMode?.value) {
						case 'resizeCompress':
							width = 2048;
							height = 2048;
							break;
						case 'noResizeCompress':
							break;
						case 'resizeCompressLossy':
							width = 2048;
							height = 2048;
							break;
						case 'noResizeCompressLossy':
							break;
						default:
							this.registerLogger.debug('undefined CompressMode');
							width = 2048;
							height = 2048;
							break;
					}
				}
				if (['image/jpeg', 'image/webp', 'image/avif'].includes(type)) {
					webpublic = await this.imageProcessingService.convertSharpToWebp(img, width, height);
				} else if (['image/png', 'image/bmp', 'image/svg+xml'].includes(type)) {
					webpublic = await this.imageProcessingService.convertSharpToPng(img, width, height);
				} else {
					this.registerLogger.debug('web image not created (not an required image)');
				}
			} catch (err) {
				this.registerLogger.warn('web image not created (an error occurred)', err as Error);
			}
		} else {
			if (satisfyWebpublic) this.registerLogger.info('web image not created (original satisfies webpublic)');
			else if (isAnimated) this.registerLogger.info('web image not created (animated image)');
			else this.registerLogger.info('web image not created (from remote)');
		}
		// #endregion webpublic

		// #region thumbnail
		let thumbnail: IImage | null = null;

		try {
			if (isAnimated) {
				thumbnail = await this.imageProcessingService.convertSharpToWebp(sharp(path, { animated: true }), 374, 317, { alphaQuality: 70 });
			} else {
				thumbnail = await this.imageProcessingService.convertSharpToWebp(img, 498, 422);
			}
		} catch (err) {
			this.registerLogger.warn('thumbnail not created (an error occurred)', err as Error);
		}
		// #endregion thumbnail

		return {
			webpublic,
			thumbnail,
		};
	}

	/**
	 * Upload to ObjectStorage
	 */
	@bindThis
	private async upload(key: string, stream: fs.ReadStream | Buffer, type: string, isRemote = false, ext?: string | null, filename?: string) {
		if (type === 'image/apng') type = 'image/png';
		if (!FILE_TYPE_BROWSERSAFE.includes(type)) type = 'application/octet-stream';

		const useRemoteObjectStorage = isRemote && this.meta.useRemoteObjectStorage;

		const objectStorageBucket = useRemoteObjectStorage
			? this.meta.remoteObjectStorageBucket
			: this.meta.objectStorageBucket;

		const objectStorageSetPublicRead = useRemoteObjectStorage
			? this.meta.remoteObjectStorageSetPublicRead
			: this.meta.objectStorageSetPublicRead;

		const params = {
			Bucket: objectStorageBucket,
			Key: key,
			Body: stream,
			ContentType: type,
			CacheControl: 'max-age=31536000, immutable',
		} as PutObjectCommandInput;

		if (filename) params.ContentDisposition = contentDisposition(
			'inline',
			// 拡張子からContent-Typeを設定してそうな挙動を示すオブジェクトストレージ (upcloud?) も存在するので、
			// 許可されているファイル形式でしか拡張子をつけない
			ext ? correctFilename(filename, ext) : filename,
		);
		if (objectStorageSetPublicRead) params.ACL = 'public-read';

		await this.s3Service.upload(this.meta, params, isRemote)
			.then(
				result => {
					if ('Bucket' in result) { // CompleteMultipartUploadCommandOutput
						this.registerLogger.debug(`Uploaded: ${result.Bucket}/${result.Key} => ${result.Location}`);
					} else { // AbortMultipartUploadCommandOutput
						this.registerLogger.error(`Upload Result Aborted: key = ${key}, filename = ${filename}`);
					}
				})
			.catch(
				err => {
					this.registerLogger.error(`Upload Failed: key = ${key}, filename = ${filename}`, err);
				},
			);
	}

	// Expire oldest file (without avatar or banner) of remote user
	@bindThis
	private async expireOldFile(user: MiRemoteUser, driveCapacity: number) {
		const q = this.driveFilesRepository.createQueryBuilder('file')
			.where('file.userId = :userId', { userId: user.id })
			.andWhere('file.isLink = FALSE');

		if (user.avatarId) {
			q.andWhere('file.id != :avatarId', { avatarId: user.avatarId });
		}

		if (user.bannerId) {
			q.andWhere('file.id != :bannerId', { bannerId: user.bannerId });
		}

		//This selete is hard coded, be careful if change database schema
		q.addSelect('SUM("file"."size") OVER (ORDER BY "file"."id" DESC ROWS BETWEEN UNBOUNDED PRECEDING AND CURRENT ROW)', 'acc_usage');
		q.orderBy('file.id', 'ASC');

		const fileList = await q.getRawMany();
		const exceedFileIds = fileList.filter((x: any) => x.acc_usage > driveCapacity).map((x: any) => x.file_id);

		for (const fileId of exceedFileIds) {
			const file = await this.driveFilesRepository.findOneBy({ id: fileId });
			if (file == null) continue;
			this.deleteFile(file, true);
		}
	}

	/**
	 * Add file to drive
	 *
	 */
	@bindThis
	public async addFile({
		user,
		path,
		name = null,
		comment = null,
		folderId = null,
		force = false,
		isLink = false,
		url = null,
		uri = null,
		sensitive = null,
		requestIp = null,
		requestHeaders = null,
		ext = null,
	}: AddFileArgs): Promise<MiDriveFile> {
		let skipNsfwCheck = false;
		const userRoleNSFW = user && (await this.roleService.getUserPolicies(user.id)).alwaysMarkNsfw;
		if (user == null) {
			skipNsfwCheck = true;
		} else if (userRoleNSFW) {
			skipNsfwCheck = true;
		}
		if (this.meta.sensitiveMediaDetection === 'none') skipNsfwCheck = true;
		if (user && this.meta.sensitiveMediaDetection === 'local' && this.userEntityService.isRemoteUser(user)) skipNsfwCheck = true;
		if (user && this.meta.sensitiveMediaDetection === 'remote' && this.userEntityService.isLocalUser(user)) skipNsfwCheck = true;

		const info = await this.fileInfoService.getFileInfo(path, {
			skipSensitiveDetection: skipNsfwCheck,
			sensitiveThreshold: // 感度が高いほどしきい値は低くすることになる
			this.meta.sensitiveMediaDetectionSensitivity === 'veryHigh' ? 0.1 :
			this.meta.sensitiveMediaDetectionSensitivity === 'high' ? 0.3 :
			this.meta.sensitiveMediaDetectionSensitivity === 'low' ? 0.7 :
			this.meta.sensitiveMediaDetectionSensitivity === 'veryLow' ? 0.9 :
			0.5,
			sensitiveThresholdForPorn: 0.75,
			enableSensitiveMediaDetectionForVideos: this.meta.enableSensitiveMediaDetectionForVideos,
		});
		//ファイル単位の容量制限チェック
		if (user == null) {
			//system user skip
		} else if (user.host !== null) {
			//remote user skip
		} else if (info.size > (await this.roleService.getUserPolicies(user.id)).fileSizeLimit * 1024 * 1024) {
			throw new IdentifiableError('e5989b6d-ae66-49ed-88af-516ded10ca0c', 'File size limit over');
		}
		this.registerLogger.info(`${JSON.stringify(info)}`);

		// 現状 false positive が多すぎて実用に耐えない
		//if (info.porn && this.meta.disallowUploadWhenPredictedAsPorn) {
		//	throw new IdentifiableError('282f77bf-5816-4f72-9264-aa14d8261a21', 'Detected as porn.');
		//}

		// detect name
		const detectedName = correctFilename(
			// DriveFile.nameは256文字, validateFileNameは200文字制限であるため、
			// extを付加してデータベースの文字数制限に当たることはまずない
			(name && this.driveFileEntityService.validateFileName(name)) ? name : 'untitled',
			ext ?? info.type.ext,
		);

		if (!force) {
		// Check if there is a file with the same hash
			const matched = await this.driveFilesRepository.findOneBy({
				md5: info.md5,
				userId: user ? user.id : undefined,
			});

			if (matched) {
				this.registerLogger.info(`file with same hash is found: ${matched.id}`);
				if (sensitive && !matched.isSensitive) {
					// The file is federated as sensitive for this time, but was federated as non-sensitive before.
					// Therefore, update the file to sensitive.
					await this.driveFilesRepository.update({ id: matched.id }, { isSensitive: true });
					matched.isSensitive = true;
				}
				return matched;
			}
		}

		this.registerLogger.debug(`ADD DRIVE FILE: user ${user?.id ?? 'not set'}, name ${detectedName}, tmp ${path}`);

		//#region Check drive usage
		if (user && !isLink) {
			const usage = await this.driveFileEntityService.calcDriveUsageOf(user);
			const isLocalUser = this.userEntityService.isLocalUser(user);

			const policies = await this.roleService.getUserPolicies(user.id);
			const driveCapacity = 1024 * 1024 * policies.driveCapacityMb;
			this.registerLogger.debug('drive capacity override applied');
			this.registerLogger.debug(`overrideCap: ${driveCapacity}bytes, usage: ${usage}bytes, u+s: ${usage + info.size}bytes`);

			// If usage limit exceeded
			if (driveCapacity < usage + info.size) {
				if (isLocalUser) {
					throw new IdentifiableError('c6244ed2-a39a-4e1c-bf93-f0fbd7764fa6', 'No free space.');
				}
				await this.expireOldFile(await this.usersRepository.findOneByOrFail({ id: user.id }) as MiRemoteUser, driveCapacity - info.size);
			}
		}
		//#endregion

		const fetchFolder = async () => {
			if (!folderId) {
				return null;
			}

			const driveFolder = await this.driveFoldersRepository.findOneBy({
				id: folderId,
				userId: user ? user.id : IsNull(),
			});

			if (driveFolder == null) throw new Error('folder-not-found');

			return driveFolder;
		};

		const properties: {
			width?: number;
			height?: number;
			orientation?: number;
		} = {};

		if (info.width) {
			properties['width'] = info.width;
			properties['height'] = info.height;
		}
		if (info.orientation != null) {
			properties['orientation'] = info.orientation;
		}

		const profile = user ? await this.userProfilesRepository.findOneBy({ userId: user.id }) : null;

		const folder = await fetchFolder();

		let file = new MiDriveFile();
		file.id = this.idService.gen();
		file.userId = user ? user.id : null;
		file.userHost = user ? user.host : null;
		file.folderId = folder !== null ? folder.id : null;
		file.comment = comment;
		file.properties = properties;
		file.blurhash = info.blurhash ?? null;
		file.isLink = isLink;
		file.requestIp = requestIp;
		file.requestHeaders = requestHeaders;
		file.maybeSensitive = info.sensitive;
		file.maybePorn = info.porn;
		file.isSensitive = user
			? this.userEntityService.isLocalUser(user) && profile?.alwaysMarkNsfw ? true :
			sensitive ?? false
			: false;

		if (user && this.utilityService.isMediaSilencedHost(this.meta.mediaSilencedHosts, user.host)) file.isSensitive = true;
		if (info.sensitive && profile?.autoSensitive) file.isSensitive = true;
		if (info.sensitive && this.meta.setSensitiveFlagAutomatically) file.isSensitive = true;
		if (userRoleNSFW) file.isSensitive = true;

		if (url !== null) {
			file.src = url;

			if (isLink) {
				file.url = url;
				// ローカルプロキシ用
				file.accessKey = randomUUID();
				file.thumbnailAccessKey = 'thumbnail-' + randomUUID();
				file.webpublicAccessKey = 'webpublic-' + randomUUID();
			}
		}

		if (uri !== null) {
			file.uri = uri;
		}

		if (isLink) {
			try {
				file.size = 0;
				file.md5 = info.md5;
				file.name = detectedName;
				file.type = info.type.mime;
				file.storedInternal = false;

				file = await this.driveFilesRepository.insertOne(file);
			} catch (err) {
			// duplicate key error (when already registered)
				if (isDuplicateKeyValueError(err)) {
					this.registerLogger.info(`already registered ${file.uri}`);

					file = await this.driveFilesRepository.findOneBy({
						uri: file.uri!,
						userId: user ? user.id : IsNull(),
					}) as MiDriveFile;
				} else {
					this.registerLogger.error(err as Error);
					throw err;
				}
			}
		} else {
			const isRemote = user ? this.userEntityService.isRemoteUser(user) : false;
			file = await (this.save(file, path, detectedName, info.type.mime, info.md5, info.size, isRemote));
		}

		this.registerLogger.succ(`drive file has been created ${file.id}`);

		if (user) {
			this.driveFileEntityService.pack(file, { self: true }).then(packedFile => {
				// Publish driveFileCreated event
				this.globalEventService.publishMainStream(user.id, 'driveFileCreated', packedFile);
				this.globalEventService.publishDriveStream(user.id, 'fileCreated', packedFile);
			});
		}

		this.driveChart.update(file, true);
		if (file.userHost == null) {
			// ローカルユーザーのみ
			this.perUserDriveChart.update(file, true);
		} else {
			if (this.meta.enableChartsForFederatedInstances) {
				this.instanceChart.updateDrive(file, true);
			}
		}

		return file;
	}

	@bindThis
	public async updateFile(file: MiDriveFile, values: Partial<MiDriveFile>, updater: MiUser) {
		const alwaysMarkNsfw = (await this.roleService.getUserPolicies(file.userId)).alwaysMarkNsfw;

		if (values.name != null && !this.driveFileEntityService.validateFileName(values.name)) {
			throw new DriveService.InvalidFileNameError();
		}

		if (values.isSensitive !== undefined && values.isSensitive !== file.isSensitive && alwaysMarkNsfw && !values.isSensitive) {
			throw new DriveService.CannotUnmarkSensitiveError();
		}

		if (values.folderId != null) {
			const folder = await this.driveFoldersRepository.findOneBy({
				id: values.folderId,
				userId: file.userId!,
			});

			if (folder == null) {
				throw new DriveService.NoSuchFolderError();
			}
		}

		await this.driveFilesRepository.update(file.id, values);

		const fileObj = await this.driveFileEntityService.pack(file.id, { self: true });

		// Publish fileUpdated event
		if (file.userId) {
			this.globalEventService.publishDriveStream(file.userId, 'fileUpdated', fileObj);
		}

		if (await this.roleService.isModerator(updater) && (file.userId !== updater.id)) {
			if (values.isSensitive !== undefined && values.isSensitive !== file.isSensitive) {
				const user = file.userId ? await this.usersRepository.findOneByOrFail({ id: file.userId }) : null;
				if (values.isSensitive) {
					this.moderationLogService.log(updater, 'markSensitiveDriveFile', {
						fileId: file.id,
						fileUserId: file.userId,
						fileUserUsername: user?.username ?? null,
						fileUserHost: user?.host ?? null,
					});
				} else {
					this.moderationLogService.log(updater, 'unmarkSensitiveDriveFile', {
						fileId: file.id,
						fileUserId: file.userId,
						fileUserUsername: user?.username ?? null,
						fileUserHost: user?.host ?? null,
					});
				}
			}
		}
		this.advancedSearchService.updateNoteSensitive(file.id);

		return fileObj;
	}

	@bindThis
	public async deleteFile(file: MiDriveFile, isExpired = false, deleter?: MiUser) {
		if (file.storedInternal) {
			this.internalStorageService.del(file.accessKey!);

			if (file.thumbnailUrl) {
				this.internalStorageService.del(file.thumbnailAccessKey!);
			}

			if (file.webpublicUrl) {
				this.internalStorageService.del(file.webpublicAccessKey!);
			}
		} else if (!file.isLink) {
			this.queueService.createDeleteObjectStorageFileJob(file.accessKey!);

			if (file.thumbnailUrl) {
				this.queueService.createDeleteObjectStorageFileJob(file.thumbnailAccessKey!);
			}

			if (file.webpublicUrl) {
				this.queueService.createDeleteObjectStorageFileJob(file.webpublicAccessKey!);
			}
		}

		this.deletePostProcess(file, isExpired, deleter);
	}

	@bindThis
	public async deleteFileSync(file: MiDriveFile, isExpired = false, isRemote = false, deleter?: MiUser) {
		if (file.storedInternal) {
			this.internalStorageService.del(file.accessKey!);

			if (file.thumbnailUrl) {
				this.internalStorageService.del(file.thumbnailAccessKey!);
			}

			if (file.webpublicUrl) {
				this.internalStorageService.del(file.webpublicAccessKey!);
			}
		} else if (!file.isLink) {
			const promises = [];

			promises.push(this.deleteObjectStorageFile(file.accessKey!, isRemote));

			if (file.thumbnailUrl) {
				promises.push(this.deleteObjectStorageFile(file.thumbnailAccessKey!, isRemote));
			}

			if (file.webpublicUrl) {
				promises.push(this.deleteObjectStorageFile(file.webpublicAccessKey!, isRemote));
			}

			await Promise.all(promises);
		}

		this.deletePostProcess(file, isExpired, deleter);
	}

	@bindThis
	private async deletePostProcess(file: MiDriveFile, isExpired = false, deleter?: MiUser) {
		// リモートファイル期限切れ削除後は直リンクにする
		if (isExpired && file.userHost !== null && file.uri != null) {
			this.driveFilesRepository.update(file.id, {
				isLink: true,
				url: file.uri,
				thumbnailUrl: null,
				webpublicUrl: null,
				storedInternal: false,
				// ローカルプロキシ用
				accessKey: randomUUID(),
				thumbnailAccessKey: 'thumbnail-' + randomUUID(),
				webpublicAccessKey: 'webpublic-' + randomUUID(),
			});
		} else {
			this.driveFilesRepository.delete(file.id);
		}

		this.driveChart.update(file, false);
		if (file.userHost == null) {
			// ローカルユーザーのみ
			this.perUserDriveChart.update(file, false);
		} else {
			if (this.meta.enableChartsForFederatedInstances) {
				this.instanceChart.updateDrive(file, false);
			}
		}

		if (file.userId) {
			this.globalEventService.publishDriveStream(file.userId, 'fileDeleted', file.id);
		}

		if (deleter && await this.roleService.isModerator(deleter) && (file.userId !== deleter.id)) {
			const user = file.userId ? await this.usersRepository.findOneByOrFail({ id: file.userId }) : null;
			this.moderationLogService.log(deleter, 'deleteDriveFile', {
				fileId: file.id,
				fileUserId: file.userId,
				fileUserUsername: user?.username ?? null,
				fileUserHost: user?.host ?? null,
			});
		}
	}

	@bindThis
	public async deleteObjectStorageFile(key: string, isRemote = false) {
		const useRemoteObjectStorage = isRemote && this.meta.useRemoteObjectStorage;
		const objectStorageBucket = useRemoteObjectStorage
			? this.meta.remoteObjectStorageBucket
			: this.meta.objectStorageBucket;

		try {
			const param = {
				Bucket: objectStorageBucket,
				Key: key,
			} as DeleteObjectCommandInput;

			await this.s3Service.delete(this.meta, param, isRemote);
		} catch (err: any) {
			if (err.name === 'NoSuchKey') {
				this.deleteLogger.warn(`The object storage had no such key to delete: ${key}. Skipping this.`, err as Error);
				return;
			} else {
				throw new Error(`Failed to delete the file from the object storage with the given key: ${key}`, {
					cause: err,
				});
			}
		}
	}

	@bindThis
	public async uploadFromUrl({
		url,
		user,
		folderId = null,
		uri = null,
		sensitive = false,
		force = false,
		isLink = false,
		comment = null,
		requestIp = null,
		requestHeaders = null,
	}: UploadFromUrlArgs): Promise<MiDriveFile> {
		// Create temp file
		const [path, cleanup] = await createTemp();

		try {
			// write content at URL to temp file
			const { filename: name } = await this.downloadService.downloadUrl(url, path);

			// If the comment is same as the name, skip comment
			// (image.name is passed in when receiving attachment)
			if (comment !== null && name === comment) {
				comment = null;
			}

			const driveFile = await this.addFile({ user, path, name, comment, folderId, force, isLink, url, uri, sensitive, requestIp, requestHeaders });
			this.downloaderLogger.succ(`Got: ${driveFile.id}`);
			return driveFile!;
		} catch (err) {
			this.downloaderLogger.error(`Failed to create drive file: ${err}`, {
				url: url,
				e: err,
			});
			throw err;
		} finally {
			cleanup();
		}
	}

	@bindThis
	public async getSensitiveFileCount(FileIds: string[]): Promise<number> {
		if (FileIds.length === 0) return 0;
		let SensitiveCount = 0;

		for (const FileId of FileIds) {
			const file = await this.driveFilesRepository.findOneBy({ id: FileId });
			if (file?.isSensitive) SensitiveCount++;
		}

		return SensitiveCount;
	}
}<|MERGE_RESOLUTION|>--- conflicted
+++ resolved
@@ -159,19 +159,11 @@
 	@bindThis
 	private async save(file: MiDriveFile, path: string, name: string, type: string, hash: string, size: number, isRemote = false): Promise<MiDriveFile> {
 	// thunbnail, webpublic を必要なら生成
-<<<<<<< HEAD
 		const alts = file.userId == null ? {
 			webpublic: null,
 			thumbnail: null,
 		} : await this.generateAlts(path, type, !file.uri, file.userId);
-		const meta = await this.metaService.fetch();
-
-		if (meta.useObjectStorage) {
-=======
-		const alts = await this.generateAlts(path, type, !file.uri);
-
 		if (this.meta.useObjectStorage) {
->>>>>>> d3f4d310
 		//#region ObjectStorage params
 			let [ext] = (name.match(/\.([a-zA-Z0-9_-]+)$/) ?? ['']);
 
