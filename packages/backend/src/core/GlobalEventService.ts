--- conflicted
+++ resolved
@@ -5,18 +5,11 @@
 
 import { Inject, Injectable } from '@nestjs/common';
 import * as Redis from 'ioredis';
-<<<<<<< HEAD
-import type { MiUser } from '@/models/entities/User.js';
-import type { MiNote } from '@/models/entities/Note.js';
-import type { MiUserList } from '@/models/entities/UserList.js';
-import type { MiUserGroup } from '@/models/entities/UserGroup.js';
-import type { MiAntenna } from '@/models/entities/Antenna.js';
-=======
 import type { MiUser } from '@/models/User.js';
 import type { MiNote } from '@/models/Note.js';
 import type { MiUserList } from '@/models/UserList.js';
+import type { MiUserGroup } from '@/models/UserGroup.js';
 import type { MiAntenna } from '@/models/Antenna.js';
->>>>>>> 03b5acf1
 import type {
 	StreamChannels,
 	AdminStreamTypes,
