--- conflicted
+++ resolved
@@ -5,18 +5,11 @@
 
 import { Inject, Injectable } from '@nestjs/common';
 import * as Redis from 'ioredis';
-<<<<<<< HEAD
-import type { User } from '@/models/entities/User.js';
-import type { Note } from '@/models/entities/Note.js';
-import type { UserList } from '@/models/entities/UserList.js';
-import type { UserGroup } from '@/models/entities/UserGroup.js';
-import type { Antenna } from '@/models/entities/Antenna.js';
-=======
 import type { MiUser } from '@/models/entities/User.js';
 import type { MiNote } from '@/models/entities/Note.js';
 import type { MiUserList } from '@/models/entities/UserList.js';
+import type { MiUserGroup } from '@/models/entities/UserGroup.js';
 import type { MiAntenna } from '@/models/entities/Antenna.js';
->>>>>>> 792622ae
 import type {
 	StreamChannels,
 	AdminStreamTypes,
@@ -100,26 +93,22 @@
 	}
 
 	@bindThis
-<<<<<<< HEAD
-	public publishMessagingStream<K extends keyof MessagingStreamTypes>(userId: User['id'], otherpartyId: User['id'], type: K, value?: MessagingStreamTypes[K]): void {
+	public publishMessagingStream<K extends keyof MessagingStreamTypes>(userId: MiUser['id'], otherpartyId: MiUser['id'], type: K, value?: MessagingStreamTypes[K]): void {
 		this.publish(`messagingStream:${userId}-${otherpartyId}`, type, typeof value === 'undefined' ? null : value);
 	}
 
 	@bindThis
-	public publishGroupMessagingStream<K extends keyof GroupMessagingStreamTypes>(groupId: UserGroup['id'], type: K, value?: GroupMessagingStreamTypes[K]): void {
+	public publishGroupMessagingStream<K extends keyof GroupMessagingStreamTypes>(groupId: MiUserGroup['id'], type: K, value?: GroupMessagingStreamTypes[K]): void {
 		this.publish(`messagingStream:${groupId}`, type, typeof value === 'undefined' ? null : value);
 	}
 
 	@bindThis
-	public publishMessagingIndexStream<K extends keyof MessagingIndexStreamTypes>(userId: User['id'], type: K, value?: MessagingIndexStreamTypes[K]): void {
+	public publishMessagingIndexStream<K extends keyof MessagingIndexStreamTypes>(userId: MiUser['id'], type: K, value?: MessagingIndexStreamTypes[K]): void {
 		this.publish(`messagingIndexStream:${userId}`, type, typeof value === 'undefined' ? null : value);
 	}
 
 	@bindThis
-	public publishRoleTimelineStream<K extends keyof RoleTimelineStreamTypes>(roleId: Role['id'], type: K, value?: RoleTimelineStreamTypes[K]): void {
-=======
 	public publishRoleTimelineStream<K extends keyof RoleTimelineStreamTypes>(roleId: MiRole['id'], type: K, value?: RoleTimelineStreamTypes[K]): void {
->>>>>>> 792622ae
 		this.publish(`roleTimelineStream:${roleId}`, type, typeof value === 'undefined' ? null : value);
 	}
 
