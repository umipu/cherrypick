{
	"name": "backend",
	"main": "./index.js",
	"private": true,
	"type": "module",
	"engines": {
		"node": ">=18.16.0"
	},
	"scripts": {
		"start": "node ./built/index.js",
		"start:test": "NODE_ENV=test node ./built/index.js",
		"migrate": "pnpm typeorm migration:run -d ormconfig.js",
		"revert": "pnpm typeorm migration:revert -d ormconfig.js",
		"check:connect": "node ./check_connect.js",
		"build": "swc src -d built -D",
		"watch:swc": "swc src -d built -D -w",
		"build:tsc": "tsc -p tsconfig.json && tsc-alias -p tsconfig.json",
		"watch": "node watch.mjs",
		"typecheck": "tsc --noEmit",
		"eslint": "eslint --quiet \"src/**/*.ts\"",
		"lint": "pnpm typecheck && pnpm eslint",
		"jest": "cross-env NODE_ENV=test node --experimental-vm-modules --experimental-import-meta-resolve node_modules/jest/bin/jest.js --forceExit",
		"jest-and-coverage": "cross-env NODE_ENV=test node --experimental-vm-modules --experimental-import-meta-resolve node_modules/jest/bin/jest.js --coverage --forceExit",
		"jest-clear": "cross-env NODE_ENV=test node --experimental-vm-modules --experimental-import-meta-resolve node_modules/jest/bin/jest.js --clearCache",
		"test": "pnpm jest",
		"test-and-coverage": "pnpm jest-and-coverage",
		"schemasync": "pnpm typeorm schema:sync -d ormconfig.js"
	},
	"optionalDependencies": {
		"@swc/core-android-arm64": "1.3.11",
		"@swc/core-darwin-arm64": "1.3.56",
		"@swc/core-darwin-x64": "1.3.56",
		"@swc/core-freebsd-x64": "1.3.11",
		"@swc/core-linux-arm-gnueabihf": "1.3.56",
		"@swc/core-linux-arm64-gnu": "1.3.56",
		"@swc/core-linux-arm64-musl": "1.3.56",
		"@swc/core-linux-x64-gnu": "1.3.56",
		"@swc/core-linux-x64-musl": "1.3.56",
		"@swc/core-win32-arm64-msvc": "1.3.56",
		"@swc/core-win32-ia32-msvc": "1.3.56",
		"@swc/core-win32-x64-msvc": "1.3.56",
		"@tensorflow/tfjs": "4.4.0",
		"@tensorflow/tfjs-node": "4.4.0",
		"bufferutil": "4.0.7",
		"slacc-android-arm-eabi": "0.0.10",
		"slacc-android-arm64": "0.0.10",
		"slacc-darwin-arm64": "0.0.10",
		"slacc-darwin-universal": "0.0.10",
		"slacc-darwin-x64": "0.0.10",
		"slacc-freebsd-x64": "0.0.10",
		"slacc-linux-arm-gnueabihf": "0.0.10",
		"slacc-linux-arm64-gnu": "0.0.10",
		"slacc-linux-arm64-musl": "0.0.10",
		"slacc-linux-x64-gnu": "0.0.10",
		"slacc-linux-x64-musl": "0.0.10",
		"slacc-win32-arm64-msvc": "0.0.10",
		"slacc-win32-x64-msvc": "0.0.10",
		"utf-8-validate": "6.0.3"
	},
	"dependencies": {
		"@aws-sdk/client-s3": "3.412.0",
		"@aws-sdk/lib-storage": "3.412.0",
		"@smithy/node-http-handler": "2.1.5",
		"@bull-board/api": "5.9.1",
		"@bull-board/fastify": "5.9.1",
		"@bull-board/ui": "5.9.1",
		"@discordapp/twemoji": "14.1.2",
		"@fastify/accepts": "4.2.0",
		"@fastify/cookie": "9.1.0",
		"@fastify/cors": "8.4.0",
		"@fastify/express": "2.3.0",
		"@fastify/http-proxy": "9.2.1",
		"@fastify/multipart": "8.0.0",
		"@fastify/static": "6.11.2",
		"@fastify/view": "8.2.0",
		"@google-cloud/logging": "^10.5.0",
		"@google-cloud/translate": "^7.2.1",
		"@nestjs/common": "10.2.7",
		"@nestjs/core": "10.2.7",
		"@nestjs/testing": "10.2.7",
		"@peertube/http-signature": "1.7.0",
		"@simplewebauthn/server": "8.3.2",
		"@sinonjs/fake-timers": "11.2.2",
		"@swc/cli": "0.1.62",
<<<<<<< HEAD
		"@swc/core": "1.3.93",
		"@vitalets/google-translate-api": "9.2.0",
=======
		"@swc/core": "1.3.94",
>>>>>>> 9caae8a1
		"accepts": "1.3.8",
		"ajv": "8.12.0",
		"archiver": "6.0.1",
		"async-mutex": "0.4.0",
		"bcryptjs": "2.4.3",
		"blurhash": "2.0.5",
		"body-parser": "1.20.2",
		"bullmq": "4.12.5",
		"cacheable-lookup": "7.0.0",
		"cbor": "9.0.1",
		"chalk": "5.3.0",
		"chalk-template": "1.1.0",
		"cherrypick-js": "workspace:*",
		"cherrypick-mfm-js": "github:kokonect-link/mfm.js",
		"chokidar": "3.5.3",
		"cli-highlight": "2.1.11",
		"color-convert": "2.0.1",
		"content-disposition": "0.5.4",
		"date-fns": "2.30.0",
		"deep-email-validator": "0.1.21",
		"fastify": "4.24.3",
		"feed": "4.2.2",
		"file-type": "18.5.0",
		"fluent-ffmpeg": "2.1.2",
		"form-data": "4.0.0",
		"got": "13.0.0",
		"happy-dom": "10.0.3",
		"hpagent": "1.2.0",
		"http-link-header": "1.1.1",
		"ioredis": "5.3.2",
		"ip-cidr": "3.1.0",
		"ipaddr.js": "2.1.0",
		"is-svg": "5.0.0",
		"js-yaml": "4.1.0",
		"jsdom": "22.1.0",
		"json5": "2.2.3",
		"jsonld": "8.3.1",
		"jsrsasign": "10.8.6",
		"meilisearch": "0.35.0",
		"microformats-parser": "1.5.2",
		"mime-types": "2.1.35",
		"ms": "3.0.0-canary.1",
		"nanoid": "5.0.2",
		"nested-property": "4.0.0",
		"node-fetch": "3.3.2",
		"nodemailer": "6.9.7",
		"nsfwjs": "2.4.2",
		"oauth": "0.10.0",
		"oauth2orize": "1.12.0",
		"oauth2orize-pkce": "0.1.2",
		"os-utils": "0.0.14",
		"otpauth": "9.1.5",
		"parse5": "7.1.2",
		"pg": "8.11.3",
		"pkce-challenge": "4.0.1",
		"probe-image-size": "7.2.3",
		"promise-limit": "2.7.0",
		"pug": "3.0.2",
		"punycode": "2.3.0",
		"pureimage": "0.3.17",
		"qrcode": "1.5.3",
		"random-seed": "0.3.0",
		"ratelimiter": "3.4.1",
		"re2": "1.20.4",
		"redis-lock": "0.1.4",
		"reflect-metadata": "0.1.13",
		"rename": "1.0.4",
		"rss-parser": "3.13.0",
		"rxjs": "7.8.1",
		"sanitize-html": "2.11.0",
		"sharp": "0.32.6",
		"sharp-read-bmp": "github:misskey-dev/sharp-read-bmp",
		"slacc": "0.0.10",
		"strict-event-emitter-types": "2.0.0",
		"stringz": "2.1.0",
		"strip-ansi": "^7.1.0",
		"summaly": "github:misskey-dev/summaly",
		"systeminformation": "5.21.13",
		"tinycolor2": "1.6.0",
		"tmp": "0.2.1",
		"tsc-alias": "1.8.8",
		"tsconfig-paths": "4.2.0",
		"twemoji-parser": "14.0.0",
		"typeorm": "0.3.17",
		"typescript": "5.2.2",
		"ulid": "2.3.0",
		"vary": "1.1.2",
		"web-push": "3.6.6",
		"ws": "8.14.2",
		"xev": "3.0.2"
	},
	"devDependencies": {
		"@jest/globals": "29.7.0",
		"@simplewebauthn/typescript-types": "8.0.0",
		"@swc/jest": "0.2.29",
		"@types/accepts": "1.3.6",
		"@types/archiver": "5.3.4",
		"@types/bcryptjs": "2.4.5",
		"@types/body-parser": "1.19.4",
		"@types/cbor": "6.0.0",
		"@types/color-convert": "2.0.2",
		"@types/content-disposition": "0.5.7",
		"@types/fluent-ffmpeg": "2.1.23",
		"@types/http-link-header": "1.0.4",
		"@types/jest": "29.5.6",
		"@types/js-yaml": "4.0.8",
		"@types/jsdom": "21.1.4",
		"@types/jsonld": "1.5.11",
		"@types/jsrsasign": "10.5.11",
		"@types/mime-types": "2.1.3",
		"@types/ms": "0.7.33",
		"@types/node": "20.8.7",
		"@types/node-fetch": "3.0.3",
		"@types/nodemailer": "6.4.13",
		"@types/oauth": "0.9.3",
		"@types/oauth2orize": "1.11.2",
		"@types/oauth2orize-pkce": "0.1.1",
		"@types/pg": "8.10.7",
		"@types/pug": "2.0.8",
		"@types/punycode": "2.1.1",
		"@types/qrcode": "1.5.4",
		"@types/random-seed": "0.3.4",
		"@types/ratelimiter": "3.4.5",
		"@types/rename": "1.0.6",
		"@types/sanitize-html": "2.9.3",
		"@types/semver": "7.5.4",
		"@types/sharp": "0.32.0",
		"@types/simple-oauth2": "5.0.6",
		"@types/sinonjs__fake-timers": "8.1.4",
		"@types/tinycolor2": "1.4.5",
		"@types/tmp": "0.2.5",
		"@types/vary": "1.1.2",
		"@types/web-push": "3.6.2",
		"@types/ws": "8.5.8",
		"@typescript-eslint/eslint-plugin": "6.8.0",
		"@typescript-eslint/parser": "6.8.0",
		"aws-sdk-client-mock": "3.0.0",
		"cross-env": "7.0.3",
		"eslint": "8.52.0",
		"eslint-plugin-import": "2.28.1",
		"execa": "8.0.1",
		"jest": "29.7.0",
		"jest-mock": "29.7.0",
		"simple-oauth2": "5.0.0"
	}
}<|MERGE_RESOLUTION|>--- conflicted
+++ resolved
@@ -82,12 +82,8 @@
 		"@simplewebauthn/server": "8.3.2",
 		"@sinonjs/fake-timers": "11.2.2",
 		"@swc/cli": "0.1.62",
-<<<<<<< HEAD
-		"@swc/core": "1.3.93",
+		"@swc/core": "1.3.94",
 		"@vitalets/google-translate-api": "9.2.0",
-=======
-		"@swc/core": "1.3.94",
->>>>>>> 9caae8a1
 		"accepts": "1.3.8",
 		"ajv": "8.12.0",
 		"archiver": "6.0.1",
