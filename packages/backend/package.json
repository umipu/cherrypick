{
	"name": "backend",
	"main": "./index.js",
	"private": true,
	"type": "module",
	"scripts": {
		"start": "node ./built/index.js",
		"start:test": "NODE_ENV=test node ./built/index.js",
		"migrate": "pnpm typeorm migration:run -d ormconfig.js",
		"check:connect": "node ./check_connect.js",
		"build": "swc src -d built -D",
		"watch:swc": "swc src -d built -D -w",
		"build:tsc": "tsc -p tsconfig.json && tsc-alias -p tsconfig.json",
		"watch": "node watch.mjs",
		"typecheck": "tsc --noEmit",
		"eslint": "eslint --quiet \"src/**/*.ts\"",
		"lint": "pnpm typecheck && pnpm eslint",
		"jest": "cross-env NODE_ENV=test node --experimental-vm-modules --experimental-import-meta-resolve node_modules/jest/bin/jest.js --forceExit",
		"jest-and-coverage": "cross-env NODE_ENV=test node --experimental-vm-modules --experimental-import-meta-resolve node_modules/jest/bin/jest.js --coverage --forceExit",
		"jest-clear": "cross-env NODE_ENV=test node --experimental-vm-modules --experimental-import-meta-resolve node_modules/jest/bin/jest.js --clearCache",
		"test": "pnpm jest",
		"test-and-coverage": "pnpm jest-and-coverage"
	},
	"optionalDependencies": {
		"@swc/core-android-arm64": "1.3.11",
		"@swc/core-darwin-arm64": "1.3.56",
		"@swc/core-darwin-x64": "1.3.56",
		"@swc/core-linux-arm-gnueabihf": "1.3.56",
		"@swc/core-linux-arm64-gnu": "1.3.56",
		"@swc/core-linux-arm64-musl": "1.3.56",
		"@swc/core-linux-x64-gnu": "1.3.56",
		"@swc/core-linux-x64-musl": "1.3.56",
		"@swc/core-win32-arm64-msvc": "1.3.56",
		"@swc/core-win32-ia32-msvc": "1.3.56",
		"@swc/core-win32-x64-msvc": "1.3.56",
		"@tensorflow/tfjs": "4.4.0",
		"@tensorflow/tfjs-node": "4.4.0",
		"slacc-android-arm-eabi": "0.0.9",
		"slacc-android-arm64": "0.0.9",
		"slacc-darwin-arm64": "0.0.9",
		"slacc-darwin-universal": "0.0.9",
		"slacc-darwin-x64": "0.0.9",
		"slacc-freebsd-x64": "0.0.9",
		"slacc-linux-arm-gnueabihf": "0.0.9",
		"slacc-linux-arm64-gnu": "0.0.9",
		"slacc-linux-arm64-musl": "0.0.9",
		"slacc-linux-x64-gnu": "0.0.9",
		"slacc-win32-arm64-msvc": "0.0.9",
		"slacc-win32-x64-msvc": "0.0.9"
	},
	"dependencies": {
		"@aws-sdk/client-s3": "3.321.1",
		"@aws-sdk/lib-storage": "3.321.1",
		"@aws-sdk/node-http-handler": "3.321.1",
		"@bull-board/api": "5.2.0",
		"@bull-board/fastify": "5.2.0",
		"@bull-board/ui": "5.2.0",
		"@discordapp/twemoji": "14.1.2",
		"@fastify/accepts": "4.1.0",
		"@fastify/cookie": "8.3.0",
		"@fastify/cors": "8.2.1",
		"@fastify/http-proxy": "9.1.0",
		"@fastify/multipart": "7.6.0",
		"@fastify/static": "6.10.1",
		"@fastify/view": "7.4.1",
		"@nestjs/common": "9.4.1",
		"@nestjs/core": "9.4.1",
		"@nestjs/testing": "9.4.1",
		"@peertube/http-signature": "1.7.0",
		"@sinonjs/fake-timers": "10.0.2",
		"@swc/cli": "0.1.62",
<<<<<<< HEAD
		"@swc/core": "1.3.56",
		"@vitalets/google-translate-api": "8.0.0",
=======
		"@swc/core": "1.3.59",
>>>>>>> b0344e07
		"accepts": "1.3.8",
		"ajv": "8.12.0",
		"archiver": "5.3.1",
		"autwh": "0.1.0",
		"bcryptjs": "2.4.3",
		"blurhash": "2.0.5",
		"bull": "4.10.4",
		"cacheable-lookup": "6.1.0",
		"cbor": "8.1.0",
		"chalk": "5.2.0",
		"chalk-template": "0.4.0",
		"chokidar": "3.5.3",
		"cli-highlight": "2.1.11",
		"color-convert": "2.0.1",
		"content-disposition": "0.5.4",
		"date-fns": "2.30.0",
		"deep-email-validator": "0.1.21",
		"escape-regexp": "0.0.1",
		"fastify": "4.17.0",
		"feed": "4.2.2",
		"file-type": "18.4.0",
		"fluent-ffmpeg": "2.1.2",
		"form-data": "4.0.0",
		"got": "12.6.0",
		"happy-dom": "9.19.2",
		"hpagent": "1.2.0",
		"ioredis": "5.3.2",
		"ip-cidr": "3.1.0",
		"is-svg": "4.3.2",
		"js-yaml": "4.1.0",
		"jsdom": "21.1.1",
		"json5": "2.2.3",
		"jsonld": "8.1.1",
		"meilisearch": "0.32.3",
		"jsrsasign": "10.8.6",
		"mfm-js": "0.23.3",
		"mime-types": "2.1.35",
		"misskey-js": "workspace:*",
		"ms": "3.0.0-canary.1",
		"nested-property": "4.0.0",
		"node-fetch": "3.3.1",
		"nodemailer": "6.9.2",
		"nsfwjs": "2.4.2",
		"oauth": "0.10.0",
		"os-utils": "0.0.14",
		"otpauth": "9.1.2",
		"parse5": "7.1.2",
		"pg": "8.11.0",
		"private-ip": "3.0.0",
		"probe-image-size": "7.2.3",
		"promise-limit": "2.7.0",
		"pug": "3.0.2",
		"punycode": "2.3.0",
		"pureimage": "0.3.17",
		"qrcode": "1.5.3",
		"random-seed": "0.3.0",
		"ratelimiter": "3.4.1",
		"re2": "1.18.0",
		"redis-lock": "0.1.4",
		"reflect-metadata": "0.1.13",
		"rename": "1.0.4",
		"rndstr": "1.0.0",
		"rss-parser": "3.13.0",
		"rxjs": "7.8.1",
		"s-age": "1.1.2",
		"sanitize-html": "2.10.0",
		"seedrandom": "3.0.5",
		"semver": "7.5.1",
		"sharp": "0.32.1",
		"sharp-read-bmp": "github:misskey-dev/sharp-read-bmp",
		"slacc": "0.0.9",
		"strict-event-emitter-types": "2.0.0",
		"stringz": "2.1.0",
		"summaly": "github:misskey-dev/summaly",
		"systeminformation": "5.17.12",
		"tinycolor2": "1.6.0",
		"tmp": "0.2.1",
		"tsc-alias": "1.8.6",
		"tsconfig-paths": "4.2.0",
		"twemoji-parser": "14.0.0",
		"typeorm": "0.3.16",
		"typescript": "5.0.4",
		"ulid": "2.3.0",
		"unzipper": "0.10.11",
		"uuid": "9.0.0",
		"vary": "1.1.2",
		"web-push": "3.6.1",
		"websocket": "1.0.34",
		"ws": "8.13.0",
		"xev": "3.0.2"
	},
	"devDependencies": {
		"@jest/globals": "29.5.0",
		"@swc/jest": "0.2.26",
		"@types/accepts": "1.3.5",
		"@types/archiver": "5.3.2",
		"@types/bcryptjs": "2.4.2",
		"@types/bull": "4.10.0",
		"@types/cbor": "6.0.0",
		"@types/color-convert": "2.0.0",
		"@types/content-disposition": "0.5.5",
		"@types/escape-regexp": "0.0.1",
		"@types/fluent-ffmpeg": "2.1.21",
		"@types/jest": "29.5.1",
		"@types/js-yaml": "4.0.5",
		"@types/jsdom": "21.1.1",
		"@types/jsonld": "1.5.8",
		"@types/jsrsasign": "10.5.8",
		"@types/mime-types": "2.1.1",
		"@types/node": "20.2.1",
		"@types/node-fetch": "3.0.3",
		"@types/nodemailer": "6.4.8",
		"@types/oauth": "0.9.1",
		"@types/pg": "8.6.6",
		"@types/pug": "2.0.6",
		"@types/punycode": "2.1.0",
		"@types/qrcode": "1.5.0",
		"@types/random-seed": "0.3.3",
		"@types/ratelimiter": "3.4.4",
		"@types/redis": "4.0.11",
		"@types/rename": "1.0.4",
		"@types/sanitize-html": "2.9.0",
		"@types/semver": "7.5.0",
		"@types/sharp": "0.32.0",
		"@types/sinonjs__fake-timers": "8.1.2",
		"@types/tinycolor2": "1.4.3",
		"@types/tmp": "0.2.3",
		"@types/unzipper": "0.10.5",
		"@types/uuid": "9.0.1",
		"@types/vary": "1.1.0",
		"@types/web-push": "3.3.2",
		"@types/websocket": "1.0.5",
		"@types/ws": "8.5.4",
		"@typescript-eslint/eslint-plugin": "5.59.5",
		"@typescript-eslint/parser": "5.59.5",
		"aws-sdk-client-mock": "2.1.1",
		"cross-env": "7.0.3",
		"eslint": "8.40.0",
		"eslint-plugin-import": "2.27.5",
		"execa": "6.1.0",
		"jest": "29.5.0",
		"jest-mock": "29.5.0"
	}
}<|MERGE_RESOLUTION|>--- conflicted
+++ resolved
@@ -69,12 +69,8 @@
 		"@peertube/http-signature": "1.7.0",
 		"@sinonjs/fake-timers": "10.0.2",
 		"@swc/cli": "0.1.62",
-<<<<<<< HEAD
-		"@swc/core": "1.3.56",
+		"@swc/core": "1.3.59",
 		"@vitalets/google-translate-api": "8.0.0",
-=======
-		"@swc/core": "1.3.59",
->>>>>>> b0344e07
 		"accepts": "1.3.8",
 		"ajv": "8.12.0",
 		"archiver": "5.3.1",
