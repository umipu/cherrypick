{
	"name": "sw",
	"private": true,
	"scripts": {
		"watch": "node build.js watch",
		"build": "node build.js",
		"typecheck": "tsc --noEmit",
		"eslint": "eslint --quiet src/**/*.ts",
		"lint": "pnpm typecheck && pnpm eslint"
	},
	"dependencies": {
<<<<<<< HEAD
		"esbuild": "0.17.18",
		"idb-keyval": "6.2.0",
		"cherrypick-js": "workspace:*"
=======
		"esbuild": "0.16.11",
		"idb-keyval": "6.2.1",
		"misskey-js": "workspace:*"
>>>>>>> f76b3edb
	},
	"devDependencies": {
		"@typescript-eslint/parser": "5.61.0",
		"@typescript/lib-webworker": "npm:@types/serviceworker@0.0.67",
		"eslint": "8.44.0",
		"eslint-plugin-import": "2.27.5",
		"typescript": "5.1.6"
	}
}<|MERGE_RESOLUTION|>--- conflicted
+++ resolved
@@ -9,15 +9,9 @@
 		"lint": "pnpm typecheck && pnpm eslint"
 	},
 	"dependencies": {
-<<<<<<< HEAD
-		"esbuild": "0.17.18",
-		"idb-keyval": "6.2.0",
-		"cherrypick-js": "workspace:*"
-=======
 		"esbuild": "0.16.11",
 		"idb-keyval": "6.2.1",
-		"misskey-js": "workspace:*"
->>>>>>> f76b3edb
+		"cherrypick-js": "workspace:*"
 	},
 	"devDependencies": {
 		"@typescript-eslint/parser": "5.61.0",
