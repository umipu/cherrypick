/*
 * SPDX-FileCopyrightText: syuilo and other misskey, cherrypick contributors
 * SPDX-License-Identifier: AGPL-3.0-only
 */

import { get } from 'idb-keyval';
<<<<<<< HEAD
import * as Misskey from 'cherrypick-js';
import type { PushNotificationDataMap } from '@/types';
=======
import * as Misskey from 'misskey-js';
import type { PushNotificationDataMap } from '@/types.js';
>>>>>>> 5edc885c
import { createEmptyNotification, createNotification } from '@/scripts/create-notification.js';
import { swLang } from '@/scripts/lang.js';
import * as swos from '@/scripts/operations.js';

globalThis.addEventListener('install', () => {
	// ev.waitUntil(globalThis.skipWaiting());
});

globalThis.addEventListener('activate', ev => {
	ev.waitUntil(
		caches.keys()
			.then(cacheNames => Promise.all(
				cacheNames
					.filter((v) => v !== swLang.cacheName)
					.map(name => caches.delete(name)),
			))
			.then(() => globalThis.clients.claim()),
	);
});

function offlineContentHTML(): string {
	return `<!doctype html>Offline. Service Worker @${_VERSION_} | @${_BASEDMISSKEYVERSION_} <button onclick="location.reload()">reload</button>`;
}

globalThis.addEventListener('fetch', ev => {
	let isHTMLRequest = false;
	if (ev.request.headers.get('sec-fetch-dest') === 'document') {
		isHTMLRequest = true;
	} else if (ev.request.headers.get('accept')?.includes('/html')) {
		isHTMLRequest = true;
	} else if (ev.request.url.endsWith('/')) {
		isHTMLRequest = true;
	}

	if (!isHTMLRequest) return;
	ev.respondWith(
		fetch(ev.request)
			.catch(() => {
				return new Response(offlineContentHTML(), {
					status: 200,
					headers: {
						'content-type': 'text/html',
					},
				});
			}),
	);
});

globalThis.addEventListener('push', ev => {
	// クライアント取得
	ev.waitUntil(globalThis.clients.matchAll({
		includeUncontrolled: true,
		type: 'window',
	}).then(async () => {
		const data: PushNotificationDataMap[keyof PushNotificationDataMap] = ev.data?.json();

		switch (data.type) {
			// case 'driveFileCreated':
			case 'notification':
			case 'unreadMessagingMessage':
			case 'unreadAntennaNote':
				// 1日以上経過している場合は無視
				if ((new Date()).getTime() - data.dateTime > 1000 * 60 * 60 * 24) break;

				return createNotification(data);
			case 'readAllNotifications':
				await globalThis.registration.getNotifications()
					.then(notifications => notifications.forEach(n => n.tag !== 'read_notification' && n.close()));
				break;
			case 'readAllMessagingMessages':
				for (const n of await globalThis.registration.getNotifications()) {
					if (n?.data?.type === 'unreadMessagingMessage') n.close();
				}
				break;
			case 'readAllMessagingMessagesOfARoom':
				for (const n of await globalThis.registration.getNotifications()) {
					if (n?.data?.type === 'unreadMessagingMessage'
						&& ('userId' in data.body
							? data.body.userId === n.data.body.userId
							: data.body.groupId === n.data.body.groupId)
					) {
						n.close();
					}
				}
				break;
		}

		await createEmptyNotification();
		return;
	}));
});

globalThis.addEventListener('notificationclick', (ev: ServiceWorkerGlobalScopeEventMap['notificationclick']) => {
	ev.waitUntil((async (): Promise<void> => {
		if (_DEV_) {
			console.log('notificationclick', ev.action, ev.notification.data);
		}

		const { action, notification } = ev;
		const data: PushNotificationDataMap[keyof PushNotificationDataMap] = notification.data ?? {};
		const { userId: loginId } = data;
		let client: WindowClient | null = null;

		switch (data.type) {
			case 'notification':
				switch (action) {
					case 'follow':
						if ('userId' in data.body) await swos.api('following/create', loginId, { userId: data.body.userId });
						break;
					case 'showUser':
						if ('user' in data.body) client = await swos.openUser(Misskey.acct.toString(data.body.user), loginId);
						break;
					case 'reply':
						if ('note' in data.body) client = await swos.openPost({ reply: data.body.note }, loginId);
						break;
					case 'renote':
						if ('note' in data.body) await swos.api('notes/create', loginId, { renoteId: data.body.note.id });
						break;
					case 'accept':
						switch (data.body.type) {
							case 'receiveFollowRequest':
								await swos.api('following/requests/accept', loginId, { userId: data.body.userId });
								break;
							case 'groupInvited':
								await swos.api('users/groups/invitations/accept', loginId, { invitationId: data.body.invitation.id });
								break;
						}
						break;
					case 'reject':
						switch (data.body.type) {
							case 'receiveFollowRequest':
								await swos.api('following/requests/reject', loginId, { userId: data.body.userId });
								break;
							case 'groupInvited':
								await swos.api('users/groups/invitations/reject', loginId, { invitationId: data.body.invitation.id });
								break;
						}
						break;
					case 'showFollowRequests':
						client = await swos.openClient('push', '/my/follow-requests', loginId);
						break;
					default:
						switch (data.body.type) {
							case 'receiveFollowRequest':
								client = await swos.openClient('push', '/my/follow-requests', loginId);
								break;
							case 'groupInvited':
								client = await swos.openClient('push', '/my/groups', loginId);
								break;
							case 'reaction':
								client = await swos.openNote(data.body.note.id, loginId);
								break;
							default:
								if ('note' in data.body) {
									client = await swos.openNote(data.body.note.id, loginId);
								} else if ('user' in data.body) {
									client = await swos.openUser(Misskey.acct.toString(data.body.user), loginId);
								}
								break;
						}
				}
				break;
			case 'unreadMessagingMessage':
				client = await swos.openChat(data.body, loginId);
				break;
			case 'unreadAntennaNote':
				client = await swos.openAntenna(data.body.antenna.id, loginId);
				break;
			default:
				switch (action) {
					case 'markAllAsRead':
						await globalThis.registration.getNotifications()
							.then(notifications => notifications.forEach(n => n.tag !== 'read_notification' && n.close()));
						await get('accounts').then(accounts => {
							return Promise.all(accounts.map(async account => {
								await swos.sendMarkAllAsRead(account.id);
							}));
						});
						break;
					case 'settings':
						client = await swos.openClient('push', '/settings/notifications', loginId);
						break;
				}
		}

		if (client) {
			client.focus();
		}
		if (data.type === 'notification') {
			await swos.sendMarkAllAsRead(loginId);
		}

		notification.close();
	})());
});

globalThis.addEventListener('notificationclose', (ev: ServiceWorkerGlobalScopeEventMap['notificationclose']) => {
	const data: PushNotificationDataMap[keyof PushNotificationDataMap] = ev.notification.data;

	ev.waitUntil((async (): Promise<void> => {
		if (data.type === 'notification') {
			await swos.sendMarkAllAsRead(data.userId);
		}
		return;
	})());
});

globalThis.addEventListener('message', (ev: ServiceWorkerGlobalScopeEventMap['message']) => {
	ev.waitUntil((async (): Promise<void> => {
		switch (ev.data) {
			case 'clear':
				// Cache Storage全削除
				await caches.keys()
					.then(cacheNames => Promise.all(
						cacheNames.map(name => caches.delete(name)),
					));
				return; // TODO
		}

		if (typeof ev.data === 'object') {
			// E.g. '[object Array]' → 'array'
			const otype = Object.prototype.toString.call(ev.data).slice(8, -1).toLowerCase();

			if (otype === 'object') {
				if (ev.data.msg === 'initialize') {
					swLang.setLang(ev.data.lang);
				}
			}
		}
	})());
});<|MERGE_RESOLUTION|>--- conflicted
+++ resolved
@@ -4,13 +4,8 @@
  */
 
 import { get } from 'idb-keyval';
-<<<<<<< HEAD
 import * as Misskey from 'cherrypick-js';
-import type { PushNotificationDataMap } from '@/types';
-=======
-import * as Misskey from 'misskey-js';
 import type { PushNotificationDataMap } from '@/types.js';
->>>>>>> 5edc885c
 import { createEmptyNotification, createNotification } from '@/scripts/create-notification.js';
 import { swLang } from '@/scripts/lang.js';
 import * as swos from '@/scripts/operations.js';
