--- conflicted
+++ resolved
@@ -19,13 +19,8 @@
 		note: Misskey.entities.Note;
 	};
 	readAllNotifications: undefined;
-<<<<<<< HEAD
 	readAllMessagingMessages: undefined;
 	readAllMessagingMessagesOfARoom: { userId: string } | { groupId: string };
-	readAntenna: { antennaId: string };
-	readAllAntennas: undefined;
-=======
->>>>>>> 9e70b026
 };
 
 export type PushNotificationData<K extends keyof PushNotificationDataSourceMap> = {
