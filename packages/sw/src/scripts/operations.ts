/*
 * Operations
 * 各種操作
 */
import * as Misskey from 'misskey-js';
import type { SwMessage, SwMessageOrderType } from '@/types';
import { getAccountFromId } from '@/scripts/get-account-from-id';
import { getUrlWithLoginId } from '@/scripts/login-id';

export const cli = new Misskey.api.APIClient({ origin, fetch: (...args): Promise<Response> => fetch(...args) });

export async function api<E extends keyof Misskey.Endpoints, O extends Misskey.Endpoints[E]['req']>(endpoint: E, userId?: string, options?: O): Promise<void | ReturnType<typeof cli.request<E, O>>> {
	let account: { token: string; id: string } | void;

	if (userId) {
		account = await getAccountFromId(userId);
		if (!account) return;
	}

	return cli.request(endpoint, options, account?.token);
}

// mark-all-as-read送出を1秒間隔に制限する
const readBlockingStatus = new Map<string, boolean>();
export function sendMarkAllAsRead(userId: string): Promise<null | undefined | void> {
	if (readBlockingStatus.get(userId)) return Promise.resolve();
	readBlockingStatus.set(userId, true);
	return new Promise(resolve => {
		setTimeout(() => {
			readBlockingStatus.set(userId, false);
			api('notifications/mark-all-as-read', userId).then(resolve, resolve);
		}, 1000);
	});
}

// rendered acctからユーザーを開く
export function openUser(acct: string, loginId?: string): ReturnType<typeof openClient> {
	return openClient('push', `/@${acct}`, loginId, { acct });
}

// noteIdからノートを開く
export function openNote(noteId: string, loginId?: string): ReturnType<typeof openClient> {
	return openClient('push', `/notes/${noteId}`, loginId, { noteId });
}

// noteIdからノートを開く
export function openAntenna(antennaId: string, loginId: string): ReturnType<typeof openClient> {
	return openClient('push', `/timeline/antenna/${antennaId}`, loginId, { antennaId });
}

export async function openChat(body: any, loginId: string) {
	if (body.groupId === null) {
		return openClient('push', `/my/messaging/${getAcct(body.user)}`, loginId, { body });
	} else {
		return openClient('push', `/my/messaging/group/${body.groupId}`, loginId, { body });
	}
}

// post-formのオプションから投稿フォームを開く
export async function openPost(options: { initialText?: string; reply?: Misskey.entities.Note; renote?: Misskey.entities.Note }, loginId?: string): ReturnType<typeof openClient> {
	// クエリを作成しておく
<<<<<<< HEAD
	let url = `/share?`;
	if (options.initialText) url += `text=${options.initialText}&`;
	if (options.reply) url += `replyId=${options.reply.id}&`;
	if (options.renote) url += `renoteId=${options.renote.id}&`;
=======
	const url = '/share';
	const query = new URLSearchParams();
	if (options.initialText) query.set('text', options.initialText);
	if (options.reply) query.set('replyId', options.reply.id);
	if (options.renote) query.set('renoteId', options.renote.id);
>>>>>>> 9e70b026

	return openClient('post', `${url}?${query}`, loginId, { options });
}

export async function openClient(order: SwMessageOrderType, url: string, loginId?: string, query: Record<string, SwMessage[string]> = {}): Promise<WindowClient | null> {
	const client = await findClient();

	if (client) {
		client.postMessage({ type: 'order', ...query, order, loginId, url } satisfies SwMessage);
		return client;
	}

	return globalThis.clients.openWindow(loginId ? getUrlWithLoginId(url, loginId) : url);
}

export async function findClient(): Promise<WindowClient | null> {
	const clients = await globalThis.clients.matchAll({
		type: 'window',
	});
	return clients.find(c => !(new URL(c.url)).searchParams.has('zen')) ?? null;
}<|MERGE_RESOLUTION|>--- conflicted
+++ resolved
@@ -59,18 +59,11 @@
 // post-formのオプションから投稿フォームを開く
 export async function openPost(options: { initialText?: string; reply?: Misskey.entities.Note; renote?: Misskey.entities.Note }, loginId?: string): ReturnType<typeof openClient> {
 	// クエリを作成しておく
-<<<<<<< HEAD
-	let url = `/share?`;
-	if (options.initialText) url += `text=${options.initialText}&`;
-	if (options.reply) url += `replyId=${options.reply.id}&`;
-	if (options.renote) url += `renoteId=${options.renote.id}&`;
-=======
 	const url = '/share';
 	const query = new URLSearchParams();
 	if (options.initialText) query.set('text', options.initialText);
 	if (options.reply) query.set('replyId', options.reply.id);
 	if (options.renote) query.set('renoteId', options.renote.id);
->>>>>>> 9e70b026
 
 	return openClient('post', `${url}?${query}`, loginId, { options });
 }
