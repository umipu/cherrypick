/*
 * SPDX-FileCopyrightText: syuilo and other misskey, cherrypick contributors
 * SPDX-License-Identifier: AGPL-3.0-only
 */

/*
 * Operations
 * 各種操作
 */
<<<<<<< HEAD
import * as Misskey from 'cherrypick-js';
import type { SwMessage, SwMessageOrderType } from '@/types';
=======
import * as Misskey from 'misskey-js';
import type { SwMessage, SwMessageOrderType } from '@/types.js';
>>>>>>> 5edc885c
import { getAccountFromId } from '@/scripts/get-account-from-id.js';
import { getUrlWithLoginId } from '@/scripts/login-id.js';

export const cli = new Misskey.api.APIClient({ origin, fetch: (...args): Promise<Response> => fetch(...args) });

export async function api<E extends keyof Misskey.Endpoints, O extends Misskey.Endpoints[E]['req']>(endpoint: E, userId?: string, options?: O): Promise<void | ReturnType<typeof cli.request<E, O>>> {
	let account: { token: string; id: string } | void;

	if (userId) {
		account = await getAccountFromId(userId);
		if (!account) return;
	}

	return cli.request(endpoint, options, account?.token);
}

// mark-all-as-read送出を1秒間隔に制限する
const readBlockingStatus = new Map<string, boolean>();
export function sendMarkAllAsRead(userId: string): Promise<null | undefined | void> {
	if (readBlockingStatus.get(userId)) return Promise.resolve();
	readBlockingStatus.set(userId, true);
	return new Promise(resolve => {
		setTimeout(() => {
			readBlockingStatus.set(userId, false);
			api('notifications/mark-all-as-read', userId).then(resolve, resolve);
		}, 1000);
	});
}

// rendered acctからユーザーを開く
export function openUser(acct: string, loginId?: string): ReturnType<typeof openClient> {
	return openClient('push', `/@${acct}`, loginId, { acct });
}

// noteIdからノートを開く
export function openNote(noteId: string, loginId?: string): ReturnType<typeof openClient> {
	return openClient('push', `/notes/${noteId}`, loginId, { noteId });
}

// noteIdからノートを開く
export function openAntenna(antennaId: string, loginId: string): ReturnType<typeof openClient> {
	return openClient('push', `/timeline/antenna/${antennaId}`, loginId, { antennaId });
}

export async function openChat(body: any, loginId: string) {
	if (body.groupId === null) {
		return openClient('push', `/my/messaging/@${Misskey.acct.toString(body.user)}`, loginId, { body });
	} else {
		return openClient('push', `/my/messaging/group/${body.groupId}`, loginId, { body });
	}
}

// post-formのオプションから投稿フォームを開く
export async function openPost(options: { initialText?: string; reply?: Misskey.entities.Note; renote?: Misskey.entities.Note }, loginId?: string): ReturnType<typeof openClient> {
	// クエリを作成しておく
	const url = '/share';
	const query = new URLSearchParams();
	if (options.initialText) query.set('text', options.initialText);
	if (options.reply) query.set('replyId', options.reply.id);
	if (options.renote) query.set('renoteId', options.renote.id);

	return openClient('post', `${url}?${query}`, loginId, { options });
}

export async function openClient(order: SwMessageOrderType, url: string, loginId?: string, query: Record<string, SwMessage[string]> = {}): Promise<WindowClient | null> {
	const client = await findClient();

	if (client) {
		client.postMessage({ type: 'order', ...query, order, loginId, url } satisfies SwMessage);
		return client;
	}

	return globalThis.clients.openWindow(loginId ? getUrlWithLoginId(url, loginId) : url);
}

export async function findClient(): Promise<WindowClient | null> {
	const clients = await globalThis.clients.matchAll({
		type: 'window',
	});
	return clients.find(c => !(new URL(c.url)).searchParams.has('zen')) ?? null;
}<|MERGE_RESOLUTION|>--- conflicted
+++ resolved
@@ -7,13 +7,8 @@
  * Operations
  * 各種操作
  */
-<<<<<<< HEAD
 import * as Misskey from 'cherrypick-js';
-import type { SwMessage, SwMessageOrderType } from '@/types';
-=======
-import * as Misskey from 'misskey-js';
 import type { SwMessage, SwMessageOrderType } from '@/types.js';
->>>>>>> 5edc885c
 import { getAccountFromId } from '@/scripts/get-account-from-id.js';
 import { getUrlWithLoginId } from '@/scripts/login-id.js';
 
