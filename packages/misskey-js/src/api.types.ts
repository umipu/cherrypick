import type {
	Ad, Announcement, Antenna, App, AuthSession, Blocking, Channel, Clip, DateString, DetailedInstanceMetadata, DriveFile, DriveFolder, Following, FollowingFolloweePopulated, FollowingFollowerPopulated, FollowRequest, GalleryPost, Instance,
	LiteInstanceMetadata,
	MeDetailed,
	Note, NoteFavorite, OriginType, Page, ServerInfo, Stats, User, UserDetailed, MeSignup, UserGroup, UserList, UserSorting, Notification, NoteReaction, Signin, MessagingMessage, Invite, InviteLimit,
} from './entities.js';

type TODO = Record<string, any> | null;

type NoParams = Record<string, never>;

type ShowUserReq = { username: string; host?: string; } | { userId: User['id']; };

export type Endpoints = {
	// admin
	'admin/abuse-user-reports': { req: TODO; res: TODO; };
	'admin/delete-all-files-of-a-user': { req: { userId: User['id']; }; res: null; };
	'admin/delete-logs': { req: NoParams; res: null; };
	'admin/get-index-stats': { req: TODO; res: TODO; };
	'admin/get-table-stats': { req: TODO; res: TODO; };
	'admin/invite': { req: TODO; res: TODO; };
	'admin/logs': { req: TODO; res: TODO; };
	'admin/meta': { req: TODO; res: TODO; };
	'admin/reset-password': { req: TODO; res: TODO; };
	'admin/resolve-abuse-user-report': { req: TODO; res: TODO; };
	'admin/resync-chart': { req: TODO; res: TODO; };
	'admin/send-email': { req: TODO; res: TODO; };
	'admin/server-info': { req: TODO; res: TODO; };
	'admin/show-moderation-logs': { req: TODO; res: TODO; };
	'admin/show-user': { req: TODO; res: TODO; };
	'admin/show-users': { req: TODO; res: TODO; };
	'admin/silence-user': { req: TODO; res: TODO; };
	'admin/suspend-user': { req: TODO; res: TODO; };
	'admin/unsilence-user': { req: TODO; res: TODO; };
	'admin/unsuspend-user': { req: TODO; res: TODO; };
	'admin/update-meta': { req: TODO; res: TODO; };
	'admin/vacuum': { req: TODO; res: TODO; };
	'admin/accounts/create': { req: TODO; res: TODO; };
	'admin/ad/create': { req: TODO; res: TODO; };
	'admin/ad/delete': { req: { id: Ad['id']; }; res: null; };
	'admin/ad/list': { req: TODO; res: TODO; };
	'admin/ad/update': { req: TODO; res: TODO; };
	'admin/announcements/create': { req: TODO; res: TODO; };
	'admin/announcements/delete': { req: { id: Announcement['id'] }; res: null; };
	'admin/announcements/list': { req: TODO; res: TODO; };
	'admin/announcements/update': { req: TODO; res: TODO; };
	'admin/drive/clean-remote-files': { req: TODO; res: TODO; };
	'admin/drive/cleanup': { req: TODO; res: TODO; };
	'admin/drive/files': { req: TODO; res: TODO; };
	'admin/drive/show-file': { req: TODO; res: TODO; };
	'admin/emoji/add': { req: TODO; res: TODO; };
	'admin/emoji/copy': { req: TODO; res: TODO; };
	'admin/emoji/list-remote': { req: TODO; res: TODO; };
	'admin/emoji/list': { req: TODO; res: TODO; };
	'admin/emoji/remove': { req: TODO; res: TODO; };
	'admin/emoji/update': { req: TODO; res: TODO; };
	'admin/federation/delete-all-files': { req: { host: string; }; res: null; };
	'admin/federation/refresh-remote-instance-metadata': { req: TODO; res: TODO; };
	'admin/federation/remove-all-following': { req: TODO; res: TODO; };
	'admin/federation/update-instance': { req: TODO; res: TODO; };
	'admin/invite/create': { req: TODO; res: TODO; };
	'admin/invite/list': { req: TODO; res: TODO; };
	'admin/moderators/add': { req: TODO; res: TODO; };
	'admin/moderators/remove': { req: TODO; res: TODO; };
	'admin/promo/create': { req: TODO; res: TODO; };
	'admin/queue/clear': { req: TODO; res: TODO; };
	'admin/queue/deliver-delayed': { req: TODO; res: TODO; };
	'admin/queue/inbox-delayed': { req: TODO; res: TODO; };
	'admin/queue/jobs': { req: TODO; res: TODO; };
	'admin/queue/stats': { req: TODO; res: TODO; };
	'admin/relays/add': { req: TODO; res: TODO; };
	'admin/relays/list': { req: TODO; res: TODO; };
	'admin/relays/remove': { req: TODO; res: TODO; };

	// announcements
	'announcements': { req: { limit?: number; withUnreads?: boolean; sinceId?: Announcement['id']; untilId?: Announcement['id']; }; res: Announcement[]; };

	// antennas
	'antennas/create': { req: TODO; res: Antenna; };
	'antennas/delete': { req: { antennaId: Antenna['id']; }; res: null; };
	'antennas/list': { req: NoParams; res: Antenna[]; };
	'antennas/notes': { req: { antennaId: Antenna['id']; limit?: number; sinceId?: Note['id']; untilId?: Note['id']; }; res: Note[]; };
	'antennas/show': { req: { antennaId: Antenna['id']; }; res: Antenna; };
	'antennas/update': { req: TODO; res: Antenna; };

	// ap
	'ap/get': { req: { uri: string; }; res: Record<string, any>; };
	'ap/show': { req: { uri: string; }; res: {
		type: 'Note';
		object: Note;
	} | {
		type: 'User';
		object: UserDetailed;
	}; };

	// app
	'app/create': { req: TODO; res: App; };
	'app/show': { req: { appId: App['id']; }; res: App; };

	// auth
	'auth/accept': { req: { token: string; }; res: null; };
	'auth/session/generate': { req: { appSecret: string; }; res: { token: string; url: string; }; };
	'auth/session/show': { req: { token: string; }; res: AuthSession; };
	'auth/session/userkey': { req: { appSecret: string; token: string; }; res: { accessToken: string; user: User }; };

	// blocking
	'blocking/create': { req: { userId: User['id'] }; res: UserDetailed; };
	'blocking/delete': { req: { userId: User['id'] }; res: UserDetailed; };
	'blocking/list': { req: { limit?: number; sinceId?: Blocking['id']; untilId?: Blocking['id']; }; res: Blocking[]; };

	// channels
	'channels/create': { req: TODO; res: TODO; };
	'channels/featured': { req: TODO; res: TODO; };
	'channels/follow': { req: TODO; res: TODO; };
	'channels/followed': { req: TODO; res: TODO; };
	'channels/owned': { req: TODO; res: TODO; };
	'channels/pin-note': { req: TODO; res: TODO; };
	'channels/show': { req: TODO; res: TODO; };
	'channels/timeline': { req: TODO; res: TODO; };
	'channels/unfollow': { req: TODO; res: TODO; };
	'channels/update': { req: TODO; res: TODO; };

	// charts
	'charts/active-users': { req: { span: 'day' | 'hour'; limit?: number; offset?: number | null; }; res: {
		local: {
			users: number[];
		};
		remote: {
			users: number[];
		};
	}; };
	'charts/drive': { req: { span: 'day' | 'hour'; limit?: number; offset?: number | null; }; res: {
		local: {
			decCount: number[];
			decSize: number[];
			incCount: number[];
			incSize: number[];
			totalCount: number[];
			totalSize: number[];
		};
		remote: {
			decCount: number[];
			decSize: number[];
			incCount: number[];
			incSize: number[];
			totalCount: number[];
			totalSize: number[];
		};
	}; };
	'charts/federation': { req: { span: 'day' | 'hour'; limit?: number; offset?: number | null; }; res: {
		instance: {
			dec: number[];
			inc: number[];
			total: number[];
		};
	}; };
	'charts/hashtag': { req: { span: 'day' | 'hour'; limit?: number; offset?: number | null; }; res: TODO; };
	'charts/instance': { req: { span: 'day' | 'hour'; limit?: number; offset?: number | null; host: string; }; res: {
		drive: {
			decFiles: number[];
			decUsage: number[];
			incFiles: number[];
			incUsage: number[];
			totalFiles: number[];
			totalUsage: number[];
		};
		followers: {
			dec: number[];
			inc: number[];
			total: number[];
		};
		following: {
			dec: number[];
			inc: number[];
			total: number[];
		};
		notes: {
			dec: number[];
			inc: number[];
			total: number[];
			diffs: {
				normal: number[];
				renote: number[];
				reply: number[];
			};
		};
		requests: {
			failed: number[];
			received: number[];
			succeeded: number[];
		};
		users: {
			dec: number[];
			inc: number[];
			total: number[];
		};
	}; };
	'charts/network': { req: { span: 'day' | 'hour'; limit?: number; offset?: number | null; }; res: TODO; };
	'charts/notes': { req: { span: 'day' | 'hour'; limit?: number; offset?: number | null; }; res: {
		local: {
			dec: number[];
			inc: number[];
			total: number[];
			diffs: {
				normal: number[];
				renote: number[];
				reply: number[];
			};
		};
		remote: {
			dec: number[];
			inc: number[];
			total: number[];
			diffs: {
				normal: number[];
				renote: number[];
				reply: number[];
			};
		};
	}; };
	'charts/user/drive': { req: { span: 'day' | 'hour'; limit?: number; offset?: number | null; userId: User['id']; }; res: {
		decCount: number[];
		decSize: number[];
		incCount: number[];
		incSize: number[];
		totalCount: number[];
		totalSize: number[];
	}; };
	'charts/user/following': { req: { span: 'day' | 'hour'; limit?: number; offset?: number | null; userId: User['id']; }; res: TODO; };
	'charts/user/notes': { req: { span: 'day' | 'hour'; limit?: number; offset?: number | null; userId: User['id']; }; res: {
		dec: number[];
		inc: number[];
		total: number[];
		diffs: {
			normal: number[];
			renote: number[];
			reply: number[];
		};
	}; };
	'charts/user/reactions': { req: { span: 'day' | 'hour'; limit?: number; offset?: number | null; userId: User['id']; }; res: TODO; };
	'charts/users': { req: { span: 'day' | 'hour'; limit?: number; offset?: number | null; }; res: {
		local: {
			dec: number[];
			inc: number[];
			total: number[];
		};
		remote: {
			dec: number[];
			inc: number[];
			total: number[];
		};
	}; };

	// clips
	'clips/add-note': { req: TODO; res: TODO; };
	'clips/create': { req: TODO; res: TODO; };
	'clips/delete': { req: { clipId: Clip['id']; }; res: null; };
	'clips/list': { req: TODO; res: TODO; };
	'clips/notes': { req: TODO; res: TODO; };
	'clips/show': { req: TODO; res: TODO; };
	'clips/update': { req: TODO; res: TODO; };

	// drive
	'drive': { req: NoParams; res: { capacity: number; usage: number; }; };
	'drive/files': { req: { folderId?: DriveFolder['id'] | null; type?: DriveFile['type'] | null; limit?: number; sinceId?: DriveFile['id']; untilId?: DriveFile['id']; }; res: DriveFile[]; };
	'drive/files/attached-notes': { req: TODO; res: TODO; };
	'drive/files/check-existence': { req: TODO; res: TODO; };
	'drive/files/create': {
		req: {
			folderId?: string,
			name?: string,
			comment?: string,
			isSentisive?: boolean,
			force?: boolean,
		};
		res: DriveFile;
	};
	'drive/files/delete': { req: { fileId: DriveFile['id']; }; res: null; };
	'drive/files/find-by-hash': { req: TODO; res: TODO; };
	'drive/files/find': { req: { name: string; folderId?: DriveFolder['id'] | null; }; res: DriveFile[]; };
	'drive/files/show': { req: { fileId?: DriveFile['id']; url?: string; }; res: DriveFile; };
	'drive/files/update': { req: { fileId: DriveFile['id']; folderId?: DriveFolder['id'] | null; name?: string; isSensitive?: boolean; comment?: string | null; }; res: DriveFile; };
	'drive/files/upload-from-url': { req: { url: string; folderId?: DriveFolder['id'] | null; isSensitive?: boolean; comment?: string | null; marker?: string | null; force?: boolean; }; res: null; };
	'drive/folders': { req: { folderId?: DriveFolder['id'] | null; limit?: number; sinceId?: DriveFile['id']; untilId?: DriveFile['id']; }; res: DriveFolder[]; };
	'drive/folders/create': { req: { name?: string; parentId?: DriveFolder['id'] | null; }; res: DriveFolder; };
	'drive/folders/delete': { req: { folderId: DriveFolder['id']; }; res: null; };
	'drive/folders/find': { req: { name: string; parentId?: DriveFolder['id'] | null; }; res: DriveFolder[]; };
	'drive/folders/show': { req: { folderId: DriveFolder['id']; }; res: DriveFolder; };
	'drive/folders/update': { req: { folderId: DriveFolder['id']; name?: string; parentId?: DriveFolder['id'] | null; }; res: DriveFolder; };
	'drive/stream': { req: { type?: DriveFile['type'] | null; limit?: number; sinceId?: DriveFile['id']; untilId?: DriveFile['id']; }; res: DriveFile[]; };

	// endpoint
	'endpoint': { req: { endpoint: string; }; res: { params: { name: string; type: string; }[]; }; };

	// endpoints
	'endpoints': { req: NoParams; res: string[]; };

	// federation
	'federation/dns': { req: { host: string; }; res: {
		a: string[];
		aaaa: string[];
		cname: string[];
		txt: string[];
	}; };
	'federation/followers': { req: { host: string; limit?: number; sinceId?: Following['id']; untilId?: Following['id']; }; res: FollowingFolloweePopulated[]; };
	'federation/following': { req: { host: string; limit?: number; sinceId?: Following['id']; untilId?: Following['id']; }; res: FollowingFolloweePopulated[]; };
	'federation/instances': { req: {
		host?: string | null;
		blocked?: boolean | null;
		notResponding?: boolean | null;
		suspended?: boolean | null;
		federating?: boolean | null;
		subscribing?: boolean | null;
		publishing?: boolean | null;
		limit?: number;
		offset?: number;
		sort?: '+pubSub' | '-pubSub' | '+notes' | '-notes' | '+users' | '-users' | '+following' | '-following' | '+followers' | '-followers' | '+caughtAt' | '-caughtAt' | '+lastCommunicatedAt' | '-lastCommunicatedAt' | '+driveUsage' | '-driveUsage' | '+driveFiles' | '-driveFiles';
	}; res: Instance[]; };
	'federation/show-instance': { req: { host: string; }; res: Instance; };
	'federation/update-remote-user': { req: { userId: User['id']; }; res: null; };
	'federation/users': { req: { host: string; limit?: number; sinceId?: User['id']; untilId?: User['id']; }; res: UserDetailed[]; };

	// following
	'following/create': { req: { userId: User['id'] }; res: User; };
	'following/delete': { req: { userId: User['id'] }; res: User; };
	'following/requests/accept': { req: { userId: User['id'] }; res: null; };
	'following/requests/cancel': { req: { userId: User['id'] }; res: User; };
	'following/requests/list': { req: NoParams; res: FollowRequest[]; };
	'following/requests/reject': { req: { userId: User['id'] }; res: null; };

	// gallery
	'gallery/featured': { req: null; res: GalleryPost[]; };
	'gallery/popular': { req: null; res: GalleryPost[]; };
	'gallery/posts': { req: { limit?: number; sinceId?: GalleryPost['id']; untilId?: GalleryPost['id']; }; res: GalleryPost[]; };
	'gallery/posts/create': { req: { title: GalleryPost['title']; description?: GalleryPost['description']; fileIds: GalleryPost['fileIds']; isSensitive?: GalleryPost['isSensitive'] }; res: GalleryPost; };
	'gallery/posts/delete': { req: { postId: GalleryPost['id'] }; res: null; };
	'gallery/posts/like': { req: { postId: GalleryPost['id'] }; res: null; };
	'gallery/posts/show': { req: { postId: GalleryPost['id'] }; res: GalleryPost; };
	'gallery/posts/unlike': { req: { postId: GalleryPost['id'] }; res: null; };
	'gallery/posts/update': { req: { postId: GalleryPost['id']; title: GalleryPost['title']; description?: GalleryPost['description']; fileIds: GalleryPost['fileIds']; isSensitive?: GalleryPost['isSensitive'] }; res: GalleryPost; };

	// games
	'games/reversi/games': { req: TODO; res: TODO; };
	'games/reversi/games/show': { req: TODO; res: TODO; };
	'games/reversi/games/surrender': { req: TODO; res: TODO; };
	'games/reversi/invitations': { req: TODO; res: TODO; };
	'games/reversi/match': { req: TODO; res: TODO; };
	'games/reversi/match/cancel': { req: TODO; res: TODO; };

	// get-online-users-count
	'get-online-users-count': { req: NoParams; res: { count: number; }; };

	// hashtags
	'hashtags/list': { req: TODO; res: TODO; };
	'hashtags/search': { req: TODO; res: TODO; };
	'hashtags/show': { req: TODO; res: TODO; };
	'hashtags/trend': { req: TODO; res: TODO; };
	'hashtags/users': { req: TODO; res: TODO; };

	// i
	'i': { req: NoParams; res: User; };
	'i/apps': { req: TODO; res: TODO; };
	'i/authorized-apps': { req: TODO; res: TODO; };
	'i/change-password': { req: TODO; res: TODO; };
	'i/delete-account': { req: { password: string; }; res: null; };
	'i/export-blocking': { req: TODO; res: TODO; };
	'i/export-following': { req: TODO; res: TODO; };
	'i/export-mute': { req: TODO; res: TODO; };
	'i/export-notes': { req: TODO; res: TODO; };
	'i/export-user-lists': { req: TODO; res: TODO; };
	'i/favorites': { req: { limit?: number; sinceId?: NoteFavorite['id']; untilId?: NoteFavorite['id']; }; res: NoteFavorite[]; };
	'i/gallery/likes': { req: TODO; res: TODO; };
	'i/gallery/posts': { req: TODO; res: TODO; };
	'i/get-word-muted-notes-count': { req: TODO; res: TODO; };
	'i/import-following': { req: TODO; res: TODO; };
	'i/import-user-lists': { req: TODO; res: TODO; };
	'i/move': { req: TODO; res: TODO; };
	'i/notifications': { req: {
		limit?: number;
		sinceId?: Notification['id'];
		untilId?: Notification['id'];
		following?: boolean;
		markAsRead?: boolean;
		includeTypes?: Notification['type'][];
		excludeTypes?: Notification['type'][];
	}; res: Notification[]; };
	'i/page-likes': { req: TODO; res: TODO; };
	'i/pages': { req: TODO; res: TODO; };
	'i/pin': { req: { noteId: Note['id']; }; res: MeDetailed; };
	'i/read-all-messaging-messages': { req: TODO; res: TODO; };
	'i/read-all-unread-notes': { req: TODO; res: TODO; };
	'i/read-announcement': { req: TODO; res: TODO; };
	'i/regenerate-token': { req: { password: string; }; res: null; };
	'i/registry/get-all': { req: { scope?: string[]; }; res: Record<string, any>; };
	'i/registry/get-detail': { req: { key: string; scope?: string[]; }; res: { updatedAt: DateString; value: any; }; };
	'i/registry/get': { req: { key: string; scope?: string[]; }; res: any; };
	'i/registry/keys-with-type': { req: { scope?: string[]; }; res: Record<string, 'null' | 'array' | 'number' | 'string' | 'boolean' | 'object'>; };
	'i/registry/keys': { req: { scope?: string[]; }; res: string[]; };
	'i/registry/remove': { req: { key: string; scope?: string[]; }; res: null; };
	'i/registry/scopes': { req: NoParams; res: string[][]; };
	'i/registry/set': { req: { key: string; value: any; scope?: string[]; }; res: null; };
	'i/revoke-token': { req: TODO; res: TODO; };
	'i/signin-history': { req: { limit?: number; sinceId?: Signin['id']; untilId?: Signin['id']; }; res: Signin[]; };
	'i/unpin': { req: { noteId: Note['id']; }; res: MeDetailed; };
	'i/update-email': { req: {
		password: string;
		email?: string | null;
	}; res: MeDetailed; };
	'i/update': { req: {
		name?: string | null;
		description?: string | null;
		lang?: string | null;
		location?: string | null;
		birthday?: string | null;
		avatarId?: DriveFile['id'] | null;
		bannerId?: DriveFile['id'] | null;
		fields?: {
			name: string;
			value: string;
		}[];
		isLocked?: boolean;
		isExplorable?: boolean;
		hideOnlineStatus?: boolean;
		carefulBot?: boolean;
		autoAcceptFollowed?: boolean;
		noCrawle?: boolean;
		isBot?: boolean;
		isCat?: boolean;
		injectFeaturedNote?: boolean;
		receiveAnnouncementEmail?: boolean;
		alwaysMarkNsfw?: boolean;
		mutedWords?: string[][];
		mutingNotificationTypes?: Notification['type'][];
		emailNotificationTypes?: string[];
		alsoKnownAs?: string[];
	}; res: MeDetailed; };
	'i/user-group-invites': { req: TODO; res: TODO; };
	'i/2fa/done': { req: TODO; res: TODO; };
	'i/2fa/key-done': { req: TODO; res: TODO; };
	'i/2fa/password-less': { req: TODO; res: TODO; };
	'i/2fa/register-key': { req: TODO; res: TODO; };
	'i/2fa/register': { req: TODO; res: TODO; };
	'i/2fa/remove-key': { req: TODO; res: TODO; };
	'i/2fa/unregister': { req: TODO; res: TODO; };

<<<<<<< HEAD
	// flash
	'flash/gen-token': { req: TODO; res: TODO; };
=======
	// invite
	'invite/create': { req: NoParams; res: Invite; };
	'invite/delete': { req: { inviteId: Invite['id']; }; res: null; };
	'invite/list': { req: { limit?: number; sinceId?: Invite['id']; untilId?: Invite['id'] }; res: Invite[]; };
	'invite/limit': { req: NoParams; res: InviteLimit; };

>>>>>>> 7097d553
	// messaging
	'messaging/history': { req: { limit?: number; group?: boolean; }; res: MessagingMessage[]; };
	'messaging/messages': { req: { userId?: User['id']; groupId?: UserGroup['id']; limit?: number; sinceId?: MessagingMessage['id']; untilId?: MessagingMessage['id']; markAsRead?: boolean; }; res: MessagingMessage[]; };
	'messaging/messages/create': { req: { userId?: User['id']; groupId?: UserGroup['id']; text?: string; fileId?: DriveFile['id']; }; res: MessagingMessage; };
	'messaging/messages/delete': { req: { messageId: MessagingMessage['id']; }; res: null; };
	'messaging/messages/read': { req: { messageId: MessagingMessage['id']; }; res: null; };

	// meta
	'meta': { req: { detail?: boolean; }; res: {
		$switch: {
			$cases: [[
				{ detail: true; },
				DetailedInstanceMetadata,
			], [
				{ detail: false; },
				LiteInstanceMetadata,
			], [
				{ detail: boolean; },
				LiteInstanceMetadata | DetailedInstanceMetadata,
			]];
			$default: LiteInstanceMetadata;
		};
	}; };

	// miauth
	'miauth/gen-token': { req: TODO; res: TODO; };

	// mute
	'mute/create': { req: TODO; res: TODO; };
	'mute/delete': { req: { userId: User['id'] }; res: null; };
	'mute/list': { req: TODO; res: TODO; };

	// my
	'my/apps': { req: TODO; res: TODO; };

	// notes
	'notes': { req: { limit?: number; sinceId?: Note['id']; untilId?: Note['id']; }; res: Note[]; };
	'notes/children': { req: { noteId: Note['id']; limit?: number; sinceId?: Note['id']; untilId?: Note['id']; }; res: Note[]; };
	'notes/clips': { req: TODO; res: TODO; };
	'notes/conversation': { req: TODO; res: TODO; };
	'notes/create': { req: {
		visibility?: 'public' | 'home' | 'followers' | 'specified',
		visibleUserIds?: User['id'][];
		text?: null | string;
		cw?: null | string;
		viaMobile?: boolean;
		localOnly?: boolean;
		fileIds?: DriveFile['id'][];
		replyId?: null | Note['id'];
		renoteId?: null | Note['id'];
		channelId?: null | Channel['id'];
		poll?: null | {
			choices: string[];
			multiple?: boolean;
			expiresAt?: null | number;
			expiredAfter?: null | number;
		};
	}; res: { createdNote: Note }; };
	'notes/delete': { req: { noteId: Note['id']; }; res: null; };
	'notes/favorites/create': { req: { noteId: Note['id']; }; res: null; };
	'notes/favorites/delete': { req: { noteId: Note['id']; }; res: null; };
	'notes/featured': { req: TODO; res: Note[]; };
	'notes/global-timeline': { req: { limit?: number; sinceId?: Note['id']; untilId?: Note['id']; sinceDate?: number; untilDate?: number; }; res: Note[]; };
	'notes/hybrid-timeline': { req: { limit?: number; sinceId?: Note['id']; untilId?: Note['id']; sinceDate?: number; untilDate?: number; }; res: Note[]; };
	'notes/local-timeline': { req: { limit?: number; sinceId?: Note['id']; untilId?: Note['id']; sinceDate?: number; untilDate?: number; }; res: Note[]; };
	'notes/mentions': { req: { following?: boolean; limit?: number; sinceId?: Note['id']; untilId?: Note['id']; }; res: Note[]; };
	'notes/polls/recommendation': { req: TODO; res: TODO; };
	'notes/polls/vote': { req: { noteId: Note['id']; choice: number; }; res: null; };
	'notes/reactions': { req: { noteId: Note['id']; type?: string | null; limit?: number; }; res: NoteReaction[]; };
	'notes/reactions/create': { req: { noteId: Note['id']; reaction: string; }; res: null; };
	'notes/reactions/delete': { req: { noteId: Note['id']; }; res: null; };
	'notes/renotes': { req: { limit?: number; sinceId?: Note['id']; untilId?: Note['id']; noteId: Note['id']; }; res: Note[]; };
	'notes/replies': { req: { limit?: number; sinceId?: Note['id']; untilId?: Note['id']; noteId: Note['id']; }; res: Note[]; };
	'notes/search-by-tag': { req: TODO; res: TODO; };
	'notes/search': { req: TODO; res: TODO; };
	'notes/show': { req: { noteId: Note['id']; }; res: Note; };
	'notes/state': { req: TODO; res: TODO; };
	'notes/timeline': { req: { limit?: number; sinceId?: Note['id']; untilId?: Note['id']; sinceDate?: number; untilDate?: number; }; res: Note[]; };
	'notes/unrenote': { req: { noteId: Note['id']; }; res: null; };
	'notes/user-list-timeline': { req: { listId: UserList['id']; limit?: number; sinceId?: Note['id']; untilId?: Note['id']; sinceDate?: number; untilDate?: number; }; res: Note[]; };
	'notes/watching/create': { req: TODO; res: TODO; };
	'notes/watching/delete': { req: { noteId: Note['id']; }; res: null; };

	// notifications
	'notifications/create': { req: { body: string; header?: string | null; icon?: string | null; }; res: null; };
	'notifications/mark-all-as-read': { req: NoParams; res: null; };

	// page-push
	'page-push': { req: { pageId: Page['id']; event: string; var?: any; }; res: null; };

	// pages
	'pages/create': { req: TODO; res: Page; };
	'pages/delete': { req: { pageId: Page['id']; }; res: null; };
	'pages/featured': { req: NoParams; res: Page[]; };
	'pages/like': { req: { pageId: Page['id']; }; res: null; };
	'pages/show': { req: { pageId?: Page['id']; name?: string; username?: string; }; res: Page; };
	'pages/unlike': { req: { pageId: Page['id']; }; res: null; };
	'pages/update': { req: TODO; res: null; };

	// ping
	'ping': { req: NoParams; res: { pong: number; }; };

	// pinned-users
	'pinned-users': { req: TODO; res: TODO; };

	// promo
	'promo/read': { req: TODO; res: TODO; };

	// request-reset-password
	'request-reset-password': { req: { username: string; email: string; }; res: null; };

	// reset-password
	'reset-password': { req: { token: string; password: string; }; res: null; };

	// room
	'room/show': { req: TODO; res: TODO; };
	'room/update': { req: TODO; res: TODO; };

	// signup
	'signup': {
		req: {
			username: string;
			password: string;
			host?: string;
			invitationCode?: string;
			emailAddress?: string;
			'hcaptcha-response'?: string;
			'g-recaptcha-response'?: string;
			'turnstile-response'?: string;
		};
		res: MeSignup | null;
	};

	// stats
	'stats': { req: NoParams; res: Stats; };

	// server-info
	'server-info': { req: NoParams; res: ServerInfo; };

	// sw
	'sw/register': { req: TODO; res: TODO; };

	// username
	'username/available': { req: { username: string; }; res: { available: boolean; }; };

	// users
	'users': { req: { limit?: number; offset?: number; sort?: UserSorting; origin?: OriginType; }; res: User[]; };
	'users/clips': { req: TODO; res: TODO; };
	'users/followers': { req: { userId?: User['id']; username?: User['username']; host?: User['host'] | null; limit?: number; sinceId?: Following['id']; untilId?: Following['id']; }; res: FollowingFollowerPopulated[]; };
	'users/following': { req: { userId?: User['id']; username?: User['username']; host?: User['host'] | null; limit?: number; sinceId?: Following['id']; untilId?: Following['id']; }; res: FollowingFolloweePopulated[]; };
	'users/gallery/posts': { req: TODO; res: TODO; };
	'users/get-frequently-replied-users': { req: TODO; res: TODO; };
	'users/groups/create': { req: TODO; res: TODO; };
	'users/groups/delete': { req: { groupId: UserGroup['id'] }; res: null; };
	'users/groups/invitations/accept': { req: TODO; res: TODO; };
	'users/groups/invitations/reject': { req: TODO; res: TODO; };
	'users/groups/invite': { req: TODO; res: TODO; };
	'users/groups/joined': { req: TODO; res: TODO; };
	'users/groups/owned': { req: TODO; res: TODO; };
	'users/groups/pull': { req: TODO; res: TODO; };
	'users/groups/show': { req: TODO; res: TODO; };
	'users/groups/transfer': { req: TODO; res: TODO; };
	'users/groups/update': { req: TODO; res: TODO; };
	'users/lists/create': { req: { name: string; }; res: UserList; };
	'users/lists/delete': { req: { listId: UserList['id']; }; res: null; };
	'users/lists/list': { req: NoParams; res: UserList[]; };
	'users/lists/pull': { req: { listId: UserList['id']; userId: User['id']; }; res: null; };
	'users/lists/push': { req: { listId: UserList['id']; userId: User['id']; }; res: null; };
	'users/lists/show': { req: { listId: UserList['id']; }; res: UserList; };
	'users/lists/update': { req: { listId: UserList['id']; name: string; }; res: UserList; };
	'users/notes': { req: { userId: User['id']; limit?: number; sinceId?: Note['id']; untilId?: Note['id']; sinceDate?: number; untilDate?: number; }; res: Note[]; };
	'users/pages': { req: TODO; res: TODO; };
	'users/recommendation': { req: TODO; res: TODO; };
	'users/relation': { req: TODO; res: TODO; };
	'users/report-abuse': { req: TODO; res: TODO; };
	'users/search-by-username-and-host': { req: TODO; res: TODO; };
	'users/search': { req: TODO; res: TODO; };
	'users/show': { req: ShowUserReq | { userIds: User['id'][]; }; res: {
		$switch: {
			$cases: [[
				{ userIds: User['id'][]; },
				UserDetailed[],
			]];
			$default: UserDetailed;
		};
	}; };
};<|MERGE_RESOLUTION|>--- conflicted
+++ resolved
@@ -443,17 +443,15 @@
 	'i/2fa/remove-key': { req: TODO; res: TODO; };
 	'i/2fa/unregister': { req: TODO; res: TODO; };
 
-<<<<<<< HEAD
 	// flash
 	'flash/gen-token': { req: TODO; res: TODO; };
-=======
+
 	// invite
 	'invite/create': { req: NoParams; res: Invite; };
 	'invite/delete': { req: { inviteId: Invite['id']; }; res: null; };
 	'invite/list': { req: { limit?: number; sinceId?: Invite['id']; untilId?: Invite['id'] }; res: Invite[]; };
 	'invite/limit': { req: NoParams; res: InviteLimit; };
 
->>>>>>> 7097d553
 	// messaging
 	'messaging/history': { req: { limit?: number; group?: boolean; }; res: MessagingMessage[]; };
 	'messaging/messages': { req: { userId?: User['id']; groupId?: UserGroup['id']; limit?: number; sinceId?: MessagingMessage['id']; untilId?: MessagingMessage['id']; markAsRead?: boolean; }; res: MessagingMessage[]; };
