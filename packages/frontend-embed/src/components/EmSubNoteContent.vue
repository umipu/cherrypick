--- conflicted
+++ resolved
@@ -65,13 +65,8 @@
 import EmMediaList from '@/components/EmMediaList.vue';
 import EmPoll from '@/components/EmPoll.vue';
 import { i18n } from '@/i18n.js';
-<<<<<<< HEAD
-import { url } from '@/config.js';
-import { shouldCollapsed, shouldMfmCollapsed } from '@/to-be-shared/collapsed.js';
-=======
 import { url } from '@@/js/config.js';
-import { shouldCollapsed } from '@@/js/collapsed.js';
->>>>>>> 837a8e15
+import { shouldCollapsed, shouldMfmCollapsed } from '@@/js/collapsed.js';
 import EmA from '@/components/EmA.vue';
 import EmMfm from '@/components/EmMfm.js';
 import EmReactionsViewer from '@/components/EmReactionsViewer.vue';
