--- conflicted
+++ resolved
@@ -137,13 +137,8 @@
 import EmTime from '@/components/EmTime.vue';
 import { userPage } from '@/utils.js';
 import { i18n } from '@/i18n.js';
-<<<<<<< HEAD
-import { shouldCollapsed, shouldMfmCollapsed } from '@/to-be-shared/collapsed.js';
-import { url } from '@/config.js';
-=======
-import { shouldCollapsed } from '@@/js/collapsed.js';
+import { shouldCollapsed, shouldMfmCollapsed } from '@@/js/collapsed.js';
 import { url } from '@@/js/config.js';
->>>>>>> 837a8e15
 
 function getAppearNote(note: Misskey.entities.Note) {
 	return Misskey.note.isPureRenote(note) ? note.renote : note;
