--- conflicted
+++ resolved
@@ -172,11 +172,7 @@
 import { userPage } from '@/utils.js';
 import { notePage } from '@/utils.js';
 import { i18n } from '@/i18n.js';
-<<<<<<< HEAD
-import { shouldCollapsed, shouldMfmCollapsed } from '@/to-be-shared/collapsed.js';
-=======
-import { shouldCollapsed } from '@@/js/collapsed.js';
->>>>>>> 837a8e15
+import { shouldCollapsed, shouldMfmCollapsed } from '@@/js/collapsed.js';
 import { serverMetadata } from '@/server-metadata.js';
 import { url } from '@@/js/config.js';
 import EmMfm from '@/components/EmMfm.js';
