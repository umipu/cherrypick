--- conflicted
+++ resolved
@@ -228,8 +228,8 @@
 			margin: auto;
 			width: calc(100% - 8px);
 			height: calc(100% - 8px);
-			border: dashed 2px var(--focus);
-			border-radius: var(--radius);
+			border: dashed 2px var(--MI_THEME-focus);
+			border-radius: var(--MI-radius);
 			box-sizing: border-box;
 		}
 	}
@@ -256,7 +256,7 @@
 	height: 28px;
 	margin: 0 8px 0 0;
 	border-radius: 6px;
-	background: var(--panel);
+	background: var(--MI_THEME-panel);
 }
 
 .renoteText {
@@ -271,7 +271,7 @@
 	text-decoration: none;
 
 	&:hover {
-		color: var(--renoteHover);
+		color: var(--MI_THEME-renoteHover);
 		text-decoration: none;
 	}
 }
@@ -315,7 +315,7 @@
 	flex-shrink: 0;
 	width: 58px;
 	height: 58px;
-	background: var(--panel);
+	background: var(--MI_THEME-panel);
 }
 
 .noteHeaderBody {
@@ -348,7 +348,7 @@
 	}
 
 	&:hover {
-		color: var(--nameHover);
+		color: var(--MI_THEME-nameHover);
 		text-decoration: none;
 	}
 }
@@ -433,13 +433,8 @@
 }
 
 .quoteNote {
-<<<<<<< HEAD
 	padding: 24px;
-	border: solid 1px var(--renote);
-=======
-	padding: 16px;
-	border: dashed 1px var(--MI_THEME-renote);
->>>>>>> b99e13e6
+	border: solid 1px var(--MI_THEME-renote);
 	border-radius: 8px;
 	overflow: clip;
 }
@@ -479,11 +474,7 @@
 	z-index: 2;
 	width: 100%;
 	height: 64px;
-<<<<<<< HEAD
-	background: linear-gradient(0deg, var(--panel), color(from var(--panel) srgb r g b / 0));
-=======
-	background: linear-gradient(0deg, var(--MI_THEME-panel), var(--MI_THEME-X15));
->>>>>>> b99e13e6
+	background: linear-gradient(0deg, var(--MI_THEME-panel), color(from var(--MI_THEME-X15) srgb r g b / 0));
 
 	&:hover > .collapsedLabel {
 		background: var(--MI_THEME-panelHighlight);
