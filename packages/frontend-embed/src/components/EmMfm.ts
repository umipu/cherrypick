/*
 * SPDX-FileCopyrightText: syuilo and misskey-project
 * SPDX-License-Identifier: AGPL-3.0-only
 */

import { VNode, h, SetupContext, provide } from 'vue';
<<<<<<< HEAD
import * as mfm from 'mfc-js';
import * as Misskey from 'cherrypick-js';
import temml from 'temml/dist/temml.mjs';
=======
import * as mfm from 'mfm-js';
import * as Misskey from 'misskey-js';
>>>>>>> b99e13e6
import { host } from '@@/js/config.js';
import EmUrl from '@/components/EmUrl.vue';
import EmTime from '@/components/EmTime.vue';
import EmLink from '@/components/EmLink.vue';
import EmMention from '@/components/EmMention.vue';
import EmEmoji from '@/components/EmEmoji.vue';
import EmCustomEmoji from '@/components/EmCustomEmoji.vue';
import EmA from '@/components/EmA.vue';

function safeParseFloat(str: unknown): number | null {
	if (typeof str !== 'string' || str === '') return null;
	const num = parseFloat(str);
	if (isNaN(num)) return null;
	return num;
}

const QUOTE_STYLE = `
display: block;
margin: 8px;
padding: 6px 0 6px 12px;
color: var(--MI_THEME-fg);
border-left: solid 3px var(--MI_THEME-fg);
opacity: 0.7;
`.split('\n').join(' ');

type MfmProps = {
	text: string;
	plain?: boolean;
	nowrap?: boolean;
	author?: Misskey.entities.UserLite;
	isNote?: boolean;
	emojiUrls?: Record<string, string>;
	rootScale?: number;
	nyaize?: boolean | 'respect';
	parsedNodes?: mfm.MfmNode[] | null;
};

type MfmEvents = {
	clickEv(id: string): void;
};

// eslint-disable-next-line import/no-default-export
export default function (props: MfmProps, { emit }: { emit: SetupContext<MfmEvents>['emit'] }) {
	const isNote = props.isNote ?? true;
	const shouldNyaize = props.nyaize ? props.nyaize === 'respect' ? props.author?.isCat : false : false;

	// eslint-disable-next-line @typescript-eslint/no-unnecessary-condition
	if (props.text == null || props.text === '') return;

	const rootAst = props.parsedNodes ?? (props.plain ? mfm.parseSimple : mfm.parse)(props.text);

	const validTime = (t: string | boolean | null | undefined) => {
		if (t == null) return null;
		if (typeof t === 'boolean') return null;
		return t.match(/^\-?[0-9.]+s$/) ? t : null;
	};

	const validColor = (c: unknown): string | null => {
		if (typeof c !== 'string') return null;
		return c.match(/^[0-9a-f]{3,6}$/i) ? c : null;
	};

	const useAnim = true;

	/**
	 * Gen Vue Elements from MFM AST
	 * @param ast MFM AST
	 * @param scale How times large the text is
	 * @param disableNyaize Whether nyaize is disabled or not
	 */
	const genEl = (ast: mfm.MfmNode[], scale: number, disableNyaize = false) => ast.map((token): VNode | string | (VNode | string)[] => {
		switch (token.type) {
			case 'text': {
				let text = token.props.text.replace(/(\r\n|\n|\r)/g, '\n');
				if (!disableNyaize && shouldNyaize) {
					text = Misskey.nyaize(text);
				}

				if (!props.plain) {
					const res: (VNode | string)[] = [];
					for (const t of text.split('\n')) {
						res.push(h('br'));
						res.push(t);
					}
					res.shift();
					return res;
				} else {
					return [text.replace(/\n/g, ' ')];
				}
			}

			case 'bold': {
				return [h('b', genEl(token.children, scale))];
			}

			case 'strike': {
				return [h('del', genEl(token.children, scale))];
			}

			case 'italic': {
				return h('i', {
					style: 'font-style: oblique;',
				}, genEl(token.children, scale));
			}

			case 'fn': {
				// TODO: CSSを文字列で組み立てていくと token.props.args.~~~ 経由でCSSインジェクションできるのでよしなにやる
				let style: string | undefined;
				switch (token.props.name) {
					case 'tada': {
						const speed = validTime(token.props.args.speed) ?? '1s';
						const delay = validTime(token.props.args.delay) ?? '0s';
						style = 'font-size: 150%;' + (useAnim ? `animation: global-tada ${speed} linear infinite both; animation-delay: ${delay};` : '');
						break;
					}
					case 'jelly': {
						const speed = validTime(token.props.args.speed) ?? '1s';
						const delay = validTime(token.props.args.delay) ?? '0s';
						style = (useAnim ? `animation: mfm-rubberBand ${speed} linear infinite both; animation-delay: ${delay};` : '');
						break;
					}
					case 'twitch': {
						const speed = validTime(token.props.args.speed) ?? '0.5s';
						const delay = validTime(token.props.args.delay) ?? '0s';
						style = useAnim ? `animation: mfm-twitch ${speed} ease infinite; animation-delay: ${delay};` : '';
						break;
					}
					case 'shake': {
						const speed = validTime(token.props.args.speed) ?? '0.5s';
						const delay = validTime(token.props.args.delay) ?? '0s';
						style = useAnim ? `animation: mfm-shake ${speed} ease infinite; animation-delay: ${delay};` : '';
						break;
					}
					case 'spin': {
						const direction =
							token.props.args.left ? 'reverse' :
							token.props.args.alternate ? 'alternate' :
							'normal';
						const anime =
							token.props.args.x ? 'mfm-spinX' :
							token.props.args.y ? 'mfm-spinY' :
							'mfm-spin';
						const speed = validTime(token.props.args.speed) ?? '1.5s';
						const delay = validTime(token.props.args.delay) ?? '0s';
						style = useAnim ? `animation: ${anime} ${speed} linear infinite; animation-direction: ${direction}; animation-delay: ${delay};` : '';
						break;
					}
					case 'jump': {
						const speed = validTime(token.props.args.speed) ?? '0.75s';
						const delay = validTime(token.props.args.delay) ?? '0s';
						style = useAnim ? `animation: mfm-jump ${speed} linear infinite; animation-delay: ${delay};` : '';
						break;
					}
					case 'bounce': {
						const speed = validTime(token.props.args.speed) ?? '0.75s';
						const delay = validTime(token.props.args.delay) ?? '0s';
						style = useAnim ? `animation: mfm-bounce ${speed} linear infinite; transform-origin: center bottom; animation-delay: ${delay};` : '';
						break;
					}
					case 'flip': {
						const transform =
							(token.props.args.h && token.props.args.v) ? 'scale(-1, -1)' :
							token.props.args.v ? 'scaleY(-1)' :
							'scaleX(-1)';
						style = `transform: ${transform};`;
						break;
					}
					case 'x2': {
						return h('span', {
							class: 'mfm-x2',
						}, genEl(token.children, scale * 2));
					}
					case 'x3': {
						return h('span', {
							class: 'mfm-x3',
						}, genEl(token.children, scale * 3));
					}
					case 'x4': {
						return h('span', {
							class: 'mfm-x4',
						}, genEl(token.children, scale * 4));
					}
					case 'font': {
						const family =
							token.props.args.serif ? 'serif' :
							token.props.args.monospace ? 'monospace' :
							token.props.args.cursive ? 'cursive' :
							token.props.args.fantasy ? 'fantasy' :
							token.props.args.emoji ? 'emoji' :
							token.props.args.math ? 'math' :
							null;
						if (family) style = `font-family: ${family};`;
						break;
					}
					case 'blur': {
						return h('span', {
							class: '_mfm_blur_',
						}, genEl(token.children, scale));
					}
					case 'rainbow': {
						if (!useAnim) {
							return h('span', {
								class: '_mfm_rainbow_fallback_',
							}, genEl(token.children, scale));
						}
						const speed = validTime(token.props.args.speed) ?? '1s';
						const delay = validTime(token.props.args.delay) ?? '0s';
						style = `animation: mfm-rainbow ${speed} linear infinite; animation-delay: ${delay};`;
						break;
					}
					case 'sparkle': {
						return genEl(token.children, scale);
					}
					case 'fade': {
						return genEl(token.children, scale);
					}
					case 'rotate': {
						const degrees = safeParseFloat(token.props.args.deg) ?? 90;
						style = `transform: rotate(${degrees}deg); transform-origin: center center;`;
						break;
					}
					case 'position': {
						const x = safeParseFloat(token.props.args.x) ?? 0;
						const y = safeParseFloat(token.props.args.y) ?? 0;
						style = `transform: translateX(${x}em) translateY(${y}em);`;
						break;
					}
					case 'scale': {
						const x = Math.min(safeParseFloat(token.props.args.x) ?? 1, 5);
						const y = Math.min(safeParseFloat(token.props.args.y) ?? 1, 5);
						style = `transform: scale(${x}, ${y});`;
						scale = scale * Math.max(x, y);
						break;
					}
					case 'fg': {
						let color = validColor(token.props.args.color);
						color = color ?? 'f00';
						style = `color: #${color}; overflow-wrap: anywhere;`;
						break;
					}
					case 'bg': {
						let color = validColor(token.props.args.color);
						color = color ?? 'f00';
						style = `background-color: #${color}; overflow-wrap: anywhere;`;
						break;
					}
					case 'border': {
						let color = validColor(token.props.args.color);
						color = color ? `#${color}` : 'var(--MI_THEME-accent)';
						let b_style = token.props.args.style;
						if (
							typeof b_style !== 'string' ||
							!['hidden', 'dotted', 'dashed', 'solid', 'double', 'groove', 'ridge', 'inset', 'outset']
								.includes(b_style)
						) b_style = 'solid';
						const width = safeParseFloat(token.props.args.width) ?? 1;
						const radius = safeParseFloat(token.props.args.radius) ?? 0;
						style = `border: ${width}px ${b_style} ${color}; border-radius: ${radius}px;${token.props.args.noclip ? '' : ' overflow: clip;'}`;
						break;
					}
					case 'ruby': {
						if (token.children.length === 1) {
							const child = token.children[0];
							let text = child.type === 'text' ? child.props.text : '';
							if (!disableNyaize && shouldNyaize) {
								text = Misskey.nyaize(text);
							}
							return h('ruby', {}, [text.split(' ')[0], h('rt', text.split(' ')[1])]);
						} else {
							const rt = token.children.at(-1)!;
							let text = rt.type === 'text' ? rt.props.text : '';
							if (!disableNyaize && shouldNyaize) {
								text = Misskey.nyaize(text);
							}
							return h('ruby', {}, [...genEl(token.children.slice(0, token.children.length - 1), scale), h('rt', text.trim())]);
						}
					}
					case 'unixtime': {
						const child = token.children[0];
						const unixtime = parseInt(child.type === 'text' ? child.props.text : '');
						return h('span', {
							style: 'display: inline-block; font-size: 90%; border: solid 1px var(--MI_THEME-divider); border-radius: 999px; padding: 4px 10px 4px 6px;',
						}, [
							h('i', {
								class: 'ti ti-clock',
								style: 'margin-right: 0.25em;',
							}),
							h(EmTime, {
								key: Math.random(),
								time: unixtime * 1000,
								mode: 'detail',
							}),
						]);
					}
					case 'clickable': {
						return h('span', { onClick(ev: MouseEvent): void {
							ev.stopPropagation();
							ev.preventDefault();
							const clickEv = typeof token.props.args.ev === 'string' ? token.props.args.ev : '';
							emit('clickEv', clickEv);
						} }, genEl(token.children, scale));
					}
				}
				if (style === undefined) {
					return h('span', {}, ['$[', token.props.name, ' ', ...genEl(token.children, scale), ']']);
				} else {
					return h('span', {
						style: 'display: inline-block; ' + style,
					}, genEl(token.children, scale));
				}
			}

			case 'small': {
				return [h('small', {
					style: 'opacity: 0.7;',
				}, genEl(token.children, scale))];
			}

			case 'center': {
				return [h('div', {
					style: 'text-align:center;',
				}, genEl(token.children, scale))];
			}

			case 'url': {
				return [h(EmUrl, {
					key: Math.random(),
					url: token.props.url,
					rel: 'nofollow noopener',
				})];
			}

			case 'link': {
				return [h(EmLink, {
					key: Math.random(),
					url: token.props.url,
					rel: 'nofollow noopener',
				}, genEl(token.children, scale, true))];
			}

			case 'mention': {
				return [h(EmMention, {
					key: Math.random(),
					host: (token.props.host == null && props.author && props.author.host != null ? props.author.host : token.props.host) ?? host,
					username: token.props.username,
				})];
			}

			case 'hashtag': {
				return [h(EmA, {
					key: Math.random(),
					to: isNote ? `/tags/${encodeURIComponent(token.props.hashtag)}` : `/user-tags/${encodeURIComponent(token.props.hashtag)}`,
					style: 'color:var(--MI_THEME-hashtag);',
				}, `#${token.props.hashtag}`)];
			}

			case 'blockCode': {
				return [h('code', {
					key: Math.random(),
					lang: token.props.lang ?? undefined,
				}, token.props.code)];
			}

			case 'inlineCode': {
				return [h('code', {
					key: Math.random(),
				}, token.props.code)];
			}

			case 'quote': {
				if (!props.nowrap) {
					return [h('div', {
						style: QUOTE_STYLE,
					}, genEl(token.children, scale, true))];
				} else {
					return [h('span', {
						style: QUOTE_STYLE,
					}, genEl(token.children, scale, true))];
				}
			}

			case 'emojiCode': {
				if (props.author?.host == null) {
					return [h(EmCustomEmoji, {
						key: Math.random(),
						name: token.props.name,
						normal: props.plain,
						host: null,
						useOriginalSize: scale >= 2.5,
						fallbackToImage: false,
					})];
				} else {
					// eslint-disable-next-line @typescript-eslint/no-unnecessary-condition
					if (props.emojiUrls && (props.emojiUrls[token.props.name] == null)) {
						return [h('span', `:${token.props.name}:`)];
					} else {
						return [h(EmCustomEmoji, {
							key: Math.random(),
							name: token.props.name,
							url: props.emojiUrls && props.emojiUrls[token.props.name],
							normal: props.plain,
							host: props.author.host,
							useOriginalSize: scale >= 2.5,
							menu: props.enableEmojiMenu,
							menuReaction: props.enableEmojiMenuReaction,
						})];
					}
				}
			}

			case 'unicodeEmoji': {
				return [h(EmEmoji, {
					key: Math.random(),
					emoji: token.props.emoji,
					menu: props.enableEmojiMenu,
					menuReaction: props.enableEmojiMenuReaction,
				})];
			}

			case 'mathInline': {
				const ret = document.createElement('span');
				temml.render(token.props.formula, ret, {});
				return [h('span', { innerHTML: ret.innerHTML })];
			}

			case 'mathBlock': {
				const ret = document.createElement('div');
				temml.render(token.props.formula, ret, { displayMode: true });
				return [h('div', { innerHTML: ret.innerHTML })];
			}

			case 'search': {
				return [h('div', {
					key: Math.random(),
				}, token.props.query)];
			}

			case 'plain': {
				return [h('span', genEl(token.children, scale, true))];
			}

			default: {
				// eslint-disable-next-line @typescript-eslint/no-explicit-any
				console.error('unrecognized ast type:', (token as any).type);

				return [];
			}
		}
	}).flat(Infinity) as (VNode | string)[];

	return h('span', {
		// https://codeday.me/jp/qa/20190424/690106.html
		style: props.nowrap ? 'white-space: pre; word-wrap: normal; overflow: hidden; text-overflow: ellipsis;' : 'white-space: pre-wrap;',
	}, genEl(rootAst, props.rootScale ?? 1));
}<|MERGE_RESOLUTION|>--- conflicted
+++ resolved
@@ -4,14 +4,9 @@
  */
 
 import { VNode, h, SetupContext, provide } from 'vue';
-<<<<<<< HEAD
 import * as mfm from 'mfc-js';
 import * as Misskey from 'cherrypick-js';
 import temml from 'temml/dist/temml.mjs';
-=======
-import * as mfm from 'mfm-js';
-import * as Misskey from 'misskey-js';
->>>>>>> b99e13e6
 import { host } from '@@/js/config.js';
 import EmUrl from '@/components/EmUrl.vue';
 import EmTime from '@/components/EmTime.vue';
