<template>
<MkStickyContainer>
	<template #header><MkPageHeader v-model:tab="tab" :actions="headerActions" :tabs="headerTabs"/></template>
	<MkSpacer :content-max="800">
		<div v-if="tab === 'all' || tab === 'unread'">
			<XNotifications class="notifications" :include-types="includeTypes" :unread-only="unreadOnly"/>
		</div>
		<div v-else-if="tab === 'mentions'">
			<XNotes :pagination="mentionsPagination"/>
		</div>
		<div v-else-if="tab === 'directNotes'">
			<XNotes :pagination="directNotesPagination"/>
		</div>
	</MkSpacer>
</MkStickyContainer>
</template>

<script lang="ts" setup>
import { computed } from 'vue';
import { notificationTypes } from 'misskey-js';
<<<<<<< HEAD
import XNotifications from '@/components/notifications-pages.vue';
import XNotes from '@/components/notes.vue';
=======
import XNotifications from '@/components/MkNotifications.vue';
import XNotes from '@/components/MkNotes.vue';
>>>>>>> a2a1636c
import * as os from '@/os';
import { i18n } from '@/i18n';
import { definePageMetadata } from '@/scripts/page-metadata';

let tab = $ref('all');
let includeTypes = $ref<string[] | null>(null);
let unreadOnly = $computed(() => tab === 'unread');

const mentionsPagination = {
	endpoint: 'notes/mentions' as const,
	limit: 10,
};

const directNotesPagination = {
	endpoint: 'notes/mentions' as const,
	limit: 10,
	params: {
		visibility: 'specified',
	},
};

function setFilter(ev) {
	const typeItems = notificationTypes.map(t => ({
		text: i18n.t(`_notification._types.${t}`),
		active: includeTypes && includeTypes.includes(t),
		action: () => {
			includeTypes = [t];
		},
	}));
	const items = includeTypes != null ? [{
		icon: 'fas fa-times',
		text: i18n.ts.clear,
		action: () => {
			includeTypes = null;
		},
	}, null, ...typeItems] : typeItems;
	os.popupMenu(items, ev.currentTarget ?? ev.target);
}

const headerActions = $computed(() => [tab === 'all' ? {
	text: i18n.ts.filter,
	icon: 'fas fa-filter',
	highlighted: includeTypes != null,
	handler: setFilter,
} : undefined, tab === 'all' ? {
	text: i18n.ts.markAllAsRead,
	icon: 'fas fa-check',
	handler: () => {
		os.apiWithDialog('notifications/mark-all-as-read');
	},
} : undefined].filter(x => x !== undefined));

const headerTabs = $computed(() => [{
	key: 'all',
	title: i18n.ts.all,
}, {
	key: 'unread',
	title: i18n.ts.unread,
}, {
	key: 'mentions',
	title: i18n.ts.mentions,
	icon: 'fas fa-at',
}, {
	key: 'directNotes',
	title: i18n.ts.directNotes,
	icon: 'fas fa-envelope',
}]);

definePageMetadata(computed(() => ({
	title: i18n.ts.notifications,
	icon: 'fas fa-bell',
})));
</script><|MERGE_RESOLUTION|>--- conflicted
+++ resolved
@@ -18,13 +18,8 @@
 <script lang="ts" setup>
 import { computed } from 'vue';
 import { notificationTypes } from 'misskey-js';
-<<<<<<< HEAD
-import XNotifications from '@/components/notifications-pages.vue';
-import XNotes from '@/components/notes.vue';
-=======
-import XNotifications from '@/components/MkNotifications.vue';
+import XNotifications from '@/components/MkNotifications-Pages.vue';
 import XNotes from '@/components/MkNotes.vue';
->>>>>>> a2a1636c
 import * as os from '@/os';
 import { i18n } from '@/i18n';
 import { definePageMetadata } from '@/scripts/page-metadata';
