<template>
<div
	ref="rootEl"
	class="_section"
	@dragover.prevent.stop="onDragover"
	@drop.prevent.stop="onDrop"
>
	<div class="_content mk-messaging-room">
		<div class="body">
			<MkPagination v-if="pagination" ref="pagingComponent" :key="userAcct || groupId" :pagination="pagination">
				<template #empty>
					<div class="_fullinfo">
						<img src="https://xn--931a.moe/assets/info.jpg" class="_ghost"/>
						<div>{{ i18n.ts.noMessagesYet }}</div>
					</div>
				</template>

				<template #default="{ items: messages, fetching: pFetching }">
					<XList
						v-if="messages.length > 0"
						v-slot="{ item: message }"
						:class="{ messages: true, 'deny-move-transition': pFetching }"
						:items="messages"
						direction="up"
						reversed
					>
						<XMessage :key="message.id" :message="message" :is-group="group != null"/>
					</XList>
				</template>
			</MkPagination>
		</div>
		<footer>
			<div v-if="typers.length > 0" class="typers">
				<I18n :src="i18n.ts.typingUsers" text-tag="span" class="users">
					<template #users>
						<b v-for="typer in typers" :key="typer.id" class="user">{{ typer.username }}</b>
					</template>
				</I18n>
				<MkEllipsis/>
			</div>
			<transition :name="animation ? 'fade' : ''">
				<div v-show="showIndicator" class="new-message">
					<button class="_buttonPrimary" @click="onIndicatorClick"><i class="fas fa-fw fa-arrow-circle-down"></i>{{ i18n.ts.newMessageExists }}</button>
				</div>
			</transition>
			<XForm v-if="!fetching" ref="formEl" :user="user" :group="group" class="form"/>
		</footer>
	</div>
</div>
</template>

<script lang="ts" setup>
import { computed, watch, onMounted, nextTick, onBeforeUnmount } from 'vue';
import * as Misskey from 'misskey-js';
import * as Acct from 'misskey-js/built/acct';
import XMessage from './messaging-room.message.vue';
import XForm from './messaging-room.form.vue';
import XList from '@/components/date-separated-list.vue';
import MkPagination, { Paging } from '@/components/ui/pagination.vue';
import { isBottomVisible, onScrollBottom, scrollToBottom } from '@/scripts/scroll';
import * as os from '@/os';
import { stream } from '@/stream';
import * as sound from '@/scripts/sound';
import { i18n } from '@/i18n';
import { $i } from '@/account';
import { defaultStore } from '@/store';
import { definePageMetadata } from '@/scripts/page-metadata';

const props = defineProps<{
	userAcct?: string;
	groupId?: string;
}>();

let rootEl = $ref<HTMLDivElement>();
let formEl = $ref<InstanceType<typeof XForm>>();
let pagingComponent = $ref<InstanceType<typeof MkPagination>>();

let fetching = $ref(true);
let user: Misskey.entities.UserDetailed | null = $ref(null);
let group: Misskey.entities.UserGroup | null = $ref(null);
let typers: Misskey.entities.User[] = $ref([]);
let connection: Misskey.ChannelConnection<Misskey.Channels['messaging']> | null = $ref(null);
let showIndicator = $ref(false);
const {
	animation,
} = defaultStore.reactiveState;

let pagination: Paging | null = $ref(null);

watch([() => props.userAcct, () => props.groupId], () => {
	if (connection) connection.dispose();
	fetch();
});

async function fetch() {
	fetching = true;

	if (props.userAcct) {
		const acct = Acct.parse(props.userAcct);
		user = await os.api('users/show', { username: acct.username, host: acct.host || undefined });
		group = null;
		
		pagination = {
			endpoint: 'messaging/messages',
			limit: 20,
			params: {
				userId: user.id,
			},
			reversed: true,
			pageEl: $$(rootEl).value,
		};
		connection = stream.useChannel('messaging', {
			otherparty: user.id,
		});
	} else {
		user = null;
		group = await os.api('users/groups/show', { groupId: props.groupId });

		pagination = {
			endpoint: 'messaging/messages',
			limit: 20,
			params: {
				groupId: group?.id,
			},
			reversed: true,
			pageEl: $$(rootEl).value,
		};
		connection = stream.useChannel('messaging', {
			group: group?.id,
		});
	}

	connection.on('message', onMessage);
	connection.on('read', onRead);
	connection.on('deleted', onDeleted);
	connection.on('typers', _typers => {
		typers = _typers.filter(u => u.id !== $i?.id);
	});

	document.addEventListener('visibilitychange', onVisibilitychange);

	nextTick(() => {
		thisScrollToBottom();
		window.setTimeout(() => {
			fetching = false;
		}, 300);
	});
}

function onDragover(ev: DragEvent) {
	if (!ev.dataTransfer) return;

	const isFile = ev.dataTransfer.items[0].kind === 'file';
	const isDriveFile = ev.dataTransfer.types[0] === _DATA_TRANSFER_DRIVE_FILE_;

	if (isFile || isDriveFile) {
		ev.dataTransfer.dropEffect = ev.dataTransfer.effectAllowed === 'all' ? 'copy' : 'move';
	} else {
		ev.dataTransfer.dropEffect = 'none';
	}
}

function onDrop(ev: DragEvent): void {
	if (!ev.dataTransfer) return;

	// ファイルだったら
	if (ev.dataTransfer.files.length === 1) {
		formEl.upload(ev.dataTransfer.files[0]);
		return;
	} else if (ev.dataTransfer.files.length > 1) {
		os.alert({
			type: 'error',
			text: i18n.ts.onlyOneFileCanBeAttached,
		});
		return;
	}

	//#region ドライブのファイル
	const driveFile = ev.dataTransfer.getData(_DATA_TRANSFER_DRIVE_FILE_);
	if (driveFile != null && driveFile !== '') {
		const file = JSON.parse(driveFile);
		formEl.file = file;
	}
	//#endregion
}

function onMessage(message) {
	sound.play('chat');

	const _isBottom = isBottomVisible(rootEl, 64);

	pagingComponent.prepend(message);
	if (message.userId !== $i?.id && !document.hidden) {
		connection?.send('read', {
			id: message.id,
		});
	}

	if (_isBottom) {
		// Scroll to bottom
		nextTick(() => {
			thisScrollToBottom();
		});
	} else if (message.userId !== $i?.id) {
		// Notify
		notifyNewMessage();
	}
}

function onRead(x) {
	if (user) {
		if (!Array.isArray(x)) x = [x];
		for (const id of x) {
			if (pagingComponent.items.some(y => y.id === id)) {
				const exist = pagingComponent.items.map(y => y.id).indexOf(id);
				pagingComponent.items[exist] = {
					...pagingComponent.items[exist],
					isRead: true,
				};
			}
		}
	} else if (group) {
		for (const id of x.ids) {
			if (pagingComponent.items.some(y => y.id === id)) {
				const exist = pagingComponent.items.map(y => y.id).indexOf(id);
				pagingComponent.items[exist] = {
					...pagingComponent.items[exist],
					reads: [...pagingComponent.items[exist].reads, x.userId],
				};
			}
		}
	}
}

function onDeleted(id) {
	const msg = pagingComponent.items.find(m => m.id === id);
	if (msg) {
		pagingComponent.items = pagingComponent.items.filter(m => m.id !== msg.id);
	}
}

function thisScrollToBottom() {
	scrollToBottom($$(rootEl).value, { behavior: 'smooth' });
}

function onIndicatorClick() {
	showIndicator = false;
	thisScrollToBottom();
}

let scrollRemove: (() => void) | null = $ref(null);

function notifyNewMessage() {
	showIndicator = true;

	scrollRemove = onScrollBottom(rootEl, () => {
		showIndicator = false;
		scrollRemove = null;
	});
}

function onVisibilitychange() {
	if (document.hidden) return;
	for (const message of pagingComponent.items) {
		if (message.userId !== $i?.id && !message.isRead) {
			connection?.send('read', {
				id: message.id,
			});
		}
	}
}

onMounted(() => {
	fetch();
});

onBeforeUnmount(() => {
	connection?.dispose();
	document.removeEventListener('visibilitychange', onVisibilitychange);
	if (scrollRemove) scrollRemove();
});

definePageMetadata(computed(() => !fetching ? user ? {
	userName: user,
	avatar: user,
} : {
	title: group?.name,
	icon: 'fas fa-users',
} : null));
</script>

<style lang="scss" scoped>
.mk-messaging-room {
	position: relative;
<<<<<<< HEAD
	overflow: scroll;
=======
	overflow: auto;
>>>>>>> 55220a31

	> .body {
		.more {
			display: block;
			margin: 16px auto;
			padding: 0 12px;
			line-height: 24px;
			color: #fff;
			background: rgba(#000, 0.3);
			border-radius: 12px;

			&:hover {
				background: rgba(#000, 0.4);
			}

			&:active {
				background: rgba(#000, 0.5);
			}

			&.fetching {
				cursor: wait;
			}

			> i {
				margin-right: 4px;
			}
		}

		.messages {
			padding: 8px 0;

			> ::v-deep(*) {
				margin-bottom: 16px;
			}
		}
	}

	> footer {
		width: 100%;
		position: sticky;
		z-index: 2;
		bottom: 0;
		padding-top: 8px;
		bottom: calc(env(safe-area-inset-bottom, 0px) + 8px);

		> .new-message {
			width: 100%;
			padding-bottom: 8px;
			text-align: center;

			> button {
				display: inline-block;
				margin: 0;
				padding: 0 12px;
				line-height: 32px;
				font-size: 12px;
				border-radius: 16px;

				> i {
					display: inline-block;
					margin-right: 8px;
				}
			}
		}

		> .typers {
			position: absolute;
			bottom: 100%;
			padding: 0 8px 0 8px;
			font-size: 0.9em;
			color: var(--fgTransparentWeak);

			> .users {
				> .user + .user:before {
					content: ", ";
					font-weight: normal;
				}

				> .user:last-of-type:after {
					content: " ";
				}
			}
		}

		> .form {
			max-height: 12em;
			overflow-y: scroll;
			border-top: solid 0.5px var(--divider);
		}
	}
}

.fade-enter-active, .fade-leave-active {
	transition: opacity 0.1s;
}

.fade-enter-from, .fade-leave-to {
	transition: opacity 0.5s;
	opacity: 0;
}
</style><|MERGE_RESOLUTION|>--- conflicted
+++ resolved
@@ -292,11 +292,7 @@
 <style lang="scss" scoped>
 .mk-messaging-room {
 	position: relative;
-<<<<<<< HEAD
-	overflow: scroll;
-=======
 	overflow: auto;
->>>>>>> 55220a31
 
 	> .body {
 		.more {
