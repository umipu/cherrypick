import { ref } from 'vue';
import tinycolor from 'tinycolor2';
import { globalEvents } from '@/events';

export type Theme = {
	id: string;
	name: string;
	author: string;
	desc?: string;
	base?: 'dark' | 'light';
	props: Record<string, string>;
};

import lightTheme from '@/themes/_light.json5';
import darkTheme from '@/themes/_dark.json5';

export const themeProps = Object.keys(lightTheme.props).filter(key => !key.startsWith('X'));

export const getBuiltinThemes = () => Promise.all(
	[
		'l-light',
		'l-coffee',
		'l-apricot',
		'l-rainy',
		'l-vivid',
		'l-cherry',
		'l-sushi',

		'd-dark',
		'd-persimmon',
		'd-astro',
		'd-future',
		'd-botanical',
		'd-green-lime',
		'd-green-orange',
		'd-cherry',
		'd-ice',
<<<<<<< HEAD
		'd-pumpkin',
		'd-black',
		'd-qdon'
	].map(name => import(`../themes/${name}.json5`).then(({ default: _default }): Theme => _default))
=======
	].map(name => import(`../themes/${name}.json5`).then(({ default: _default }): Theme => _default)),
>>>>>>> e3651399
);

export const getBuiltinThemesRef = () => {
	const builtinThemes = ref<Theme[]>([]);
	getBuiltinThemes().then(themes => builtinThemes.value = themes);
	return builtinThemes;
};

let timeout = null;

export function applyTheme(theme: Theme, persist = true) {
	if (timeout) window.clearTimeout(timeout);

	document.documentElement.classList.add('_themeChanging_');

	timeout = window.setTimeout(() => {
		document.documentElement.classList.remove('_themeChanging_');
	}, 1000);

	// Deep copy
	const _theme = JSON.parse(JSON.stringify(theme));

	if (_theme.base) {
		const base = [lightTheme, darkTheme].find(x => x.id === _theme.base);
		if (base) _theme.props = Object.assign({}, base.props, _theme.props);
	}

	const props = compile(_theme);

	for (const tag of document.head.children) {
		if (tag.tagName === 'META' && tag.getAttribute('name') === 'theme-color') {
			tag.setAttribute('content', props['htmlThemeColor']);
			break;
		}
	}

	for (const [k, v] of Object.entries(props)) {
		document.documentElement.style.setProperty(`--${k}`, v.toString());
	}

	if (persist) {
		localStorage.setItem('theme', JSON.stringify(props));
	}

	// 色計算など再度行えるようにクライアント全体に通知
	globalEvents.emit('themeChanged');
}

function compile(theme: Theme): Record<string, string> {
	function getColor(val: string): tinycolor.Instance {
		// ref (prop)
		if (val[0] === '@') {
			return getColor(theme.props[val.substr(1)]);
		}

		// ref (const)
		else if (val[0] === '$') {
			return getColor(theme.props[val]);
		}

		// func
		else if (val[0] === ':') {
			const parts = val.split('<');
			const func = parts.shift().substr(1);
			const arg = parseFloat(parts.shift());
			const color = getColor(parts.join('<'));

			switch (func) {
				case 'darken': return color.darken(arg);
				case 'lighten': return color.lighten(arg);
				case 'alpha': return color.setAlpha(arg);
				case 'hue': return color.spin(arg);
				case 'saturate': return color.saturate(arg);
			}
		}

		// other case
		return tinycolor(val);
	}

	const props = {};

	for (const [k, v] of Object.entries(theme.props)) {
		if (k.startsWith('$')) continue; // ignore const

		props[k] = v.startsWith('"') ? v.replace(/^"\s*/, '') : genValue(getColor(v));
	}

	return props;
}

function genValue(c: tinycolor.Instance): string {
	return c.toRgbString();
}

export function validateTheme(theme: Record<string, any>): boolean {
	if (theme.id == null || typeof theme.id !== 'string') return false;
	if (theme.name == null || typeof theme.name !== 'string') return false;
	if (theme.base == null || !['light', 'dark'].includes(theme.base)) return false;
	if (theme.props == null || typeof theme.props !== 'object') return false;
	return true;
}<|MERGE_RESOLUTION|>--- conflicted
+++ resolved
@@ -35,14 +35,8 @@
 		'd-green-orange',
 		'd-cherry',
 		'd-ice',
-<<<<<<< HEAD
-		'd-pumpkin',
-		'd-black',
-		'd-qdon'
-	].map(name => import(`../themes/${name}.json5`).then(({ default: _default }): Theme => _default))
-=======
+		'd-qdon',
 	].map(name => import(`../themes/${name}.json5`).then(({ default: _default }): Theme => _default)),
->>>>>>> e3651399
 );
 
 export const getBuiltinThemesRef = () => {
