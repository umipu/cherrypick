import { ref } from 'vue';
import tinycolor from 'tinycolor2';
import { globalEvents } from '@/events';

export type Theme = {
	id: string;
	name: string;
	author: string;
	desc?: string;
	base?: 'dark' | 'light';
	props: Record<string, string>;
};

import lightTheme from '@/themes/_light.json5';
import darkTheme from '@/themes/_dark.json5';

export const themeProps = Object.keys(lightTheme.props).filter(key => !key.startsWith('X'));

export const getBuiltinThemes = () => Promise.all(
	[
		'l-light',
		'l-coffee',
		'l-apricot',
		'l-rainy',
		'l-vivid',
		'l-cherry',
		'l-sushi',
		'l-u0',

		'd-dark',
		'd-persimmon',
		'd-astro',
		'd-future',
		'd-botanical',
		'd-green-lime',
		'd-green-orange',
		'd-cherry',
		'd-ice',
<<<<<<< HEAD
		'd-qdon',
=======
		'd-u0',
>>>>>>> 55220a31
	].map(name => import(`../themes/${name}.json5`).then(({ default: _default }): Theme => _default)),
);

export const getBuiltinThemesRef = () => {
	const builtinThemes = ref<Theme[]>([]);
	getBuiltinThemes().then(themes => builtinThemes.value = themes);
	return builtinThemes;
};

let timeout = null;

export function applyTheme(theme: Theme, persist = true) {
	if (timeout) window.clearTimeout(timeout);

	document.documentElement.classList.add('_themeChanging_');

	timeout = window.setTimeout(() => {
		document.documentElement.classList.remove('_themeChanging_');
	}, 1000);

	// Deep copy
	const _theme = JSON.parse(JSON.stringify(theme));

	if (_theme.base) {
		const base = [lightTheme, darkTheme].find(x => x.id === _theme.base);
		if (base) _theme.props = Object.assign({}, base.props, _theme.props);
	}

	const props = compile(_theme);

	for (const tag of document.head.children) {
		if (tag.tagName === 'META' && tag.getAttribute('name') === 'theme-color') {
			tag.setAttribute('content', props['htmlThemeColor']);
			break;
		}
	}

	for (const [k, v] of Object.entries(props)) {
		document.documentElement.style.setProperty(`--${k}`, v.toString());
	}

	if (persist) {
		localStorage.setItem('theme', JSON.stringify(props));
	}

	// 色計算など再度行えるようにクライアント全体に通知
	globalEvents.emit('themeChanged');
}

function compile(theme: Theme): Record<string, string> {
	function getColor(val: string): tinycolor.Instance {
		// ref (prop)
		if (val[0] === '@') {
			return getColor(theme.props[val.substr(1)]);
		}

		// ref (const)
		else if (val[0] === '$') {
			return getColor(theme.props[val]);
		}

		// func
		else if (val[0] === ':') {
			const parts = val.split('<');
			const func = parts.shift().substr(1);
			const arg = parseFloat(parts.shift());
			const color = getColor(parts.join('<'));

			switch (func) {
				case 'darken': return color.darken(arg);
				case 'lighten': return color.lighten(arg);
				case 'alpha': return color.setAlpha(arg);
				case 'hue': return color.spin(arg);
				case 'saturate': return color.saturate(arg);
			}
		}

		// other case
		return tinycolor(val);
	}

	const props = {};

	for (const [k, v] of Object.entries(theme.props)) {
		if (k.startsWith('$')) continue; // ignore const

		props[k] = v.startsWith('"') ? v.replace(/^"\s*/, '') : genValue(getColor(v));
	}

	return props;
}

function genValue(c: tinycolor.Instance): string {
	return c.toRgbString();
}

export function validateTheme(theme: Record<string, any>): boolean {
	if (theme.id == null || typeof theme.id !== 'string') return false;
	if (theme.name == null || typeof theme.name !== 'string') return false;
	if (theme.base == null || !['light', 'dark'].includes(theme.base)) return false;
	if (theme.props == null || typeof theme.props !== 'object') return false;
	return true;
}<|MERGE_RESOLUTION|>--- conflicted
+++ resolved
@@ -36,11 +36,8 @@
 		'd-green-orange',
 		'd-cherry',
 		'd-ice',
-<<<<<<< HEAD
 		'd-qdon',
-=======
 		'd-u0',
->>>>>>> 55220a31
 	].map(name => import(`../themes/${name}.json5`).then(({ default: _default }): Theme => _default)),
 );
 
