import {
	Antenna,
	DriveFile,
	DriveFolder,
	Note,
	Notification,
	Signin,
	User,
	UserGroup,
	UserDetailed,
	UserDetailedNotMe,
	UserLite,
} from './autogen/models.js';
import {
	AnnouncementCreated,
	EmojiAdded, EmojiDeleted,
	EmojiUpdated,
	MessagingMessage,
	PageEvent,
	QueueStats,
	QueueStatsLog,
	ServerStats,
	ServerStatsLog,
	ReversiGameDetailed,
} from './entities.js';
import {
	ReversiUpdateKey,
} from './consts.js';

type ReversiUpdateSettings<K extends ReversiUpdateKey> = {
	key: K;
	value: ReversiGameDetailed[K];
};

export type Channels = {
	main: {
		params: null;
		events: {
			notification: (payload: Notification) => void;
			mention: (payload: Note) => void;
			reply: (payload: Note) => void;
			renote: (payload: Note) => void;
			follow: (payload: UserDetailedNotMe) => void; // 自分が他人をフォローしたとき
			followed: (payload: UserDetailed | UserLite) => void; // 他人が自分をフォローしたとき
			unfollow: (payload: UserDetailed) => void; // 自分が他人をフォロー解除したとき
			meUpdated: (payload: UserDetailed) => void;
			pageEvent: (payload: PageEvent) => void;
			urlUploadFinished: (payload: { marker: string; file: DriveFile; }) => void;
			readAllNotifications: () => void;
			unreadNotification: (payload: Notification) => void;
			unreadMention: (payload: Note['id']) => void;
			readAllUnreadMentions: () => void;
			notificationFlushed: () => void;
			notificationDeleted: () => void;
			unreadSpecifiedNote: (payload: Note['id']) => void;
			readAllUnreadSpecifiedNotes: () => void;
			readAllMessagingMessages: () => void;
			messagingMessage: (payload: MessagingMessage) => void;
			unreadMessagingMessage: (payload: MessagingMessage) => void;
			readAllAntennas: () => void;
			unreadAntenna: (payload: Antenna) => void;
			readAllAnnouncements: () => void;
			myTokenRegenerated: () => void;
			signin: (payload: Signin) => void;
			registryUpdated: (payload: {
				scope?: string[];
				key: string;
				// eslint-disable-next-line @typescript-eslint/no-explicit-any
				value: any | null;
			}) => void;
			driveFileCreated: (payload: DriveFile) => void;
			readAntenna: (payload: Antenna) => void;
			receiveFollowRequest: (payload: User) => void;
			announcementCreated: (payload: AnnouncementCreated) => void;
		};
		receives: null;
	};
	homeTimeline: {
		params: {
			withRenotes?: boolean;
			withFiles?: boolean;
			withCats?: boolean;
		};
		events: {
			note: (payload: Note) => void;
		};
		receives: null;
	};
	localTimeline: {
		params: {
			withRenotes?: boolean;
			withReplies?: boolean;
			withFiles?: boolean;
			withCats?: boolean;
		};
		events: {
			note: (payload: Note) => void;
		};
		receives: null;
	};
	hybridTimeline: {
		params: {
			withRenotes?: boolean;
			withReplies?: boolean;
			withFiles?: boolean;
			withCats?: boolean;
		};
		events: {
			note: (payload: Note) => void;
		};
		receives: null;
	};
	globalTimeline: {
		params: {
			withRenotes?: boolean;
			withFiles?: boolean;
			withCats?: boolean;
		};
		events: {
			note: (payload: Note) => void;
		};
		receives: null;
	};
	messaging: {
		params: {
			otherparty?: User['id'] | null;
			group?: UserGroup['id'] | null;
		};
		events: {
			message: (payload: MessagingMessage) => void;
			deleted: (payload: MessagingMessage['id']) => void;
			read: (payload: MessagingMessage['id'][]) => void;
			typers: (payload: User[]) => void;
		};
		receives: {
			read: {
				id: MessagingMessage['id'];
			};
		};
	};
	userList: {
		params: {
			listId: string;
			withFiles?: boolean;
			withRenotes?: boolean;
			withCats?: boolean;
		};
		events: {
			note: (payload: Note) => void;
		};
		receives: null;
	};
	hashtag: {
		params: {
<<<<<<< HEAD
			q?: string[][];
=======
			q: string[][];
>>>>>>> d3f4d310
		};
		events: {
			note: (payload: Note) => void;
		};
		receives: null;
	};
	roleTimeline: {
		params: {
			roleId: string;
		};
		events: {
			note: (payload: Note) => void;
		};
		receives: null;
	};
	antenna: {
		params: {
			antennaId: string;
		};
		events: {
			note: (payload: Note) => void;
		};
		receives: null;
	};
	channel: {
		params: {
			channelId: string;
		};
		events: {
			note: (payload: Note) => void;
		};
		receives: null;
	};
	drive: {
		params: null;
		events: {
			fileCreated: (payload: DriveFile) => void;
			fileDeleted: (payload: DriveFile['id']) => void;
			fileUpdated: (payload: DriveFile) => void;
			folderCreated: (payload: DriveFolder) => void;
			folderDeleted: (payload: DriveFolder['id']) => void;
			folderUpdated: (payload: DriveFolder) => void;
		};
		receives: null;
	};
	serverStats: {
		params: null;
		events: {
			stats: (payload: ServerStats) => void;
			statsLog: (payload: ServerStatsLog) => void;
		};
		receives: {
			requestLog: {
				id: string | number;
				length: number;
			};
		};
	};
	queueStats: {
		params: null;
		events: {
			stats: (payload: QueueStats) => void;
			statsLog: (payload: QueueStatsLog) => void;
		};
		receives: {
			requestLog: {
				id: string | number;
				length: number;
			};
		};
	};
	admin: {
		params: null;
		events: {
			newAbuseUserReport: {
				id: string;
				targetUserId: string;
				reporterId: string;
				comment: string;
			}
		};
		receives: null;
	};
	reversiGame: {
		params: {
			gameId: string;
		};
		events: {
			started: (payload: { game: ReversiGameDetailed; }) => void;
			ended: (payload: { winnerId: User['id'] | null; game: ReversiGameDetailed; }) => void;
			canceled: (payload: { userId: User['id']; }) => void;
			changeReadyStates: (payload: { user1: boolean; user2: boolean; }) => void;
			updateSettings: <K extends ReversiUpdateKey>(payload: { userId: User['id']; key: K; value: ReversiGameDetailed[K]; }) => void;
			log: (payload: Record<string, unknown>) => void;
			reacted: (payload: { userId: User['id']; reaction: string; }) => void;
		};
		receives: {
			putStone: {
				pos: number;
				id: string;
			};
			ready: boolean;
			cancel: null | Record<string, never>;
			updateSettings: ReversiUpdateSettings<ReversiUpdateKey>;
			claimTimeIsUp: null | Record<string, never>;
			reaction: string;
		}
	}
};

export type NoteUpdatedEvent = { id: Note['id'] } & ({
	type: 'reacted';
	body: {
		reaction: string;
		emoji: string | null;
		userId: User['id'];
	};
} | {
	type: 'unreacted';
	body: {
		reaction: string;
		userId: User['id'];
	};
} | {
	type: 'deleted';
	body: {
		deletedAt: string;
	};
} | {
	type: 'updated';
	body: {
		cw: string | null;
		text: string;
	};
} | {
	type: 'pollVoted';
	body: {
		choice: number;
		userId: User['id'];
	};
});

export type BroadcastEvents = {
	noteUpdated: (payload: NoteUpdatedEvent) => void;
	emojiAdded: (payload: EmojiAdded) => void;
	emojiUpdated: (payload: EmojiUpdated) => void;
	emojiDeleted: (payload: EmojiDeleted) => void;
	announcementCreated: (payload: AnnouncementCreated) => void;
};<|MERGE_RESOLUTION|>--- conflicted
+++ resolved
@@ -152,11 +152,7 @@
 	};
 	hashtag: {
 		params: {
-<<<<<<< HEAD
-			q?: string[][];
-=======
 			q: string[][];
->>>>>>> d3f4d310
 		};
 		events: {
 			note: (payload: Note) => void;
