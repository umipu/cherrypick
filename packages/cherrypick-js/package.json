{
	"type": "module",
	"name": "cherrypick-js",
<<<<<<< HEAD
	"version": "4.8.0-yojo0.1.0",
	"basedMisskeyVersion": "2024.3.1",
=======
	"version": "4.9.0-beta.2",
	"basedMisskeyVersion": "2024.5.0",
>>>>>>> adb8ec02
	"description": "CherryPick SDK for JavaScript",
	"license": "MIT",
	"main": "./built/index.js",
	"types": "./built/index.d.ts",
	"exports": {
		".": {
			"import": "./built/index.js",
			"types": "./built/index.d.ts"
		},
		"./*": {
			"import": "./built/*",
			"types": "./built/*"
		}
	},
	"scripts": {
		"build": "node ./build.js",
		"watch": "nodemon -w package.json -e json --exec \"node ./build.js --watch\"",
		"tsd": "tsd",
		"api": "pnpm api-extractor run --local --verbose",
		"api-prod": "pnpm api-extractor run --verbose",
		"eslint": "eslint . --ext .js,.jsx,.ts,.tsx",
		"typecheck": "tsc --noEmit",
		"lint": "pnpm typecheck && pnpm eslint",
		"jest": "jest --coverage --detectOpenHandles",
		"test": "pnpm jest && pnpm tsd",
		"update-autogen-code": "pnpm --filter cherrypick-js-type-generator generate && ncp generator/built/autogen src/autogen"
	},
	"repository": {
		"type": "git",
		"url": "https://github.com/kokonect-link/cherrypick.git",
		"directory": "packages/cherrypick-js"
	},
	"devDependencies": {
		"@microsoft/api-extractor": "7.43.1",
		"@misskey-dev/eslint-plugin": "1.0.0",
		"@swc/jest": "0.2.36",
		"@types/jest": "29.5.12",
		"@types/node": "20.12.7",
		"@typescript-eslint/eslint-plugin": "7.7.1",
		"@typescript-eslint/parser": "7.7.1",
		"eslint": "8.57.0",
		"jest": "29.7.0",
		"jest-fetch-mock": "3.0.3",
		"jest-websocket-mock": "2.5.0",
		"mock-socket": "9.3.1",
		"ncp": "2.0.0",
		"nodemon": "3.1.0",
		"execa": "8.0.1",
		"tsd": "0.30.7",
		"typescript": "5.4.5",
		"esbuild": "0.19.11",
		"glob": "10.3.12"
	},
	"files": [
		"built"
	],
	"dependencies": {
		"eventemitter3": "5.0.1",
		"reconnecting-websocket": "4.4.0"
	}
}<|MERGE_RESOLUTION|>--- conflicted
+++ resolved
@@ -1,13 +1,8 @@
 {
 	"type": "module",
 	"name": "cherrypick-js",
-<<<<<<< HEAD
-	"version": "4.8.0-yojo0.1.0",
-	"basedMisskeyVersion": "2024.3.1",
-=======
-	"version": "4.9.0-beta.2",
+	"version": "4.9.0-beta.2-yojo0.1.0",
 	"basedMisskeyVersion": "2024.5.0",
->>>>>>> adb8ec02
 	"description": "CherryPick SDK for JavaScript",
 	"license": "MIT",
 	"main": "./built/index.js",
