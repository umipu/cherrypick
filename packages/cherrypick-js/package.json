{
	"type": "module",
	"name": "cherrypick-js",
<<<<<<< HEAD
	"version": "4.12.1-yojo1.2.0",
	"basedMisskeyVersion": "2024.9.0",
=======
	"version": "4.13.0",
	"basedMisskeyVersion": "2024.10.1",
>>>>>>> b180f8ec
	"description": "CherryPick SDK for JavaScript",
	"license": "MIT",
	"main": "./built/index.js",
	"types": "./built/index.d.ts",
	"exports": {
		".": {
			"import": "./built/index.js",
			"types": "./built/index.d.ts"
		},
		"./*": {
			"import": "./built/*",
			"types": "./built/*"
		}
	},
	"scripts": {
		"build": "node ./build.js",
		"watch": "nodemon -w package.json -e json --exec \"node ./build.js --watch\"",
		"tsd": "tsd",
		"api": "pnpm api-extractor run --local --verbose",
		"api-prod": "pnpm api-extractor run --verbose",
		"eslint": "eslint './**/*.{js,jsx,ts,tsx}'",
		"typecheck": "tsc --noEmit",
		"lint": "pnpm typecheck && pnpm eslint",
		"biome-lint": "pnpm typecheck && pnpm biome lint",
		"format": "pnpm biome format",
		"format:write": "pnpm biome format --write",
		"jest": "jest --coverage --detectOpenHandles",
		"test": "pnpm jest && pnpm tsd",
		"update-autogen-code": "pnpm --filter cherrypick-js-type-generator generate && ncp generator/built/autogen src/autogen"
	},
	"repository": {
		"type": "git",
		"url": "https://github.com/kokonect-link/cherrypick.git",
		"directory": "packages/cherrypick-js"
	},
	"devDependencies": {
		"@biomejs/biome": "1.9.3",
		"@microsoft/api-extractor": "7.47.9",
		"@swc/jest": "0.2.36",
		"@types/jest": "29.5.13",
		"@types/node": "20.14.12",
		"@typescript-eslint/eslint-plugin": "7.17.0",
		"@typescript-eslint/parser": "7.17.0",
		"jest": "29.7.0",
		"jest-fetch-mock": "3.0.3",
		"jest-websocket-mock": "2.5.0",
		"mock-socket": "9.3.1",
		"ncp": "2.0.0",
		"nodemon": "3.1.7",
		"execa": "9.4.0",
		"tsd": "0.31.2",
		"typescript": "5.6.2",
		"esbuild": "0.23.1",
		"glob": "11.0.0"
	},
	"files": [
		"built"
	],
	"dependencies": {
		"@simplewebauthn/types": "10.0.0",
		"eventemitter3": "5.0.1",
		"reconnecting-websocket": "4.4.0"
	}
}<|MERGE_RESOLUTION|>--- conflicted
+++ resolved
@@ -1,13 +1,8 @@
 {
 	"type": "module",
 	"name": "cherrypick-js",
-<<<<<<< HEAD
-	"version": "4.12.1-yojo1.2.0",
-	"basedMisskeyVersion": "2024.9.0",
-=======
-	"version": "4.13.0",
+	"version": "4.13.0-yojo1.2.0",
 	"basedMisskeyVersion": "2024.10.1",
->>>>>>> b180f8ec
 	"description": "CherryPick SDK for JavaScript",
 	"license": "MIT",
 	"main": "./built/index.js",
