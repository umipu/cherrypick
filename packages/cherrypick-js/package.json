--- conflicted
+++ resolved
@@ -1,13 +1,8 @@
 {
 	"type": "module",
 	"name": "cherrypick-js",
-<<<<<<< HEAD
-	"version": "4.7.0-engawa0.3.0",
-	"basedMisskeyVersion": "2024.2.0",
-=======
 	"version": "4.8.0-beta.1",
 	"basedMisskeyVersion": "2024.3.1",
->>>>>>> 6f9b1210
 	"description": "CherryPick SDK for JavaScript",
 	"types": "./built/dts/index.d.ts",
 	"exports": {
