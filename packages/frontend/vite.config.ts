import path from 'path';
import pluginReplace from '@rollup/plugin-replace';
import pluginVue from '@vitejs/plugin-vue';
import { type UserConfig, defineConfig } from 'vite';

import locales from '../../locales/index.js';
import meta from '../../package.json';
import packageInfo from './package.json' assert { type: 'json' };
import pluginUnwindCssModuleClassName from './lib/rollup-plugin-unwind-css-module-class-name.js';
import pluginJson5 from './vite.json5.js';

const extensions = ['.ts', '.tsx', '.js', '.jsx', '.mjs', '.json', '.json5', '.svg', '.sass', '.scss', '.css', '.vue'];

/**
 * Misskeyのフロントエンドにバンドルせず、CDNなどから別途読み込むリソースを記述する。
 * CDNを使わずにバンドルしたい場合、以下の配列から該当要素を削除orコメントアウトすればOK
 */
const externalPackages = [
	// shiki（コードブロックのシンタックスハイライトで使用中）はテーマ・言語の定義の容量が大きいため、それらはCDNから読み込む
	{
		name: 'shiki',
		match: /^shiki\/(?<subPkg>(langs|themes))$/,
		path(id: string, pattern: RegExp): string {
			const match = pattern.exec(id)?.groups;
			return match
				? `https://esm.sh/shiki@${packageInfo.dependencies.shiki}/${match['subPkg']}`
				: id;
		},
	},
];

const hash = (str: string, seed = 0): number => {
	let h1 = 0xdeadbeef ^ seed,
		h2 = 0x41c6ce57 ^ seed;
	for (let i = 0, ch; i < str.length; i++) {
		ch = str.charCodeAt(i);
		h1 = Math.imul(h1 ^ ch, 2654435761);
		h2 = Math.imul(h2 ^ ch, 1597334677);
	}

	h1 = Math.imul(h1 ^ (h1 >>> 16), 2246822507) ^ Math.imul(h2 ^ (h2 >>> 13), 3266489909);
	h2 = Math.imul(h2 ^ (h2 >>> 16), 2246822507) ^ Math.imul(h1 ^ (h1 >>> 13), 3266489909);

	return 4294967296 * (2097151 & h2) + (h1 >>> 0);
};

const BASE62_DIGITS = '0123456789abcdefghijklmnopqrstuvwxyzABCDEFGHIJKLMNOPQRSTUVWXYZ';

function toBase62(n: number): string {
	if (n === 0) {
		return '0';
	}
	let result = '';
	while (n > 0) {
		result = BASE62_DIGITS[n % BASE62_DIGITS.length] + result;
		n = Math.floor(n / BASE62_DIGITS.length);
	}

	return result;
}

export function getConfig(): UserConfig {
	return {
		base: '/vite/',

		server: {
			port: 5173,
		},

		plugins: [
			pluginVue(),
			pluginUnwindCssModuleClassName(),
			pluginJson5(),
			...process.env.NODE_ENV === 'production'
				? [
					pluginReplace({
						preventAssignment: true,
						values: {
							'isChromatic()': JSON.stringify(false),
						},
					}),
				]
				: [],
		],

		resolve: {
			extensions,
			alias: {
				'@/': __dirname + '/src/',
				'/client-assets/': __dirname + '/assets/',
				'/static-assets/': __dirname + '/../backend/assets/',
				'/fluent-emojis/': __dirname + '/../../fluent-emojis/dist/',
				'/fluent-emoji/': __dirname + '/../../fluent-emojis/dist/',
			},
		},

		css: {
			modules: {
				generateScopedName(name, filename, _css): string {
					const id = (path.relative(__dirname, filename.split('?')[0]) + '-' + name).replace(/[\\\/\.\?&=]/g, '-').replace(/(src-|vue-)/g, '');
					if (process.env.NODE_ENV === 'production') {
						return 'x' + toBase62(hash(id)).substring(0, 4);
					} else {
						return id;
					}
				},
			},
		},

		define: {
			_VERSION_: JSON.stringify(meta.version),
			_BASEDMISSKEYVERSION_: JSON.stringify(meta.basedMisskeyVersion),
			_LANGS_: JSON.stringify(Object.entries(locales).map(([k, v]) => [k, v._lang_])),
			_ENV_: JSON.stringify(process.env.NODE_ENV),
			_DEV_: process.env.NODE_ENV !== 'production',
			_PERF_PREFIX_: JSON.stringify('CherryPick:'),
			_DATA_TRANSFER_DRIVE_FILE_: JSON.stringify('mk_drive_file'),
			_DATA_TRANSFER_DRIVE_FOLDER_: JSON.stringify('mk_drive_folder'),
			_DATA_TRANSFER_DECK_COLUMN_: JSON.stringify('mk_deck_column'),
			__VUE_OPTIONS_API__: true,
			__VUE_PROD_DEVTOOLS__: false,
		},

		build: {
			target: [
				'chrome116',
				'firefox116',
				'safari16',
			],
			manifest: 'manifest.json',
			rollupOptions: {
				input: {
					app: './src/_boot_.ts',
				},
				external: externalPackages.map(p => p.match),
				output: {
					manualChunks: {
						vue: ['vue'],
						photoswipe: ['photoswipe', 'photoswipe/lightbox', 'photoswipe/style.css'],
					},
<<<<<<< HEAD
					entryFileNames: `${meta.version}.[hash].js`,
					chunkFileNames: `${meta.version}.[hash].js`,
					assetFileNames: `${meta.version}.[hash][extname]`,
=======
					chunkFileNames: process.env.NODE_ENV === 'production' ? '[hash:8].js' : '[name]-[hash:8].js',
					assetFileNames: process.env.NODE_ENV === 'production' ? '[hash:8][extname]' : '[name]-[hash:8][extname]',
					paths(id) {
						for (const p of externalPackages) {
							if (p.match.test(id)) {
								return p.path(id, p.match);
							}
						}

						return id;
					},
>>>>>>> ca2df14a
				},
			},
			cssCodeSplit: true,
			outDir: __dirname + '/../../built/_vite_',
			assetsDir: '.',
			emptyOutDir: false,
			sourcemap: process.env.NODE_ENV === 'development',
			reportCompressedSize: false,

			// https://vitejs.dev/guide/dep-pre-bundling.html#monorepos-and-linked-dependencies
			commonjsOptions: {
				include: [/cherrypick-js/, /misskey-reversi/, /misskey-bubble-game/, /node_modules/],
			},
		},

		worker: {
			format: 'es',
		},

		test: {
			environment: 'happy-dom',
			deps: {
				optimizer: {
					web: {
						include: [
							// XXX: misskey-dev/browser-image-resizer has no "type": "module"
							'browser-image-resizer',
						],
					},
				},
			},
			includeSource: ['src/**/*.ts'],
		},
	};
}

const config = defineConfig(({ command, mode }) => getConfig());

export default config;<|MERGE_RESOLUTION|>--- conflicted
+++ resolved
@@ -138,13 +138,9 @@
 						vue: ['vue'],
 						photoswipe: ['photoswipe', 'photoswipe/lightbox', 'photoswipe/style.css'],
 					},
-<<<<<<< HEAD
 					entryFileNames: `${meta.version}.[hash].js`,
 					chunkFileNames: `${meta.version}.[hash].js`,
 					assetFileNames: `${meta.version}.[hash][extname]`,
-=======
-					chunkFileNames: process.env.NODE_ENV === 'production' ? '[hash:8].js' : '[name]-[hash:8].js',
-					assetFileNames: process.env.NODE_ENV === 'production' ? '[hash:8][extname]' : '[name]-[hash:8][extname]',
 					paths(id) {
 						for (const p of externalPackages) {
 							if (p.match.test(id)) {
@@ -154,7 +150,6 @@
 
 						return id;
 					},
->>>>>>> ca2df14a
 				},
 			},
 			cssCodeSplit: true,
