/*
 * SPDX-FileCopyrightText: syuilo and other misskey, cherrypick contributors
 * SPDX-License-Identifier: AGPL-3.0-only
 */

import { describe, test, assert, afterEach } from 'vitest';
import { render, cleanup, type RenderResult } from '@testing-library/vue';
import './init';
<<<<<<< HEAD
import type * as misskey from 'cherrypick-js';
=======
import type * as Misskey from 'misskey-js';
>>>>>>> 2630513c
import { directives } from '@/directives';
import { components } from '@/components/index';
import XHome from '@/pages/user/home.vue';

describe('XHome', () => {
	const renderHome = (user: Partial<Misskey.entities.UserDetailed>): RenderResult => {
		return render(XHome, {
			props: { user, disableNotes: true },
			global: { directives, components },
		});
	};

	afterEach(() => {
		cleanup();
	});

	test('Should render the remote caution when user.host exists', async () => {
		const home = renderHome({
			id: 'blobcat',
			name: 'blobcat',
			host: 'example.com',
			uri: 'https://example.com/@user',
			url: 'https://example.com/@user/profile',
			roles: [],
			createdAt: '1970-01-01T00:00:00.000Z',
			fields: [],
			pinnedNotes: [],
		});

		const anchor = home.container.querySelector<HTMLAnchorElement>('a[href^="https://example.com/"]');
		assert.exists(anchor, 'anchor to the remote exists');
		assert.strictEqual(anchor?.href, 'https://example.com/@user/profile');

		assert.ok(anchor?.parentElement?.classList.contains('warn'), 'the parent is a warning');
	});

	test('The remote caution should fall back to uri if url is null', async () => {
		const home = renderHome({
			id: 'blobcat',
			name: 'blobcat',
			host: 'example.com',
			uri: 'https://example.com/@user',
			url: null,
			roles: [],
			createdAt: '1970-01-01T00:00:00.000Z',
			fields: [],
			pinnedNotes: [],
		});

		const anchor = home.container.querySelector<HTMLAnchorElement>('a[href^="https://example.com/"]');
		assert.exists(anchor, 'anchor to the remote exists');
		assert.strictEqual(anchor?.href, 'https://example.com/@user');
	});
});<|MERGE_RESOLUTION|>--- conflicted
+++ resolved
@@ -6,11 +6,7 @@
 import { describe, test, assert, afterEach } from 'vitest';
 import { render, cleanup, type RenderResult } from '@testing-library/vue';
 import './init';
-<<<<<<< HEAD
-import type * as misskey from 'cherrypick-js';
-=======
-import type * as Misskey from 'misskey-js';
->>>>>>> 2630513c
+import type * as Misskey from 'cherrypick-js';
 import { directives } from '@/directives';
 import { components } from '@/components/index';
 import XHome from '@/pages/user/home.vue';
