--- conflicted
+++ resolved
@@ -1,14 +1,8 @@
 import { writeFile } from 'node:fs/promises';
 import locales from '../../../locales/index.js';
 
-<<<<<<< HEAD
-writeFile(
-	resolve(__dirname, 'locale.ts'),
-	`export default ${JSON.stringify(locales['ko-KR'], undefined, 2)} as const;`,
-=======
 await writeFile(
 	new URL('locale.ts', import.meta.url),
-	`export default ${JSON.stringify(locales['ja-JP'], undefined, 2)} as const;`,
->>>>>>> 12456b22
+	`export default ${JSON.stringify(locales['ko-KR'], undefined, 2)} as const;`,
 	'utf8',
 )