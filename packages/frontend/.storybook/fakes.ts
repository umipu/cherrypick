/*
 * SPDX-FileCopyrightText: syuilo and misskey-project
 * SPDX-License-Identifier: AGPL-3.0-only
 */

import type { entities } from 'cherrypick-js'

export function abuseUserReport() {
	return {
		id: 'someabusereportid',
		createdAt: '2016-12-28T22:49:51.000Z',
		comment: 'This user is a spammer!',
		resolved: false,
		reporterId: 'reporterid',
		targetUserId: 'targetuserid',
		assigneeId: 'assigneeid',
		reporter: userDetailed('reporterid', 'reporter', 'misskey-hub.net', 'Reporter'),
		targetUser: userDetailed('targetuserid', 'target', 'misskey-hub.net', 'Target'),
		assignee: userDetailed('assigneeid', 'assignee', 'misskey-hub.net', 'Assignee'),
		me: null,
		forwarded: false,
	};
}

export function channel(id = 'somechannelid', name = 'Some Channel', bannerUrl: string | null = 'https://github.com/misskey-dev/misskey/blob/master/packages/frontend/assets/fedi.jpg?raw=true'): entities.Channel {
	return {
		id,
		createdAt: '2016-12-28T22:49:51.000Z',
		lastNotedAt: '2016-12-28T22:49:51.000Z',
		name,
		description: null,
		userId: null,
		bannerUrl,
		pinnedNoteIds: [],
		color: '#000',
		isArchived: false,
		usersCount: 1,
		notesCount: 1,
		isSensitive: false,
		allowRenoteToExternal: false,
	};
}

export function clip(id = 'someclipid', name = 'Some Clip'): entities.Clip {
	return {
		id,
		createdAt: '2016-12-28T22:49:51.000Z',
		lastClippedAt: null,
		userId: 'someuserid',
		user: {
			id: 'someuserid',
			name: 'Misskey User',
			username: 'miskist',
			host: 'misskey-hub.net',
			avatarUrl: 'https://github.com/misskey-dev/misskey/blob/master/packages/frontend/assets/about-icon.png?raw=true',
			avatarBlurhash: 'eQFRshof5NWBRi},juayfPju53WB?0ofs;s*a{ofjuay^SoMEJR%ay',
			avatarDecorations: [],
			emojis: {},
			badgeRoles: [],
			onlineStatus: 'unknown',
		},
		notesCount: undefined,
		name,
		description: 'Some clip description',
		isPublic: false,
		favoritedCount: 0,
	};
}

export function emojiDetailed(id = 'someemojiid', name = 'some_emoji'): entities.EmojiDetailed {
	return {
		id,
		aliases: ['alias1', 'alias2'],
		name,
		category: 'emojiCategory',
		host: null,
		url: '/client-assets/about-icon.png',
		license: null,
		isSensitive: false,
		localOnly: false,
		roleIdsThatCanBeUsedThisEmojiAsReaction: ['roleId1', 'roleId2'],
	};
}

export function galleryPost(isSensitive = false) {
	return {
		id: 'somepostid',
		createdAt: '2016-12-28T22:49:51.000Z',
		updatedAt: '2016-12-28T22:49:51.000Z',
		userId: 'someuserid',
		user: userDetailed(),
		title: 'Some post title',
		description: 'Some post description',
		fileIds: ['somefileid'],
		files: [
			file(isSensitive),
		],
		isSensitive,
		likedCount: 0,
		isLiked: false,
	}
}

export function file(isSensitive = false) {
	return {
		id: 'somefileid',
		createdAt: '2016-12-28T22:49:51.000Z',
		name: 'somefile.jpg',
		type: 'image/jpeg',
		md5: 'f6fc51c73dc21b1fb85ead2cdf57530a',
		size: 77752,
		isSensitive,
		blurhash: 'eQAmoa^-MH8w9ZIvNLSvo^$*MwRPbwtSxutRozjEiwR.RjWBoeozog',
		properties: {
			width: 1024,
			height: 270
		},
		url: 'https://github.com/kokonect-link/cherrypick/blob/master/packages/frontend/assets/fedi.jpg?raw=true',
		thumbnailUrl: 'https://github.com/kokonect-link/cherrypick/blob/master/packages/frontend/assets/fedi.jpg?raw=true',
		comment: null,
		folderId: null,
		folder: null,
		userId: null,
		user: null,
	};
}

<<<<<<< HEAD
export function userDetailed(id = 'someuserid', username = 'miskist', host = 'misskey-hub.net', name = 'CherryPick User'): entities.UserDetailed {
=======
export function federationInstance(): entities.FederationInstance {
	return {
		id: 'someinstanceid',
		firstRetrievedAt: '2021-01-01T00:00:00.000Z',
		host: 'misskey-hub.net',
		usersCount: 10,
		notesCount: 20,
		followingCount: 5,
		followersCount: 15,
		isNotResponding: false,
		isSuspended: false,
		suspensionState: 'none',
		isBlocked: false,
		softwareName: 'misskey',
		softwareVersion: '2024.5.0',
		openRegistrations: false,
		name: 'Misskey Hub',
		description: '',
		maintainerName: '',
		maintainerEmail: '',
		isSilenced: false,
		iconUrl: 'https://github.com/misskey-dev/misskey/blob/master/packages/frontend/assets/about-icon.png?raw=true',
		faviconUrl: '',
		themeColor: '',
		infoUpdatedAt: '',
		latestRequestReceivedAt: '',
	};
}

export function userDetailed(id = 'someuserid', username = 'miskist', host = 'misskey-hub.net', name = 'Misskey User'): entities.UserDetailed {
>>>>>>> 0d76842a
	return {
		id,
		username,
		host,
		name,
		onlineStatus: 'unknown',
		avatarUrl: 'https://github.com/kokonect-link/cherrypick/blob/master/packages/frontend/assets/about-icon.png?raw=true',
		avatarBlurhash: 'eQFRshof5NWBRi},juayfPju53WB?0ofs;s*a{ofjuay^SoMEJR%ay',
		avatarDecorations: [],
		emojis: {},
		bannerBlurhash: 'eQA^IW^-MH8w9tE8I=S^o{$*R4RikXtSxutRozjEnNR.RQadoyozog',
		bannerUrl: 'https://github.com/kokonect-link/cherrypick/blob/master/packages/frontend/assets/fedi.jpg?raw=true',
		birthday: '2014-06-20',
		createdAt: '2016-12-28T22:49:51.000Z',
		description: 'I am a cool user!',
		followingVisibility: 'public',
		followersVisibility: 'public',
		roles: [],
		fields: [
			{
				name: 'Website',
				value: 'https://misskey-hub.net',
			},
		],
		verifiedLinks: [],
		followersCount: 1024,
		followingCount: 16,
		hasPendingFollowRequestFromYou: false,
		hasPendingFollowRequestToYou: false,
		isAdmin: false,
		isBlocked: false,
		isBlocking: false,
		isBot: false,
		isCat: false,
		isFollowed: false,
		isFollowing: false,
		isLocked: false,
		isModerator: false,
		isMuted: false,
		isSilenced: false,
		isSuspended: false,
		lang: 'en',
		location: 'Fediverse',
		notesCount: 65536,
		pinnedNoteIds: [],
		pinnedNotes: [],
		pinnedPage: null,
		pinnedPageId: null,
		publicReactions: false,
		securityKeys: false,
		twoFactorEnabled: false,
		usePasswordLessLogin: false,
		twoFactorBackupCodesStock: 'none',
		updatedAt: null,
		lastFetchedAt: null,
		uri: null,
		url: null,
		movedTo: null,
		alsoKnownAs: null,
		notify: 'none',
		memo: null
	};
}

export function inviteCode(isUsed = false, hasExpiration = false, isExpired = false, isCreatedBySystem = false) {
	const date = new Date();
	const createdAt = new Date();
	createdAt.setDate(date.getDate() - 1)
	const expiresAt = new Date();

	if (isExpired) {
		expiresAt.setHours(date.getHours() - 1)
	} else {
		expiresAt.setHours(date.getHours() + 1)
	}

	return {
		id: "9gyqzizw77",
		code: "SLF3JKF7UV2H9",
		expiresAt: hasExpiration ? expiresAt.toISOString() : null,
		createdAt: createdAt.toISOString(),
		createdBy: isCreatedBySystem ? null : userDetailed('8i3rvznx32'),
		usedBy: isUsed ? userDetailed('3i3r2znx1v') : null,
		usedAt: isUsed ? date.toISOString() : null,
		used: isUsed,
	}
}<|MERGE_RESOLUTION|>--- conflicted
+++ resolved
@@ -22,7 +22,7 @@
 	};
 }
 
-export function channel(id = 'somechannelid', name = 'Some Channel', bannerUrl: string | null = 'https://github.com/misskey-dev/misskey/blob/master/packages/frontend/assets/fedi.jpg?raw=true'): entities.Channel {
+export function channel(id = 'somechannelid', name = 'Some Channel', bannerUrl: string | null = 'https://github.com/kokonect-link/cherrypick/blob/master/packages/frontend/assets/fedi.jpg?raw=true'): entities.Channel {
 	return {
 		id,
 		createdAt: '2016-12-28T22:49:51.000Z',
@@ -52,7 +52,7 @@
 			name: 'Misskey User',
 			username: 'miskist',
 			host: 'misskey-hub.net',
-			avatarUrl: 'https://github.com/misskey-dev/misskey/blob/master/packages/frontend/assets/about-icon.png?raw=true',
+			avatarUrl: 'https://github.com/kokonect-link/cherrypick/blob/master/packages/frontend/assets/about-icon.png?raw=true',
 			avatarBlurhash: 'eQFRshof5NWBRi},juayfPju53WB?0ofs;s*a{ofjuay^SoMEJR%ay',
 			avatarDecorations: [],
 			emojis: {},
@@ -125,9 +125,6 @@
 	};
 }
 
-<<<<<<< HEAD
-export function userDetailed(id = 'someuserid', username = 'miskist', host = 'misskey-hub.net', name = 'CherryPick User'): entities.UserDetailed {
-=======
 export function federationInstance(): entities.FederationInstance {
 	return {
 		id: 'someinstanceid',
@@ -141,15 +138,15 @@
 		isSuspended: false,
 		suspensionState: 'none',
 		isBlocked: false,
-		softwareName: 'misskey',
-		softwareVersion: '2024.5.0',
+		softwareName: 'cherrypick',
+		softwareVersion: '4.9.0',
 		openRegistrations: false,
 		name: 'Misskey Hub',
 		description: '',
 		maintainerName: '',
 		maintainerEmail: '',
 		isSilenced: false,
-		iconUrl: 'https://github.com/misskey-dev/misskey/blob/master/packages/frontend/assets/about-icon.png?raw=true',
+		iconUrl: 'https://github.com/kokonect-link/cherrypick/blob/master/packages/frontend/assets/about-icon.png?raw=true',
 		faviconUrl: '',
 		themeColor: '',
 		infoUpdatedAt: '',
@@ -157,8 +154,7 @@
 	};
 }
 
-export function userDetailed(id = 'someuserid', username = 'miskist', host = 'misskey-hub.net', name = 'Misskey User'): entities.UserDetailed {
->>>>>>> 0d76842a
+export function userDetailed(id = 'someuserid', username = 'cherrypikist', host = 'misskey-hub.net', name = 'CherryPick User'): entities.UserDetailed {
 	return {
 		id,
 		username,
