--- conflicted
+++ resolved
@@ -47,22 +47,7 @@
 		createdAt: '2016-12-28T22:49:51.000Z',
 		lastClippedAt: null,
 		userId: 'someuserid',
-<<<<<<< HEAD
-		user: {
-			id: 'someuserid',
-			name: 'Misskey User',
-			username: 'miskist',
-			host: 'misskey-hub.net',
-			avatarUrl: 'https://github.com/kokonect-link/cherrypick/blob/master/packages/frontend/assets/about-icon.png?raw=true',
-			avatarBlurhash: 'eQFRshof5NWBRi},juayfPju53WB?0ofs;s*a{ofjuay^SoMEJR%ay',
-			avatarDecorations: [],
-			emojis: {},
-			badgeRoles: [],
-			onlineStatus: 'unknown',
-		},
-=======
 		user: userLite(),
->>>>>>> 63f9c271
 		notesCount: undefined,
 		name,
 		description: 'Some clip description',
@@ -167,9 +152,6 @@
 	};
 }
 
-<<<<<<< HEAD
-export function userDetailed(id = 'someuserid', username = 'cherrypikist', host = 'misskey-hub.net', name = 'CherryPick User'): entities.UserDetailed {
-=======
 export function note(id = 'somenoteid'): entities.Note {
 	return {
 		id,
@@ -190,8 +172,7 @@
 	};
 }
 
-export function userLite(id = 'someuserid', username = 'miskist', host: entities.UserDetailed['host'] = 'misskey-hub.net', name: entities.UserDetailed['name'] = 'Misskey User'): entities.UserLite {
->>>>>>> 63f9c271
+export function userLite(id = 'someuserid', username = 'cherrypikist', host: entities.UserDetailed['host'] = 'misskey-hub.net', name: entities.UserDetailed['name'] = 'CherryPick User'): entities.UserLite {
 	return {
 		id,
 		username,
@@ -205,7 +186,7 @@
 	};
 }
 
-export function userDetailed(id = 'someuserid', username = 'miskist', host: entities.UserDetailed['host'] = 'misskey-hub.net', name: entities.UserDetailed['name'] = 'Misskey User'): entities.UserDetailed {
+export function userDetailed(id = 'someuserid', username = 'cherrypikist', host: entities.UserDetailed['host'] = 'misskey-hub.net', name: entities.UserDetailed['name'] = 'CherryPick User'): entities.UserDetailed {
 	return {
 		...userLite(id, username, host, name),
 		bannerBlurhash: 'eQA^IW^-MH8w9tE8I=S^o{$*R4RikXtSxutRozjEnNR.RQadoyozog',
