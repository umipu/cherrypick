--- conflicted
+++ resolved
@@ -3,12 +3,8 @@
  * SPDX-License-Identifier: AGPL-3.0-only
  */
 
-<<<<<<< HEAD
+import { AISCRIPT_VERSION } from '@syuilo/aiscript';
 import type { entities } from 'cherrypick-js'
-=======
-import { AISCRIPT_VERSION } from '@syuilo/aiscript';
-import type { entities } from 'misskey-js'
->>>>>>> 882c8b93
 
 export function abuseUserReport() {
 	return {
