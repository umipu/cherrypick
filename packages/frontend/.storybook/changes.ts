/*
 * SPDX-FileCopyrightText: syuilo and misskey-project
 * SPDX-License-Identifier: AGPL-3.0-only
 */

import fs from 'node:fs/promises';
import { fileURLToPath } from 'node:url';
import path from 'node:path';
import micromatch from 'micromatch';
import main from './main.js';

const __dirname = fileURLToPath(new URL('.', import.meta.url));

interface Stats {
	readonly modules: readonly {
		readonly id: string;
		readonly name: string;
		readonly reasons: readonly {
			readonly moduleName: string;
		}[];
	}[];
}

await fs.readFile(
	new URL('../storybook-static/preview-stats.json', import.meta.url)
).then((buffer) => {
	const stats: Stats = JSON.parse(buffer.toString());
	const keys = new Set(stats.modules.map((stat) => stat.id));
	const map = new Map(
		Array.from(keys, (key) => [
			key,
			new Set(
				stats.modules
					.filter((stat) => stat.id === key)
					.flatMap((stat) => stat.reasons)
					.map((reason) => reason.moduleName)
			),
		])
	);
	const modules = new Set(
		process.argv
			.slice(2)
			.map((arg) =>
				path.relative(
					path.resolve(__dirname, '..'),
					path.resolve(__dirname, '../../..', arg)
				)
			)
			.map((path) => path.replace(/(?:(?<=\.stories)\.(?:impl|meta)|\.msw)(?=\.ts$)/g, ''))
	);
	if (
		micromatch(Array.from(modules), [
			'../../assets/**',
			'../../fluent-emojis/**',
<<<<<<< HEAD
			'../../locales/ko-KR.yml',
			'../../misskey-assets/**',
=======
			'../../locales/ja-JP.yml',
>>>>>>> 0d76842a
			'assets/**',
			'public/**',
			'../../pnpm-lock.yaml',
		]).length
	) {
		return;
	}
	for (;;) {
		const oldSize = modules.size;
		for (const module of Array.from(modules)) {
			if (map.has(module)) {
				for (const dependency of Array.from(map.get(module)!)) {
					modules.add(dependency);
				}
			}
		}
		if (modules.size === oldSize) {
			break;
		}
	}
	const stories = micromatch(
		Array.from(modules),
		main.stories.map((story) => `./${path.relative('..', story)}`)
	);
	if (stories.length) {
		for (const story of stories) {
			process.stdout.write(` --only-story-files ${story}`);
		}
	} else {
		process.stdout.write(` --skip`);
	}
});<|MERGE_RESOLUTION|>--- conflicted
+++ resolved
@@ -52,12 +52,8 @@
 		micromatch(Array.from(modules), [
 			'../../assets/**',
 			'../../fluent-emojis/**',
-<<<<<<< HEAD
+			'../../locales/ja-JP.yml',
 			'../../locales/ko-KR.yml',
-			'../../misskey-assets/**',
-=======
-			'../../locales/ja-JP.yml',
->>>>>>> 0d76842a
 			'assets/**',
 			'public/**',
 			'../../pnpm-lock.yaml',
