{
	"name": "frontend",
	"private": true,
	"type": "module",
	"scripts": {
		"watch": "vite",
		"build": "vite build",
		"storybook-dev": "nodemon --verbose --watch src --ext \"mdx,ts,vue\" --ignore \"*.stories.ts\" --exec \"pnpm build-storybook-pre && pnpm exec storybook dev -p 6006 --ci\"",
		"build-storybook-pre": "(tsc -p .storybook || echo done.) && node .storybook/generate.js && node .storybook/preload-locale.js && node .storybook/preload-theme.js",
		"build-storybook": "pnpm build-storybook-pre && storybook build",
		"chromatic": "chromatic",
		"test": "vitest --run",
		"test-and-coverage": "vitest --run --coverage",
		"typecheck": "vue-tsc --noEmit",
		"eslint": "eslint --quiet \"src/**/*.{ts,vue}\"",
		"lint": "pnpm typecheck && pnpm eslint"
	},
	"dependencies": {
		"@discordapp/twemoji": "14.1.2",
		"@fontsource/jetbrains-mono": "^5.0.12",
		"@github/webauthn-json": "2.1.1",
		"@rollup/plugin-alias": "5.0.0",
		"@rollup/plugin-json": "6.0.0",
		"@rollup/plugin-replace": "5.0.2",
		"@rollup/pluginutils": "5.0.4",
		"@syuilo/aiscript": "0.16.0",
		"@tabler/icons-webfont": "2.32.0",
		"@vitejs/plugin-vue": "4.3.4",
		"@vue-macros/reactivity-transform": "0.3.23",
		"@vue/compiler-sfc": "3.3.4",
		"astring": "1.8.6",
		"autosize": "6.0.1",
		"broadcast-channel": "5.3.0",
		"browser-image-resizer": "github:misskey-dev/browser-image-resizer#v2.2.1-misskey.3",
		"buraha": "0.0.1",
		"canvas-confetti": "1.6.0",
		"chart.js": "4.4.0",
		"chartjs-adapter-date-fns": "3.0.0",
		"chartjs-chart-matrix": "2.0.1",
		"chartjs-plugin-gradient": "0.6.1",
		"chartjs-plugin-zoom": "2.0.1",
		"cherrypick-js": "workspace:*",
		"cherrypick-mfm-js": "github:kokonect-link/mfm.js",
		"chromatic": "7.2.0",
		"compare-versions": "6.1.0",
		"cropperjs": "2.0.0-beta.4",
		"date-fns": "2.30.0",
		"escape-regexp": "0.0.1",
		"estree-walker": "^3.0.3",
		"eventemitter3": "5.0.1",
		"gsap": "3.12.2",
		"idb-keyval": "6.2.1",
		"insert-text-at-cursor": "0.3.0",
		"is-file-animated": "1.0.2",
		"json5": "2.2.3",
		"matter-js": "0.19.0",
<<<<<<< HEAD
		"photoswipe": "5.4.1",
=======
		"photoswipe": "5.4.0",
		"pretendard": "^1.3.8",
		"pretendard-jp": "^1.3.8",
>>>>>>> d450f270
		"prismjs": "1.29.0",
		"punycode": "2.3.0",
		"querystring": "0.2.1",
		"rollup": "3.29.2",
		"sanitize-html": "2.11.0",
		"sass": "1.68.0",
		"strict-event-emitter-types": "2.0.0",
		"temml": "0.10.13",
		"textarea-caret": "3.1.0",
		"three": "0.156.1",
		"throttle-debounce": "5.0.0",
		"tinycolor2": "1.6.0",
		"tsc-alias": "1.8.8",
		"tsconfig-paths": "4.2.0",
		"twemoji-parser": "14.0.0",
		"typescript": "5.2.2",
		"uuid": "9.0.1",
		"vanilla-tilt": "1.8.1",
		"vite": "4.4.9",
		"vue": "3.3.4",
		"vue-prism-editor": "2.0.0-alpha.2",
		"vuedraggable": "next"
	},
	"devDependencies": {
		"@storybook/addon-actions": "7.4.3",
		"@storybook/addon-essentials": "7.4.3",
		"@storybook/addon-interactions": "7.4.3",
		"@storybook/addon-links": "7.4.3",
		"@storybook/addon-storysource": "7.4.3",
		"@storybook/addons": "7.4.3",
		"@storybook/blocks": "7.4.3",
		"@storybook/core-events": "7.4.3",
		"@storybook/jest": "0.2.2",
		"@storybook/manager-api": "7.4.3",
		"@storybook/preview-api": "7.4.3",
		"@storybook/react": "7.4.3",
		"@storybook/react-vite": "7.4.3",
		"@storybook/testing-library": "0.2.1",
		"@storybook/theming": "7.4.3",
		"@storybook/types": "7.4.3",
		"@storybook/vue3": "7.4.3",
		"@storybook/vue3-vite": "7.4.3",
		"@testing-library/vue": "7.0.0",
		"@types/autosize": "^4.0.1",
		"@types/escape-regexp": "0.0.1",
		"@types/estree": "1.0.1",
		"@types/matter-js": "0.19.0",
		"@types/micromatch": "4.0.2",
		"@types/node": "20.6.3",
		"@types/prismjs": "^1.26.0",
		"@types/punycode": "2.1.0",
		"@types/sanitize-html": "2.9.0",
		"@types/throttle-debounce": "5.0.0",
		"@types/tinycolor2": "1.4.4",
		"@types/uuid": "9.0.4",
		"@types/websocket": "1.0.6",
		"@types/ws": "8.5.5",
		"@typescript-eslint/eslint-plugin": "6.7.2",
		"@typescript-eslint/parser": "6.7.2",
		"@vitest/coverage-v8": "0.34.4",
		"@vue/runtime-core": "3.3.4",
		"acorn": "8.10.0",
		"cross-env": "7.0.3",
		"cypress": "13.2.0",
		"eslint": "8.49.0",
		"eslint-plugin-import": "2.28.1",
		"eslint-plugin-storybook": "^0.6.13",
		"eslint-plugin-vue": "9.17.0",
		"fast-glob": "3.3.1",
		"happy-dom": "10.0.3",
		"micromatch": "4.0.5",
		"msw": "1.3.1",
		"msw-storybook-addon": "1.8.0",
		"nodemon": "3.0.1",
		"prettier": "3.0.3",
		"react": "18.2.0",
		"react-dom": "18.2.0",
		"start-server-and-test": "2.0.0",
		"storybook": "7.4.2",
		"storybook-addon-misskey-theme": "github:misskey-dev/storybook-addon-misskey-theme",
		"summaly": "github:misskey-dev/summaly",
		"vite-plugin-turbosnap": "1.0.3",
		"vitest": "0.34.4",
		"vitest-fetch-mock": "0.2.2",
		"vue-eslint-parser": "9.3.1",
		"vue-tsc": "1.8.11"
	}
}<|MERGE_RESOLUTION|>--- conflicted
+++ resolved
@@ -54,13 +54,9 @@
 		"is-file-animated": "1.0.2",
 		"json5": "2.2.3",
 		"matter-js": "0.19.0",
-<<<<<<< HEAD
 		"photoswipe": "5.4.1",
-=======
-		"photoswipe": "5.4.0",
 		"pretendard": "^1.3.8",
 		"pretendard-jp": "^1.3.8",
->>>>>>> d450f270
 		"prismjs": "1.29.0",
 		"punycode": "2.3.0",
 		"querystring": "0.2.1",
