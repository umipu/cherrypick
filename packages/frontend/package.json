--- conflicted
+++ resolved
@@ -28,14 +28,9 @@
 		"@syuilo/aiscript": "0.16.0",
 		"@tabler/icons-webfont": "2.44.0",
 		"@twemoji/parser": "15.0.0",
-<<<<<<< HEAD
-		"@vitejs/plugin-vue": "4.5.2",
-		"@vue/compiler-sfc": "3.3.12",
-		"autosize": "6.0.1",
-=======
 		"@vitejs/plugin-vue": "5.0.2",
 		"@vue/compiler-sfc": "3.4.3",
->>>>>>> 14aedc17
+		"autosize": "6.0.1",
 		"aiscript-vscode": "github:aiscript-dev/aiscript-vscode#v0.0.6",
 		"astring": "1.8.6",
 		"broadcast-channel": "7.0.0",
@@ -82,12 +77,8 @@
 		"uuid": "9.0.1",
 		"v-code-diff": "1.7.2",
 		"vite": "5.0.10",
-<<<<<<< HEAD
-		"vue": "3.3.12",
+		"vue": "3.4.3",
 		"vue-prism-editor": "2.0.0-alpha.2",
-=======
-		"vue": "3.4.3",
->>>>>>> 14aedc17
 		"vuedraggable": "next"
 	},
 	"devDependencies": {
