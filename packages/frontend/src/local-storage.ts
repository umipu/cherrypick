/*
 * SPDX-FileCopyrightText: syuilo and misskey-project
 * SPDX-License-Identifier: AGPL-3.0-only
 */

export type Keys =
	'v' |
	'basedMisskeyVersion' |
	'lastVersion' |
	'lastBasedMisskeyVersion' |
	'instance' |
	'instanceCachedAt' |
	'account' |
	'accounts' |
	'latestDonationInfoShownAt' |
	'neverShowDonationInfo' |
	'neverShowLocalOnlyInfo' |
	'modifiedVersionMustProminentlyOfferInAgplV3Section13Read' |
	'lastUsed' |
	'lang' |
	'drafts' |
	'hashtags' |
	'wallpaper' |
	'theme' |
	'colorScheme' |
	'useSystemFont' |
	'fontSize' |
	'useBoldFont' |
	'ui' |
	'ui_temp' |
	'locale' |
	'localeVersion' |
	'customCss' |
	'message_drafts' |
	'scratchpad' |
	'debug' |
	`miux:${string}` |
	`ui:folder:${string}` |
	`themes:${string}` |
	`aiscript:${string}` |
	`aiscriptSecure:${string}` |
	'lastEmojisFetchedAt' | // DEPRECATED, stored in indexeddb (13.9.0~)
	'emojis' | // DEPRECATED, stored in indexeddb (13.9.0~);
	`channelLastReadedAt:${string}` |
<<<<<<< HEAD
	'neverShowNoteEditInfo' |
	'showPushNotificationDialog'
=======
	`idbfallback::${string}`

// セッション毎に廃棄されるLocalStorage代替（セーフモードなどで使用できそう）
//const safeSessionStorage = new Map<Keys, string>();
>>>>>>> 672779a1

export const miLocalStorage = {
	getItem: (key: Keys): string | null => {
		return window.localStorage.getItem(key);
	},
	setItem: (key: Keys, value: string): void => {
		window.localStorage.setItem(key, value);
	},
	removeItem: (key: Keys): void => {
		window.localStorage.removeItem(key);
	},
	getItemAsJson: (key: Keys): any | undefined => {
		const item = miLocalStorage.getItem(key);
		if (item === null) {
			return undefined;
		}
		return JSON.parse(item);
	},
	setItemAsJson: (key: Keys, value: any): void => {
		miLocalStorage.setItem(key, JSON.stringify(value));
	},
};<|MERGE_RESOLUTION|>--- conflicted
+++ resolved
@@ -42,15 +42,12 @@
 	'lastEmojisFetchedAt' | // DEPRECATED, stored in indexeddb (13.9.0~)
 	'emojis' | // DEPRECATED, stored in indexeddb (13.9.0~);
 	`channelLastReadedAt:${string}` |
-<<<<<<< HEAD
+	`idbfallback::${string}` |
 	'neverShowNoteEditInfo' |
 	'showPushNotificationDialog'
-=======
-	`idbfallback::${string}`
 
 // セッション毎に廃棄されるLocalStorage代替（セーフモードなどで使用できそう）
 //const safeSessionStorage = new Map<Keys, string>();
->>>>>>> 672779a1
 
 export const miLocalStorage = {
 	getItem: (key: Keys): string | null => {
