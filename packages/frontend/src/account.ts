/*
 * SPDX-FileCopyrightText: syuilo and other misskey, cherrypick contributors
 * SPDX-License-Identifier: AGPL-3.0-only
 */

import { defineAsyncComponent, reactive, ref } from 'vue';
<<<<<<< HEAD
import * as misskey from 'cherrypick-js';
=======
import * as Misskey from 'misskey-js';
>>>>>>> 2630513c
import { showSuspendedDialog } from './scripts/show-suspended-dialog';
import { i18n } from './i18n';
import { miLocalStorage } from './local-storage';
import { MenuButton } from './types/menu';
import { del, get, set } from '@/scripts/idb-proxy';
import { apiUrl } from '@/config';
import { waiting, api, popup, popupMenu, success, alert } from '@/os';
import { unisonReload, reloadChannel } from '@/scripts/unison-reload';
import * as os from '@/os';

// TODO: 他のタブと永続化されたstateを同期

type Account = Misskey.entities.MeDetailed;

const accountData = miLocalStorage.getItem('account');

// TODO: 外部からはreadonlyに
export const $i = accountData ? reactive(JSON.parse(accountData) as Account) : null;

export const iAmModerator = $i != null && ($i.isAdmin || $i.isModerator);
export const iAmAdmin = $i != null && $i.isAdmin;

export let notesCount = $i == null ? 0 : $i.notesCount;
export function incNotesCount() {
	notesCount++;
}

export async function signout() {
	if (!$i) return;

	waiting();
	miLocalStorage.removeItem('account');
	await removeAccount($i.id);
	const accounts = await getAccounts();

	//#region Remove service worker registration
	try {
		if (navigator.serviceWorker.controller) {
			const registration = await navigator.serviceWorker.ready;
			const push = await registration.pushManager.getSubscription();
			if (push) {
				await window.fetch(`${apiUrl}/sw/unregister`, {
					method: 'POST',
					body: JSON.stringify({
						i: $i.token,
						endpoint: push.endpoint,
					}),
					headers: {
						'Content-Type': 'application/json',
					},
				});
			}
		}

		if (accounts.length === 0) {
			await navigator.serviceWorker.getRegistrations()
				.then(registrations => {
					return Promise.all(registrations.map(registration => registration.unregister()));
				});
		}
	} catch (err) {}
	//#endregion

	if (accounts.length > 0) login(accounts[0].token);
	else unisonReload('/');
}

export async function signoutAll() {
	if (!$i) return;

	waiting();
	miLocalStorage.removeItem('account');
	miLocalStorage.removeItem('accounts');

	await del('accounts');

	//#region Remove service worker registration
	try {
		if (navigator.serviceWorker.controller) {
			const registration = await navigator.serviceWorker.ready;
			const push = await registration.pushManager.getSubscription();
			if (push) {
				await fetch(`${apiUrl}/sw/unregister`, {
					method: 'POST',
					body: JSON.stringify({
						i: $i.token,
						endpoint: push.endpoint,
					}),
				});
			}
		}

		await navigator.serviceWorker.getRegistrations()
			.then(registrations => {
				return Promise.all(registrations.map(registration => registration.unregister()));
			});
	} catch (err) {}
	//#endregion

	document.cookie = 'igi=; path=/';

	unisonReload('/');
}

export async function getAccounts(): Promise<{ id: Account['id'], token: Account['token'] }[]> {
	return (await get('accounts')) || [];
}

export async function addAccount(id: Account['id'], token: Account['token']) {
	const accounts = await getAccounts();
	if (!accounts.some(x => x.id === id)) {
		await set('accounts', accounts.concat([{ id, token }]));
	}
}

export async function removeAccount(idOrToken: Account['id']) {
	const accounts = await getAccounts();
	const i = accounts.findIndex(x => x.id === idOrToken || x.token === idOrToken);
	if (i !== -1) accounts.splice(i, 1);

	if (accounts.length > 0) {
		await set('accounts', accounts);
	} else {
		await del('accounts');
	}
}

function fetchAccount(token: string, id?: string, forceShowDialog?: boolean): Promise<Account> {
	return new Promise((done, fail) => {
		window.fetch(`${apiUrl}/i`, {
			method: 'POST',
			body: JSON.stringify({
				i: token,
			}),
			headers: {
				'Content-Type': 'application/json',
			},
		})
			.then(res => new Promise<Account | { error: Record<string, any> }>((done2, fail2) => {
				if (res.status >= 500 && res.status < 600) {
					// サーバーエラー(5xx)の場合をrejectとする
					// （認証エラーなど4xxはresolve）
					return fail2(res);
				}
				res.json().then(done2, fail2);
			}))
			.then(async res => {
				if (res.error) {
					if (res.error.id === 'a8c724b3-6e9c-4b46-b1a8-bc3ed6258370') {
						// SUSPENDED
						if (forceShowDialog || $i && (token === $i.token || id === $i.id)) {
							await showSuspendedDialog();
						}
					} else if (res.error.id === 'e5b3b9f0-2b8f-4b9f-9c1f-8c5c1b2e1b1a') {
						// USER_IS_DELETED
						// アカウントが削除されている
						if (forceShowDialog || $i && (token === $i.token || id === $i.id)) {
							await alert({
								type: 'error',
								title: i18n.ts.accountDeleted,
								text: i18n.ts.accountDeletedDescription,
							});
						}
					} else if (res.error.id === 'b0a7f5f8-dc2f-4171-b91f-de88ad238e14') {
						// AUTHENTICATION_FAILED
						// トークンが無効化されていたりアカウントが削除されたりしている
						if (forceShowDialog || $i && (token === $i.token || id === $i.id)) {
							await alert({
								type: 'error',
								title: i18n.ts.tokenRevoked,
								text: i18n.ts.tokenRevokedDescription,
							});
						}
					} else {
						await alert({
							type: 'error',
							title: i18n.ts.failedToFetchAccountInformation,
							text: JSON.stringify(res.error),
						});
					}

					// rejectかつ理由がtrueの場合、削除対象であることを示す
					fail(true);
				} else {
					(res as Account).token = token;
					done(res as Account);
				}
			})
			.catch(fail);
	});
}

export function updateAccount(accountData: Partial<Account>) {
	if (!$i) return;
	for (const [key, value] of Object.entries(accountData)) {
		$i[key] = value;
	}
	miLocalStorage.setItem('account', JSON.stringify($i));
}

export async function refreshAccount() {
	if (!$i) return;
	return fetchAccount($i.token, $i.id)
		.then(updateAccount, reason => {
			if (reason === true) return signout();
			return;
		});
}

export async function login(token: Account['token'], redirect?: string) {
	const showing = ref(true);
	popup(defineAsyncComponent(() => import('@/components/MkWaitingDialog.vue')), {
		success: false,
		showing: showing,
	}, {}, 'closed');
	if (_DEV_) console.log('logging as token ', token);
	const me = await fetchAccount(token, undefined, true)
		.catch(reason => {
			if (reason === true) {
				// 削除対象の場合
				removeAccount(token);
			}

			showing.value = false;
			throw reason;
		});
	miLocalStorage.setItem('account', JSON.stringify(me));
	document.cookie = `token=${token}; path=/; max-age=31536000`; // bull dashboardの認証とかで使う
	await addAccount(me.id, token);

	if (redirect) {
		// 他のタブは再読み込みするだけ
		reloadChannel.postMessage(null);
		// このページはredirectで指定された先に移動
		location.href = redirect;
		return;
	}

	unisonReload();
}

export async function openAccountMenu(opts: {
	includeCurrentAccount?: boolean;
	withExtraOperation: boolean;
<<<<<<< HEAD
	withExtraOperationFriendly: boolean;
	active?: misskey.entities.UserDetailed['id'];
	onChoose?: (account: misskey.entities.UserDetailed) => void;
=======
	active?: Misskey.entities.UserDetailed['id'];
	onChoose?: (account: Misskey.entities.UserDetailed) => void;
>>>>>>> 2630513c
}, ev: MouseEvent) {
	if (!$i) return;

	function showSigninDialog() {
		popup(defineAsyncComponent(() => import('@/components/MkSigninDialog.vue')), {}, {
			done: res => {
				addAccount(res.id, res.i);
				success();
			},
		}, 'closed');
	}

	function createAccount() {
		popup(defineAsyncComponent(() => import('@/components/MkSignupDialog.vue')), {}, {
			done: res => {
				addAccount(res.id, res.i);
				switchAccountWithToken(res.i);
			},
		}, 'closed');
	}

	async function switchAccount(account: Misskey.entities.UserDetailed) {
		const storedAccounts = await getAccounts();
		const found = storedAccounts.find(x => x.id === account.id);
		if (found == null) return;
		switchAccountWithToken(found.token);
	}

	function switchAccountWithToken(token: string) {
		login(token);
	}

	const storedAccounts = await getAccounts().then(accounts => accounts.filter(x => x.id !== $i.id));
	const accountsPromise = api('users/show', { userIds: storedAccounts.map(x => x.id) });

	function createItem(account: Misskey.entities.UserDetailed) {
		return {
			type: 'user' as const,
			user: account,
			active: opts.active != null ? opts.active === account.id : false,
			action: () => {
				if (opts.onChoose) {
					opts.onChoose(account);
				} else {
					switchAccount(account);
				}
			},
		};
	}

	const accountItemPromises = storedAccounts.map(a => new Promise<ReturnType<typeof createItem> | MenuButton>(res => {
		accountsPromise.then(accounts => {
			const account = accounts.find(x => x.id === a.id);
			if (account == null) return res({
				type: 'button' as const,
				text: a.id,
				action: () => {
					switchAccountWithToken(a.token);
				},
			});

			res(createItem(account));
		});
	}));

	if (opts.withExtraOperation) {
		popupMenu([...[{
			type: 'link' as const,
			text: i18n.ts.profile,
			to: `/@${ $i.username }`,
			avatar: $i,
		}, null, ...(opts.includeCurrentAccount ? [createItem($i)] : []), ...accountItemPromises, {
			type: 'parent' as const,
			icon: 'ti ti-plus',
			text: i18n.ts.addAccount,
			children: [{
				text: i18n.ts.existingAccount,
				action: () => { showSigninDialog(); },
			}, {
				text: i18n.ts.createAccount,
				action: () => { createAccount(); },
			}],
		}, {
			type: 'link' as const,
			icon: 'ti ti-users',
			text: i18n.ts.manageAccounts,
			to: '/settings/accounts',
		}, {
			type: 'button',
			icon: 'ti ti-logout',
			text: i18n.ts.logout,
			action: async () => {
				const { canceled } = await os.confirm({
					type: 'warning',
					text: i18n.ts.logoutConfirm,
				});
				if (canceled) return;
				signout();
			},
			danger: true,
		}]], ev.currentTarget ?? ev.target, {
			align: 'left',
		});
	} else if (opts.withExtraOperationFriendly) {
		accountListFriendly($i);
	} else {
		popupMenu([...(opts.includeCurrentAccount ? [createItem($i)] : []), ...accountItemPromises], ev.currentTarget ?? ev.target, {
			align: 'left',
		});
	}

	function accountListFriendly (account: misskey.entities.UserDetailed) {
		popupMenu([...[{
			type: 'link' as const,
			text: account.name,
			to: `/@${$i.username}`,
			avatar: $i,
		}, null, ...(opts.includeCurrentAccount ? [createItem($i)] : []), ...accountItemPromises, {
			type: 'parent' as const,
			icon: 'ti ti-plus',
			text: i18n.ts.addAccount,
			children: [{
				text: i18n.ts.existingAccount,
				action: () => {
					showSigninDialog();
				},
			}, {
				text: i18n.ts.createAccount,
				action: () => {
					createAccount();
				},
			}],
		}, {
			type: 'link' as const,
			icon: 'ti ti-users',
			text: i18n.ts.manageAccounts,
			to: '/settings/accounts',
		}]], ev.currentTarget ?? ev.target, {
			align: 'left',
		});
	}
}

if (_DEV_) {
	(window as any).$i = $i;
}<|MERGE_RESOLUTION|>--- conflicted
+++ resolved
@@ -4,11 +4,8 @@
  */
 
 import { defineAsyncComponent, reactive, ref } from 'vue';
-<<<<<<< HEAD
-import * as misskey from 'cherrypick-js';
-=======
-import * as Misskey from 'misskey-js';
->>>>>>> 2630513c
+import * as Misskey from 'cherrypick-js';
+import * as os from '@/os';
 import { showSuspendedDialog } from './scripts/show-suspended-dialog';
 import { i18n } from './i18n';
 import { miLocalStorage } from './local-storage';
@@ -17,7 +14,6 @@
 import { apiUrl } from '@/config';
 import { waiting, api, popup, popupMenu, success, alert } from '@/os';
 import { unisonReload, reloadChannel } from '@/scripts/unison-reload';
-import * as os from '@/os';
 
 // TODO: 他のタブと永続化されたstateを同期
 
@@ -253,14 +249,9 @@
 export async function openAccountMenu(opts: {
 	includeCurrentAccount?: boolean;
 	withExtraOperation: boolean;
-<<<<<<< HEAD
 	withExtraOperationFriendly: boolean;
-	active?: misskey.entities.UserDetailed['id'];
-	onChoose?: (account: misskey.entities.UserDetailed) => void;
-=======
 	active?: Misskey.entities.UserDetailed['id'];
 	onChoose?: (account: Misskey.entities.UserDetailed) => void;
->>>>>>> 2630513c
 }, ev: MouseEvent) {
 	if (!$i) return;
 
@@ -372,7 +363,7 @@
 		});
 	}
 
-	function accountListFriendly (account: misskey.entities.UserDetailed) {
+	function accountListFriendly (account: Misskey.entities.UserDetailed) {
 		popupMenu([...[{
 			type: 'link' as const,
 			text: account.name,
