--- conflicted
+++ resolved
@@ -4,19 +4,8 @@
  */
 
 import { defineAsyncComponent, reactive, ref } from 'vue';
-<<<<<<< HEAD
 import * as Misskey from 'cherrypick-js';
-import * as os from '@/os';
-import { showSuspendedDialog } from './scripts/show-suspended-dialog';
-import { i18n } from './i18n';
-import { miLocalStorage } from './local-storage';
-import { MenuButton } from './types/menu';
-import { del, get, set } from '@/scripts/idb-proxy';
-import { apiUrl } from '@/config';
-import { waiting, api, popup, popupMenu, success, alert } from '@/os';
-import { unisonReload, reloadChannel } from '@/scripts/unison-reload';
-=======
-import * as Misskey from 'misskey-js';
+import * as os from '@/os.js';
 import { showSuspendedDialog } from '@/scripts/show-suspended-dialog.js';
 import { i18n } from '@/i18n.js';
 import { miLocalStorage } from '@/local-storage.js';
@@ -25,7 +14,6 @@
 import { apiUrl } from '@/config.js';
 import { waiting, api, popup, popupMenu, success, alert } from '@/os.js';
 import { unisonReload, reloadChannel } from '@/scripts/unison-reload.js';
->>>>>>> 578b0ebe
 
 // TODO: 他のタブと永続化されたstateを同期
 
