/*
 * SPDX-FileCopyrightText: syuilo and other misskey, cherrypick contributors
 * SPDX-License-Identifier: AGPL-3.0-only
 */

import { App } from 'vue';

<<<<<<< HEAD
import userPreview from './user-preview';
import getSize from './get-size';
import ripple from './ripple';
import tooltip from './tooltip';
import hotkey from './hotkey';
import appear from './appear';
import anim from './anim';
import clickAnime from './click-anime';
import panel from './panel';
import adaptiveBorder from './adaptive-border';
import adaptiveBg from './adaptive-bg';
import vibrate from './vibrate';
=======
import userPreview from './user-preview.js';
import getSize from './get-size.js';
import ripple from './ripple.js';
import tooltip from './tooltip.js';
import hotkey from './hotkey.js';
import appear from './appear.js';
import anim from './anim.js';
import clickAnime from './click-anime.js';
import panel from './panel.js';
import adaptiveBorder from './adaptive-border.js';
import adaptiveBg from './adaptive-bg.js';
>>>>>>> 339acd26

export default function(app: App) {
	for (const [key, value] of Object.entries(directives)) {
		app.directive(key, value);
	}
}

export const directives = {
	'userPreview': userPreview,
	'user-preview': userPreview,
	'get-size': getSize,
	'ripple': ripple,
	'tooltip': tooltip,
	'hotkey': hotkey,
	'appear': appear,
	'anim': anim,
	'click-anime': clickAnime,
	'panel': panel,
	'adaptive-border': adaptiveBorder,
	'adaptive-bg': adaptiveBg,
	'vibrate': vibrate,
};<|MERGE_RESOLUTION|>--- conflicted
+++ resolved
@@ -5,20 +5,6 @@
 
 import { App } from 'vue';
 
-<<<<<<< HEAD
-import userPreview from './user-preview';
-import getSize from './get-size';
-import ripple from './ripple';
-import tooltip from './tooltip';
-import hotkey from './hotkey';
-import appear from './appear';
-import anim from './anim';
-import clickAnime from './click-anime';
-import panel from './panel';
-import adaptiveBorder from './adaptive-border';
-import adaptiveBg from './adaptive-bg';
-import vibrate from './vibrate';
-=======
 import userPreview from './user-preview.js';
 import getSize from './get-size.js';
 import ripple from './ripple.js';
@@ -30,7 +16,7 @@
 import panel from './panel.js';
 import adaptiveBorder from './adaptive-border.js';
 import adaptiveBg from './adaptive-bg.js';
->>>>>>> 339acd26
+import vibrate from './vibrate.js';
 
 export default function(app: App) {
 	for (const [key, value] of Object.entries(directives)) {
