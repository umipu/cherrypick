--- conflicted
+++ resolved
@@ -3,19 +3,7 @@
  * SPDX-License-Identifier: AGPL-3.0-only
  */
 
-<<<<<<< HEAD
 import { computed, defineAsyncComponent, reactive } from 'vue';
-import { $i } from './account';
-import { miLocalStorage } from './local-storage';
-import { openInstanceMenu } from './ui/_common_/common';
-import { lookup } from './scripts/lookup';
-import * as os from '@/os';
-import { i18n } from '@/i18n';
-import { ui } from '@/config';
-import { defaultStore } from '@/store';
-import { unisonReload } from '@/scripts/unison-reload';
-=======
-import { computed, reactive } from 'vue';
 import { $i } from '@/account.js';
 import { miLocalStorage } from '@/local-storage.js';
 import { openInstanceMenu } from '@/ui/_common_/common.js';
@@ -23,8 +11,8 @@
 import * as os from '@/os.js';
 import { i18n } from '@/i18n.js';
 import { ui } from '@/config.js';
+import { defaultStore } from '@/store.js';
 import { unisonReload } from '@/scripts/unison-reload.js';
->>>>>>> 578b0ebe
 
 export const navbarItemDef = reactive({
 	notifications: {
