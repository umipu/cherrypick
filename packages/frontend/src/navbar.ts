--- conflicted
+++ resolved
@@ -11,12 +11,8 @@
 import { lookup } from '@/scripts/lookup.js';
 import * as os from '@/os.js';
 import { i18n } from '@/i18n.js';
-<<<<<<< HEAD
-import { ui } from '@/config.js';
+import { ui } from '@@/js/config.js';
 import { defaultStore } from '@/store.js';
-=======
-import { ui } from '@@/js/config.js';
->>>>>>> 837a8e15
 import { unisonReload } from '@/scripts/unison-reload.js';
 
 export const navbarItemDef = reactive({
