import { computed, reactive } from 'vue';
import { $i } from './account';
import { miLocalStorage } from './local-storage';
import { openInstanceMenu } from './ui/_common_/common';
import { lookup } from './scripts/lookup';
import * as os from '@/os';
import { i18n } from '@/i18n';
import { ui } from '@/config';
import { unisonReload } from '@/scripts/unison-reload';

export const navbarItemDef = reactive({
	notifications: {
		title: i18n.ts.notifications,
		icon: 'ti ti-bell',
		show: computed(() => $i != null),
		indicated: computed(() => $i != null && $i.hasUnreadNotification),
		to: '/my/notifications',
	},
	messaging: {
		title: i18n.ts.messaging,
		icon: 'ti ti-messages',
		show: computed(() => $i != null),
		indicated: computed(() => $i != null && $i.hasUnreadMessagingMessage),
		to: '/my/messaging',
	},
	drive: {
		title: i18n.ts.drive,
		icon: 'ti ti-cloud',
		show: computed(() => $i != null),
		to: '/my/drive',
	},
	followRequests: {
		title: i18n.ts.followRequests,
		icon: 'ti ti-user-plus',
		show: computed(() => $i != null && $i.isLocked),
		indicated: computed(() => $i != null && $i.hasPendingReceivedFollowRequest),
		to: '/my/follow-requests',
	},
	explore: {
		title: i18n.ts.explore,
		icon: 'ti ti-hash',
		to: '/explore',
	},
	announcements: {
		title: i18n.ts.announcements,
		icon: 'ti ti-speakerphone',
		indicated: computed(() => $i != null && $i.hasUnreadAnnouncement),
		to: '/announcements',
	},
	search: {
		title: i18n.ts.search,
		icon: 'ti ti-search',
		to: '/search',
	},
	lookup: {
		title: i18n.ts.lookup,
		icon: 'ti ti-world-search',
		action: (ev) => {
			lookup();
		},
	},
	lists: {
		title: i18n.ts.lists,
		icon: 'ti ti-list',
		show: computed(() => $i != null),
		to: '/my/lists',
	},
<<<<<<< HEAD
	/*
=======
>>>>>>> f8232bd1
	groups: {
		title: i18n.ts.groups,
		icon: 'ti ti-users',
		show: computed(() => $i != null),
		to: '/my/groups',
	},
<<<<<<< HEAD
	*/
=======
>>>>>>> f8232bd1
	antennas: {
		title: i18n.ts.antennas,
		icon: 'ti ti-antenna',
		show: computed(() => $i != null),
		to: '/my/antennas',
	},
	favorites: {
		title: i18n.ts.favorites,
		icon: 'ti ti-star',
		show: computed(() => $i != null),
		to: '/my/favorites',
	},
	pages: {
		title: i18n.ts.pages,
		icon: 'ti ti-news',
		to: '/pages',
	},
	play: {
		title: 'Play',
		icon: 'ti ti-player-play',
		to: '/play',
	},
	gallery: {
		title: i18n.ts.gallery,
		icon: 'ti ti-icons',
		to: '/gallery',
	},
	clips: {
		title: i18n.ts.clip,
		icon: 'ti ti-paperclip',
		show: computed(() => $i != null),
		to: '/my/clips',
	},
	channels: {
		title: i18n.ts.channel,
		icon: 'ti ti-device-tv',
		to: '/channels',
	},
	achievements: {
		title: i18n.ts.achievements,
		icon: 'ti ti-medal',
		show: computed(() => $i != null),
		to: '/my/achievements',
	},
	ui: {
		title: i18n.ts.switchUi,
		icon: 'ti ti-devices',
		action: (ev) => {
			os.popupMenu([{
				text: 'Friendly',
				active: ui === 'friendly' || ui === null,
				action: () => {
					localStorage.setItem('ui', 'friendly');
					unisonReload();
				},
			}, {
				text: i18n.ts.default,
				active: ui === 'default',
				action: () => {
					miLocalStorage.setItem('ui', 'default');
					unisonReload();
				},
			}, {
				text: i18n.ts.deck,
				active: ui === 'deck',
				action: () => {
					miLocalStorage.setItem('ui', 'deck');
					unisonReload();
				},
			}, {
				text: i18n.ts.classic,
				active: ui === 'classic',
				action: () => {
					miLocalStorage.setItem('ui', 'classic');
					unisonReload();
				},
			}], ev.currentTarget ?? ev.target);
		},
	},
	about: {
		title: i18n.ts.about,
		icon: 'ti ti-info-circle',
		action: (ev) => {
			openInstanceMenu(ev);
		},
	},
	reload: {
		title: i18n.ts.reload,
		icon: 'ti ti-refresh',
		action: (ev) => {
			location.reload();
		},
	},
	profile: {
		title: i18n.ts.profile,
		icon: 'ti ti-user',
		show: computed(() => $i != null),
		to: `/@${$i?.username}`,
	},
});<|MERGE_RESOLUTION|>--- conflicted
+++ resolved
@@ -65,20 +65,12 @@
 		show: computed(() => $i != null),
 		to: '/my/lists',
 	},
-<<<<<<< HEAD
-	/*
-=======
->>>>>>> f8232bd1
 	groups: {
 		title: i18n.ts.groups,
 		icon: 'ti ti-users',
 		show: computed(() => $i != null),
 		to: '/my/groups',
 	},
-<<<<<<< HEAD
-	*/
-=======
->>>>>>> f8232bd1
 	antennas: {
 		title: i18n.ts.antennas,
 		icon: 'ti ti-antenna',
