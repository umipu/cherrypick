@charset "utf-8";
@import url("https://cdn.jsdelivr.net/gh/orioncactus/pretendard/dist/web/static/pretendard-jp.css");
@import url("https://cdn.jsdelivr.net/npm/jetbrains-mono/css/jetbrains-mono.css");

@mixin font($font-family, $font-weight, $font-style, $font-local, $font-url) {
	@font-face {
		font-family: $font-family;
		font-weight: $font-weight;
		font-style: $font-style;
		font-display: swap;
		src: local($font-local), url($font-url) format('woff2');
	}
}

@include font(
		'Pretendard JP',
		400,
		normal,
		'Pretendard JP Regular',
		'https://cdn.jsdelivr.net/gh/orioncactus/pretendard/packages/pretendard-jp/dist/web/static/woff2/PretendardJP-Regular.woff2'
);
@include font(
		'Pretendard JP',
		700,
		normal,
		'Pretendard JP Bold',
		'https://cdn.jsdelivr.net/gh/orioncactus/pretendard/packages/pretendard-jp/dist/web/static/woff2/PretendardJP-Bold.woff2'
);
@include font(
		'JetBrains Mono',
		400,
		normal,
		'JetBrains Mono Regular',
		'https://cdn.jsdelivr.net/gh/JetBrains/JetBrainsMono@master/fonts/webfonts/JetBrainsMono-Regular.woff2'
);
@include font(
		'JetBrains Mono',
		700,
		normal,
		'JetBrains Mono Bold',
		'https://cdn.jsdelivr.net/gh/JetBrains/JetBrainsMono@master/fonts/webfonts/JetBrainsMono-Bold.woff2'
);

:root {
	--radius: 12px;
	--marginFull: 16px;
	--marginHalf: 10px;

	--margin: var(--marginFull);
	--minBottomSpacing: 0px;

	@media (max-width: 500px) {
		--margin: var(--marginHalf);
		--minBottomSpacing: calc(72px + max(12px, env(safe-area-inset-bottom, 0px)));
	}

	//--ad: rgb(255 169 0 / 10%);

	--cast: rgb(181, 151, 246);
	--ella: rgb(150, 198, 234);
}

::selection {
	color: var(--fgOnAccent);
	background-color: var(--accent);
}

html {
	touch-action: manipulation;
	background-color: var(--bg);
	background-attachment: fixed;
	background-size: cover;
	background-position: center;
	color: var(--fg);
	accent-color: var(--accent);
	overflow: auto;
	overflow-wrap: break-word;
<<<<<<< HEAD
	font-family: "Pretendard JP", Pretendard, -apple-system, BlinkMacSystemFont, system-ui, Roboto, "Helvetica Neue", "Segoe UI", 'Hiragino Maru Gothic Pro', "Apple SD Gothic Neo", Meiryo, "Noto Sans JP", "Noto Sans KR", "Malgun Gothic", Osaka, "Apple Color Emoji", "Segoe UI Emoji", "Segoe UI Symbol", "BIZ UDGothic", Roboto, HelveticaNeue, Arial, sans-serif, "JetBrains Mono";
=======
	font-family: "Pretendard JP", Pretendard, -apple-system, BlinkMacSystemFont, system-ui,
								Roboto, "Helvetica Neue", "Segoe UI", "Hiragino Sans", "Apple SD Gothic Neo",
								Meiryo, "Noto Sans JP", "Noto Sans KR", "Malgun Gothic", Osaka,
								"Apple Color Emoji", "Segoe UI Emoji", "Segoe UI Symbol", sans-serif;
	// incoming changes from v13
	// font-family: 'Hiragino Maru Gothic Pro', "BIZ UDGothic", Roboto, HelveticaNeue, Arial, sans-serif;
>>>>>>> f8232bd1
	font-size: 14px;
	line-height: 1.35;
	text-size-adjust: 100%;
	tab-size: 2;

	&, * {
		scrollbar-color: var(--scrollbarHandle) inherit;
		scrollbar-width: thin;

		&::-webkit-scrollbar {
			width: 6px;
			height: 6px;
		}

		&::-webkit-scrollbar-track {
			background: inherit;
		}

		&::-webkit-scrollbar-thumb {
			background: var(--scrollbarHandle);

			&:hover {
				background: var(--scrollbarHandleHover);
			}

			&:active {
				background: var(--accent);
			}
		}
	}

	&.f-1 {
		font-size: 12px;
	}

	&.f-2 {
		font-size: 13px;
	}

	&.f-3 {
		font-size: 15px;
	}

	&.f-4 {
		font-size: 16px;
	}

	&.f-5 {
		font-size: 17px;
	}

	&.useSystemFont {
		font-family: 'Hiragino Maru Gothic Pro', sans-serif;
	}
}

html._themeChanging_ {
	&, * {
		transition: background 1s ease, border 1s ease !important;
	}
}

html, body {
	margin: 0;
	padding: 0;
	scroll-behavior: smooth;
}

a {
	text-decoration: none;
	cursor: pointer;
	color: inherit;
	tap-highlight-color: transparent;
	-webkit-tap-highlight-color: transparent;
	-webkit-touch-callout: none;

	&:hover {
		text-decoration: underline;
	}

	&[target="_blank"] {
		-webkit-touch-callout: default;
	}
}

textarea, input {
	tap-highlight-color: transparent;
	-webkit-tap-highlight-color: transparent;
}

optgroup, option {
	background: var(--panel);
	color: var(--fg);
}

hr {
	margin: var(--margin) 0 var(--margin) 0;
	border: none;
	height: 1px;
	background: var(--divider);
}

.ti {
	width: 1.28em;
	vertical-align: -12%;
	line-height: 1em;

	&:before {
		font-size: 128%;
	}
}

.ti-fw {
	display: inline-block;
	text-align: center;
}

._indicatorCircle {
	display: inline-block;
	width: 1em;
	height: 1em;
	border-radius: 100%;
	background: currentColor;
}

._noSelect {
	user-select: none;
	-webkit-user-select: none;
	-webkit-touch-callout: none;
}

._nowrap {
	white-space: pre !important;
	word-wrap: normal !important; // https://codeday.me/jp/qa/20190424/690106.html
	overflow: hidden;
	text-overflow: ellipsis;
}

._ghost {
	@extend ._noSelect;
	pointer-events: none;
}

._modalBg {
	position: fixed;
	top: 0;
	left: 0;
	width: 100%;
	height: 100%;
	background: var(--modalBg);
	-webkit-backdrop-filter: var(--modalBgFilter);
	backdrop-filter: var(--modalBgFilter);
}

._shadow {
	box-shadow: 0px 4px 32px var(--shadow) !important;
}

._button {
	@extend ._noSelect;
	appearance: none;
	display: inline-block;
	padding: 0;
	margin: 0; // for Safari
	background: none;
	border: none;
	cursor: pointer;
	color: inherit;
	touch-action: manipulation;
	tap-highlight-color: transparent;
	-webkit-tap-highlight-color: transparent;
	font-size: 1em;
	font-family: inherit;
	line-height: inherit;
	max-width: 100%;

	&:focus-visible {
		outline: none;
	}

	&:disabled {
		opacity: 0.5;
		cursor: default;
	}
}

._buttonPrimary {
	@extend ._button;
	color: var(--fgOnAccent);
	background: var(--accent);

	&:not(:disabled):hover {
		background: var(--X8);
	}

	&:not(:disabled):active {
		background: var(--X9);
	}
}

._buttonGradate {
	@extend ._buttonPrimary;
	color: var(--fgOnAccent);
	background: linear-gradient(90deg, var(--buttonGradateA), var(--buttonGradateB));

	&:not(:disabled):hover {
		background: linear-gradient(90deg, var(--X8), var(--X8));
	}

	&:not(:disabled):active {
		background: linear-gradient(90deg, var(--X8), var(--X8));
	}
}

._help {
	color: var(--accent);
	cursor: help
}

._textButton {
	@extend ._button;
	color: var(--accent);

	&:not(:disabled):hover {
		text-decoration: underline;
	}
}

._panel {
	background: var(--panel);
	border-radius: var(--radius);
	overflow: clip;
}

._margin {
	margin: var(--margin) 0;
}

._gaps_m {
	display: flex;
	flex-direction: column;
	gap: 1.5em;
}

._gaps_s {
	display: flex;
	flex-direction: column;
	gap: 0.75em;
}

._gaps {
	display: flex;
	flex-direction: column;
	gap: var(--margin);
}

._buttons {
	display: flex;
	gap: 8px;
	flex-wrap: wrap;
}

._buttonsCenter {
	@extend ._buttons;

	justify-content: center;
}

._borderButton {
	@extend ._button;
	display: block;
	width: 100%;
	padding: 10px;
	box-sizing: border-box;
	text-align: center;
	border: solid 0.5px var(--divider);
	border-radius: var(--radius);

	&:active {
		border-color: var(--accent);
	}
}

._popup {
	background: var(--popup);
	border-radius: var(--radius);
	contain: content;
}

._acrylic {
	background: var(--acrylicPanel);
	-webkit-backdrop-filter: var(--blur, blur(15px));
	backdrop-filter: var(--blur, blur(15px));
}

._formLinksGrid {
	display: grid;
	grid-template-columns: repeat(auto-fill, minmax(200px, 1fr));
	grid-gap: 12px;
}

._formLinks {
	> *:not(:last-child) {
		margin-bottom: 8px;
	}
}

._beta {
	margin-left: 0.7em;
	font-size: 65%;
	padding: 2px 3px;
	color: var(--accent);
	border: solid 1px var(--accent);
	border-radius: 4px;
	vertical-align: top;
}

._table {
	> ._row {
		display: flex;

		&:not(:last-child) {
			margin-bottom: 16px;

			@media (max-width: 500px) {
				margin-bottom: 8px;
			}
		}

		> ._cell {
			flex: 1;

			> ._label {
				font-size: 80%;
				opacity: 0.7;

				> ._icon {
					margin-right: 4px;
					display: none;
				}
			}
		}
	}
}

._fullinfo {
	padding: 64px 32px;
	text-align: center;

	> img {
		vertical-align: bottom;
		height: 128px;
		margin-bottom: 16px;
		border-radius: 16px;
	}
}

._link {
	color: var(--link);
}

._caption {
	font-size: 0.8em;
	opacity: 0.7;
}

._monospace {
<<<<<<< HEAD
	font-family: "Pretendard JP", "JetBrains Mono", Fira code, Fira Mono, Consolas, Menlo, Courier, monospace !important;
=======
	font-family: "JetBrains Mono", "Pretendard JP", Fira code, Fira Mono, Consolas, Menlo, Courier, monospace !important;
>>>>>>> f8232bd1
}

._code {
	@extend ._monospace;
	background: #2d2d2d;
	color: #ccc;
	font-size: 14px;
	line-height: 1.5;
	padding: 5px;
}

code[class*="language-"],
pre[class*="language-"] {
<<<<<<< HEAD
	font-family: "JetBrains Mono", "Pretendard JP", Consolas, Monaco, 'Andale Mono', 'Ubuntu Mono', monospace !important;
=======
	font-family: "JetBrains Mono", "Pretendard JP" , Consolas, Monaco, 'Andale Mono', 'Ubuntu Mono', monospace !important;
>>>>>>> f8232bd1
}

.prism-editor__textarea:focus {
	outline: none;
}

._zoom {
	transition-duration: 0.5s, 0.5s;
	transition-property: opacity, transform;
	transition-timing-function: cubic-bezier(0,.5,.5,1);
}

._transition_zoom-enter-active, ._transition_zoom-leave-active {
	transition: opacity 0.5s, transform 0.5s !important;
}
._transition_zoom-enter-from, ._transition_zoom-leave-to {
	opacity: 0;
	transform: scale(0.9);
}

@keyframes blink {
	0% { opacity: 1; transform: scale(1); }
	30% { opacity: 1; transform: scale(1); }
	90% { opacity: 0; transform: scale(0.5); }
}

@keyframes tada {
	from {
		transform: scale3d(1, 1, 1);
	}

	10%,
	20% {
		transform: scale3d(0.9, 0.9, 0.9) rotate3d(0, 0, 1, -3deg);
	}

	30%,
	50%,
	70%,
	90% {
		transform: scale3d(1.1, 1.1, 1.1) rotate3d(0, 0, 1, 3deg);
	}

	40%,
	60%,
	80% {
		transform: scale3d(1.1, 1.1, 1.1) rotate3d(0, 0, 1, -3deg);
	}

	to {
		transform: scale3d(1, 1, 1);
	}
}

._anime_bounce {
	will-change: transform;
  animation: bounce ease 0.7s;
  animation-iteration-count: 1;
  transform-origin: 50% 50%;
}
._anime_bounce_ready {
	will-change: transform;
	transform:  scaleX(0.90) scaleY(0.90) ;
}
._anime_bounce_standBy {
	transition: transform 0.1s ease;
}

@keyframes bounce {
  0% {
    transform:  scaleX(0.90) scaleY(0.90) ;
  }
  19% {
    transform:  scaleX(1.10) scaleY(1.10) ;
  }
  48% {
    transform:  scaleX(0.95) scaleY(0.95) ;
  }
  100% {
    transform:  scaleX(1.00) scaleY(1.00) ;
  }
}<|MERGE_RESOLUTION|>--- conflicted
+++ resolved
@@ -1,6 +1,4 @@
 @charset "utf-8";
-@import url("https://cdn.jsdelivr.net/gh/orioncactus/pretendard/dist/web/static/pretendard-jp.css");
-@import url("https://cdn.jsdelivr.net/npm/jetbrains-mono/css/jetbrains-mono.css");
 
 @mixin font($font-family, $font-weight, $font-style, $font-local, $font-url) {
 	@font-face {
@@ -48,7 +46,7 @@
 
 	--margin: var(--marginFull);
 	--minBottomSpacing: 0px;
-
+	
 	@media (max-width: 500px) {
 		--margin: var(--marginHalf);
 		--minBottomSpacing: calc(72px + max(12px, env(safe-area-inset-bottom, 0px)));
@@ -75,16 +73,12 @@
 	accent-color: var(--accent);
 	overflow: auto;
 	overflow-wrap: break-word;
-<<<<<<< HEAD
-	font-family: "Pretendard JP", Pretendard, -apple-system, BlinkMacSystemFont, system-ui, Roboto, "Helvetica Neue", "Segoe UI", 'Hiragino Maru Gothic Pro', "Apple SD Gothic Neo", Meiryo, "Noto Sans JP", "Noto Sans KR", "Malgun Gothic", Osaka, "Apple Color Emoji", "Segoe UI Emoji", "Segoe UI Symbol", "BIZ UDGothic", Roboto, HelveticaNeue, Arial, sans-serif, "JetBrains Mono";
-=======
 	font-family: "Pretendard JP", Pretendard, -apple-system, BlinkMacSystemFont, system-ui,
 								Roboto, "Helvetica Neue", "Segoe UI", "Hiragino Sans", "Apple SD Gothic Neo",
 								Meiryo, "Noto Sans JP", "Noto Sans KR", "Malgun Gothic", Osaka,
 								"Apple Color Emoji", "Segoe UI Emoji", "Segoe UI Symbol", sans-serif;
 	// incoming changes from v13
 	// font-family: 'Hiragino Maru Gothic Pro', "BIZ UDGothic", Roboto, HelveticaNeue, Arial, sans-serif;
->>>>>>> f8232bd1
 	font-size: 14px;
 	line-height: 1.35;
 	text-size-adjust: 100%;
@@ -452,11 +446,7 @@
 }
 
 ._monospace {
-<<<<<<< HEAD
 	font-family: "Pretendard JP", "JetBrains Mono", Fira code, Fira Mono, Consolas, Menlo, Courier, monospace !important;
-=======
-	font-family: "JetBrains Mono", "Pretendard JP", Fira code, Fira Mono, Consolas, Menlo, Courier, monospace !important;
->>>>>>> f8232bd1
 }
 
 ._code {
@@ -470,11 +460,7 @@
 
 code[class*="language-"],
 pre[class*="language-"] {
-<<<<<<< HEAD
-	font-family: "JetBrains Mono", "Pretendard JP", Consolas, Monaco, 'Andale Mono', 'Ubuntu Mono', monospace !important;
-=======
 	font-family: "JetBrains Mono", "Pretendard JP" , Consolas, Monaco, 'Andale Mono', 'Ubuntu Mono', monospace !important;
->>>>>>> f8232bd1
 }
 
 .prism-editor__textarea:focus {
