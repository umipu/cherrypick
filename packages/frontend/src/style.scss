--- conflicted
+++ resolved
@@ -48,14 +48,6 @@
 	}
 
 	//--ad: rgb(255 169 0 / 10%);
-<<<<<<< HEAD
-
-	--cherry: rgb(255, 188, 220);
-	--pick: rgb(177, 211, 255);
-	--misskey: rgb(134, 179, 0);
-	--cast: rgb(181, 151, 246);
-	--ella: rgb(150, 198, 234);
-=======
 	--eventFollow: #36aed2;
 	--eventRenote: #36d298;
 	--eventReply: #007aff;
@@ -63,7 +55,12 @@
 	--eventReaction: #e99a0b;
 	--eventAchievement: #cb9a11;
 	--eventOther: #88a6b7;
->>>>>>> ca2df14a
+
+	--cherry: rgb(255, 188, 220);
+	--pick: rgb(177, 211, 255);
+	--misskey: rgb(134, 179, 0);
+	--cast: rgb(181, 151, 246);
+	--ella: rgb(150, 198, 234);
 }
 
 ::selection {
