@charset "utf-8";

/*
 * SPDX-FileCopyrightText: syuilo and misskey-project
 *
 * SPDX-License-Identifier: AGPL-3.0-only
 */

@import url("https://cdn.jsdelivr.net/npm/jetbrains-mono@1.0.6/css/jetbrains-mono.min.css");
@import url("https://cdn.jsdelivr.net/gh/orioncactus/pretendard@v1.3.9/dist/web/static/pretendard.min.css");
@import url("https://cdn.jsdelivr.net/gh/orioncactus/pretendard@v1.3.9/dist/web/static/pretendard-jp.min.css");

$default-font: "Pretendard JP", Pretendard, -apple-system, BlinkMacSystemFont, system-ui, Roboto, "Helvetica Neue", "Segoe UI", "Hiragino Sans", "Apple SD Gothic Neo", Meiryo, "Noto Sans JP", "Noto Sans KR", "Malgun Gothic", Osaka, "Apple Color Emoji", "Segoe UI Emoji", "Segoe UI Symbol", sans-serif;
$system-font: -apple-system, BlinkMacSystemFont, "Apple SD Gothic Neo", Roboto, "Noto Sans KR", "Segoe UI", "Malgun Gothic", "Apple Color Emoji", "Segoe UI Emoji", "Segoe UI Symbol", sans-serif;
$monospace-font: "Pretendard JP", Pretendard, "JetBrains Mono", "Fira code", "Fira Mono", Consolas, Menlo, Courier, monospace !important;
$code-monospace-font: "JetBrains Mono", "Pretendard JP", Pretendard, Consolas, Monaco, "Andale Mono", "Ubuntu Mono", monospace !important;

:root {
	--radius: 12px;
	--marginFull: 16px;
	--marginHalf: 10px;

	--margin: var(--marginFull);

	// switch dynamically
	--minBottomSpacingMobile: calc(72px + max(12px, env(safe-area-inset-bottom, 0px)));
	--minBottomSpacing: var(--minBottomSpacingMobile);

	//--ad: rgb(255 169 0 / 10%);
	--eventFollow: #36aed2;
	--eventRenote: #36d298;
	--eventReply: #007aff;
	--eventReactionHeart: #dd2e44;
	--eventReaction: #e99a0b;
	--eventAchievement: #cb9a11;
	--eventOther: #88a6b7;

<<<<<<< HEAD
	--cherry: rgb(255, 188, 220);
	--pick: rgb(177, 211, 255);
	--misskey: rgb(134, 179, 0);
	--cast: rgb(181, 151, 246);
	--ella: rgb(150, 198, 234);
=======
	@media (max-width: 500px) {
		--margin: var(--marginHalf);
	}
>>>>>>> 672779a1
}

::selection {
	color: var(--fgOnAccent);
	background-color: var(--accent);
}

html {
	background-color: var(--bg);
	color: var(--fg);
	accent-color: var(--accent);
	overflow: auto;
	overflow-wrap: break-word;
	font-family: $default-font;
	// incoming changes from v13
	// font-family: "Hiragino Maru Gothic Pro", "BIZ UDGothic", Roboto, HelveticaNeue, Arial, sans-serif;
	font-size: 14px;
	line-height: 1.35;
	text-size-adjust: 100%;
	tab-size: 2;
	-webkit-text-size-adjust: 100%;

	&, * {
		scrollbar-color: var(--scrollbarHandle) transparent;
		scrollbar-width: thin;

		&::-webkit-scrollbar {
			width: 6px;
			height: 6px;
		}

		&::-webkit-scrollbar-track {
			background: inherit;
		}

		&::-webkit-scrollbar-thumb {
			background: var(--scrollbarHandle);

			&:hover {
				background: var(--scrollbarHandleHover);
			}

			&:active {
				background: var(--accent);
			}
		}
	}

	&.f-1 {
		font-size: 7px;
	}

	&.f-2 {
		font-size: 8px;
	}

	&.f-3 {
		font-size: 9px;
	}

	&.f-4 {
		font-size: 10px;
	}

	&.f-5 {
		font-size: 11px;
	}

	&.f-6 {
		font-size: 12px;
	}

	&.f-7 {
		font-size: 13px;
	}

	&.f-8 {
		font-size: 14px;
	}

	&.f-9 {
		font-size: 15px;
	}

	&.f-10 {
		font-size: 16px;
	}

	&.f-11 {
		font-size: 17px;
	}

	&.f-12 {
		font-size: 18px;
	}

	&.f-13 {
		font-size: 19px;
	}

	&.f-14 {
		font-size: 20px;
	}

	&.f-15 {
		font-size: 21px;
	}

	&.f-16 {
		font-size: 22px;
	}

	&.f-17 {
		font-size: 23px;
	}

	&.f-18 {
		font-size: 24px;
	}

	&.f-19 {
		font-size: 25px;
	}

	&.useBoldFont {
		font-weight: bold;
	}

	&.useSystemFont {
		font-family: $system-font;
	}
}

html._themeChanging_ {
	&, * {
		transition: background 1s ease, border 1s ease !important;
	}
}

html, body {
	touch-action: manipulation;
	margin: 0;
	padding: 0;
	scroll-behavior: smooth;
}

a {
	text-decoration: none;
	cursor: pointer;
	color: inherit;
	tap-highlight-color: transparent;
	-webkit-tap-highlight-color: transparent;
	-webkit-touch-callout: none;

	&:focus-visible {
		outline-offset: 2px;
	}

	&:hover {
		text-decoration: underline;
	}

	&[target="_blank"] {
		-webkit-touch-callout: default;
	}
}

textarea, input {
	tap-highlight-color: transparent;
	-webkit-tap-highlight-color: transparent;
}

optgroup, option {
	background: var(--panel);
	color: var(--fg);
}

hr {
	margin: var(--margin) 0 var(--margin) 0;
	border: none;
	height: 1px;
	background: var(--divider);
}

rt {
	white-space: initial;
}

:focus-visible {
	outline: var(--focus) solid 2px;
	outline-offset: -2px;

	&:hover {
		text-decoration: none;
	}
}

.ti {
	width: 1.28em;
	vertical-align: -12%;
	line-height: 1em;

	&::before {
		font-size: 128%;
	}
}

.ti-fw {
	display: inline-block;
	text-align: center;
}

._indicatorCircle {
	display: inline-block;
	width: 1em;
	height: 1em;
	border-radius: 100%;
	background: currentColor;
}

._indicateCounter {
	display: inline-flex;
	color: var(--fgOnAccent);
	font-weight: 700;
	background: var(--indicator);
	height: 1.5em;
	min-width: 1.5em;
	align-items: center;
	justify-content: center;
	border-radius: 99rem;
	padding: 0.3em 0.5em;
}

._noSelect {
	user-select: none;
	-webkit-user-select: none;
	-webkit-touch-callout: none;
}

._nowrap {
	white-space: pre !important;
	word-wrap: normal !important; // https://codeday.me/jp/qa/20190424/690106.html
	overflow: hidden;
	text-overflow: ellipsis;
}

._ghost {
	@extend ._noSelect;
	pointer-events: none;
}

._modalBg {
	position: fixed;
	top: 0;
	left: 0;
	width: 100%;
	height: 100%;
	background: var(--modalBg);
	-webkit-backdrop-filter: var(--modalBgFilter);
	backdrop-filter: var(--modalBgFilter);
}

._shadow {
	box-shadow: 0px 4px 32px var(--shadow) !important;
}

._button {
	@extend ._noSelect;
	appearance: none;
	display: inline-block;
	padding: 0;
	margin: 0; // for Safari
	background: none;
	border: none;
	cursor: pointer;
	color: inherit;
	touch-action: manipulation;
	tap-highlight-color: transparent;
	-webkit-tap-highlight-color: transparent;
	font-size: 1em;
	font-family: inherit;
	line-height: inherit;
	max-width: 100%;

	&:disabled {
		opacity: 0.5;
		cursor: default;
	}
}

._buttonPrimary {
	@extend ._button;
	color: var(--fgOnAccent);
	background: var(--accent);

	&:not(:disabled):hover {
		background: hsl(from var(--accent) h s calc(l + 5));
	}

	&:not(:disabled):active {
		background: hsl(from var(--accent) h s calc(l - 5));
	}
}

._buttonGradate {
	@extend ._buttonPrimary;
	color: var(--fgOnAccent);
	background: linear-gradient(90deg, var(--buttonGradateA), var(--buttonGradateB));

	&:not(:disabled):hover {
		background: linear-gradient(90deg, hsl(from var(--accent) h s calc(l + 5)), hsl(from var(--accent) h s calc(l + 5)));
	}

	&:not(:disabled):active {
		background: linear-gradient(90deg, hsl(from var(--accent) h s calc(l + 5)), hsl(from var(--accent) h s calc(l + 5)));
	}
}

._help {
	color: var(--accent);
	cursor: help;
}

._textButton {
	@extend ._button;
	color: var(--accent);

	&:focus-visible {
		outline-offset: 2px;
	}

	&:not(:disabled):hover {
		text-decoration: underline;
	}
}

._panel {
	background: var(--panel);
	border-radius: var(--radius);
	overflow: clip;
}

._margin {
	margin: var(--margin) 0;
}

._gaps_m {
	display: flex;
	flex-direction: column;
	gap: 1.5em;
}

._gaps_s {
	display: flex;
	flex-direction: column;
	gap: 0.75em;
}

._gaps {
	display: flex;
	flex-direction: column;
	gap: var(--margin);
}

._buttons {
	display: flex;
	gap: 8px;
	flex-wrap: wrap;
}

._buttonsCenter {
	@extend ._buttons;

	justify-content: center;
}

._borderButton {
	@extend ._button;
	display: block;
	width: 100%;
	padding: 10px;
	box-sizing: border-box;
	text-align: center;
	border: solid 0.5px var(--divider);
	border-radius: var(--radius);

	&:active {
		border-color: var(--accent);
	}
}

._popup {
	background: var(--popup);
	border-radius: var(--radius);
	contain: content;
}

._popupAcrylic {
	background: var(--acrylicPanel);
	border-radius: var(--radius);
	contain: content;
	-webkit-backdrop-filter: var(--blur, blur(15px));
	backdrop-filter: var(--blur, blur(15px));
}

._acrylic {
	background: var(--acrylicPanel);
	-webkit-backdrop-filter: var(--blur, blur(15px));
	backdrop-filter: var(--blur, blur(15px));
}

._formLinksGrid {
	display: grid;
	grid-template-columns: repeat(auto-fill, minmax(200px, 1fr));
	grid-gap: 12px;
}

._beta {
	margin-left: 0.7em;
	font-size: 65%;
	padding: 2px 3px;
	color: var(--accent);
	border: solid 1px var(--accent);
	border-radius: 4px;
	vertical-align: top;
}

._table {
	> ._row {
		display: flex;

		&:not(:last-child) {
			margin-bottom: 16px;

			@media (max-width: 500px) {
				margin-bottom: 8px;
			}
		}

		> ._cell {
			flex: 1;

			> ._label {
				font-size: 80%;
				opacity: 0.7;

				> ._icon {
					margin-right: 4px;
					display: none;
				}
			}
		}
	}
}

._fullinfo {
	padding: 64px 32px;
	text-align: center;

	> img {
		vertical-align: bottom;
		height: 128px;
		margin-bottom: 16px;
		border-radius: 16px;
	}
}

._link {
	color: var(--link);
}

._caption {
	font-size: 0.8em;
	opacity: 0.7;
}

._monospace {
	font-family: $monospace-font
}

code[class*="language-"],
pre[class*="language-"] {
	font-family: $code-monospace-font
}

._zoom {
	transition-duration: 0.5s, 0.5s;
	transition-property: opacity, transform;
	transition-timing-function: cubic-bezier(0,.5,.5,1);
}

._woodenFrame {
	padding: 7px;
	background: #8C4F26;
	box-shadow: 0 6px 16px #0007, 0 0 1px 1px #693410, inset 0 0 2px 1px #ce8a5c;
	border-radius: 10px;

	--bg: #F1E8DC;
	--fg: #693410;
}

html[data-color-mode=dark] ._woodenFrame {
	--bg: #1d0c02;
	--fg: #F1E8DC;
	--panel: #192320;
}

._woodenFrameH {
	display: flex;
	gap: 6px;
}

._woodenFrameInner {
	padding: 8px;
	margin-top: 8px;
	background: var(--bg);
	box-shadow: 0 0 2px 1px #ce8a5c, inset 0 0 1px 1px #693410;
	border-radius: 6px;
	color: var(--fg);

	&:first-child {
		margin-top: 0;
	}
}

._transition_zoom-enter-active, ._transition_zoom-leave-active {
	transition: opacity 0.5s, transform 0.5s !important;
}
._transition_zoom-enter-from, ._transition_zoom-leave-to {
	opacity: 0;
	transform: scale(0.9);
}

@keyframes global-blink {
	0% { opacity: 1; transform: scale(1); }
	30% { opacity: 1; transform: scale(1); }
	90% { opacity: 0; transform: scale(0.5); }
}

@keyframes global-tada {
	from {
		transform: scale3d(1, 1, 1);
	}

	10%,
	20% {
		transform: scale3d(0.9, 0.9, 0.9) rotate3d(0, 0, 1, -3deg);
	}

	30%,
	50%,
	70%,
	90% {
		transform: scale3d(1.1, 1.1, 1.1) rotate3d(0, 0, 1, 3deg);
	}

	40%,
	60%,
	80% {
		transform: scale3d(1.1, 1.1, 1.1) rotate3d(0, 0, 1, -3deg);
	}

	to {
		transform: scale3d(1, 1, 1);
	}
}

._anime_bounce {
	will-change: transform;
  animation: global-bounce ease 0.7s;
  animation-iteration-count: 1;
  transform-origin: 50% 50%;
}
._anime_bounce_ready {
	will-change: transform;
	transform:  scaleX(0.90) scaleY(0.90) ;
}
._anime_bounce_standBy {
	transition: transform 0.1s ease;
}

@keyframes global-bounce {
  0% {
    transform:  scaleX(0.90) scaleY(0.90) ;
  }
  19% {
    transform:  scaleX(1.10) scaleY(1.10) ;
  }
  48% {
    transform:  scaleX(0.95) scaleY(0.95) ;
  }
  100% {
    transform:  scaleX(1.00) scaleY(1.00) ;
  }
}

// MFM -----------------------------

._mfm_blur_ {
	filter: blur(6px);
	transition: filter 0.3s;

	&:hover {
		filter: blur(0px);
	}
}

.mfm-x2 {
	--mfm-zoom-size: 200%;
}

.mfm-x3 {
	--mfm-zoom-size: 400%;
}

.mfm-x4 {
	--mfm-zoom-size: 600%;
}

.mfm-x2, .mfm-x3, .mfm-x4 {
	font-size: var(--mfm-zoom-size);

	.mfm-x2, .mfm-x3, .mfm-x4 {
		/* only half effective */
		font-size: calc(var(--mfm-zoom-size) / 2 + 50%);

		.mfm-x2, .mfm-x3, .mfm-x4 {
			/* disabled */
			font-size: 100%;
		}
	}
}

._mfm_rainbow_fallback_ {
	background-image: linear-gradient(to right, rgb(255, 0, 0) 0%, rgb(255, 165, 0) 17%, rgb(255, 255, 0) 33%, rgb(0, 255, 0) 50%, rgb(0, 255, 255) 67%, rgb(0, 0, 255) 83%, rgb(255, 0, 255) 100%);
	-webkit-background-clip: text;
	background-clip: text;
	color: transparent;
}

@keyframes mfm-spin {
	0% { transform: rotate(0deg); }
	100% { transform: rotate(360deg); }
}

@keyframes mfm-spinX {
	0% { transform: perspective(128px) rotateX(0deg); }
	100% { transform: perspective(128px) rotateX(360deg); }
}

@keyframes mfm-spinY {
	0% { transform: perspective(128px) rotateY(0deg); }
	100% { transform: perspective(128px) rotateY(360deg); }
}

@keyframes mfm-jump {
	0% { transform: translateY(0); }
	25% { transform: translateY(-16px); }
	50% { transform: translateY(0); }
	75% { transform: translateY(-8px); }
	100% { transform: translateY(0); }
}

@keyframes mfm-bounce {
	0% { transform: translateY(0) scale(1, 1); }
	25% { transform: translateY(-16px) scale(1, 1); }
	50% { transform: translateY(0) scale(1, 1); }
	75% { transform: translateY(0) scale(1.5, 0.75); }
	100% { transform: translateY(0) scale(1, 1); }
}

// const val = () => `translate(${Math.floor(Math.random() * 20) - 10}px, ${Math.floor(Math.random() * 20) - 10}px)`;
// let css = '';
// for (let i = 0; i <= 100; i += 5) { css += `${i}% { transform: ${val()} }\n`; }
@keyframes mfm-twitch {
	0% { transform: translate(7px, -2px) }
	5% { transform: translate(-3px, 1px) }
	10% { transform: translate(-7px, -1px) }
	15% { transform: translate(0px, -1px) }
	20% { transform: translate(-8px, 6px) }
	25% { transform: translate(-4px, -3px) }
	30% { transform: translate(-4px, -6px) }
	35% { transform: translate(-8px, -8px) }
	40% { transform: translate(4px, 6px) }
	45% { transform: translate(-3px, 1px) }
	50% { transform: translate(2px, -10px) }
	55% { transform: translate(-7px, 0px) }
	60% { transform: translate(-2px, 4px) }
	65% { transform: translate(3px, -8px) }
	70% { transform: translate(6px, 7px) }
	75% { transform: translate(-7px, -2px) }
	80% { transform: translate(-7px, -8px) }
	85% { transform: translate(9px, 3px) }
	90% { transform: translate(-3px, -2px) }
	95% { transform: translate(-10px, 2px) }
	100% { transform: translate(-2px, -6px) }
}

// const val = () => `translate(${Math.floor(Math.random() * 6) - 3}px, ${Math.floor(Math.random() * 6) - 3}px) rotate(${Math.floor(Math.random() * 24) - 12}deg)`;
// let css = '';
// for (let i = 0; i <= 100; i += 5) { css += `${i}% { transform: ${val()} }\n`; }
@keyframes mfm-shake {
	0% { transform: translate(-3px, -1px) rotate(-8deg) }
	5% { transform: translate(0px, -1px) rotate(-10deg) }
	10% { transform: translate(1px, -3px) rotate(0deg) }
	15% { transform: translate(1px, 1px) rotate(11deg) }
	20% { transform: translate(-2px, 1px) rotate(1deg) }
	25% { transform: translate(-1px, -2px) rotate(-2deg) }
	30% { transform: translate(-1px, 2px) rotate(-3deg) }
	35% { transform: translate(2px, 1px) rotate(6deg) }
	40% { transform: translate(-2px, -3px) rotate(-9deg) }
	45% { transform: translate(0px, -1px) rotate(-12deg) }
	50% { transform: translate(1px, 2px) rotate(10deg) }
	55% { transform: translate(0px, -3px) rotate(8deg) }
	60% { transform: translate(1px, -1px) rotate(8deg) }
	65% { transform: translate(0px, -1px) rotate(-7deg) }
	70% { transform: translate(-1px, -3px) rotate(6deg) }
	75% { transform: translate(0px, -2px) rotate(4deg) }
	80% { transform: translate(-2px, -1px) rotate(3deg) }
	85% { transform: translate(1px, -3px) rotate(-10deg) }
	90% { transform: translate(1px, 0px) rotate(3deg) }
	95% { transform: translate(-2px, 0px) rotate(-3deg) }
	100% { transform: translate(2px, 1px) rotate(2deg) }
}

@keyframes mfm-rubberBand {
	from { transform: scale3d(1, 1, 1); }
	30% { transform: scale3d(1.25, 0.75, 1); }
	40% { transform: scale3d(0.75, 1.25, 1); }
	50% { transform: scale3d(1.15, 0.85, 1); }
	65% { transform: scale3d(0.95, 1.05, 1); }
	75% { transform: scale3d(1.05, 0.95, 1); }
	to { transform: scale3d(1, 1, 1); }
}

@keyframes mfm-rainbow {
	0% { filter: hue-rotate(0deg) contrast(150%) saturate(150%); }
	100% { filter: hue-rotate(360deg) contrast(150%) saturate(150%); }
}

@keyframes mfm-fade {
	0% { opacity: 0; }
	50% { opacity: 1; }
	100% { opacity: 0; }
}<|MERGE_RESOLUTION|>--- conflicted
+++ resolved
@@ -35,17 +35,15 @@
 	--eventAchievement: #cb9a11;
 	--eventOther: #88a6b7;
 
-<<<<<<< HEAD
 	--cherry: rgb(255, 188, 220);
 	--pick: rgb(177, 211, 255);
 	--misskey: rgb(134, 179, 0);
 	--cast: rgb(181, 151, 246);
 	--ella: rgb(150, 198, 234);
-=======
+
 	@media (max-width: 500px) {
 		--margin: var(--marginHalf);
 	}
->>>>>>> 672779a1
 }
 
 ::selection {
@@ -523,12 +521,12 @@
 }
 
 ._monospace {
-	font-family: $monospace-font
+	font-family: $monospace-font;
 }
 
 code[class*="language-"],
 pre[class*="language-"] {
-	font-family: $code-monospace-font
+	font-family: $code-monospace-font;
 }
 
 ._zoom {
