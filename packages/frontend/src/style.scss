--- conflicted
+++ resolved
@@ -1,6 +1,11 @@
 @charset "utf-8";
 
-<<<<<<< HEAD
+/*
+ * SPDX-FileCopyrightText: syuilo and other misskey, cherrypick contributors
+ *
+ * SPDX-License-Identifier: AGPL-3.0-only
+ */
+
 @mixin font($font-family, $font-weight, $font-style, $font-local, $font-url) {
 	@font-face {
 		font-family: $font-family;
@@ -39,13 +44,6 @@
 		'JetBrains Mono Bold',
 		'https://cdn.jsdelivr.net/gh/JetBrains/JetBrainsMono@master/fonts/webfonts/JetBrainsMono-Bold.woff2'
 );
-=======
-/*
- * SPDX-FileCopyrightText: syuilo and other misskey contributors
- *
- * SPDX-License-Identifier: AGPL-3.0-only
- */
->>>>>>> 007ed5c9
 
 :root {
 	--radius: 12px;
