--- conflicted
+++ resolved
@@ -21,11 +21,7 @@
 			<component :is="navbarItemDef[item].to ? 'MkA' : 'button'" v-else-if="navbarItemDef[item] && (navbarItemDef[item].show !== false)" v-vibrate="ColdDeviceStorage.get('vibrateSystem') ? 5 : ''" class="_button" :class="[$style.item, { [$style.active]: navbarItemDef[item].active }]" :activeClass="$style.active" :to="navbarItemDef[item].to" v-on="navbarItemDef[item].action ? { click: navbarItemDef[item].action } : {}">
 				<i class="ti-fw" :class="[$style.itemIcon, navbarItemDef[item].icon]"></i><span :class="$style.itemText">{{ navbarItemDef[item].title }}</span>
 				<span v-if="navbarItemDef[item].indicated" :class="$style.itemIndicator">
-<<<<<<< HEAD
-					<span v-if="navbarItemDef[item].indicateValue && defaultStore.state.showUnreadNotificationCount" :class="$style.itemIndicateValueIcon"><span>{{ navbarItemDef[item].indicateValue }}</span></span>
-=======
-					<span v-if="navbarItemDef[item].indicateValue" class="_indicateCounter" :class="$style.itemIndicateValueIcon">{{ navbarItemDef[item].indicateValue }}</span>
->>>>>>> e88dbad3
+					<span v-if="navbarItemDef[item].indicateValue && defaultStore.state.showUnreadNotificationsCount" class="_indicateCounter" :class="$style.itemIndicateValueIcon">{{ navbarItemDef[item].indicateValue }}</span>
 					<i v-else class="_indicatorCircle"></i>
 				</span>
 			</component>
@@ -312,27 +308,6 @@
 		left: auto;
 		right: 20px;
 	}
-<<<<<<< HEAD
-}
-
-.itemIndicateValueIcon {
-	display: inline-flex;
-	color: var(--fgOnAccent);
-	font-weight: 700;
-	background: var(--navIndicator);
-	height: 1.5em;
-	min-width: 1.5em;
-	align-items: center;
-	justify-content: center;
-	border-radius: 99rem;
-
-	& > span {
-		display: inline-block;
-		padding: 0 .25em;
-		line-height: 1.5em;
-	}
-=======
->>>>>>> e88dbad3
 }
 
 .itemText {
