--- conflicted
+++ resolved
@@ -111,12 +111,11 @@
 		type: 'parent',
 		text: i18n.ts.help,
 		icon: 'ti ti-help-circle',
-<<<<<<< HEAD
 		children: [{
 			text: i18n.ts.help,
 			icon: 'ti ti-help-circle',
 			action: () => {
-				window.open('https://misskey-hub.net/help.html', '_blank', 'noopener');
+				window.open('https://misskey-hub.net/docs/for-users/', '_blank', 'noopener');
 			},
 		}, {
 			type: 'link',
@@ -124,11 +123,6 @@
 			icon: 'ti ti-help-circle',
 			to: '/mfm-cheat-sheet',
 		}],
-=======
-		action: () => {
-			window.open('https://misskey-hub.net/docs/for-users/', '_blank', 'noopener');
-		},
->>>>>>> 62549549
 	}, ($i) ? {
 		text: i18n.ts._initialTutorial.launchTutorial,
 		icon: 'ti ti-presentation',
