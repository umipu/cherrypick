/*
 * SPDX-FileCopyrightText: syuilo and other misskey, cherrypick contributors
 * SPDX-License-Identifier: AGPL-3.0-only
 */

import { defineAsyncComponent } from 'vue';
import type { MenuItem } from '@/types/menu.js';
import * as os from '@/os.js';
import { instance } from '@/instance.js';
import { host } from '@/config.js';
import { i18n } from '@/i18n.js';
import { $i } from '@/account.js';
import { defaultStore } from '@/store.js';
import { unisonReload } from '@/scripts/unison-reload.js';

function toolsMenuItems(): MenuItem[] {
	return [{
		type: 'link',
		to: '/scratchpad',
		text: i18n.ts.scratchpad,
		icon: 'ti ti-terminal-2',
	}, {
		type: 'link',
		to: '/api-console',
		text: 'API Console',
		icon: 'ti ti-terminal-2',
	}, {
		type: 'link',
		to: '/clicker',
		text: '🍪👈',
		icon: 'ti ti-cookie',
	}, ($i && ($i.isAdmin || $i.policies.canManageCustomEmojis)) ? {
		type: 'link',
		to: '/custom-emojis-manager',
		text: i18n.ts.manageCustomEmojis,
		icon: 'ti ti-icons',
	} : undefined, ($i && ($i.isAdmin || $i.policies.canManageAvatarDecorations)) ? {
		type: 'link',
		to: '/avatar-decorations',
		text: i18n.ts.manageAvatarDecorations,
		icon: 'ti ti-sparkles',
	} : undefined];
}

export function openInstanceMenu(ev: MouseEvent) {
	os.popupMenu([{
		text: instance.name ?? host,
		type: 'label',
	}, {
		type: 'link',
		text: i18n.ts.instanceInfo,
		icon: 'ti ti-info-circle',
		to: '/about',
	}, {
		type: 'link',
		text: i18n.ts.customEmojis,
		icon: 'ti ti-icons',
		to: '/about#emojis',
	}, {
		type: 'link',
		text: i18n.ts.federation,
		icon: 'ti ti-world',
		to: '/about#federation',
	}, {
		type: 'link',
		text: i18n.ts.charts,
		icon: 'ti ti-chart-line',
		to: '/about#charts',
	}, null, {
		type: 'link',
		text: i18n.ts.ads,
		icon: 'ti ti-ad',
		to: '/ads',
	}, ($i && ($i.isAdmin || $i.policies.canInvite) && instance.disableRegistration) ? {
		type: 'link',
		to: '/invite',
		text: i18n.ts.invite,
		icon: 'ti ti-user-plus',
	} : undefined, {
		type: 'parent',
		text: i18n.ts.tools,
		icon: 'ti ti-tool',
		children: toolsMenuItems(),
	}, null, (instance.impressumUrl) ? {
		text: i18n.ts.impressum,
		icon: 'ti ti-file-invoice',
		action: () => {
			window.open(instance.impressumUrl, '_blank');
		},
	} : undefined, (instance.tosUrl) ? {
		text: i18n.ts.termsOfService,
		icon: 'ti ti-notebook',
		action: () => {
			window.open(instance.tosUrl, '_blank');
		},
	} : undefined, (instance.privacyPolicyUrl) ? {
		text: i18n.ts.privacyPolicy,
		icon: 'ti ti-shield-lock',
		action: () => {
			window.open(instance.privacyPolicyUrl, '_blank');
		},
	} : undefined, (!instance.impressumUrl && !instance.tosUrl && !instance.privacyPolicyUrl) ? undefined : null, {
		type: 'parent',
		text: i18n.ts.help,
		icon: 'ti ti-help-circle',
<<<<<<< HEAD
		children: [{
			text: i18n.ts.help,
			icon: 'ti ti-help-circle',
			action: () => {
				window.open('https://misskey-hub.net/help.html', '_blank');
			},
		}, {
			type: 'link',
			text: i18n.ts._mfm.cheatSheet,
			icon: 'ti ti-help-circle',
			to: '/mfm-cheat-sheet',
		}, null, {
			type: 'button',
			text: i18n.ts.replayUserSetupDialog,
			icon: 'ti ti-list-numbers',
			action: () => {
				defaultStore.set('accountSetupWizard', 0);
				os.popup(defineAsyncComponent(() => import('@/components/MkUserSetupDialog.vue')), {}, {}, 'closed');
			},
		}, {
			type: 'button',
			text: i18n.ts.replayTutorial,
			icon: 'ti ti-checkup-list',
			action: () => {
				defaultStore.set('timelineTutorial', 0);
				defaultStore.set('tlHomeHintClosed', false);
				defaultStore.set('tlLocalHintClosed', false);
				defaultStore.set('tlSocialHintClosed', false);
				defaultStore.set('tlGlobalHintClosed', false);
				setTimeout(unisonReload, 100);
			},
		}],
	}, {
=======
		action: () => {
			window.open('https://misskey-hub.net/help.html', '_blank');
		},
	}, ($i) ? {
		text: i18n.ts._initialTutorial.launchTutorial,
		icon: 'ti ti-presentation',
		action: () => {
			os.popup(defineAsyncComponent(() => import('@/components/MkTutorialDialog.vue')), {}, {}, 'closed');
		},
	} : undefined, {
>>>>>>> 24e629ca
		type: 'link',
		text: i18n.ts.aboutMisskey,
		to: '/about-misskey',
	}], ev.currentTarget ?? ev.target, {
		align: 'left',
	});
}

export function openToolsMenu(ev: MouseEvent) {
	os.popupMenu(toolsMenuItems(), ev.currentTarget ?? ev.target, {
		align: 'left',
	});
}<|MERGE_RESOLUTION|>--- conflicted
+++ resolved
@@ -103,7 +103,6 @@
 		type: 'parent',
 		text: i18n.ts.help,
 		icon: 'ti ti-help-circle',
-<<<<<<< HEAD
 		children: [{
 			text: i18n.ts.help,
 			icon: 'ti ti-help-circle',
@@ -115,40 +114,22 @@
 			text: i18n.ts._mfm.cheatSheet,
 			icon: 'ti ti-help-circle',
 			to: '/mfm-cheat-sheet',
-		}, null, {
-			type: 'button',
-			text: i18n.ts.replayUserSetupDialog,
-			icon: 'ti ti-list-numbers',
-			action: () => {
-				defaultStore.set('accountSetupWizard', 0);
-				os.popup(defineAsyncComponent(() => import('@/components/MkUserSetupDialog.vue')), {}, {}, 'closed');
-			},
-		}, {
-			type: 'button',
-			text: i18n.ts.replayTutorial,
-			icon: 'ti ti-checkup-list',
-			action: () => {
-				defaultStore.set('timelineTutorial', 0);
-				defaultStore.set('tlHomeHintClosed', false);
-				defaultStore.set('tlLocalHintClosed', false);
-				defaultStore.set('tlSocialHintClosed', false);
-				defaultStore.set('tlGlobalHintClosed', false);
-				setTimeout(unisonReload, 100);
-			},
 		}],
-	}, {
-=======
+	}, ($i) ? {
+		type: 'button',
+		text: i18n.ts.replayUserSetupDialog,
+		icon: 'ti ti-list-numbers',
 		action: () => {
-			window.open('https://misskey-hub.net/help.html', '_blank');
+			defaultStore.set('accountSetupWizard', 0);
+			os.popup(defineAsyncComponent(() => import('@/components/MkUserSetupDialog.vue')), {}, {}, 'closed');
 		},
-	}, ($i) ? {
+	} : undefined, ($i) ? {
 		text: i18n.ts._initialTutorial.launchTutorial,
 		icon: 'ti ti-presentation',
 		action: () => {
 			os.popup(defineAsyncComponent(() => import('@/components/MkTutorialDialog.vue')), {}, {}, 'closed');
 		},
 	} : undefined, {
->>>>>>> 24e629ca
 		type: 'link',
 		text: i18n.ts.aboutMisskey,
 		to: '/about-misskey',
