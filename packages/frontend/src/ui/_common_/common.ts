--- conflicted
+++ resolved
@@ -107,42 +107,10 @@
 		text: i18n.ts.inquiry,
 		icon: 'ti ti-help-circle',
 		to: '/contact',
-<<<<<<< HEAD
-	}, (instance.impressumUrl) ? {
-		type: 'a',
-		text: i18n.ts.impressum,
-		icon: 'ti ti-file-invoice',
-		href: instance.impressumUrl,
-		target: '_blank',
-	} : undefined, (instance.tosUrl) ? {
-		type: 'a',
-		text: i18n.ts.termsOfService,
-		icon: 'ti ti-notebook',
-		href: instance.tosUrl,
-		target: '_blank',
-	} : undefined, (instance.privacyPolicyUrl) ? {
-		type: 'a',
-		text: i18n.ts.privacyPolicy,
-		icon: 'ti ti-shield-lock',
-		href: instance.privacyPolicyUrl,
-		target: '_blank',
-	} : undefined, (instance.statusUrl) ? {
-		text: i18n.ts.statusUrl,
-		icon: 'ti ti-activity',
-		action: () => {
-			window.open(instance.statusUrl, '_blank', 'noopener');
-		},
-	} : undefined, (!instance.impressumUrl && !instance.tosUrl && !instance.privacyPolicyUrl && !instance.statusUrl) ? undefined : { type: 'divider' }, {
-		type: 'parent',
-		text: i18n.ts.document,
-		icon: 'ti ti-bulb',
-		children: [{
-=======
 	});
 
 	if (instance.impressumUrl) {
 		menuItems.push({
->>>>>>> d3f4d310
 			type: 'a',
 			text: i18n.ts.impressum,
 			icon: 'ti ti-file-invoice',
@@ -170,8 +138,17 @@
 			target: '_blank',
 		});
 	}
-
-	if (!instance.impressumUrl && !instance.tosUrl && !instance.privacyPolicyUrl) {
+	if (instance.statusUrl) {
+		menuItems.push({
+			text: i18n.ts.statusUrl,
+			icon: 'ti ti-activity',
+			action: () => {
+				window.open(instance.statusUrl, '_blank', 'noopener');
+			},
+		});
+	}
+
+	if (!instance.impressumUrl && !instance.tosUrl && !instance.privacyPolicyUrl && !instance.statusUrl) {
 		menuItems.push({ type: 'divider' });
 	}
 
