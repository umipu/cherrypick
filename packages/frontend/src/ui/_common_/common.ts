--- conflicted
+++ resolved
@@ -107,8 +107,7 @@
 		action: () => {
 			window.open(instance.privacyPolicyUrl, '_blank', 'noopener');
 		},
-<<<<<<< HEAD
-	} : undefined, (!instance.impressumUrl && !instance.tosUrl && !instance.privacyPolicyUrl) ? undefined : null, {
+	} : undefined, (!instance.impressumUrl && !instance.tosUrl && !instance.privacyPolicyUrl) ? undefined : { type: 'divider' }, {
 		type: 'parent',
 		text: i18n.ts.help,
 		icon: 'ti ti-help-circle',
@@ -124,14 +123,6 @@
 			icon: 'ti ti-help-circle',
 			to: '/mfm-cheat-sheet',
 		}],
-=======
-	} : undefined, (!instance.impressumUrl && !instance.tosUrl && !instance.privacyPolicyUrl) ? undefined : { type: 'divider' }, {
-		text: i18n.ts.help,
-		icon: 'ti ti-help-circle',
-		action: () => {
-			window.open('https://misskey-hub.net/help.html', '_blank', 'noopener');
-		},
->>>>>>> daea5a39
 	}, ($i) ? {
 		text: i18n.ts._initialTutorial.launchTutorial,
 		icon: 'ti ti-presentation',
