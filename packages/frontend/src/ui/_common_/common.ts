/*
 * SPDX-FileCopyrightText: syuilo and misskey-project
 * SPDX-License-Identifier: AGPL-3.0-only
 */

import { defineAsyncComponent } from 'vue';
import type { MenuItem } from '@/types/menu.js';
import * as os from '@/os.js';
import { instance } from '@/instance.js';
import { host } from '@/config.js';
import { i18n } from '@/i18n.js';
import { $i } from '@/account.js';
import { defaultStore } from '@/store.js';
import { unisonReload } from '@/scripts/unison-reload.js';

function toolsMenuItems(): MenuItem[] {
	return [{
		type: 'link',
		to: '/scratchpad',
		text: i18n.ts.scratchpad,
		icon: 'ti ti-terminal-2',
	}, {
		type: 'link',
		to: '/api-console',
		text: 'API Console',
		icon: 'ti ti-terminal-2',
	}, {
		type: 'link',
		to: '/clicker',
		text: '🍪👈',
		icon: 'ti ti-cookie',
	}, ($i && ($i.isAdmin || $i.policies.canManageCustomEmojis)) ? {
		type: 'link',
		to: '/custom-emojis-manager',
		text: i18n.ts.manageCustomEmojis,
		icon: 'ti ti-icons',
	} : undefined, ($i && ($i.isAdmin || $i.policies.canManageAvatarDecorations)) ? {
		type: 'link',
		to: '/avatar-decorations',
		text: i18n.ts.manageAvatarDecorations,
		icon: 'ti ti-sparkles',
	} : undefined, ($i) ? {
		type: 'button',
		text: i18n.ts.replayUserSetupDialog,
		icon: 'ti ti-list-numbers',
		action: () => {
			defaultStore.set('accountSetupWizard', 0);
			os.popup(defineAsyncComponent(() => import('@/components/MkUserSetupDialog.vue')), {}, {}, 'closed');
		},
	} : undefined];
}

export function openInstanceMenu(ev: MouseEvent) {
	os.popupMenu([{
		text: instance.name ?? host,
		type: 'label',
	}, {
		type: 'link',
		text: i18n.ts.instanceInfo,
		icon: 'ti ti-info-circle',
		to: '/about',
	}, {
		type: 'link',
		text: i18n.ts.customEmojis,
		icon: 'ti ti-icons',
		to: '/about#emojis',
	}, {
		type: 'link',
		text: i18n.ts.federation,
		icon: 'ti ti-world',
		to: '/about#federation',
	}, {
		type: 'link',
		text: i18n.ts.charts,
		icon: 'ti ti-chart-line',
		to: '/about#charts',
	}, { type: 'divider' }, {
		type: 'link',
		text: i18n.ts.ads,
		icon: 'ti ti-ad',
		to: '/ads',
	}, ($i && ($i.isAdmin || $i.policies.canInvite) && instance.disableRegistration) ? {
		type: 'link',
		to: '/invite',
		text: i18n.ts.invite,
		icon: 'ti ti-user-plus',
	} : undefined, {
		type: 'parent',
		text: i18n.ts.tools,
		icon: 'ti ti-tool',
		children: toolsMenuItems(),
	}, { type: 'divider' }, {
		type: 'link',
		text: i18n.ts.inquiry,
		icon: 'ti ti-help-circle',
		to: '/contact',
	}, (instance.impressumUrl) ? {
		text: i18n.ts.impressum,
		icon: 'ti ti-file-invoice',
		action: () => {
			window.open(instance.impressumUrl, '_blank', 'noopener');
		},
	} : undefined, (instance.tosUrl) ? {
		text: i18n.ts.termsOfService,
		icon: 'ti ti-notebook',
		action: () => {
			window.open(instance.tosUrl, '_blank', 'noopener');
		},
	} : undefined, (instance.privacyPolicyUrl) ? {
		text: i18n.ts.privacyPolicy,
		icon: 'ti ti-shield-lock',
		action: () => {
			window.open(instance.privacyPolicyUrl, '_blank', 'noopener');
		},
	} : undefined, (!instance.impressumUrl && !instance.tosUrl && !instance.privacyPolicyUrl) ? undefined : { type: 'divider' }, {
<<<<<<< HEAD
		type: 'parent',
		text: i18n.ts.help,
		icon: 'ti ti-help-circle',
		children: [{
			text: i18n.ts.help,
			icon: 'ti ti-help-circle',
			action: () => {
				window.open('https://misskey-hub.net/docs/for-users/', '_blank', 'noopener');
			},
		}, {
			type: 'link',
			text: i18n.ts._mfm.cheatSheet,
			icon: 'ti ti-help-circle',
			to: '/mfm-cheat-sheet',
		}],
=======
		text: i18n.ts.document,
		icon: 'ti ti-bulb',
		action: () => {
			window.open('https://misskey-hub.net/docs/for-users/', '_blank', 'noopener');
		},
>>>>>>> ba62b737
	}, ($i) ? {
		text: i18n.ts._initialTutorial.launchTutorial,
		icon: 'ti ti-presentation',
		action: () => {
			os.popup(defineAsyncComponent(() => import('@/components/MkTutorialDialog.vue')), {}, {}, 'closed');
		},
	} : undefined, {
		type: 'link',
		text: i18n.ts.aboutMisskey,
		to: '/about-misskey',
	}], ev.currentTarget ?? ev.target, {
		align: 'left',
	});
}

export function openToolsMenu(ev: MouseEvent) {
	os.popupMenu(toolsMenuItems(), ev.currentTarget ?? ev.target, {
		align: 'left',
	});
}<|MERGE_RESOLUTION|>--- conflicted
+++ resolved
@@ -113,13 +113,12 @@
 			window.open(instance.privacyPolicyUrl, '_blank', 'noopener');
 		},
 	} : undefined, (!instance.impressumUrl && !instance.tosUrl && !instance.privacyPolicyUrl) ? undefined : { type: 'divider' }, {
-<<<<<<< HEAD
 		type: 'parent',
-		text: i18n.ts.help,
-		icon: 'ti ti-help-circle',
+		text: i18n.ts.document,
+		icon: 'ti ti-bulb',
 		children: [{
-			text: i18n.ts.help,
-			icon: 'ti ti-help-circle',
+			text: i18n.ts.document,
+			icon: 'ti ti-bulb',
 			action: () => {
 				window.open('https://misskey-hub.net/docs/for-users/', '_blank', 'noopener');
 			},
@@ -129,13 +128,6 @@
 			icon: 'ti ti-help-circle',
 			to: '/mfm-cheat-sheet',
 		}],
-=======
-		text: i18n.ts.document,
-		icon: 'ti ti-bulb',
-		action: () => {
-			window.open('https://misskey-hub.net/docs/for-users/', '_blank', 'noopener');
-		},
->>>>>>> ba62b737
 	}, ($i) ? {
 		text: i18n.ts._initialTutorial.launchTutorial,
 		icon: 'ti ti-presentation',
