<!--
SPDX-FileCopyrightText: syuilo and other misskey, cherrypick contributors
SPDX-License-Identifier: AGPL-3.0-only
-->

<template>
<span v-if="!fetching" :class="$style.root">
	<template v-if="display === 'marquee'">
		<Transition
			:enterActiveClass="$style.transition_change_enterActive"
			:leaveActiveClass="$style.transition_change_leaveActive"
			:enterFromClass="$style.transition_change_enterFrom"
			:leaveToClass="$style.transition_change_leaveTo"
			mode="default"
		>
			<MarqueeText :key="key" :duration="marqueeDuration" :reverse="marqueeReverse">
				<span v-for="instance in instances" :key="instance.id" :class="[$style.item, { [$style.colored]: colored }]" :style="{ background: colored ? instance.themeColor : null }">
					<img :class="$style.icon" :src="getInstanceIcon(instance)" alt=""/>
					<MkA :to="`/instance-info/${instance.host}`" :class="$style.host" class="_monospace">
						{{ instance.host }}
					</MkA>
					<span></span>
				</span>
			</MarqueeText>
		</Transition>
	</template>
	<template v-else-if="display === 'oneByOne'">
		<!-- TODO -->
	</template>
</span>
</template>

<script lang="ts" setup>
import { ref } from 'vue';
<<<<<<< HEAD
import * as misskey from 'cherrypick-js';
=======
import * as Misskey from 'misskey-js';
>>>>>>> 2630513c
import MarqueeText from '@/components/MkMarquee.vue';
import * as os from '@/os';
import { useInterval } from '@/scripts/use-interval';
import { getProxiedImageUrlNullable } from '@/scripts/media-proxy';

const props = defineProps<{
	display?: 'marquee' | 'oneByOne';
	colored?: boolean;
	marqueeDuration?: number;
	marqueeReverse?: boolean;
	oneByOneInterval?: number;
	refreshIntervalSec?: number;
}>();

const instances = ref<Misskey.entities.Instance[]>([]);
const fetching = ref(true);
let key = $ref(0);

const tick = () => {
	os.api('federation/instances', {
		sort: '+latestRequestReceivedAt',
		limit: 30,
	}).then(res => {
		instances.value = res;
		fetching.value = false;
		key++;
	});
};

useInterval(tick, Math.max(5000, props.refreshIntervalSec * 1000), {
	immediate: true,
	afterMounted: true,
});

function getInstanceIcon(instance): string {
	return getProxiedImageUrlNullable(instance.iconUrl, 'preview') ?? getProxiedImageUrlNullable(instance.faviconUrl, 'preview') ?? '/client-assets/dummy.png';
}
</script>

<style lang="scss" module>
.transition_change_enterActive,
.transition_change_leaveActive {
	position: absolute;
	top: 0;
  transition: all 1s ease;
}
.transition_change_enterFrom {
	opacity: 0;
	transform: translateY(-100%);
}
.transition_change_leaveTo {
	opacity: 0;
	transform: translateY(100%);
}

.root {
	display: inline-block;
	position: relative;
}

.item {
	display: inline-block;
	vertical-align: bottom;
	margin-right: 5em;

	&.colored {
		padding-right: 1em;
		color: #fff;
	}
}

.icon {
	display: inline-block;
	height: var(--height);
	aspect-ratio: 1;
	vertical-align: bottom;
	margin-right: 1em;
}

.host {
	vertical-align: bottom;
}
</style><|MERGE_RESOLUTION|>--- conflicted
+++ resolved
@@ -32,11 +32,7 @@
 
 <script lang="ts" setup>
 import { ref } from 'vue';
-<<<<<<< HEAD
-import * as misskey from 'cherrypick-js';
-=======
-import * as Misskey from 'misskey-js';
->>>>>>> 2630513c
+import * as Misskey from 'cherrypick-js';
 import MarqueeText from '@/components/MkMarquee.vue';
 import * as os from '@/os';
 import { useInterval } from '@/scripts/use-interval';
