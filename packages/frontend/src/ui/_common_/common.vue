--- conflicted
+++ resolved
@@ -50,13 +50,8 @@
 
 <script lang="ts" setup>
 import { defineAsyncComponent, ref } from 'vue';
-<<<<<<< HEAD
 import * as Misskey from 'cherrypick-js';
-import { swInject } from './sw-inject';
-=======
-import * as Misskey from 'misskey-js';
 import { swInject } from './sw-inject.js';
->>>>>>> 339acd26
 import XNotification from './notification.vue';
 import { popups, pendingApiRequestsCount } from '@/os.js';
 import { uploads } from '@/scripts/upload.js';
@@ -66,10 +61,7 @@
 import { i18n } from '@/i18n.js';
 import { defaultStore } from '@/store.js';
 import { globalEvents } from '@/events.js';
-<<<<<<< HEAD
 import { vibrate } from '@/scripts/vibrate.js';
-=======
->>>>>>> 339acd26
 
 const XStreamIndicator = defineAsyncComponent(() => import('./stream-indicator.vue'));
 const XUpload = defineAsyncComponent(() => import('./upload.vue'));
