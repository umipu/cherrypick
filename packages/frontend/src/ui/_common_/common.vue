--- conflicted
+++ resolved
@@ -88,12 +88,8 @@
 		}, 6000);
 	}
 
-<<<<<<< HEAD
-	sound.play('notification');
+	sound.playMisskeySfx('notification');
 	vibrate(defaultStore.state.vibrateNotification ? [20, 30, 30, 30] : []);
-=======
-	sound.playMisskeySfx('notification');
->>>>>>> 14aedc17
 }
 
 if ($i) {
