<!--
SPDX-FileCopyrightText: syuilo and misskey-project
SPDX-License-Identifier: AGPL-3.0-only
-->

<template>
<component
	:is="popup.component"
	v-for="popup in popups"
	:key="popup.id"
	v-bind="popup.props"
	v-on="popup.events"
/>

<XUpload v-if="uploads.length > 0"/>

<TransitionGroup
	tag="div"
	:class="[$style.notifications, {
		[$style.notificationsPosition_leftTop]: defaultStore.state.notificationPosition === 'leftTop',
		[$style.notificationsPosition_leftBottom]: defaultStore.state.notificationPosition === 'leftBottom',
		[$style.notificationsPosition_rightTop]: defaultStore.state.notificationPosition === 'rightTop',
		[$style.notificationsPosition_rightBottom]: defaultStore.state.notificationPosition === 'rightBottom',
		[$style.notificationsStackAxis_vertical]: defaultStore.state.notificationStackAxis === 'vertical',
		[$style.notificationsStackAxis_horizontal]: defaultStore.state.notificationStackAxis === 'horizontal',
	}]"
	:moveClass="defaultStore.state.animation ? $style.transition_notification_move : ''"
	:enterActiveClass="defaultStore.state.animation ? $style.transition_notification_enterActive : ''"
	:leaveActiveClass="defaultStore.state.animation ? $style.transition_notification_leaveActive : ''"
	:enterFromClass="defaultStore.state.animation ? $style.transition_notification_enterFrom : ''"
	:leaveToClass="defaultStore.state.animation ? $style.transition_notification_leaveTo : ''"
>
	<div v-for="notification in notifications" :key="notification.id" :class="$style.notification">
		<XNotification :notification="notification"/>
	</div>
</TransitionGroup>

<XStreamIndicator/>

<div v-if="pendingApiRequestsCount > 0" id="wait">
	<svg viewBox="0 0 50 50" xmlns="http://www.w3.org/2000/svg">
		<circle cx="25" cy="25" r="20" fill="none" stroke-width="6px" style="fill: none; stroke-width: 6px;"></circle>
	</svg>
</div>

<div v-if="dev" id="devTicker"><span style="animation: dev-ticker-blink 2s infinite;">DEV BUILD</span></div>

<div v-if="$i && $i.isBot" id="botWarn"><span style="animation: dev-ticker-blink 2s infinite;">{{ i18n.ts.loggedInAsBot }}</span></div>
</template>

<script lang="ts" setup>
import { defineAsyncComponent, ref } from 'vue';
import * as Misskey from 'cherrypick-js';
import { swInject } from './sw-inject.js';
import XNotification from './notification.vue';
import { popups } from '@/os.js';
import { pendingApiRequestsCount } from '@/scripts/misskey-api.js';
import { uploads } from '@/scripts/upload.js';
import * as sound from '@/scripts/sound.js';
import { $i } from '@/account.js';
import { useStream } from '@/stream.js';
import { i18n } from '@/i18n.js';
import { defaultStore } from '@/store.js';
import { globalEvents } from '@/events.js';
import { vibrate } from '@/scripts/vibrate.js';

const XStreamIndicator = defineAsyncComponent(() => import('./stream-indicator.vue'));
const XUpload = defineAsyncComponent(() => import('./upload.vue'));

const dev = _DEV_;

const notifications = ref<Misskey.entities.Notification[]>([]);

function onNotification(notification: Misskey.entities.Notification, isClient = false) {
	if (document.visibilityState === 'visible') {
		if (!isClient && notification.type !== 'test') {
			// サーバーサイドのテスト通知の際は自動で既読をつけない（テストできないので）
			useStream().send('readNotification');
		}

		notifications.value.unshift(notification);
		window.setTimeout(() => {
			if (notifications.value.length > 3) notifications.value.pop();
		}, 500);

		window.setTimeout(() => {
			notifications.value = notifications.value.filter(x => x.id !== notification.id);
		}, 6000);
	}

	sound.playMisskeySfx('notification');
	vibrate(defaultStore.state.vibrateNotification ? [20, 30, 30, 30] : []);
}

if ($i) {
	const connection = useStream().useChannel('main', null, 'UI');
	connection.on('notification', onNotification);
	globalEvents.on('clientNotification', notification => onNotification(notification, true));

	//#region Listen message from SW
	if ('serviceWorker' in navigator) {
		swInject();
	}
}
</script>

<style lang="scss" module>
.transition_notification_move,
.transition_notification_enterActive,
.transition_notification_leaveActive {
	transition: opacity 0.3s, transform 0.3s !important;
}
.transition_notification_enterFrom {
	opacity: 0;
	transform: translateX(250px);
}
.transition_notification_leaveTo {
	opacity: 0;
	transform: translateX(-250px);
}

.notifications {
	position: fixed;
	z-index: 3900000;
	padding: 0 var(--MI-margin);
	pointer-events: none;
	display: flex;

	&.notificationsPosition_leftTop {
		top: var(--MI-margin);
		left: 0;
	}

	&.notificationsPosition_rightTop {
		top: var(--MI-margin);
		right: 0;
	}

	&.notificationsPosition_leftBottom {
		bottom: calc(var(--MI-minBottomSpacing) + var(--MI-margin));
		left: 0;
	}

	&.notificationsPosition_rightBottom {
		bottom: calc(var(--MI-minBottomSpacing) + var(--MI-margin));
		right: 0;
	}

	&.notificationsStackAxis_vertical {
		width: 250px;

		&.notificationsPosition_leftTop,
		&.notificationsPosition_rightTop {
			flex-direction: column;

			.notification {
				& + .notification {
					margin-top: 8px;
				}
			}
		}

		&.notificationsPosition_leftBottom,
		&.notificationsPosition_rightBottom {
			flex-direction: column-reverse;

			.notification {
				& + .notification {
					margin-bottom: 8px;
				}
			}
		}
	}

	&.notificationsStackAxis_horizontal {
		width: 100%;

		&.notificationsPosition_leftTop,
		&.notificationsPosition_leftBottom {
			flex-direction: row;

			.notification {
				& + .notification {
					margin-left: 8px;
				}
			}
		}

		&.notificationsPosition_rightTop,
		&.notificationsPosition_rightBottom {
			flex-direction: row-reverse;

			.notification {
				& + .notification {
					margin-right: 8px;
				}
			}
		}

		.notification {
			width: 250px;
			flex-shrink: 0;
		}
	}
}

.notification {
	container-type: inline-size;
}
</style>

<style lang="scss">
@keyframes dev-ticker-blink {
	0% { opacity: 1; }
	50% { opacity: 0; }
	100% { opacity: 1; }
}

@keyframes progress-spinner {
	0% {
		transform: rotate(0deg);
	}
	100% {
		transform: rotate(360deg);
	}
}

@keyframes dash {
  0% {
    stroke-dasharray: 1, 150;
    stroke-dashoffset: 0;
  }
  50% {
    stroke-dasharray: 90, 150;
    stroke-dashoffset: -35;
  }
  100% {
    stroke-dasharray: 90, 150;
    stroke-dashoffset: -124;
  }
}

#wait {
	display: block;
	position: fixed;
	z-index: 4000000;
	top: 15px;
	right: 15px;
	pointer-events: none;

<<<<<<< HEAD
  > svg {
    display: block;
    width: 18px;
    height: 18px;
    box-sizing: border-box;
    animation: progress-spinner 2s linear infinite;
  }

  > svg > circle {
    stroke: var(--accent);
    stroke-linecap: round;
    animation: dash 1.2s ease-in-out infinite;
  }
=======
	&::before {
		content: "";
		display: block;
		width: 18px;
		height: 18px;
		box-sizing: border-box;
		border: solid 2px transparent;
		border-top-color: var(--MI_THEME-accent);
		border-left-color: var(--MI_THEME-accent);
		border-radius: 50%;
		animation: progress-spinner 400ms linear infinite;
	}
>>>>>>> b99e13e6
}

#botWarn {
	position: fixed;
	top: 0;
	left: 0;
	right: 0;
	bottom: 0;
	margin: auto;
	width: 100%;
	height: max-content;
	text-align: center;
	z-index: 2147483647;
	color: #ff0;
	background: rgba(0, 0, 0, 0.5);
	padding: 4px 7px;
	font-size: 14px;
	pointer-events: none;
	user-select: none;
}

#devTicker {
	position: fixed;
	top: 0;
	left: 0;
	z-index: 2147483647;
	color: #ff0;
	background: rgba(0, 0, 0, 0.5);
	padding: 4px 5px;
	font-size: 14px;
	pointer-events: none;
	user-select: none;
}
</style><|MERGE_RESOLUTION|>--- conflicted
+++ resolved
@@ -248,7 +248,6 @@
 	right: 15px;
 	pointer-events: none;
 
-<<<<<<< HEAD
   > svg {
     display: block;
     width: 18px;
@@ -258,24 +257,10 @@
   }
 
   > svg > circle {
-    stroke: var(--accent);
+    stroke: var(--MI_THEME-accent);
     stroke-linecap: round;
     animation: dash 1.2s ease-in-out infinite;
   }
-=======
-	&::before {
-		content: "";
-		display: block;
-		width: 18px;
-		height: 18px;
-		box-sizing: border-box;
-		border: solid 2px transparent;
-		border-top-color: var(--MI_THEME-accent);
-		border-left-color: var(--MI_THEME-accent);
-		border-radius: 50%;
-		animation: progress-spinner 400ms linear infinite;
-	}
->>>>>>> b99e13e6
 }
 
 #botWarn {
