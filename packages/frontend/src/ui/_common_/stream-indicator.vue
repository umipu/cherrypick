--- conflicted
+++ resolved
@@ -21,22 +21,13 @@
 </template>
 
 <script lang="ts" setup>
-<<<<<<< HEAD
 import { onMounted, onUnmounted } from 'vue';
-import { useStream } from '@/stream';
-import { i18n } from '@/i18n';
-import MkButton from '@/components/MkButton.vue';
-import * as os from '@/os';
-import { defaultStore } from '@/store';
-import { globalEvents } from '@/events';
-=======
-import { onUnmounted } from 'vue';
 import { useStream } from '@/stream.js';
 import { i18n } from '@/i18n.js';
 import MkButton from '@/components/MkButton.vue';
 import * as os from '@/os.js';
 import { defaultStore } from '@/store.js';
->>>>>>> 578b0ebe
+import { globalEvents } from '@/events';
 
 const zIndex = os.claimZIndex('high');
 
