<!--
SPDX-FileCopyrightText: syuilo and other misskey, cherrypick contributors
SPDX-License-Identifier: AGPL-3.0-only
-->

<template>
<div v-if="hasRequireRefresh && defaultStore.state.requireRefreshBehavior === 'quiet'" :class="$style.root" class="_panel _shadow" @click="resetRequireRefresh">
	<div><i class="ti ti-alert-circle"></i> {{ i18n.ts.reloadToApplySetting2 }}</div>
	<div :class="$style.command" class="_buttons">
		<MkButton small primary @click="reload">{{ i18n.ts.reload }}</MkButton>
		<MkButton small>{{ i18n.ts.doNothing }}</MkButton>
	</div>
</div>
<div v-if="hasDisconnected && defaultStore.state.serverDisconnectedBehavior === 'quiet'" :class="$style.root" class="_panel _shadow" @click="resetDisconnected">
	<div><i class="ti ti-alert-triangle"></i> {{ i18n.ts.disconnectedFromServer }}</div>
	<div :class="$style.command" class="_buttons">
		<MkButton small primary @click="reload">{{ i18n.ts.reload }}</MkButton>
		<MkButton small>{{ i18n.ts.doNothing }}</MkButton>
	</div>
</div>
</template>

<script lang="ts" setup>
<<<<<<< HEAD
import { onMounted, onUnmounted } from 'vue';
import { useStream } from '@/stream.js';
=======
import { onUnmounted } from 'vue';
import { useStream, isReloading } from '@/stream.js';
>>>>>>> 9705a7c8
import { i18n } from '@/i18n.js';
import MkButton from '@/components/MkButton.vue';
import * as os from '@/os.js';
import { defaultStore } from '@/store.js';
import { globalEvents } from '@/events.js';

const zIndex = os.claimZIndex('high');

let hasRequireRefresh = $ref(false);
let hasDisconnected = $ref(false);
let timeoutId = $ref<number>();

function onDisconnected() {
<<<<<<< HEAD
	window.clearTimeout(timeoutId);
	timeoutId = window.setTimeout(() => {
		hasDisconnected = true;
	}, 1000 * 10);
=======
	if (isReloading) return;
	hasDisconnected = true;
>>>>>>> 9705a7c8
}

function resetDisconnected() {
	window.clearTimeout(timeoutId);
	hasDisconnected = false;
}

function resetRequireRefresh() {
	hasRequireRefresh = false;
}

function reload() {
	location.reload();
}

useStream().on('_connected_', resetDisconnected);
useStream().on('_disconnected_', onDisconnected);

onMounted(() => {
	globalEvents.on('hasRequireRefresh', (hasRequireRefresh_receive) => {
		hasRequireRefresh = hasRequireRefresh_receive;
	});
});

onUnmounted(() => {
	window.clearTimeout(timeoutId);
	useStream().off('_connected_', resetDisconnected);
	useStream().off('_disconnected_', onDisconnected);
});
</script>

<style lang="scss" module>
.root {
	position: fixed;
	z-index: v-bind(zIndex);
	bottom: calc(var(--minBottomSpacing) + var(--margin));
	right: var(--margin);
	margin: 0;
	padding: 12px;
	font-size: 0.9em;
	max-width: 320px;
}

.command {
	margin-top: 8px;
}
</style><|MERGE_RESOLUTION|>--- conflicted
+++ resolved
@@ -21,13 +21,8 @@
 </template>
 
 <script lang="ts" setup>
-<<<<<<< HEAD
 import { onMounted, onUnmounted } from 'vue';
-import { useStream } from '@/stream.js';
-=======
-import { onUnmounted } from 'vue';
 import { useStream, isReloading } from '@/stream.js';
->>>>>>> 9705a7c8
 import { i18n } from '@/i18n.js';
 import MkButton from '@/components/MkButton.vue';
 import * as os from '@/os.js';
@@ -41,15 +36,11 @@
 let timeoutId = $ref<number>();
 
 function onDisconnected() {
-<<<<<<< HEAD
+	if (isReloading) return;
 	window.clearTimeout(timeoutId);
 	timeoutId = window.setTimeout(() => {
 		hasDisconnected = true;
 	}, 1000 * 10);
-=======
-	if (isReloading) return;
-	hasDisconnected = true;
->>>>>>> 9705a7c8
 }
 
 function resetDisconnected() {
