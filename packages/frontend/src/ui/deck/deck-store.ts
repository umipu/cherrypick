/*
 * SPDX-FileCopyrightText: syuilo and misskey-project
 * SPDX-License-Identifier: AGPL-3.0-only
 */

import { throttle } from 'throttle-debounce';
import { markRaw } from 'vue';
<<<<<<< HEAD
import { notificationTypes } from 'cherrypick-js';
=======
import { notificationTypes } from 'misskey-js';
import type { BasicTimelineType } from '@/timelines.js';
>>>>>>> 63f9c271
import { Storage } from '@/pizzax.js';
import { misskeyApi } from '@/scripts/misskey-api.js';
import { deepClone } from '@/scripts/clone.js';
import { SoundStore } from '@/store.js';

type ColumnWidget = {
	name: string;
	id: string;
	data: Record<string, any>;
};

export const columnTypes = [
	'main',
	'widgets',
	'notifications',
	'tl',
	'antenna',
	'list',
	'channel',
	'mentions',
	'direct',
	'roleTimeline',
] as const;

export type ColumnType = typeof columnTypes[number];

export type Column = {
	id: string;
	type: ColumnType;
	name: string | null;
	width: number;
	widgets?: ColumnWidget[];
	active?: boolean;
	flexible?: boolean;
	antennaId?: string;
	listId?: string;
	channelId?: string;
	roleId?: string;
	excludeTypes?: typeof notificationTypes[number][];
	tl?: BasicTimelineType;
	withRenotes?: boolean;
	withReplies?: boolean;
	onlyFiles?: boolean;
	onlyCats?: boolean;
	soundSetting: SoundStore;
};

export const deckStore = markRaw(new Storage('deck', {
	profile: {
		where: 'deviceAccount',
		default: 'default',
	},
	columns: {
		where: 'deviceAccount',
		default: [] as Column[],
	},
	layout: {
		where: 'deviceAccount',
		default: [] as Column['id'][][],
	},
	columnAlign: {
		where: 'deviceAccount',
		default: 'left' as 'left' | 'right' | 'center',
	},
	alwaysShowMainColumn: {
		where: 'deviceAccount',
		default: true,
	},
	navWindow: {
		where: 'deviceAccount',
		default: true,
	},
	useSimpleUiForNonRootPages: {
		where: 'deviceAccount',
		default: true,
	},
}));

export const loadDeck = async () => {
	let deck;

	try {
		deck = await misskeyApi('i/registry/get', {
			scope: ['client', 'deck', 'profiles'],
			key: deckStore.state.profile,
		});
	} catch (err) {
		if (err.code === 'NO_SUCH_KEY') {
			// 後方互換性のため
			if (deckStore.state.profile === 'default') {
				saveDeck();
				return;
			}

			deckStore.set('columns', []);
			deckStore.set('layout', []);
			return;
		}
		throw err;
	}

	deckStore.set('columns', deck.columns);
	deckStore.set('layout', deck.layout);
};

// TODO: deckがloadされていない状態でsaveすると意図せず上書きが発生するので対策する
export const saveDeck = throttle(1000, () => {
	misskeyApi('i/registry/set', {
		scope: ['client', 'deck', 'profiles'],
		key: deckStore.state.profile,
		value: {
			columns: deckStore.reactiveState.columns.value,
			layout: deckStore.reactiveState.layout.value,
		},
	});
});

export async function getProfiles(): Promise<string[]> {
	return await misskeyApi('i/registry/keys', {
		scope: ['client', 'deck', 'profiles'],
	});
}

export async function deleteProfile(key: string): Promise<void> {
	return await misskeyApi('i/registry/remove', {
		scope: ['client', 'deck', 'profiles'],
		key: key,
	});
}

export function addColumn(column: Column) {
	if (column.name === undefined) column.name = null;
	deckStore.push('columns', column);
	deckStore.push('layout', [column.id]);
	saveDeck();
}

export function removeColumn(id: Column['id']) {
	deckStore.set('columns', deckStore.state.columns.filter(c => c.id !== id));
	deckStore.set('layout', deckStore.state.layout
		.map(ids => ids.filter(_id => _id !== id))
		.filter(ids => ids.length > 0));
	saveDeck();
}

export function swapColumn(a: Column['id'], b: Column['id']) {
	const aX = deckStore.state.layout.findIndex(ids => ids.indexOf(a) !== -1);
	const aY = deckStore.state.layout[aX].findIndex(id => id === a);
	const bX = deckStore.state.layout.findIndex(ids => ids.indexOf(b) !== -1);
	const bY = deckStore.state.layout[bX].findIndex(id => id === b);
	const layout = deepClone(deckStore.state.layout);
	layout[aX][aY] = b;
	layout[bX][bY] = a;
	deckStore.set('layout', layout);
	saveDeck();
}

export function swapLeftColumn(id: Column['id']) {
	const layout = deepClone(deckStore.state.layout);
	deckStore.state.layout.some((ids, i) => {
		if (ids.includes(id)) {
			const left = deckStore.state.layout[i - 1];
			if (left) {
				layout[i - 1] = deckStore.state.layout[i];
				layout[i] = left;
				deckStore.set('layout', layout);
			}
			return true;
		}
	});
	saveDeck();
}

export function swapRightColumn(id: Column['id']) {
	const layout = deepClone(deckStore.state.layout);
	deckStore.state.layout.some((ids, i) => {
		if (ids.includes(id)) {
			const right = deckStore.state.layout[i + 1];
			if (right) {
				layout[i + 1] = deckStore.state.layout[i];
				layout[i] = right;
				deckStore.set('layout', layout);
			}
			return true;
		}
	});
	saveDeck();
}

export function swapUpColumn(id: Column['id']) {
	const layout = deepClone(deckStore.state.layout);
	const idsIndex = deckStore.state.layout.findIndex(ids => ids.includes(id));
	const ids = deepClone(deckStore.state.layout[idsIndex]);
	ids.some((x, i) => {
		if (x === id) {
			const up = ids[i - 1];
			if (up) {
				ids[i - 1] = id;
				ids[i] = up;

				layout[idsIndex] = ids;
				deckStore.set('layout', layout);
			}
			return true;
		}
	});
	saveDeck();
}

export function swapDownColumn(id: Column['id']) {
	const layout = deepClone(deckStore.state.layout);
	const idsIndex = deckStore.state.layout.findIndex(ids => ids.includes(id));
	const ids = deepClone(deckStore.state.layout[idsIndex]);
	ids.some((x, i) => {
		if (x === id) {
			const down = ids[i + 1];
			if (down) {
				ids[i + 1] = id;
				ids[i] = down;

				layout[idsIndex] = ids;
				deckStore.set('layout', layout);
			}
			return true;
		}
	});
	saveDeck();
}

export function stackLeftColumn(id: Column['id']) {
	let layout = deepClone(deckStore.state.layout);
	const i = deckStore.state.layout.findIndex(ids => ids.includes(id));
	layout = layout.map(ids => ids.filter(_id => _id !== id));
	layout[i - 1].push(id);
	layout = layout.filter(ids => ids.length > 0);
	deckStore.set('layout', layout);
	saveDeck();
}

export function popRightColumn(id: Column['id']) {
	let layout = deepClone(deckStore.state.layout);
	const i = deckStore.state.layout.findIndex(ids => ids.includes(id));
	const affected = layout[i];
	layout = layout.map(ids => ids.filter(_id => _id !== id));
	layout.splice(i + 1, 0, [id]);
	layout = layout.filter(ids => ids.length > 0);
	deckStore.set('layout', layout);

	const columns = deepClone(deckStore.state.columns);
	for (const column of columns) {
		if (affected.includes(column.id)) {
			column.active = true;
		}
	}
	deckStore.set('columns', columns);

	saveDeck();
}

export function addColumnWidget(id: Column['id'], widget: ColumnWidget) {
	const columns = deepClone(deckStore.state.columns);
	const columnIndex = deckStore.state.columns.findIndex(c => c.id === id);
	const column = deepClone(deckStore.state.columns[columnIndex]);
	if (column == null) return;
	if (column.widgets == null) column.widgets = [];
	column.widgets.unshift(widget);
	columns[columnIndex] = column;
	deckStore.set('columns', columns);
	saveDeck();
}

export function removeColumnWidget(id: Column['id'], widget: ColumnWidget) {
	const columns = deepClone(deckStore.state.columns);
	const columnIndex = deckStore.state.columns.findIndex(c => c.id === id);
	const column = deepClone(deckStore.state.columns[columnIndex]);
	if (column == null || column.widgets == null) return;
	column.widgets = column.widgets.filter(w => w.id !== widget.id);
	columns[columnIndex] = column;
	deckStore.set('columns', columns);
	saveDeck();
}

export function setColumnWidgets(id: Column['id'], widgets: ColumnWidget[]) {
	const columns = deepClone(deckStore.state.columns);
	const columnIndex = deckStore.state.columns.findIndex(c => c.id === id);
	const column = deepClone(deckStore.state.columns[columnIndex]);
	if (column == null) return;
	column.widgets = widgets;
	columns[columnIndex] = column;
	deckStore.set('columns', columns);
	saveDeck();
}

export function updateColumnWidget(id: Column['id'], widgetId: string, widgetData: any) {
	const columns = deepClone(deckStore.state.columns);
	const columnIndex = deckStore.state.columns.findIndex(c => c.id === id);
	const column = deepClone(deckStore.state.columns[columnIndex]);
	if (column == null || column.widgets == null) return;
	column.widgets = column.widgets.map(w => w.id === widgetId ? {
		...w,
		data: widgetData,
	} : w);
	columns[columnIndex] = column;
	deckStore.set('columns', columns);
	saveDeck();
}

export function updateColumn(id: Column['id'], column: Partial<Column>) {
	const columns = deepClone(deckStore.state.columns);
	const columnIndex = deckStore.state.columns.findIndex(c => c.id === id);
	const currentColumn = deepClone(deckStore.state.columns[columnIndex]);
	if (currentColumn == null) return;
	for (const [k, v] of Object.entries(column)) {
		currentColumn[k] = v;
	}
	columns[columnIndex] = currentColumn;
	deckStore.set('columns', columns);
	saveDeck();
}<|MERGE_RESOLUTION|>--- conflicted
+++ resolved
@@ -5,12 +5,8 @@
 
 import { throttle } from 'throttle-debounce';
 import { markRaw } from 'vue';
-<<<<<<< HEAD
 import { notificationTypes } from 'cherrypick-js';
-=======
-import { notificationTypes } from 'misskey-js';
 import type { BasicTimelineType } from '@/timelines.js';
->>>>>>> 63f9c271
 import { Storage } from '@/pizzax.js';
 import { misskeyApi } from '@/scripts/misskey-api.js';
 import { deepClone } from '@/scripts/clone.js';
