--- conflicted
+++ resolved
@@ -6,15 +6,7 @@
 <template>
 <XColumn :menu="menu" :column="column" :isStacked="isStacked" :refresher="async () => { await timeline?.reloadTimeline() }">
 	<template #header>
-<<<<<<< HEAD
-		<i v-if="column.tl === 'home'" class="ti ti-home"></i>
-		<i v-else-if="column.tl === 'local'" class="ti ti-planet"></i>
-		<i v-else-if="column.tl === 'media'" class="ti ti-photo"></i>
-		<i v-else-if="column.tl === 'social'" class="ti ti-universe"></i>
-		<i v-else-if="column.tl === 'global'" class="ti ti-world"></i>
-=======
 		<i v-if="column.tl != null" :class="basicTimelineIconClass(column.tl)"/>
->>>>>>> 8c0a1ff3
 		<span style="margin-left: 8px;">{{ column.name }}</span>
 	</template>
 
@@ -97,13 +89,6 @@
 onMounted(() => {
 	if (props.column.tl == null) {
 		setType();
-<<<<<<< HEAD
-	} else if ($i) {
-		disabled.value = (
-			(!((instance.policies.ltlAvailable) || ($i.policies.ltlAvailable)) && ['local', 'social'].includes(props.column.tl)) ||
-			(!((instance.policies.gtlAvailable) || ($i.policies.gtlAvailable)) && ['global', 'media'].includes(props.column.tl)));
-=======
->>>>>>> 8c0a1ff3
 	}
 });
 
