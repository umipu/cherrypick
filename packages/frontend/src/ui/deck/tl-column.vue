<!--
SPDX-FileCopyrightText: syuilo and other misskey, cherrypick contributors
SPDX-License-Identifier: AGPL-3.0-only
-->

<template>
<XColumn :menu="menu" :column="column" :isStacked="isStacked">
	<template #header>
		<i v-if="column.tl === 'home'" class="ti ti-home"></i>
		<i v-else-if="column.tl === 'local'" class="ti ti-planet"></i>
<<<<<<< HEAD
		<i v-else-if="column.tl === 'media'" class="ti ti-photo"></i>
		<i v-else-if="column.tl === 'social'" class="ti ti-rocket"></i>
		<i v-else-if="column.tl === 'cat'" class="ti ti-cat"></i>
		<i v-else-if="column.tl === 'global'" class="ti ti-world"></i>
=======
		<i v-else-if="column.tl === 'social'" class="ti ti-universe"></i>
		<i v-else-if="column.tl === 'global'" class="ti ti-whirl"></i>
>>>>>>> 5edc885c
		<span style="margin-left: 8px;">{{ column.name }}</span>
	</template>

	<div v-if="(((column.tl === 'local' || column.tl === 'social' || column.tl === 'media' || column.tl === 'cat') && !isLocalTimelineAvailable) || (column.tl === 'media' && !isMediaTimelineAvailable) || (column.tl === 'cat' && !isCatTimelineAvailable) || (column.tl === 'global' && !isGlobalTimelineAvailable))" :class="$style.disabled">
		<p :class="$style.disabledTitle">
			<i class="ti ti-circle-minus"></i>
			{{ i18n.ts._disabledTimeline.title }}
		</p>
		<p :class="$style.disabledDescription">{{ i18n.ts._disabledTimeline.description }}</p>
	</div>
	<MkTimeline
		v-else-if="column.tl"
		ref="timeline"
		:key="column.tl + withRenotes + withReplies + onlyFiles"
		:src="column.tl"
		:withRenotes="withRenotes"
		:withReplies="withReplies"
		:onlyFiles="onlyFiles"
	/>
</XColumn>
</template>

<script lang="ts" setup>
import { onMounted, watch } from 'vue';
import XColumn from './column.vue';
import { removeColumn, updateColumn, Column } from './deck-store.js';
import MkTimeline from '@/components/MkTimeline.vue';
import * as os from '@/os.js';
import { $i } from '@/account.js';
import { i18n } from '@/i18n.js';
import { instance } from '@/instance.js';

const props = defineProps<{
	column: Column;
	isStacked: boolean;
}>();

let disabled = $ref(false);

const isLocalTimelineAvailable = (($i == null && instance.policies.ltlAvailable) || ($i != null && $i.policies.ltlAvailable));
const isGlobalTimelineAvailable = (($i == null && instance.policies.gtlAvailable) || ($i != null && $i.policies.gtlAvailable));
<<<<<<< HEAD
const isMediaTimelineAvailable = (($i == null && instance.policies.mtlAvailable) || ($i != null && $i.policies.mtlAvailable));
const isCatTimelineAvailable = (($i == null && instance.policies.ctlAvailable) || ($i != null && $i.policies.ctlAvailable));
=======
const withRenotes = $ref(props.column.withRenotes ?? true);
const withReplies = $ref(props.column.withReplies ?? false);
const onlyFiles = $ref(props.column.onlyFiles ?? false);

watch($$(withRenotes), v => {
	updateColumn(props.column.id, {
		withRenotes: v,
	});
});

watch($$(withReplies), v => {
	updateColumn(props.column.id, {
		withReplies: v,
	});
});

watch($$(onlyFiles), v => {
	updateColumn(props.column.id, {
		onlyFiles: v,
	});
});
>>>>>>> 5edc885c

onMounted(() => {
	if (props.column.tl == null) {
		setType();
	} else if ($i) {
		disabled = (
			(!((instance.policies.ltlAvailable) || ($i.policies.ltlAvailable)) && ['local', 'social', 'media', 'cat'].includes(props.column.tl)) ||
			(!((instance.policies.mtlAvailable) || ($i.policies.mtlAvailable)) && ['media'].includes(props.column.tl)) ||
			(!((instance.policies.ctlAvailable) || ($i.policies.ctlAvailable)) && ['cat'].includes(props.column.tl)) ||
			(!((instance.policies.gtlAvailable) || ($i.policies.gtlAvailable)) && ['global'].includes(props.column.tl)));
	}
});

async function setType() {
	const { canceled, result: src } = await os.select({
		title: i18n.ts.timeline,
		items: [{
			value: 'home' as const, text: i18n.ts._timelines.home,
		}, {
			value: 'local' as const, text: i18n.ts._timelines.local,
		}, {
			value: 'media' as const, text: i18n.ts._timelines.media,
		}, {
			value: 'social' as const, text: i18n.ts._timelines.social,
		}, {
			value: 'cat' as const, text: i18n.ts._timelines.cat,
		}, {
			value: 'global' as const, text: i18n.ts._timelines.global,
		}],
	});
	if (canceled) {
		if (props.column.tl == null) {
			removeColumn(props.column.id);
		}
		return;
	}
	updateColumn(props.column.id, {
		tl: src,
	});
}

const menu = [{
	icon: 'ti ti-pencil',
	text: i18n.ts.timeline,
	action: setType,
}, {
	type: 'switch',
	text: i18n.ts.showRenotes,
	ref: $$(withRenotes),
}, {
	type: 'switch',
	text: i18n.ts.withReplies,
	ref: $$(withReplies),
}, {
	type: 'switch',
	text: i18n.ts.fileAttachedOnly,
	ref: $$(onlyFiles),
}];
</script>

<style lang="scss" module>
.disabled {
	text-align: center;
}

.disabledTitle {
	margin: 16px;
}

.disabledDescription {
	font-size: 90%;
}
</style><|MERGE_RESOLUTION|>--- conflicted
+++ resolved
@@ -8,19 +8,13 @@
 	<template #header>
 		<i v-if="column.tl === 'home'" class="ti ti-home"></i>
 		<i v-else-if="column.tl === 'local'" class="ti ti-planet"></i>
-<<<<<<< HEAD
-		<i v-else-if="column.tl === 'media'" class="ti ti-photo"></i>
-		<i v-else-if="column.tl === 'social'" class="ti ti-rocket"></i>
+		<i v-else-if="column.tl === 'social'" class="ti ti-universe"></i>
 		<i v-else-if="column.tl === 'cat'" class="ti ti-cat"></i>
 		<i v-else-if="column.tl === 'global'" class="ti ti-world"></i>
-=======
-		<i v-else-if="column.tl === 'social'" class="ti ti-universe"></i>
-		<i v-else-if="column.tl === 'global'" class="ti ti-whirl"></i>
->>>>>>> 5edc885c
 		<span style="margin-left: 8px;">{{ column.name }}</span>
 	</template>
 
-	<div v-if="(((column.tl === 'local' || column.tl === 'social' || column.tl === 'media' || column.tl === 'cat') && !isLocalTimelineAvailable) || (column.tl === 'media' && !isMediaTimelineAvailable) || (column.tl === 'cat' && !isCatTimelineAvailable) || (column.tl === 'global' && !isGlobalTimelineAvailable))" :class="$style.disabled">
+	<div v-if="(((column.tl === 'local' || column.tl === 'social' || column.tl === 'cat') && !isLocalTimelineAvailable) || (column.tl === 'cat' && !isCatTimelineAvailable) || (column.tl === 'global' && !isGlobalTimelineAvailable))" :class="$style.disabled">
 		<p :class="$style.disabledTitle">
 			<i class="ti ti-circle-minus"></i>
 			{{ i18n.ts._disabledTimeline.title }}
@@ -58,10 +52,7 @@
 
 const isLocalTimelineAvailable = (($i == null && instance.policies.ltlAvailable) || ($i != null && $i.policies.ltlAvailable));
 const isGlobalTimelineAvailable = (($i == null && instance.policies.gtlAvailable) || ($i != null && $i.policies.gtlAvailable));
-<<<<<<< HEAD
-const isMediaTimelineAvailable = (($i == null && instance.policies.mtlAvailable) || ($i != null && $i.policies.mtlAvailable));
 const isCatTimelineAvailable = (($i == null && instance.policies.ctlAvailable) || ($i != null && $i.policies.ctlAvailable));
-=======
 const withRenotes = $ref(props.column.withRenotes ?? true);
 const withReplies = $ref(props.column.withReplies ?? false);
 const onlyFiles = $ref(props.column.onlyFiles ?? false);
@@ -83,15 +74,13 @@
 		onlyFiles: v,
 	});
 });
->>>>>>> 5edc885c
 
 onMounted(() => {
 	if (props.column.tl == null) {
 		setType();
 	} else if ($i) {
 		disabled = (
-			(!((instance.policies.ltlAvailable) || ($i.policies.ltlAvailable)) && ['local', 'social', 'media', 'cat'].includes(props.column.tl)) ||
-			(!((instance.policies.mtlAvailable) || ($i.policies.mtlAvailable)) && ['media'].includes(props.column.tl)) ||
+			(!((instance.policies.ltlAvailable) || ($i.policies.ltlAvailable)) && ['local', 'social'].includes(props.column.tl)) ||
 			(!((instance.policies.ctlAvailable) || ($i.policies.ctlAvailable)) && ['cat'].includes(props.column.tl)) ||
 			(!((instance.policies.gtlAvailable) || ($i.policies.gtlAvailable)) && ['global'].includes(props.column.tl)));
 	}
@@ -104,8 +93,6 @@
 			value: 'home' as const, text: i18n.ts._timelines.home,
 		}, {
 			value: 'local' as const, text: i18n.ts._timelines.local,
-		}, {
-			value: 'media' as const, text: i18n.ts._timelines.media,
 		}, {
 			value: 'social' as const, text: i18n.ts._timelines.social,
 		}, {
