<!--
SPDX-FileCopyrightText: syuilo and other misskey, cherrypick contributors
SPDX-License-Identifier: AGPL-3.0-only
-->

<template>
<XColumn :menu="menu" :column="column" :isStacked="isStacked">
	<template #header>
		<i v-if="column.tl === 'home'" class="ti ti-home"></i>
		<i v-else-if="column.tl === 'local'" class="ti ti-planet"></i>
		<i v-else-if="column.tl === 'social'" class="ti ti-universe"></i>
		<i v-else-if="column.tl === 'global'" class="ti ti-world"></i>
		<span style="margin-left: 8px;">{{ column.name }}</span>
	</template>

	<div v-if="(((column.tl === 'local' || column.tl === 'social') && !isLocalTimelineAvailable) || (column.tl === 'global' && !isGlobalTimelineAvailable))" :class="$style.disabled">
		<p :class="$style.disabledTitle">
			<i class="ti ti-circle-minus"></i>
			{{ i18n.ts._disabledTimeline.title }}
		</p>
		<p :class="$style.disabledDescription">{{ i18n.ts._disabledTimeline.description }}</p>
	</div>
	<MkTimeline
		v-else-if="column.tl"
		ref="timeline"
<<<<<<< HEAD
		:key="column.tl + withRenotes + withReplies + onlyFiles + onlyCats"
=======
		:key="column.tl + withRenotes + onlyFiles"
>>>>>>> 2a7bc847
		:src="column.tl"
		:withRenotes="withRenotes"
		:onlyFiles="onlyFiles"
		:onlyCats="onlyCats"
	/>
</XColumn>
</template>

<script lang="ts" setup>
import { onMounted, watch } from 'vue';
import XColumn from './column.vue';
import { removeColumn, updateColumn, Column } from './deck-store.js';
import MkTimeline from '@/components/MkTimeline.vue';
import * as os from '@/os.js';
import { $i } from '@/account.js';
import { i18n } from '@/i18n.js';
import { instance } from '@/instance.js';

const props = defineProps<{
	column: Column;
	isStacked: boolean;
}>();

let disabled = $ref(false);

const isLocalTimelineAvailable = (($i == null && instance.policies.ltlAvailable) || ($i != null && $i.policies.ltlAvailable));
const isGlobalTimelineAvailable = (($i == null && instance.policies.gtlAvailable) || ($i != null && $i.policies.gtlAvailable));
const withRenotes = $ref(props.column.withRenotes ?? true);
const onlyFiles = $ref(props.column.onlyFiles ?? false);
const onlyCats = $ref(props.column.onlyCats ?? false);

watch($$(withRenotes), v => {
	updateColumn(props.column.id, {
		withRenotes: v,
	});
});

watch($$(onlyFiles), v => {
	updateColumn(props.column.id, {
		onlyFiles: v,
	});
});

watch($$(onlyCats), v => {
	updateColumn(props.column.id, {
		onlyCats: v,
	});
});

onMounted(() => {
	if (props.column.tl == null) {
		setType();
	} else if ($i) {
		disabled = (
			(!((instance.policies.ltlAvailable) || ($i.policies.ltlAvailable)) && ['local', 'social'].includes(props.column.tl)) ||
			(!((instance.policies.gtlAvailable) || ($i.policies.gtlAvailable)) && ['global'].includes(props.column.tl)));
	}
});

async function setType() {
	const { canceled, result: src } = await os.select({
		title: i18n.ts.timeline,
		items: [{
			value: 'home' as const, text: i18n.ts._timelines.home,
		}, {
			value: 'local' as const, text: i18n.ts._timelines.local,
		}, {
			value: 'social' as const, text: i18n.ts._timelines.social,
		}, {
			value: 'global' as const, text: i18n.ts._timelines.global,
		}],
	});
	if (canceled) {
		if (props.column.tl == null) {
			removeColumn(props.column.id);
		}
		return;
	}
	updateColumn(props.column.id, {
		tl: src,
	});
}

const menu = [{
	icon: 'ti ti-pencil',
	text: i18n.ts.timeline,
	action: setType,
}, {
	type: 'switch',
	text: i18n.ts.showRenotes,
	ref: $$(withRenotes),
}, {
	type: 'switch',
	text: i18n.ts.fileAttachedOnly,
	ref: $$(onlyFiles),
}, {
	type: 'switch',
	text: i18n.ts.showCatOnly,
	ref: $$(onlyCats),
}];
</script>

<style lang="scss" module>
.disabled {
	text-align: center;
}

.disabledTitle {
	margin: 16px;
}

.disabledDescription {
	font-size: 90%;
}
</style><|MERGE_RESOLUTION|>--- conflicted
+++ resolved
@@ -23,11 +23,7 @@
 	<MkTimeline
 		v-else-if="column.tl"
 		ref="timeline"
-<<<<<<< HEAD
-		:key="column.tl + withRenotes + withReplies + onlyFiles + onlyCats"
-=======
-		:key="column.tl + withRenotes + onlyFiles"
->>>>>>> 2a7bc847
+		:key="column.tl + withRenotes + onlyFiles + onlyCats"
 		:src="column.tl"
 		:withRenotes="withRenotes"
 		:onlyFiles="onlyFiles"
