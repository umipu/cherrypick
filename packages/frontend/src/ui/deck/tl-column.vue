--- conflicted
+++ resolved
@@ -6,14 +6,7 @@
 <template>
 <XColumn :menu="menu" :column="column" :isStacked="isStacked" :refresher="async () => { await timeline?.reloadTimeline() }">
 	<template #header>
-<<<<<<< HEAD
-		<i v-if="column.tl === 'home'" class="ti ti-home"></i>
-		<i v-else-if="column.tl === 'local'" class="ti ti-planet"></i>
-		<i v-else-if="column.tl === 'social'" class="ti ti-universe"></i>
-		<i v-else-if="column.tl === 'global'" class="ti ti-world"></i>
-=======
 		<i v-if="column.tl != null" :class="basicTimelineIconClass(column.tl)"/>
->>>>>>> 63f9c271
 		<span style="margin-left: 8px;">{{ column.name }}</span>
 	</template>
 
@@ -149,17 +142,12 @@
 	type: 'switch',
 	text: i18n.ts.fileAttachedOnly,
 	ref: onlyFiles,
-<<<<<<< HEAD
-	disabled: props.column.tl === 'local' || props.column.tl === 'social' ? withReplies : false,
+	disabled: hasWithReplies(props.column.tl) ? withReplies : false,
 }, {
 	type: 'switch',
 	text: i18n.ts.showCatOnly,
 	ref: onlyCats,
-}];
-=======
-	disabled: hasWithReplies(props.column.tl) ? withReplies : false,
 }]);
->>>>>>> 63f9c271
 </script>
 
 <style lang="scss" module>
