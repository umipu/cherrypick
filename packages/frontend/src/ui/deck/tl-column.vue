<!--
SPDX-FileCopyrightText: syuilo and misskey-project
SPDX-License-Identifier: AGPL-3.0-only
-->

<template>
<XColumn :menu="menu" :column="column" :isStacked="isStacked" :refresher="() => timeline.reloadTimeline()">
	<template #header>
		<i v-if="column.tl === 'home'" class="ti ti-home"></i>
		<i v-else-if="column.tl === 'local'" class="ti ti-planet"></i>
		<i v-else-if="column.tl === 'social'" class="ti ti-universe"></i>
		<i v-else-if="column.tl === 'global'" class="ti ti-world"></i>
		<span style="margin-left: 8px;">{{ column.name }}</span>
	</template>

	<div v-if="(((column.tl === 'local' || column.tl === 'social') && !isLocalTimelineAvailable) || (column.tl === 'global' && !isGlobalTimelineAvailable))" :class="$style.disabled">
		<p :class="$style.disabledTitle">
			<i class="ti ti-circle-minus"></i>
			{{ i18n.ts._disabledTimeline.title }}
		</p>
		<p :class="$style.disabledDescription">{{ i18n.ts._disabledTimeline.description }}</p>
	</div>
	<MkTimeline
		v-else-if="column.tl"
		ref="timeline"
		:key="column.tl + withRenotes + withReplies + onlyFiles + onlyCats"
		:src="column.tl"
		:withRenotes="withRenotes"
		:withReplies="withReplies"
		:onlyFiles="onlyFiles"
<<<<<<< HEAD
		:onlyCats="onlyCats"
=======
		@note="onNote"
>>>>>>> 1bb1a329
	/>
</XColumn>
</template>

<script lang="ts" setup>
import { onMounted, watch, ref, shallowRef } from 'vue';
import XColumn from './column.vue';
import { removeColumn, updateColumn, Column } from './deck-store.js';
import MkTimeline from '@/components/MkTimeline.vue';
import * as os from '@/os.js';
import { $i } from '@/account.js';
import { i18n } from '@/i18n.js';
import { instance } from '@/instance.js';
import { MenuItem } from '@/types/menu.js';
import { SoundStore } from '@/store.js';
import { soundSettingsButton } from '@/ui/deck/tl-note-notification.js';
import * as sound from '@/scripts/sound.js';

const props = defineProps<{
	column: Column;
	isStacked: boolean;
}>();

const disabled = ref(false);
const timeline = shallowRef<InstanceType<typeof MkTimeline>>();

const isLocalTimelineAvailable = (($i == null && instance.policies.ltlAvailable) || ($i != null && $i.policies.ltlAvailable));
const isGlobalTimelineAvailable = (($i == null && instance.policies.gtlAvailable) || ($i != null && $i.policies.gtlAvailable));
const soundSetting = ref<SoundStore>(props.column.soundSetting ?? { type: null, volume: 1 });
const withRenotes = ref(props.column.withRenotes ?? true);
const withReplies = ref(props.column.withReplies ?? false);
const onlyFiles = ref(props.column.onlyFiles ?? false);
const onlyCats = ref(props.column.onlyCats ?? false);

watch(withRenotes, v => {
	updateColumn(props.column.id, {
		withRenotes: v,
	});
});

watch(withReplies, v => {
	updateColumn(props.column.id, {
		withReplies: v,
	});
});

watch(onlyFiles, v => {
	updateColumn(props.column.id, {
		onlyFiles: v,
	});
});

<<<<<<< HEAD
watch(onlyCats, v => {
	updateColumn(props.column.id, {
		onlyCats: v,
	});
=======
watch(soundSetting, v => {
	updateColumn(props.column.id, { soundSetting: v });
>>>>>>> 1bb1a329
});

onMounted(() => {
	if (props.column.tl == null) {
		setType();
	} else if ($i) {
		disabled.value = (
			(!((instance.policies.ltlAvailable) || ($i.policies.ltlAvailable)) && ['local', 'social'].includes(props.column.tl)) ||
			(!((instance.policies.gtlAvailable) || ($i.policies.gtlAvailable)) && ['global'].includes(props.column.tl)));
	}
});

async function setType() {
	const { canceled, result: src } = await os.select({
		title: i18n.ts.timeline,
		items: [{
			value: 'home' as const, text: i18n.ts._timelines.home,
		}, {
			value: 'local' as const, text: i18n.ts._timelines.local,
		}, {
			value: 'social' as const, text: i18n.ts._timelines.social,
		}, {
			value: 'global' as const, text: i18n.ts._timelines.global,
		}],
	});
	if (canceled) {
		if (props.column.tl == null) {
			removeColumn(props.column.id);
		}
		return;
	}
	updateColumn(props.column.id, {
		tl: src,
	});
}

function onNote() {
	sound.playMisskeySfxFile(soundSetting.value);
}

const menu: MenuItem[] = [{
	icon: 'ti ti-pencil',
	text: i18n.ts.timeline,
	action: setType,
}, {
	icon: 'ti ti-bell',
	text: i18n.ts._deck.newNoteNotificationSettings,
	action: () => soundSettingsButton(soundSetting),
}, {
	type: 'switch',
	text: i18n.ts.showRenotes,
	ref: withRenotes,
}, props.column.tl === 'local' || props.column.tl === 'social' ? {
	type: 'switch',
	text: i18n.ts.showRepliesToOthersInTimeline,
	ref: withReplies,
	disabled: onlyFiles,
} : undefined, {
	type: 'switch',
	text: i18n.ts.fileAttachedOnly,
	ref: onlyFiles,
	disabled: props.column.tl === 'local' || props.column.tl === 'social' ? withReplies : false,
}, {
	type: 'switch',
	text: i18n.ts.showCatOnly,
	ref: onlyCats,
}];
</script>

<style lang="scss" module>
.disabled {
	text-align: center;
}

.disabledTitle {
	margin: 16px;
}

.disabledDescription {
	font-size: 90%;
}
</style><|MERGE_RESOLUTION|>--- conflicted
+++ resolved
@@ -28,11 +28,8 @@
 		:withRenotes="withRenotes"
 		:withReplies="withReplies"
 		:onlyFiles="onlyFiles"
-<<<<<<< HEAD
 		:onlyCats="onlyCats"
-=======
 		@note="onNote"
->>>>>>> 1bb1a329
 	/>
 </XColumn>
 </template>
@@ -85,15 +82,14 @@
 	});
 });
 
-<<<<<<< HEAD
 watch(onlyCats, v => {
 	updateColumn(props.column.id, {
 		onlyCats: v,
 	});
-=======
+});
+
 watch(soundSetting, v => {
 	updateColumn(props.column.id, { soundSetting: v });
->>>>>>> 1bb1a329
 });
 
 onMounted(() => {
