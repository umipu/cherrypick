<!--
SPDX-FileCopyrightText: syuilo and misskey-project
SPDX-License-Identifier: AGPL-3.0-only
-->

<template>
<div :class="$style.root">
	<XSidebar v-if="!isMobile" :class="$style.sidebar"/>

	<MkStickyContainer ref="contents" :class="$style.contents" style="container-type: inline-size;" @contextmenu.stop="onContextmenu">
		<template #header>
			<div v-if="!showEl2">
				<XAnnouncements v-if="$i"/>
				<XStatusBars :class="$style.statusbars"/>
			</div>
		</template>
		<RouterView/>
		<div :class="$style.spacer"></div>
	</MkStickyContainer>

	<div v-if="isDesktop && !pageMetadata?.needWideArea" :class="$style.widgets">
		<XWidgets/>
	</div>

	<button v-if="(!isDesktop || pageMetadata?.needWideArea) && !isMobile" v-vibrate="defaultStore.state.vibrateSystem ? 5 : []" :class="[$style.widgetButton, { [$style.reduceAnimation]: !defaultStore.state.animation, [$style.showEl]: (showEl && ['hideHeaderFloatBtn', 'hideFloatBtnOnly', 'hideFloatBtnNavBar', 'hide'].includes(<string>defaultStore.state.displayHeaderNavBarWhenScroll)) }]" class="_button" @click="widgetsShowing = true"><i class="ti ti-apps"></i></button>

	<div v-if="isMobile" ref="navFooter" :class="[$style.nav, { [$style.reduceAnimation]: !defaultStore.state.animation, [$style.showEl]: (showEl && ['hideFloatBtnNavBar', 'hide'].includes(<string>defaultStore.state.displayHeaderNavBarWhenScroll)) }]">
		<button v-vibrate="defaultStore.state.vibrateSystem ? 5 : []" :class="$style.navButton" class="_button" @click="drawerMenuShowing = true"><i :class="$style.navButtonIcon" class="ti ti-menu-2"></i><span v-if="menuIndicated" :class="$style.navButtonIndicator"><i class="_indicatorCircle"></i></span></button>
		<button v-vibrate="defaultStore.state.vibrateSystem ? 5 : []" :class="$style.navButton" class="_button" @click="isRoot ? top() : mainRouter.push('/')"><i :class="$style.navButtonIcon" class="ti ti-home"></i></button>
		<button v-vibrate="defaultStore.state.vibrateSystem ? 5 : []" :class="$style.navButton" class="_button" @click="mainRouter.push('/my/notifications')">
			<i :class="$style.navButtonIcon" class="ti ti-bell"></i>
			<span v-if="$i?.hasUnreadNotification" :class="$style.navButtonIndicator">
				<span v-if="defaultStore.state.showUnreadNotificationsCount" class="_indicateCounter" :class="$style.itemIndicateValueIcon">{{ $i.unreadNotificationsCount > 99 ? '99+' : $i.unreadNotificationsCount }}</span>
				<i v-else class="_indicatorCircle"></i>
			</span>
		</button>
		<button v-vibrate="defaultStore.state.vibrateSystem ? 5 : []" :class="$style.navButton" class="_button" @click="widgetsShowing = true"><i :class="$style.navButtonIcon" class="ti ti-apps"></i></button>
		<button v-vibrate="defaultStore.state.vibrateSystem ? 5 : []" :class="$style.postButton" class="_button" @click="os.post()"><i :class="$style.navButtonIcon" class="ti ti-pencil"></i></button>
	</div>

	<Transition
		:enterActiveClass="defaultStore.state.animation ? $style.transition_menuDrawerBg_enterActive : ''"
		:leaveActiveClass="defaultStore.state.animation ? $style.transition_menuDrawerBg_leaveActive : ''"
		:enterFromClass="defaultStore.state.animation ? $style.transition_menuDrawerBg_enterFrom : ''"
		:leaveToClass="defaultStore.state.animation ? $style.transition_menuDrawerBg_leaveTo : ''"
	>
		<div
			v-if="drawerMenuShowing"
			:class="$style.menuDrawerBg"
			class="_modalBg"
			@click="drawerMenuShowing = false"
			@touchstart.passive="drawerMenuShowing = false"
		></div>
	</Transition>

	<Transition
		:enterActiveClass="defaultStore.state.animation ? $style.transition_menuDrawer_enterActive : ''"
		:leaveActiveClass="defaultStore.state.animation ? $style.transition_menuDrawer_leaveActive : ''"
		:enterFromClass="defaultStore.state.animation ? $style.transition_menuDrawer_enterFrom : ''"
		:leaveToClass="defaultStore.state.animation ? $style.transition_menuDrawer_leaveTo : ''"
	>
		<div v-if="drawerMenuShowing" :class="$style.menuDrawer">
			<XDrawerMenu/>
		</div>
	</Transition>

	<Transition
		:enterActiveClass="defaultStore.state.animation ? $style.transition_widgetsDrawerBg_enterActive : ''"
		:leaveActiveClass="defaultStore.state.animation ? $style.transition_widgetsDrawerBg_leaveActive : ''"
		:enterFromClass="defaultStore.state.animation ? $style.transition_widgetsDrawerBg_enterFrom : ''"
		:leaveToClass="defaultStore.state.animation ? $style.transition_widgetsDrawerBg_leaveTo : ''"
	>
		<div
			v-if="widgetsShowing"
			:class="$style.widgetsDrawerBg"
			class="_modalBg"
			@click="widgetsShowing = false"
			@touchstart.passive="widgetsShowing = false"
		></div>
	</Transition>

	<Transition
		:enterActiveClass="defaultStore.state.animation ? $style.transition_widgetsDrawer_enterActive : ''"
		:leaveActiveClass="defaultStore.state.animation ? $style.transition_widgetsDrawer_leaveActive : ''"
		:enterFromClass="defaultStore.state.animation ? $style.transition_widgetsDrawer_enterFrom : ''"
		:leaveToClass="defaultStore.state.animation ? $style.transition_widgetsDrawer_leaveTo : ''"
	>
		<div v-if="widgetsShowing" :class="$style.widgetsDrawer">
			<button class="_button" :class="$style.widgetsCloseButton" @click="widgetsShowing = false"><i class="ti ti-x"></i></button>
			<XWidgets/>
		</div>
	</Transition>

	<XCommon/>
</div>
</template>

<script lang="ts" setup>
import { defineAsyncComponent, provide, onMounted, computed, ref, watch, shallowRef, Ref, onBeforeUnmount } from 'vue';
import XCommon from './_common_/common.vue';
import type MkStickyContainer from '@/components/global/MkStickyContainer.vue';
import { instanceName } from '@@/js/config.js';
import XDrawerMenu from '@/ui/_common_/navbar-for-mobile.vue';
import * as os from '@/os.js';
import { defaultStore } from '@/store.js';
import { navbarItemDef } from '@/navbar.js';
import { i18n } from '@/i18n.js';
import { $i } from '@/account.js';
import { PageMetadata, provideMetadataReceiver, provideReactiveMetadata } from '@/scripts/page-metadata.js';
import { deviceKind } from '@/scripts/device-kind.js';
import { miLocalStorage } from '@/local-storage.js';
import { CURRENT_STICKY_BOTTOM } from '@@/js/const.js';
import { useScrollPositionManager } from '@/nirax.js';
import { mainRouter } from '@/router/main.js';
<<<<<<< HEAD
import { globalEvents } from '@/events.js';
=======
import { isLink } from '@@/js/is-link.js';
>>>>>>> 837a8e15

const XWidgets = defineAsyncComponent(() => import('./universal.widgets.vue'));
const XSidebar = defineAsyncComponent(() => import('@/ui/_common_/navbar.vue'));
const XStatusBars = defineAsyncComponent(() => import('@/ui/_common_/statusbars.vue'));
const XAnnouncements = defineAsyncComponent(() => import('@/ui/_common_/announcements.vue'));

const isRoot = computed(() => mainRouter.currentRoute.value.name === 'index');

const DESKTOP_THRESHOLD = 1100;
const MOBILE_THRESHOLD = 500;

// デスクトップでウィンドウを狭くしたときモバイルUIが表示されて欲しいことはあるので deviceKind === 'desktop' の判定は行わない
const isDesktop = ref(window.innerWidth >= DESKTOP_THRESHOLD);
const isMobile = ref(deviceKind === 'smartphone' || window.innerWidth <= MOBILE_THRESHOLD);
window.addEventListener('resize', () => {
	isMobile.value = deviceKind === 'smartphone' || window.innerWidth <= MOBILE_THRESHOLD;
});

const showEl = ref(false);
const showEl2 = ref(false);
const lastScrollPosition = ref(0);

const pageMetadata = ref<null | PageMetadata>(null);
const widgetsShowing = ref(false);
const navFooter = shallowRef<HTMLElement>();
const contents = shallowRef<InstanceType<typeof MkStickyContainer>>();

provide('router', mainRouter);
provideMetadataReceiver((metadataGetter) => {
	const info = metadataGetter();
	pageMetadata.value = info;
	if (pageMetadata.value) {
		if (isRoot.value && pageMetadata.value.title === instanceName) {
			document.title = pageMetadata.value.title;
		} else {
			document.title = `${pageMetadata.value.title} | ${instanceName}`;
		}
	}
});
provideReactiveMetadata(pageMetadata);

const menuIndicated = computed(() => {
	for (const def in navbarItemDef) {
		if (def === 'notifications') continue; // 通知は下にボタンとして表示されてるから
		if (navbarItemDef[def].indicated) return true;
	}
	return false;
});

const drawerMenuShowing = ref(false);

mainRouter.on('change', () => {
	drawerMenuShowing.value = false;
});

if (window.innerWidth > 1024) {
	const tempUI = miLocalStorage.getItem('ui_temp');
	if (tempUI) {
		miLocalStorage.setItem('ui', tempUI);
		miLocalStorage.removeItem('ui_temp');
		location.reload();
	}
}

defaultStore.loaded.then(() => {
	if (defaultStore.state.widgets.length === 0) {
		defaultStore.set('widgets', [{
			name: 'calendar',
			id: 'a', place: 'right', data: {},
		}, {
			name: 'notifications',
			id: 'b', place: 'right', data: {},
		}, {
			name: 'trends',
			id: 'c', place: 'right', data: {},
		}]);
	}
});

onMounted(() => {
	if (!isDesktop.value) {
		window.addEventListener('resize', () => {
			if (window.innerWidth >= DESKTOP_THRESHOLD) isDesktop.value = true;
		}, { passive: true });
	}

	contents.value.rootEl.addEventListener('scroll', onScroll);
});

onBeforeUnmount(() => {
	contents.value.rootEl.removeEventListener('scroll', onScroll);
});

function onScroll() {
	const currentScrollPosition = contents.value.rootEl.scrollTop;
	if (currentScrollPosition < 0) {
		return;
	}

	// Stop executing this function if the difference between
	// current scroll position and last scroll position is less than some offset
	if (Math.abs(currentScrollPosition - lastScrollPosition.value) < 60) {
		return;
	}

	showEl.value = currentScrollPosition < lastScrollPosition.value;
	lastScrollPosition.value = currentScrollPosition;
	showEl.value = !showEl.value;
	globalEvents.emit('showEl', showEl.value);

	if (isMobile.value) {
		if (showEl2.value === true) showEl2.value = showEl.value;
		else setTimeout(() => showEl2.value = showEl.value, 50);
	}
}

const onContextmenu = (ev) => {
	if (isLink(ev.target)) return;
	if (['INPUT', 'TEXTAREA', 'IMG', 'VIDEO', 'CANVAS'].includes(ev.target.tagName) || ev.target.attributes['contenteditable']) return;
	if (window.getSelection()?.toString() !== '') return;
	const path = mainRouter.getCurrentPath();
	os.contextMenu([{
		type: 'label',
		text: path,
	}, {
		icon: 'ti ti-window-maximize',
		text: i18n.ts.openInWindow,
		action: () => {
			os.pageWindow(path);
		},
	}], ev);
};

function top() {
	contents.value.rootEl.scrollTo({
		top: 0,
		behavior: 'smooth',
	});
}

const navFooterHeight = ref(0);
provide<Ref<number>>(CURRENT_STICKY_BOTTOM, navFooterHeight);

watch(navFooter, () => {
	if (navFooter.value) {
		navFooterHeight.value = navFooter.value.offsetHeight;
		document.body.style.setProperty('--stickyBottom', `${navFooterHeight.value}px`);
		document.body.style.setProperty('--minBottomSpacing', 'var(--minBottomSpacingMobile)');
	} else {
		navFooterHeight.value = 0;
		document.body.style.setProperty('--stickyBottom', '0px');
		document.body.style.setProperty('--minBottomSpacing', '0px');
	}
}, {
	immediate: true,
});

useScrollPositionManager(() => contents.value.rootEl, mainRouter);
</script>

<style>
html,
body {
	width: 100%;
	height: 100%;
	overflow: clip;
	position: fixed;
	top: 0;
	left: 0;
	overscroll-behavior: none;
}

#cherrypick_app {
	width: 100%;
	height: 100%;
	overflow: clip;
	position: absolute;
	top: 0;
	left: 0;
}
</style>

<style lang="scss" module>
$ui-font-size: 1em; // TODO: どこかに集約したい
$widgets-hide-threshold: 1090px;

.transition_menuDrawerBg_enterActive,
.transition_menuDrawerBg_leaveActive {
	opacity: 1;
	transition: opacity 300ms cubic-bezier(0.23, 1, 0.32, 1);
}
.transition_menuDrawerBg_enterFrom,
.transition_menuDrawerBg_leaveTo {
	opacity: 0;
}

.transition_menuDrawer_enterActive,
.transition_menuDrawer_leaveActive {
	opacity: 1;
	transform: translateX(0);
	transition: transform 300ms cubic-bezier(0.23, 1, 0.32, 1), opacity 300ms cubic-bezier(0.23, 1, 0.32, 1);
}
.transition_menuDrawer_enterFrom,
.transition_menuDrawer_leaveTo {
	opacity: 0;
	transform: translateX(-240px);
}

.transition_widgetsDrawerBg_enterActive,
.transition_widgetsDrawerBg_leaveActive {
	opacity: 1;
	transition: opacity 300ms cubic-bezier(0.23, 1, 0.32, 1);
}
.transition_widgetsDrawerBg_enterFrom,
.transition_widgetsDrawerBg_leaveTo {
	opacity: 0;
}

.transition_widgetsDrawer_enterActive,
.transition_widgetsDrawer_leaveActive {
	opacity: 1;
	transform: translateX(0);
	transition: transform 300ms cubic-bezier(0.23, 1, 0.32, 1), opacity 300ms cubic-bezier(0.23, 1, 0.32, 1);
}
.transition_widgetsDrawer_enterFrom,
.transition_widgetsDrawer_leaveTo {
	opacity: 0;
	transform: translateX(240px);
}

.root {
	height: 100dvh;
	overflow: clip;
	contain: strict;
	box-sizing: border-box;
	display: flex;
}

.sidebar {
	border-right: solid 0.5px var(--divider);
}

.contents {
	flex: 1;
	height: 100%;
	min-width: 0;
	overflow: auto;
	overflow-y: scroll;
	overscroll-behavior: contain;
	background: var(--bg);
}

.widgets {
	width: 350px;
	height: 100%;
	box-sizing: border-box;
	overflow: auto;
	padding: var(--margin) var(--margin) calc(var(--margin) + env(safe-area-inset-bottom, 0px));
	border-left: solid 0.5px var(--divider);
	background: var(--bg);

	@media (max-width: $widgets-hide-threshold) {
		display: none;
	}
}

.widgetButton {
	display: block;
	position: fixed;
	z-index: 1000;
	bottom: 32px;
	right: 32px;
	width: 64px;
	height: 64px;
	border-radius: 100%;
	box-shadow: 0 3px 5px -1px rgba(0, 0, 0, 0.2), 0 6px 10px 0 rgba(0, 0, 0, 0.14), 0 1px 18px 0 rgba(0, 0, 0, 0.12);
	font-size: 22px;
	background: var(--panel);
  transition: opacity 0.5s, transform 0.5s;

  &.reduceAnimation {
    transition: opacity 0s, transform 0s;
  }

  &.showEl {
    transform: translateX(100px);
  }
}

.widgetsDrawerBg {
	z-index: 1001;
}

.widgetsDrawer {
	position: fixed;
	top: 0;
	right: 0;
	z-index: 1001;
	width: 310px;
	height: 100dvh;
	padding: var(--margin) var(--margin) calc(var(--margin) + env(safe-area-inset-bottom, 0px)) !important;
	box-sizing: border-box;
	overflow: auto;
	overscroll-behavior: contain;
	background: var(--bg);
}

.widgetsCloseButton {
	padding: 8px;
	display: block;
	margin: 0 auto;
}

@media (min-width: 370px) {
	.widgetsCloseButton {
		display: none;
	}
}

.nav {
	position: fixed;
	z-index: 1000;
	bottom: 0;
	left: 0;
	padding: 12px 12px max(12px, env(safe-area-inset-bottom, 0px)) 12px;
	display: grid;
	grid-template-columns: 1fr 1fr 1fr 1fr 1fr;
	grid-gap: 8px;
	width: 100%;
	box-sizing: border-box;
	-webkit-backdrop-filter: var(--blur, blur(24px));
	backdrop-filter: var(--blur, blur(24px));
	background-color: var(--header);
	border-top: solid 0.5px var(--divider);
  transition: opacity 0.5s, transform 0.5s;

  &.reduceAnimation {
    transition: opacity 0s, transform 0s;
  }

  &.showEl {
    transform: translateY(84.55px);
  }
}

.navButton {
	position: relative;
	padding: 0;
	aspect-ratio: 1;
	width: 100%;
	max-width: 60px;
	margin: auto;
	border-radius: 100%;
	background: var(--panel);
	color: var(--fg);

	&:hover {
		background: var(--panelHighlight);
	}

	&:active {
		background: hsl(from var(--panel) h s calc(l - 2));
	}
}

.postButton {
	composes: navButton;
	background: linear-gradient(90deg, var(--buttonGradateA), var(--buttonGradateB));
	color: var(--fgOnAccent);

	&:hover {
		background: linear-gradient(90deg, hsl(from var(--accent) h s calc(l + 5)), hsl(from var(--accent) h s calc(l + 5)));
	}

	&:active {
		background: linear-gradient(90deg, hsl(from var(--accent) h s calc(l + 5)), hsl(from var(--accent) h s calc(l + 5)));
	}
}

.navButtonIcon {
	font-size: 18px;
	vertical-align: middle;
}

.navButtonIndicator {
	position: absolute;
	top: 0;
	left: 0;
	color: var(--indicator);
	font-size: 16px;
	animation: global-blink 1s infinite;

	&:has(.itemIndicateValueIcon) {
		animation: none;
		font-size: 10px;
	}
}

.menuDrawerBg {
	z-index: 1001;
}

.menuDrawer {
	position: fixed;
	top: 0;
	left: 0;
	z-index: 1001;
	height: 100dvh;
	width: 240px;
	box-sizing: border-box;
	contain: strict;
	overflow: auto;
	overscroll-behavior: contain;
	background: var(--navBg);
}

.statusbars {
	position: sticky;
	top: 0;
	left: 0;
}

.spacer {
	height: calc(var(--minBottomSpacing));
}
</style><|MERGE_RESOLUTION|>--- conflicted
+++ resolved
@@ -112,11 +112,8 @@
 import { CURRENT_STICKY_BOTTOM } from '@@/js/const.js';
 import { useScrollPositionManager } from '@/nirax.js';
 import { mainRouter } from '@/router/main.js';
-<<<<<<< HEAD
+import { isLink } from '@@/js/is-link.js';
 import { globalEvents } from '@/events.js';
-=======
-import { isLink } from '@@/js/is-link.js';
->>>>>>> 837a8e15
 
 const XWidgets = defineAsyncComponent(() => import('./universal.widgets.vue'));
 const XSidebar = defineAsyncComponent(() => import('@/ui/_common_/navbar.vue'));
