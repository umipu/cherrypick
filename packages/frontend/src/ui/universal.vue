<!--
SPDX-FileCopyrightText: syuilo and other misskey, cherrypick contributors
SPDX-License-Identifier: AGPL-3.0-only
-->

<template>
<div :class="$style.root">
	<XSidebar v-if="!isMobile" :class="$style.sidebar"/>

	<MkStickyContainer ref="contents" :class="$style.contents" style="container-type: inline-size;" @contextmenu.stop="onContextmenu">
		<template #header>
			<div v-if="!showEl2">
				<XAnnouncements v-if="$i"/>
				<XStatusBars :class="$style.statusbars"/>
			</div>
		</template>
		<RouterView/>
		<div :class="$style.spacer"></div>
	</MkStickyContainer>

	<div v-if="isDesktop && !pageMetadata?.needWideArea" :class="$style.widgets">
		<XWidgets/>
	</div>

	<button v-if="(!isDesktop || pageMetadata?.needWideArea) && !isMobile" v-vibrate="defaultStore.state.vibrateSystem ? 5 : []" :class="[$style.widgetButton, { [$style.reduceAnimation]: !defaultStore.state.animation, [$style.showEl]: (showEl && ['hideHeaderFloatBtn', 'hideFloatBtnOnly', 'hideFloatBtnNavBar', 'hide'].includes(<string>defaultStore.state.displayHeaderNavBarWhenScroll)) }]" class="_button" @click="widgetsShowing = true"><i class="ti ti-apps"></i></button>

	<div v-if="isMobile" ref="navFooter" :class="[$style.nav, { [$style.reduceAnimation]: !defaultStore.state.animation, [$style.showEl]: (showEl && ['hideFloatBtnNavBar', 'hide'].includes(<string>defaultStore.state.displayHeaderNavBarWhenScroll)) }]">
		<button v-vibrate="defaultStore.state.vibrateSystem ? 5 : []" :class="$style.navButton" class="_button" @click="drawerMenuShowing = true"><i :class="$style.navButtonIcon" class="ti ti-menu-2"></i><span v-if="menuIndicated" :class="$style.navButtonIndicator"><i class="_indicatorCircle"></i></span></button>
		<button v-vibrate="defaultStore.state.vibrateSystem ? 5 : []" :class="$style.navButton" class="_button" @click="mainRouter.currentRoute.value.name === 'index' ? top() : mainRouter.push('/')"><i :class="$style.navButtonIcon" class="ti ti-home"></i></button>
		<button v-vibrate="defaultStore.state.vibrateSystem ? 5 : []" :class="$style.navButton" class="_button" @click="mainRouter.push('/my/notifications')">
			<i :class="$style.navButtonIcon" class="ti ti-bell"></i>
			<span v-if="$i?.hasUnreadNotification" :class="$style.navButtonIndicator">
				<span v-if="defaultStore.state.showUnreadNotificationsCount" class="_indicateCounter" :class="$style.itemIndicateValueIcon">{{ $i.unreadNotificationsCount > 99 ? '99+' : $i.unreadNotificationsCount }}</span>
				<i v-else class="_indicatorCircle"></i>
			</span>
		</button>
		<button v-vibrate="defaultStore.state.vibrateSystem ? 5 : []" :class="$style.navButton" class="_button" @click="widgetsShowing = true"><i :class="$style.navButtonIcon" class="ti ti-apps"></i></button>
		<button v-vibrate="defaultStore.state.vibrateSystem ? 5 : []" :class="$style.postButton" class="_button" @click="os.post()"><i :class="$style.navButtonIcon" class="ti ti-pencil"></i></button>
	</div>

	<Transition
		:enterActiveClass="defaultStore.state.animation ? $style.transition_menuDrawerBg_enterActive : ''"
		:leaveActiveClass="defaultStore.state.animation ? $style.transition_menuDrawerBg_leaveActive : ''"
		:enterFromClass="defaultStore.state.animation ? $style.transition_menuDrawerBg_enterFrom : ''"
		:leaveToClass="defaultStore.state.animation ? $style.transition_menuDrawerBg_leaveTo : ''"
	>
		<div
			v-if="drawerMenuShowing"
			:class="$style.menuDrawerBg"
			class="_modalBg"
			@click="drawerMenuShowing = false"
			@touchstart.passive="drawerMenuShowing = false"
		></div>
	</Transition>

	<Transition
		:enterActiveClass="defaultStore.state.animation ? $style.transition_menuDrawer_enterActive : ''"
		:leaveActiveClass="defaultStore.state.animation ? $style.transition_menuDrawer_leaveActive : ''"
		:enterFromClass="defaultStore.state.animation ? $style.transition_menuDrawer_enterFrom : ''"
		:leaveToClass="defaultStore.state.animation ? $style.transition_menuDrawer_leaveTo : ''"
	>
		<div v-if="drawerMenuShowing" :class="$style.menuDrawer">
			<XDrawerMenu/>
		</div>
	</Transition>

	<Transition
		:enterActiveClass="defaultStore.state.animation ? $style.transition_widgetsDrawerBg_enterActive : ''"
		:leaveActiveClass="defaultStore.state.animation ? $style.transition_widgetsDrawerBg_leaveActive : ''"
		:enterFromClass="defaultStore.state.animation ? $style.transition_widgetsDrawerBg_enterFrom : ''"
		:leaveToClass="defaultStore.state.animation ? $style.transition_widgetsDrawerBg_leaveTo : ''"
	>
		<div
			v-if="widgetsShowing"
			:class="$style.widgetsDrawerBg"
			class="_modalBg"
			@click="widgetsShowing = false"
			@touchstart.passive="widgetsShowing = false"
		></div>
	</Transition>

	<Transition
		:enterActiveClass="defaultStore.state.animation ? $style.transition_widgetsDrawer_enterActive : ''"
		:leaveActiveClass="defaultStore.state.animation ? $style.transition_widgetsDrawer_leaveActive : ''"
		:enterFromClass="defaultStore.state.animation ? $style.transition_widgetsDrawer_enterFrom : ''"
		:leaveToClass="defaultStore.state.animation ? $style.transition_widgetsDrawer_leaveTo : ''"
	>
		<div v-if="widgetsShowing" :class="$style.widgetsDrawer">
			<button class="_button" :class="$style.widgetsCloseButton" @click="widgetsShowing = false"><i class="ti ti-x"></i></button>
			<XWidgets/>
		</div>
	</Transition>

	<XCommon/>
</div>
</template>

<script lang="ts" setup>
import { defineAsyncComponent, provide, onMounted, computed, ref, watch, shallowRef, Ref, onBeforeUnmount } from 'vue';
import XCommon from './_common_/common.vue';
import type MkStickyContainer from '@/components/global/MkStickyContainer.vue';
import { instanceName } from '@/config.js';
import XDrawerMenu from '@/ui/_common_/navbar-for-mobile.vue';
import * as os from '@/os.js';
import { defaultStore } from '@/store.js';
import { navbarItemDef } from '@/navbar.js';
import { i18n } from '@/i18n.js';
import { $i } from '@/account.js';
import { PageMetadata, provideMetadataReceiver } from '@/scripts/page-metadata.js';
import { deviceKind } from '@/scripts/device-kind.js';
import { miLocalStorage } from '@/local-storage.js';
import { CURRENT_STICKY_BOTTOM } from '@/const.js';
import { useScrollPositionManager } from '@/nirax.js';
<<<<<<< HEAD
import { globalEvents } from '@/events.js';
=======
import { mainRouter } from '@/global/router/main.js';
>>>>>>> 14aedc17

const XWidgets = defineAsyncComponent(() => import('./universal.widgets.vue'));
const XSidebar = defineAsyncComponent(() => import('@/ui/_common_/navbar.vue'));
const XStatusBars = defineAsyncComponent(() => import('@/ui/_common_/statusbars.vue'));
const XAnnouncements = defineAsyncComponent(() => import('@/ui/_common_/announcements.vue'));

const DESKTOP_THRESHOLD = 1100;
const MOBILE_THRESHOLD = 500;

// デスクトップでウィンドウを狭くしたときモバイルUIが表示されて欲しいことはあるので deviceKind === 'desktop' の判定は行わない
const isDesktop = ref(window.innerWidth >= DESKTOP_THRESHOLD);
const isMobile = ref(deviceKind === 'smartphone' || window.innerWidth <= MOBILE_THRESHOLD);
window.addEventListener('resize', () => {
	isMobile.value = deviceKind === 'smartphone' || window.innerWidth <= MOBILE_THRESHOLD;
});

const showEl = ref(false);
const showEl2 = ref(false);
const lastScrollPosition = ref(0);

const pageMetadata = ref<null | PageMetadata>();
const widgetsShowing = ref(false);
const navFooter = shallowRef<HTMLElement>();
const contents = shallowRef<InstanceType<typeof MkStickyContainer>>();

provide('router', mainRouter);
provideMetadataReceiver((info) => {
	pageMetadata.value = info.value;
	if (pageMetadata.value) {
		document.title = `${pageMetadata.value.title} | ${instanceName}`;
	}
});

const menuIndicated = computed(() => {
	for (const def in navbarItemDef) {
		if (def === 'notifications') continue; // 通知は下にボタンとして表示されてるから
		if (navbarItemDef[def].indicated) return true;
	}
	return false;
});

const drawerMenuShowing = ref(false);

mainRouter.on('change', () => {
	drawerMenuShowing.value = false;
});

if (window.innerWidth > 1024) {
	const tempUI = miLocalStorage.getItem('ui_temp');
	if (tempUI) {
		miLocalStorage.setItem('ui', tempUI);
		miLocalStorage.removeItem('ui_temp');
		location.reload();
	}
}

defaultStore.loaded.then(() => {
	if (defaultStore.state.widgets.length === 0) {
		defaultStore.set('widgets', [{
			name: 'calendar',
			id: 'a', place: 'right', data: {},
		}, {
			name: 'notifications',
			id: 'b', place: 'right', data: {},
		}, {
			name: 'trends',
			id: 'c', place: 'right', data: {},
		}]);
	}
});

onMounted(() => {
	if (!isDesktop.value) {
		window.addEventListener('resize', () => {
			if (window.innerWidth >= DESKTOP_THRESHOLD) isDesktop.value = true;
		}, { passive: true });
	}

	contents.value.rootEl.addEventListener('scroll', onScroll);
});

onBeforeUnmount(() => {
	contents.value.rootEl.removeEventListener('scroll', onScroll);
});

function onScroll() {
	const currentScrollPosition = contents.value.rootEl.scrollTop;
	if (currentScrollPosition < 0) {
		return;
	}

	// Stop executing this function if the difference between
	// current scroll position and last scroll position is less than some offset
	if (Math.abs(currentScrollPosition - lastScrollPosition.value) < 60) {
		return;
	}

	showEl.value = currentScrollPosition < lastScrollPosition.value;
	lastScrollPosition.value = currentScrollPosition;
	showEl.value = !showEl.value;
	globalEvents.emit('showEl', showEl.value);

	if (isMobile.value) {
		if (showEl2.value === true) showEl2.value = showEl.value;
		else setTimeout(() => showEl2.value = showEl.value, 50);
	}
}

const onContextmenu = (ev) => {
	const isLink = (el: HTMLElement) => {
		if (el.tagName === 'A') return true;
		if (el.parentElement) {
			return isLink(el.parentElement);
		}
	};
	if (isLink(ev.target)) return;
	if (['INPUT', 'TEXTAREA', 'IMG', 'VIDEO', 'CANVAS'].includes(ev.target.tagName) || ev.target.attributes['contenteditable']) return;
	if (window.getSelection()?.toString() !== '') return;
	const path = mainRouter.getCurrentPath();
	os.contextMenu([{
		type: 'label',
		text: path,
	}, {
		icon: 'ti ti-window-maximize',
		text: i18n.ts.openInWindow,
		action: () => {
			os.pageWindow(path);
		},
	}], ev);
};

function top() {
	contents.value.rootEl.scrollTo({
		top: 0,
		behavior: 'smooth',
	});
}

const navFooterHeight = ref(0);
provide<Ref<number>>(CURRENT_STICKY_BOTTOM, navFooterHeight);

watch(navFooter, () => {
	if (navFooter.value) {
		navFooterHeight.value = navFooter.value.offsetHeight;
		document.body.style.setProperty('--stickyBottom', `${navFooterHeight.value}px`);
		document.body.style.setProperty('--minBottomSpacing', 'var(--minBottomSpacingMobile)');
	} else {
		navFooterHeight.value = 0;
		document.body.style.setProperty('--stickyBottom', '0px');
		document.body.style.setProperty('--minBottomSpacing', '0px');
	}
}, {
	immediate: true,
});

useScrollPositionManager(() => contents.value.rootEl, mainRouter);
</script>

<style>
html,
body {
	width: 100%;
	height: 100%;
	overflow: clip;
	position: fixed;
	top: 0;
	left: 0;
	overscroll-behavior: none;
}

#cherrypick_app {
	width: 100%;
	height: 100%;
	overflow: clip;
	position: absolute;
	top: 0;
	left: 0;
}
</style>

<style lang="scss" module>
$ui-font-size: 1em; // TODO: どこかに集約したい
$widgets-hide-threshold: 1090px;

.transition_menuDrawerBg_enterActive,
.transition_menuDrawerBg_leaveActive {
	opacity: 1;
	transition: opacity 300ms cubic-bezier(0.23, 1, 0.32, 1);
}
.transition_menuDrawerBg_enterFrom,
.transition_menuDrawerBg_leaveTo {
	opacity: 0;
}

.transition_menuDrawer_enterActive,
.transition_menuDrawer_leaveActive {
	opacity: 1;
	transform: translateX(0);
	transition: transform 300ms cubic-bezier(0.23, 1, 0.32, 1), opacity 300ms cubic-bezier(0.23, 1, 0.32, 1);
}
.transition_menuDrawer_enterFrom,
.transition_menuDrawer_leaveTo {
	opacity: 0;
	transform: translateX(-240px);
}

.transition_widgetsDrawerBg_enterActive,
.transition_widgetsDrawerBg_leaveActive {
	opacity: 1;
	transition: opacity 300ms cubic-bezier(0.23, 1, 0.32, 1);
}
.transition_widgetsDrawerBg_enterFrom,
.transition_widgetsDrawerBg_leaveTo {
	opacity: 0;
}

.transition_widgetsDrawer_enterActive,
.transition_widgetsDrawer_leaveActive {
	opacity: 1;
	transform: translateX(0);
	transition: transform 300ms cubic-bezier(0.23, 1, 0.32, 1), opacity 300ms cubic-bezier(0.23, 1, 0.32, 1);
}
.transition_widgetsDrawer_enterFrom,
.transition_widgetsDrawer_leaveTo {
	opacity: 0;
	transform: translateX(240px);
}

.root {
	height: 100dvh;
	overflow: clip;
	contain: strict;
	box-sizing: border-box;
	display: flex;
}

.sidebar {
	border-right: solid 0.5px var(--divider);
}

.contents {
	flex: 1;
	height: 100%;
	min-width: 0;
	overflow: auto;
	overflow-y: scroll;
	overscroll-behavior: contain;
	background: var(--bg);
}

.widgets {
	width: 350px;
	height: 100%;
	box-sizing: border-box;
	overflow: auto;
	padding: var(--margin) var(--margin) calc(var(--margin) + env(safe-area-inset-bottom, 0px));
	border-left: solid 0.5px var(--divider);
	background: var(--bg);

	@media (max-width: $widgets-hide-threshold) {
		display: none;
	}
}

.widgetButton {
	display: block;
	position: fixed;
	z-index: 1000;
	bottom: 32px;
	right: 32px;
	width: 64px;
	height: 64px;
	border-radius: 100%;
	box-shadow: 0 3px 5px -1px rgba(0, 0, 0, 0.2), 0 6px 10px 0 rgba(0, 0, 0, 0.14), 0 1px 18px 0 rgba(0, 0, 0, 0.12);
	font-size: 22px;
	background: var(--panel);
  transition: opacity 0.5s, transform 0.5s;

  &.reduceAnimation {
    transition: opacity 0s, transform 0s;
  }

  &.showEl {
    transform: translateX(100px);
  }
}

.widgetsDrawerBg {
	z-index: 1001;
}

.widgetsDrawer {
	position: fixed;
	top: 0;
	right: 0;
	z-index: 1001;
	width: 310px;
	height: 100dvh;
	padding: var(--margin) var(--margin) calc(var(--margin) + env(safe-area-inset-bottom, 0px)) !important;
	box-sizing: border-box;
	overflow: auto;
	overscroll-behavior: contain;
	background: var(--bg);
}

.widgetsCloseButton {
	padding: 8px;
	display: block;
	margin: 0 auto;
}

@media (min-width: 370px) {
	.widgetsCloseButton {
		display: none;
	}
}

.nav {
	position: fixed;
	z-index: 1000;
	bottom: 0;
	left: 0;
	padding: 12px 12px max(12px, env(safe-area-inset-bottom, 0px)) 12px;
	display: grid;
	grid-template-columns: 1fr 1fr 1fr 1fr 1fr;
	grid-gap: 8px;
	width: 100%;
	box-sizing: border-box;
	-webkit-backdrop-filter: var(--blur, blur(24px));
	backdrop-filter: var(--blur, blur(24px));
	background-color: var(--header);
	border-top: solid 0.5px var(--divider);
  transition: opacity 0.5s, transform 0.5s;

  &.reduceAnimation {
    transition: opacity 0s, transform 0s;
  }

  &.showEl {
    transform: translateY(84.55px);
  }
}

.navButton {
	position: relative;
	padding: 0;
	aspect-ratio: 1;
	width: 100%;
	max-width: 60px;
	margin: auto;
	border-radius: 100%;
	background: var(--panel);
	color: var(--fg);

	&:hover {
		background: var(--panelHighlight);
	}

	&:active {
		background: var(--X2);
	}
}

.postButton {
	composes: navButton;
	background: linear-gradient(90deg, var(--buttonGradateA), var(--buttonGradateB));
	color: var(--fgOnAccent);

	&:hover {
		background: linear-gradient(90deg, var(--X8), var(--X8));
	}

	&:active {
		background: linear-gradient(90deg, var(--X8), var(--X8));
	}
}

.navButtonIcon {
	font-size: 18px;
	vertical-align: middle;
}

.navButtonIndicator {
	position: absolute;
	top: 0;
	left: 0;
	color: var(--indicator);
	font-size: 16px;
	animation: blink 1s infinite;

	&:has(.itemIndicateValueIcon) {
		animation: none;
		font-size: 10px;
	}
}

.menuDrawerBg {
	z-index: 1001;
}

.menuDrawer {
	position: fixed;
	top: 0;
	left: 0;
	z-index: 1001;
	height: 100dvh;
	width: 240px;
	box-sizing: border-box;
	contain: strict;
	overflow: auto;
	overscroll-behavior: contain;
	background: var(--navBg);
}

.statusbars {
	position: sticky;
	top: 0;
	left: 0;
}

.spacer {
	height: calc(var(--minBottomSpacing));
}
</style><|MERGE_RESOLUTION|>--- conflicted
+++ resolved
@@ -111,11 +111,8 @@
 import { miLocalStorage } from '@/local-storage.js';
 import { CURRENT_STICKY_BOTTOM } from '@/const.js';
 import { useScrollPositionManager } from '@/nirax.js';
-<<<<<<< HEAD
+import { mainRouter } from '@/global/router/main.js';
 import { globalEvents } from '@/events.js';
-=======
-import { mainRouter } from '@/global/router/main.js';
->>>>>>> 14aedc17
 
 const XWidgets = defineAsyncComponent(() => import('./universal.widgets.vue'));
 const XSidebar = defineAsyncComponent(() => import('@/ui/_common_/navbar.vue'));
