--- conflicted
+++ resolved
@@ -175,21 +175,6 @@
 const columnsEl = shallowRef<HTMLElement>();
 
 const addColumn = async (ev) => {
-<<<<<<< HEAD
-	const columns = [
-		'main',
-		'widgets',
-		'notifications',
-		'tl',
-		'antenna',
-		'list',
-		'mentions',
-		'direct',
-		'roleTimeline',
-	];
-
-=======
->>>>>>> 8c0a1ff3
 	const { canceled, result: column } = await os.select({
 		title: i18n.ts._deck.addColumn,
 		items: columnTypes.map(column => ({
