--- conflicted
+++ resolved
@@ -27,11 +27,8 @@
 import { PageMetadata, provideMetadataReceiver } from '@/scripts/page-metadata.js';
 import { instanceName, ui } from '@/config.js';
 import { i18n } from '@/i18n.js';
-<<<<<<< HEAD
+import { mainRouter } from '@/global/router/main.js';
 import { defaultStore } from '@/store.js';
-=======
-import { mainRouter } from '@/global/router/main.js';
->>>>>>> 14aedc17
 
 const pageMetadata = ref<null | ComputedRef<PageMetadata>>();
 
