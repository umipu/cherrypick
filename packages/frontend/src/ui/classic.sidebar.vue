--- conflicted
+++ resolved
@@ -22,11 +22,7 @@
 		<component :is="navbarItemDef[item].to ? 'MkA' : 'button'" v-else-if="navbarItemDef[item] && (navbarItemDef[item].show !== false)" v-click-anime v-vibrate="ColdDeviceStorage.get('vibrateSystem') ? 5 : ''" class="item _button" :class="item" activeClass="active" :to="navbarItemDef[item].to" v-on="navbarItemDef[item].action ? { click: navbarItemDef[item].action } : {}">
 			<i class="ti-fw" :class="navbarItemDef[item].icon"></i><span class="text">{{ navbarItemDef[item].title }}</span>
 			<span v-if="navbarItemDef[item].indicated" class="indicator">
-<<<<<<< HEAD
-				<span v-if="navbarItemDef[item].indicateValue && defaultStore.state.showUnreadNotificationCount" class="itemIndicateValueIcon"><span>{{ navbarItemDef[item].indicateValue }}</span></span>
-=======
-				<span v-if="navbarItemDef[item].indicateValue" class="_indicateCounter itemIndicateValueIcon">{{ navbarItemDef[item].indicateValue }}</span>
->>>>>>> e88dbad3
+				<span v-if="navbarItemDef[item].indicateValue && defaultStore.state.showUnreadNotificationsCount" class="_indicateCounter itemIndicateValueIcon">{{ navbarItemDef[item].indicateValue }}</span>
 				<i v-else class="_indicatorCircle"></i>
 			</span>
 		</component>
@@ -254,27 +250,6 @@
 				left: auto;
 				right: 20px;
 			}
-<<<<<<< HEAD
-
-			& > .itemIndicateValueIcon {
-				display: inline-flex;
-				color: var(--fgOnAccent);
-				font-weight: 700;
-				background: var(--navIndicator);
-				height: 1.5em;
-				min-width: 1.5em;
-				align-items: center;
-				justify-content: center;
-				border-radius: 99rem;
-
-				& > span {
-					display: inline-block;
-					padding: 0 .25em;
-					line-height: 1.5em;
-				}
-			}
-=======
->>>>>>> e88dbad3
 		}
 
 		&:hover {
