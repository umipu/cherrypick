/*
 * SPDX-FileCopyrightText: syuilo and other misskey, cherrypick contributors
 * SPDX-License-Identifier: AGPL-3.0-only
 */

import * as Misskey from 'cherrypick-js';
import { markRaw } from 'vue';
import { $i } from '@/account.js';
import { url } from '@/config.js';

let stream: Misskey.Stream | null = null;
<<<<<<< HEAD
let timeoutHeadBeat: number | null = null;

export let isReloading = false;
=======
let timeoutHeartBeat: number | null = null;

export let isReloading: boolean = false;
>>>>>>> 4f180ad4

export function useStream(): Misskey.Stream {
	if (stream) return stream;

	stream = markRaw(new Misskey.Stream(url, $i ? {
		token: $i.token,
	} : null));

<<<<<<< HEAD
	timeoutHeadBeat = window.setTimeout(heartbeat, 1000 * 60);
=======
	timeoutHeartBeat = window.setTimeout(heartbeat, 1000 * 60);
>>>>>>> 4f180ad4

	return stream;
}

export function reloadStream() {
	if (!stream) return useStream();
<<<<<<< HEAD
	if (timeoutHeadBeat) window.clearTimeout(timeoutHeadBeat);
=======
	if (timeoutHeartBeat) window.clearTimeout(timeoutHeartBeat);
>>>>>>> 4f180ad4
	isReloading = true;

	stream.close();
	stream.once('_connected_', () => isReloading = false);
	stream.stream.reconnect();
<<<<<<< HEAD
	timeoutHeadBeat = window.setTimeout(heartbeat, 1000 * 60);
=======
	timeoutHeartBeat = window.setTimeout(heartbeat, 1000 * 60);
>>>>>>> 4f180ad4

	return stream;
}

function heartbeat(): void {
	if (stream != null && document.visibilityState === 'visible') {
		stream.heartbeat();
	}
<<<<<<< HEAD
	timeoutHeadBeat = window.setTimeout(heartbeat, 1000 * 60);
=======
	timeoutHeartBeat = window.setTimeout(heartbeat, 1000 * 60);
>>>>>>> 4f180ad4
}<|MERGE_RESOLUTION|>--- conflicted
+++ resolved
@@ -9,15 +9,9 @@
 import { url } from '@/config.js';
 
 let stream: Misskey.Stream | null = null;
-<<<<<<< HEAD
-let timeoutHeadBeat: number | null = null;
-
-export let isReloading = false;
-=======
 let timeoutHeartBeat: number | null = null;
 
 export let isReloading: boolean = false;
->>>>>>> 4f180ad4
 
 export function useStream(): Misskey.Stream {
 	if (stream) return stream;
@@ -26,32 +20,20 @@
 		token: $i.token,
 	} : null));
 
-<<<<<<< HEAD
-	timeoutHeadBeat = window.setTimeout(heartbeat, 1000 * 60);
-=======
 	timeoutHeartBeat = window.setTimeout(heartbeat, 1000 * 60);
->>>>>>> 4f180ad4
 
 	return stream;
 }
 
 export function reloadStream() {
 	if (!stream) return useStream();
-<<<<<<< HEAD
-	if (timeoutHeadBeat) window.clearTimeout(timeoutHeadBeat);
-=======
 	if (timeoutHeartBeat) window.clearTimeout(timeoutHeartBeat);
->>>>>>> 4f180ad4
 	isReloading = true;
 
 	stream.close();
 	stream.once('_connected_', () => isReloading = false);
 	stream.stream.reconnect();
-<<<<<<< HEAD
-	timeoutHeadBeat = window.setTimeout(heartbeat, 1000 * 60);
-=======
 	timeoutHeartBeat = window.setTimeout(heartbeat, 1000 * 60);
->>>>>>> 4f180ad4
 
 	return stream;
 }
@@ -60,9 +42,5 @@
 	if (stream != null && document.visibilityState === 'visible') {
 		stream.heartbeat();
 	}
-<<<<<<< HEAD
-	timeoutHeadBeat = window.setTimeout(heartbeat, 1000 * 60);
-=======
 	timeoutHeartBeat = window.setTimeout(heartbeat, 1000 * 60);
->>>>>>> 4f180ad4
 }