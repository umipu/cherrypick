--- conflicted
+++ resolved
@@ -9,12 +9,6 @@
 import { wsOrigin } from '@/config.js';
 
 let stream: Misskey.Stream | null = null;
-<<<<<<< HEAD
-let timeoutHeartBeat: number | null = null;
-
-export let isReloading = false;
-=======
->>>>>>> 9784d10c
 
 export function useStream(): Misskey.Stream {
 	if (stream) return stream;
