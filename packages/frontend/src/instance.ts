--- conflicted
+++ resolved
@@ -4,13 +4,8 @@
  */
 
 import { computed, reactive } from 'vue';
-<<<<<<< HEAD
 import * as Misskey from 'cherrypick-js';
-import { api } from '@/os.js';
-=======
-import * as Misskey from 'misskey-js';
 import { misskeyApi } from '@/scripts/misskey-api.js';
->>>>>>> 14aedc17
 import { miLocalStorage } from '@/local-storage.js';
 import { DEFAULT_INFO_IMAGE_URL, DEFAULT_NOT_FOUND_IMAGE_URL, DEFAULT_SERVER_ERROR_IMAGE_URL } from '@/const.js';
 
