/*
 * SPDX-FileCopyrightText: syuilo and misskey-project
 * SPDX-License-Identifier: AGPL-3.0-only
 */

import { computed, reactive } from 'vue';
import * as Misskey from 'cherrypick-js';
import { misskeyApi } from '@/scripts/misskey-api.js';
import { miLocalStorage } from '@/local-storage.js';
import { DEFAULT_INFO_IMAGE_URL, DEFAULT_NOT_FOUND_IMAGE_URL, DEFAULT_SERVER_ERROR_IMAGE_URL } from '@/const.js';

// TODO: 他のタブと永続化されたstateを同期

const cached = miLocalStorage.getItem('instance');

// TODO: instanceをリアクティブにするかは再考の余地あり

export const instance: Misskey.entities.MetaResponse = reactive(cached ? JSON.parse(cached) : {
	// TODO: set default values
});

export const serverErrorImageUrl = computed(() => instance.serverErrorImageUrl ?? DEFAULT_SERVER_ERROR_IMAGE_URL);

export const infoImageUrl = computed(() => instance.infoImageUrl ?? DEFAULT_INFO_IMAGE_URL);

export const notFoundImageUrl = computed(() => instance.notFoundImageUrl ?? DEFAULT_NOT_FOUND_IMAGE_URL);

<<<<<<< HEAD
export async function fetchInstance() {
=======
export const isEnabledUrlPreview = computed(() => instance.enableUrlPreview ?? true);

export async function fetchInstance(force = false): Promise<void> {
	if (!force) {
		const cachedAt = miLocalStorage.getItem('instanceCachedAt') ? parseInt(miLocalStorage.getItem('instanceCachedAt')!) : 0;

		if (Date.now() - cachedAt < 1000 * 60 * 60) {
			return;
		}
	}

>>>>>>> 8d877351
	const meta = await misskeyApi('meta', {
		detail: false,
	});

	for (const [k, v] of Object.entries(meta)) {
		instance[k] = v;
	}

	miLocalStorage.setItem('instance', JSON.stringify(instance));
}<|MERGE_RESOLUTION|>--- conflicted
+++ resolved
@@ -25,9 +25,6 @@
 
 export const notFoundImageUrl = computed(() => instance.notFoundImageUrl ?? DEFAULT_NOT_FOUND_IMAGE_URL);
 
-<<<<<<< HEAD
-export async function fetchInstance() {
-=======
 export const isEnabledUrlPreview = computed(() => instance.enableUrlPreview ?? true);
 
 export async function fetchInstance(force = false): Promise<void> {
@@ -39,7 +36,6 @@
 		}
 	}
 
->>>>>>> 8d877351
 	const meta = await misskeyApi('meta', {
 		detail: false,
 	});
