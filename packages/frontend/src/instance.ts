--- conflicted
+++ resolved
@@ -11,13 +11,24 @@
 
 // TODO: 他のタブと永続化されたstateを同期
 
-const cached = miLocalStorage.getItem('instance');
+//#region loader
+const providedMetaEl = document.getElementById('misskey_meta');
+
+let cachedMeta = miLocalStorage.getItem('instance') ? JSON.parse(miLocalStorage.getItem('instance')!) : null;
+let cachedAt = miLocalStorage.getItem('instanceCachedAt') ? parseInt(miLocalStorage.getItem('instanceCachedAt')!) : 0;
+const providedMeta = providedMetaEl && providedMetaEl.textContent ? JSON.parse(providedMetaEl.textContent) : null;
+const providedAt = providedMetaEl && providedMetaEl.dataset.generatedAt ? parseInt(providedMetaEl.dataset.generatedAt) : 0;
+if (providedAt > cachedAt) {
+	miLocalStorage.setItem('instance', JSON.stringify(providedMeta));
+	miLocalStorage.setItem('instanceCachedAt', providedAt.toString());
+	cachedMeta = providedMeta;
+	cachedAt = providedAt;
+}
+//#endregion
 
 // TODO: instanceをリアクティブにするかは再考の余地あり
 
-export const instance: Misskey.entities.MetaResponse = reactive(cached ? JSON.parse(cached) : {
-	// TODO: set default values
-});
+export const instance: Misskey.entities.MetaDetailed = reactive(cachedMeta ?? {});
 
 export const serverErrorImageUrl = computed(() => instance.serverErrorImageUrl ?? DEFAULT_SERVER_ERROR_IMAGE_URL);
 
@@ -27,21 +38,17 @@
 
 export const isEnabledUrlPreview = computed(() => instance.enableUrlPreview ?? true);
 
-<<<<<<< HEAD
-export async function fetchInstance(force = false): Promise<void> {
+export async function fetchInstance(force = false): Promise<Misskey.entities.MetaDetailed> {
 	if (!force) {
 		const cachedAt = miLocalStorage.getItem('instanceCachedAt') ? parseInt(miLocalStorage.getItem('instanceCachedAt')!) : 0;
 
 		if (Date.now() - cachedAt < 1000 * 60 * 60) {
-			return;
+			return instance;
 		}
 	}
 
-=======
-export async function fetchInstance() {
->>>>>>> 6a37566c
 	const meta = await misskeyApi('meta', {
-		detail: false,
+		detail: true,
 	});
 
 	for (const [k, v] of Object.entries(meta)) {
@@ -49,4 +56,7 @@
 	}
 
 	miLocalStorage.setItem('instance', JSON.stringify(instance));
+	miLocalStorage.setItem('instanceCachedAt', Date.now().toString());
+
+	return instance;
 }