--- conflicted
+++ resolved
@@ -428,11 +428,7 @@
 	});
 }
 
-<<<<<<< HEAD
-export async function selectUser(opts: { includeSelf?: boolean, includeHost?: boolean } = {}) {
-=======
-export async function selectUser(opts: { includeSelf?: boolean } = {}): Promise<Misskey.entities.UserLite> {
->>>>>>> 94e282b6
+export async function selectUser(opts: { includeSelf?: boolean, includeHost?: boolean } = {}): Promise<Misskey.entities.UserLite> {
 	return new Promise((resolve, reject) => {
 		popup(defineAsyncComponent(() => import('@/components/MkUserSelectDialog.vue')), {
 			includeSelf: opts.includeSelf,
