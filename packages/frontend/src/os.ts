--- conflicted
+++ resolved
@@ -527,11 +527,7 @@
 	});
 }
 
-<<<<<<< HEAD
-export function form<F extends Form>(title: string, f: F): Promise<{ canceled: true } | { result: GetFormResultType<F> }> {
-=======
 export function form<F extends Form>(title: string, f: F): Promise<{ canceled: true, result?: undefined } | { canceled?: false, result: GetFormResultType<F> }> {
->>>>>>> 4ac01cb1
 	return new Promise(resolve => {
 		popup(defineAsyncComponent(() => import('@/components/MkFormDialog.vue')), { title, form: f }, {
 			done: result => {
