--- conflicted
+++ resolved
@@ -26,10 +26,6 @@
 import { MenuItem } from '@/types/menu';
 import copyToClipboard from './scripts/copy-to-clipboard';
 import { showMovedDialog } from './scripts/show-moved-dialog';
-<<<<<<< HEAD
-import { DriveFile } from 'cherrypick-js/built/entities';
-=======
->>>>>>> 2630513c
 
 export const openingWindowsCount = ref(0);
 
