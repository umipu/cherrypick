--- conflicted
+++ resolved
@@ -8,12 +8,8 @@
 import { Component, markRaw, Ref, ref, defineAsyncComponent } from 'vue';
 import { EventEmitter } from 'eventemitter3';
 import insertTextAtCursor from 'insert-text-at-cursor';
-<<<<<<< HEAD
 import * as Misskey from 'cherrypick-js';
-=======
-import * as Misskey from 'misskey-js';
 import type { ComponentProps } from 'vue-component-type-helpers';
->>>>>>> c38f5ee5
 import { misskeyApi } from '@/scripts/misskey-api.js';
 import { i18n } from '@/i18n.js';
 import MkPostFormDialog from '@/components/MkPostFormDialog.vue';
