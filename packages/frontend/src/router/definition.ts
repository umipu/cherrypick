/*
 * SPDX-FileCopyrightText: syuilo and misskey-project
 * SPDX-License-Identifier: AGPL-3.0-only
 */

import { App, AsyncComponentLoader, defineAsyncComponent, provide } from 'vue';
import type { RouteDef } from '@/nirax.js';
import { IRouter, Router } from '@/nirax.js';
import { $i, iAmModerator } from '@/account.js';
import MkLoading from '@/pages/_loading_.vue';
import MkError from '@/pages/_error_.vue';
import { setMainRouter } from '@/router/main.js';

const page = (loader: AsyncComponentLoader<any>) => defineAsyncComponent({
	loader: loader,
	loadingComponent: MkLoading,
	errorComponent: MkError,
});

const routes: RouteDef[] = [{
	path: '/@:initUser/pages/:initPageName/view-source',
	component: page(() => import('@/pages/page-editor/page-editor.vue')),
}, {
	path: '/@:username/pages/:pageName',
	component: page(() => import('@/pages/page.vue')),
}, {
	path: '/@:acct/following',
	component: page(() => import('@/pages/user/following.vue')),
}, {
	path: '/@:acct/followers',
	component: page(() => import('@/pages/user/followers.vue')),
}, {
	name: 'user',
	path: '/@:acct/:page?',
	component: page(() => import('@/pages/user/index.vue')),
}, {
	name: 'note',
	path: '/notes/:noteId/:initialTab?',
	component: page(() => import('@/pages/note.vue')),
}, {
	name: 'list',
	path: '/list/:listId',
	component: page(() => import('@/pages/list.vue')),
}, {
	path: '/clips/:clipId',
	component: page(() => import('@/pages/clip.vue')),
}, {
	path: '/instance-info/:host',
	component: page(() => import('@/pages/instance-info.vue')),
}, {
	name: 'settings',
	path: '/settings',
	component: page(() => import('@/pages/settings/index.vue')),
	loginRequired: true,
	children: [{
		path: '/profile',
		name: 'profile',
		component: page(() => import('@/pages/settings/profile.vue')),
	}, {
		path: '/avatar-decoration',
		name: 'avatarDecoration',
		component: page(() => import('@/pages/settings/avatar-decoration.vue')),
	}, {
		path: '/roles',
		name: 'roles',
		component: page(() => import('@/pages/settings/roles.vue')),
	}, {
		path: '/privacy',
		name: 'privacy',
		component: page(() => import('@/pages/settings/privacy.vue')),
	}, {
		path: '/emoji-picker',
		name: 'emojiPicker',
		component: page(() => import('@/pages/settings/emoji-picker.vue')),
	}, {
		path: '/drive',
		name: 'drive',
		component: page(() => import('@/pages/settings/drive.vue')),
	}, {
		path: '/drive/cleaner',
		name: 'drive',
		component: page(() => import('@/pages/settings/drive-cleaner.vue')),
	}, {
		path: '/notifications',
		name: 'notifications',
		component: page(() => import('@/pages/settings/notifications.vue')),
	}, {
		path: '/email',
		name: 'email',
		component: page(() => import('@/pages/settings/email.vue')),
	}, {
		path: '/security',
		name: 'security',
		component: page(() => import('@/pages/settings/security.vue')),
	}, {
		path: '/general',
		name: 'general',
		component: page(() => import('@/pages/settings/general.vue')),
	}, {
		path: '/theme/install',
		name: 'theme',
		component: page(() => import('@/pages/settings/theme.install.vue')),
	}, {
		path: '/theme/manage',
		name: 'theme',
		component: page(() => import('@/pages/settings/theme.manage.vue')),
	}, {
		path: '/theme',
		name: 'theme',
		component: page(() => import('@/pages/settings/theme.vue')),
	}, {
		path: '/navbar',
		name: 'navbar',
		component: page(() => import('@/pages/settings/navbar.vue')),
	}, {
		path: '/timeline',
		name: 'timeline',
		component: page(() => import('@/pages/settings/timeline.vue')),
	}, {
		path: '/statusbar',
		name: 'statusbar',
		component: page(() => import('@/pages/settings/statusbar.vue')),
	}, {
		path: '/sounds-and-vibrations',
		name: 'sounds-and-vibrations',
		component: page(() => import('@/pages/settings/sounds-and-vibrations.vue')),
	}, {
		path: '/plugin/install',
		name: 'plugin',
		component: page(() => import('@/pages/settings/plugin.install.vue')),
	}, {
		path: '/plugin',
		name: 'plugin',
		component: page(() => import('@/pages/settings/plugin.vue')),
	}, {
		path: '/import-export',
		name: 'import-export',
		component: page(() => import('@/pages/settings/import-export.vue')),
	}, {
		path: '/mute-block',
		name: 'mute-block',
		component: page(() => import('@/pages/settings/mute-block.vue')),
	}, {
		path: '/api',
		name: 'api',
		component: page(() => import('@/pages/settings/api.vue')),
	}, {
		path: '/apps',
		name: 'api',
		component: page(() => import('@/pages/settings/apps.vue')),
	}, {
		path: '/webhook/edit/:webhookId',
		name: 'webhook',
		component: page(() => import('@/pages/settings/webhook.edit.vue')),
	}, {
		path: '/webhook/new',
		name: 'webhook',
		component: page(() => import('@/pages/settings/webhook.new.vue')),
	}, {
		path: '/webhook',
		name: 'webhook',
		component: page(() => import('@/pages/settings/webhook.vue')),
	}, {
		path: '/deck',
		name: 'deck',
		component: page(() => import('@/pages/settings/deck.vue')),
	}, {
		path: '/preferences-backups',
		name: 'preferences-backups',
		component: page(() => import('@/pages/settings/preferences-backups.vue')),
	}, {
		path: '/migration',
		name: 'migration',
		component: page(() => import('@/pages/settings/migration.vue')),
	}, {
		path: '/custom-css',
		name: 'general',
		component: page(() => import('@/pages/settings/custom-css.vue')),
	}, {
		path: '/accounts',
		name: 'profile',
		component: page(() => import('@/pages/settings/accounts.vue')),
	}, {
		path: '/other',
		name: 'other',
		component: page(() => import('@/pages/settings/other.vue')),
	}, {
		path: '/account-stats',
		name: 'other',
		component: page(() => import('@/pages/settings/account-stats.vue')),
	}, {
		path: '/cherrypick',
		name: 'cherrypick',
		component: page(() => import('@/pages/settings/cherrypick.vue')),
	}, {
		path: '/',
		component: page(() => import('@/pages/_empty_.vue')),
	}],
}, {
	path: '/reset-password/:token?',
	component: page(() => import('@/pages/reset-password.vue')),
}, {
	path: '/signup-complete/:code',
	component: page(() => import('@/pages/signup-complete.vue')),
}, {
	path: '/announcements',
	component: page(() => import('@/pages/announcements.vue')),
}, {
	path: '/announcements/:announcementId',
	component: page(() => import('@/pages/announcement.vue')),
}, {
	path: '/about',
	component: page(() => import('@/pages/about.vue')),
	hash: 'initialTab',
}, {
	path: '/contact',
	component: page(() => import('@/pages/contact.vue')),
}, {
	path: '/about-misskey',
	component: page(() => import('@/pages/about-misskey.vue')),
}, {
	path: '/invite',
	name: 'invite',
	component: page(() => import('@/pages/invite.vue')),
}, {
	path: '/ads',
	component: page(() => import('@/pages/ads.vue')),
}, {
	path: '/theme-editor',
	component: page(() => import('@/pages/theme-editor.vue')),
	loginRequired: true,
}, {
	path: '/roles/:role',
	component: page(() => import('@/pages/role.vue')),
}, {
	path: '/user-tags/:tag',
	component: page(() => import('@/pages/user-tag.vue')),
}, {
	path: '/explore',
	component: page(() => import('@/pages/explore.vue')),
	hash: 'initialTab',
}, {
	path: '/search',
	component: page(() => import('@/pages/search.vue')),
	query: {
		q: 'query',
		channel: 'channel',
		type: 'type',
		origin: 'origin',
	},
}, {
	path: '/authorize-follow',
	component: page(() => import('@/pages/follow.vue')),
	loginRequired: true,
}, {
	path: '/share',
	component: page(() => import('@/pages/share.vue')),
	loginRequired: true,
}, {
	path: '/api-console',
	component: page(() => import('@/pages/api-console.vue')),
	loginRequired: true,
}, {
	path: '/scratchpad',
	component: page(() => import('@/pages/scratchpad.vue')),
}, {
	path: '/auth/:token',
	component: page(() => import('@/pages/auth.vue')),
}, {
	path: '/miauth/:session',
	component: page(() => import('@/pages/miauth.vue')),
	query: {
		callback: 'callback',
		name: 'name',
		icon: 'icon',
		permission: 'permission',
	},
}, {
	path: '/oauth/authorize',
	component: page(() => import('@/pages/oauth.vue')),
}, {
	path: '/tags/:tag',
	component: page(() => import('@/pages/tag.vue')),
}, {
	path: '/pages/new',
	component: page(() => import('@/pages/page-editor/page-editor.vue')),
	loginRequired: true,
}, {
	path: '/pages/edit/:initPageId',
	component: page(() => import('@/pages/page-editor/page-editor.vue')),
	loginRequired: true,
}, {
	path: '/pages',
	component: page(() => import('@/pages/pages.vue')),
}, {
	path: '/play/:id/edit',
	component: page(() => import('@/pages/flash/flash-edit.vue')),
	loginRequired: true,
}, {
	path: '/play/new',
	component: page(() => import('@/pages/flash/flash-edit.vue')),
	loginRequired: true,
}, {
	path: '/play/:id',
	component: page(() => import('@/pages/flash/flash.vue')),
}, {
	path: '/play',
	component: page(() => import('@/pages/flash/flash-index.vue')),
}, {
	path: '/gallery/:postId/edit',
	component: page(() => import('@/pages/gallery/edit.vue')),
	loginRequired: true,
}, {
	path: '/gallery/new',
	component: page(() => import('@/pages/gallery/edit.vue')),
	loginRequired: true,
}, {
	path: '/gallery/:postId',
	component: page(() => import('@/pages/gallery/post.vue')),
}, {
	path: '/gallery',
	component: page(() => import('@/pages/gallery/index.vue')),
}, {
	path: '/channels/:channelId/edit',
	component: page(() => import('@/pages/channel-editor.vue')),
	loginRequired: true,
}, {
	path: '/channels/new',
	component: page(() => import('@/pages/channel-editor.vue')),
	loginRequired: true,
}, {
	path: '/channels/:channelId',
	component: page(() => import('@/pages/channel.vue')),
}, {
	path: '/channels',
	component: page(() => import('@/pages/channels.vue')),
}, {
	path: '/custom-emojis-manager',
	component: page(() => import('@/pages/custom-emojis-manager.vue')),
}, {
	path: '/avatar-decorations',
	name: 'avatarDecorations',
	component: page(() => import('@/pages/avatar-decorations.vue')),
}, {
	path: '/registry/keys/:domain/:path(*)?',
	component: page(() => import('@/pages/registry.keys.vue')),
}, {
	path: '/registry/value/:domain/:path(*)?',
	component: page(() => import('@/pages/registry.value.vue')),
}, {
	path: '/registry',
	component: page(() => import('@/pages/registry.vue')),
}, {
	path: '/install-extentions',
	redirect: '/install-extensions',
	loginRequired: true,
}, {
	path: '/install-extensions',
	component: page(() => import('@/pages/install-extensions.vue')),
	loginRequired: true,
}, {
	path: '/admin/user/:userId',
	component: iAmModerator ? page(() => import('@/pages/admin-user.vue')) : page(() => import('@/pages/not-found.vue')),
}, {
	path: '/admin/file/:fileId',
	component: iAmModerator ? page(() => import('@/pages/admin-file.vue')) : page(() => import('@/pages/not-found.vue')),
}, {
	path: '/admin',
	name: 'admin',
	component: iAmModerator ? page(() => import('@/pages/admin/index.vue')) : page(() => import('@/pages/not-found.vue')),
	children: [{
		path: '/overview',
		name: 'overview',
		component: page(() => import('@/pages/admin/overview.vue')),
	}, {
		path: '/users',
		name: 'users',
		component: page(() => import('@/pages/admin/users.vue')),
	}, {
		path: '/emojis',
		name: 'emojis',
		component: page(() => import('@/pages/custom-emojis-manager.vue')),
	}, {
		path: '/avatar-decorations',
		name: 'avatarDecorations',
		component: page(() => import('@/pages/avatar-decorations.vue')),
	}, {
		path: '/queue',
		name: 'queue',
		component: page(() => import('@/pages/admin/queue.vue')),
	}, {
		path: '/files',
		name: 'files',
		component: page(() => import('@/pages/admin/files.vue')),
	}, {
		path: '/federation',
		name: 'federation',
		component: page(() => import('@/pages/admin/federation.vue')),
	}, {
		path: '/announcements',
		name: 'announcements',
		component: page(() => import('@/pages/admin/announcements.vue')),
	}, {
		path: '/ads',
		name: 'ads',
		component: page(() => import('@/pages/admin/ads.vue')),
	}, {
		path: '/roles/:id/edit',
		name: 'roles',
		component: page(() => import('@/pages/admin/roles.edit.vue')),
	}, {
		path: '/roles/new',
		name: 'roles',
		component: page(() => import('@/pages/admin/roles.edit.vue')),
	}, {
		path: '/roles/:id',
		name: 'roles',
		component: page(() => import('@/pages/admin/roles.role.vue')),
	}, {
		path: '/roles',
		name: 'roles',
		component: page(() => import('@/pages/admin/roles.vue')),
	}, {
		path: '/database',
		name: 'database',
		component: page(() => import('@/pages/admin/database.vue')),
	}, {
		path: '/abuses',
		name: 'abuses',
		component: page(() => import('@/pages/admin/abuses.vue')),
	}, {
		path: '/modlog',
		name: 'modlog',
		component: page(() => import('@/pages/admin/modlog.vue')),
	}, {
		path: '/settings',
		name: 'settings',
		component: page(() => import('@/pages/admin/settings.vue')),
	}, {
		path: '/branding',
		name: 'branding',
		component: page(() => import('@/pages/admin/branding.vue')),
	}, {
		path: '/moderation',
		name: 'moderation',
		component: page(() => import('@/pages/admin/moderation.vue')),
	}, {
		path: '/email-settings',
		name: 'email-settings',
		component: page(() => import('@/pages/admin/email-settings.vue')),
	}, {
		path: '/object-storage',
		name: 'object-storage',
		component: page(() => import('@/pages/admin/object-storage.vue')),
	}, {
		path: '/security',
		name: 'security',
		component: page(() => import('@/pages/admin/security.vue')),
	}, {
		path: '/relays',
		name: 'relays',
		component: page(() => import('@/pages/admin/relays.vue')),
	}, {
		path: '/instance-block',
		name: 'instance-block',
		component: page(() => import('@/pages/admin/instance-block.vue')),
	}, {
		path: '/proxy-account',
		name: 'proxy-account',
		component: page(() => import('@/pages/admin/proxy-account.vue')),
	}, {
		path: '/external-services',
		name: 'external-services',
		component: page(() => import('@/pages/admin/external-services.vue')),
	}, {
		path: '/other-settings',
		name: 'other-settings',
		component: page(() => import('@/pages/admin/other-settings.vue')),
	}, {
		path: '/server-rules',
		name: 'server-rules',
		component: page(() => import('@/pages/admin/server-rules.vue')),
	}, {
		path: '/invites',
		name: 'invites',
		component: page(() => import('@/pages/admin/invites.vue')),
	}, {
<<<<<<< HEAD
		path: '/update',
		name: 'update',
		component: page(() => import('@/pages/admin/update.vue')),
=======
		path: '/abuse-report-notification-recipient',
		name: 'abuse-report-notification-recipient',
		component: page(() => import('@/pages/admin/abuse-report/notification-recipient.vue')),
	}, {
		path: '/system-webhook',
		name: 'system-webhook',
		component: page(() => import('@/pages/admin/system-webhook.vue')),
>>>>>>> 9849aab4
	}, {
		path: '/',
		component: page(() => import('@/pages/_empty_.vue')),
	}],
}, {
	path: '/my/notifications',
	name: 'my-notifications',
	component: page(() => import('@/pages/notifications.vue')),
	loginRequired: true,
}, {
	path: '/my/favorites',
	name: 'my-favorites',
	component: page(() => import('@/pages/favorites.vue')),
	loginRequired: true,
}, {
	path: '/my/achievements',
	component: page(() => import('@/pages/achievements.vue')),
	loginRequired: true,
}, {
	path: '/my/drive/folder/:folder',
	component: page(() => import('@/pages/drive.vue')),
	loginRequired: true,
}, {
	path: '/my/drive',
	component: page(() => import('@/pages/drive.vue')),
	loginRequired: true,
}, {
	path: '/my/drive/file/:fileId',
	component: page(() => import('@/pages/drive.file.vue')),
	loginRequired: true,
}, {
	path: '/my/follow-requests',
	component: page(() => import('@/pages/follow-requests.vue')),
	loginRequired: true,
}, {
	path: '/my/lists/:listId',
	component: page(() => import('@/pages/my-lists/list.vue')),
	loginRequired: true,
}, {
	path: '/my/lists',
	component: page(() => import('@/pages/my-lists/index.vue')),
	loginRequired: true,
}, {
	path: '/my/clips',
	component: page(() => import('@/pages/my-clips/index.vue')),
	loginRequired: true,
}, {
	path: '/my/antennas/create',
	component: page(() => import('@/pages/my-antennas/create.vue')),
	loginRequired: true,
}, {
	path: '/my/antennas/:antennaId',
	component: page(() => import('@/pages/my-antennas/edit.vue')),
	loginRequired: true,
}, {
	path: '/my/antennas',
	component: page(() => import('@/pages/my-antennas/index.vue')),
	loginRequired: true,
}, {
	path: '/my/messaging',
	name: 'messaging',
	component: page(() => import('@/pages/messaging/index.vue')),
	loginRequired: true,
}, {
	path: '/my/messaging/@:userAcct',
	name: 'messaging-room',
	component: page(() => import('@/pages/messaging/messaging-room.vue')),
	loginRequired: true,
}, {
	path: '/my/messaging/group/:groupId',
	name: 'messaging-room-group',
	component: page(() => import('@/pages/messaging/messaging-room.vue')),
	loginRequired: true,
}, {
	path: '/my/groups',
	component: page(() => import('@/pages/my-groups/index.vue')),
	loginRequired: true,
}, {
	path: '/my/groups/:groupId',
	component: page(() => import('@/pages/my-groups/group.vue')),
	loginRequired: true,
}, {
	path: '/timeline/list/:listId',
	component: page(() => import('@/pages/user-list-timeline.vue')),
	loginRequired: true,
}, {
	path: '/timeline/antenna/:antennaId',
	component: page(() => import('@/pages/antenna-timeline.vue')),
	loginRequired: true,
}, {
	path: '/clicker',
	component: page(() => import('@/pages/clicker.vue')),
	loginRequired: true,
}, {
	path: '/games',
	component: page(() => import('@/pages/games.vue')),
	loginRequired: false,
}, {
	path: '/bubble-game',
	component: page(() => import('@/pages/drop-and-fusion.vue')),
	loginRequired: true,
}, {
	path: '/reversi',
	component: page(() => import('@/pages/reversi/index.vue')),
	loginRequired: false,
}, {
	path: '/reversi/g/:gameId',
	component: page(() => import('@/pages/reversi/game.vue')),
	loginRequired: false,
}, {
	path: '/timeline',
	component: page(() => import('@/pages/timeline.vue')),
}, {
	path: '/mfm-cheat-sheet',
	component: page(() => import('@/pages/mfm-cheat-sheet.vue')),
}, {
	name: 'index',
	path: '/',
	component: $i ? page(() => import('@/pages/timeline.vue')) : page(() => import('@/pages/welcome.vue')),
	globalCacheKey: 'index',
}, {
	// テスト用リダイレクト設定。ログイン中ユーザのプロフィールにリダイレクトする
	path: '/redirect-test',
	redirect: $i ? `@${$i.username}` : '/',
	loginRequired: true,
}, {
	path: '/:(*)',
	component: page(() => import('@/pages/not-found.vue')),
}];

function createRouterImpl(path: string): IRouter {
	return new Router(routes, path, !!$i, page(() => import('@/pages/not-found.vue')));
}

/**
 * {@link Router}による画面遷移を可能とするために{@link mainRouter}をセットアップする。
 * また、{@link Router}のインスタンスを作成するためのファクトリも{@link provide}経由で公開する（`routerFactory`というキーで取得可能）
 */
export function setupRouter(app: App) {
	app.provide('routerFactory', createRouterImpl);

	const mainRouter = createRouterImpl(location.pathname + location.search + location.hash);

	window.addEventListener('popstate', (event) => {
		mainRouter.replace(location.pathname + location.search + location.hash, event.state?.key);
	});

	mainRouter.addListener('push', ctx => {
		window.history.pushState({ key: ctx.key }, '', ctx.path);
	});

	mainRouter.addListener('replace', ctx => {
		window.history.replaceState({ key: ctx.key }, '', ctx.path);
	});

	mainRouter.init();

	setMainRouter(mainRouter);
}<|MERGE_RESOLUTION|>--- conflicted
+++ resolved
@@ -485,19 +485,17 @@
 		name: 'invites',
 		component: page(() => import('@/pages/admin/invites.vue')),
 	}, {
-<<<<<<< HEAD
+		path: '/abuse-report-notification-recipient',
+		name: 'abuse-report-notification-recipient',
+		component: page(() => import('@/pages/admin/abuse-report/notification-recipient.vue')),
+	}, {
+		path: '/system-webhook',
+		name: 'system-webhook',
+		component: page(() => import('@/pages/admin/system-webhook.vue')),
+	}, {
 		path: '/update',
 		name: 'update',
 		component: page(() => import('@/pages/admin/update.vue')),
-=======
-		path: '/abuse-report-notification-recipient',
-		name: 'abuse-report-notification-recipient',
-		component: page(() => import('@/pages/admin/abuse-report/notification-recipient.vue')),
-	}, {
-		path: '/system-webhook',
-		name: 'system-webhook',
-		component: page(() => import('@/pages/admin/system-webhook.vue')),
->>>>>>> 9849aab4
 	}, {
 		path: '/',
 		component: page(() => import('@/pages/_empty_.vue')),
