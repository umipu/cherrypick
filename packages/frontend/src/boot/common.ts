/*
 * SPDX-FileCopyrightText: syuilo and other misskey, cherrypick contributors
 * SPDX-License-Identifier: AGPL-3.0-only
 */

import { computed, watch, version as vueVersion, App, defineAsyncComponent } from 'vue';
import { compareVersions } from 'compare-versions';
import widgets from '@/widgets/index.js';
import directives from '@/directives/index.js';
import components from '@/components/index.js';
import { version, basedMisskeyVersion, lang, updateLocale, locale } from '@/config.js';
import { applyTheme } from '@/scripts/theme.js';
import { isDeviceDarkmode } from '@/scripts/is-device-darkmode.js';
import { updateI18n } from '@/i18n.js';
import { $i, refreshAccount, login } from '@/account.js';
import { defaultStore, ColdDeviceStorage } from '@/store.js';
import { fetchInstance, instance } from '@/instance.js';
import { deviceKind } from '@/scripts/device-kind.js';
import { reloadChannel } from '@/scripts/unison-reload.js';
import { getUrlWithoutLoginId } from '@/scripts/login-id.js';
import { getAccountFromId } from '@/scripts/get-account-from-id.js';
import { deckStore } from '@/ui/deck/deck-store.js';
import { miLocalStorage } from '@/local-storage.js';
import { fetchCustomEmojis } from '@/custom-emojis.js';
<<<<<<< HEAD
import { popup } from '@/os.js';
=======
import { setupRouter } from '@/global/router/definition.js';
>>>>>>> 14aedc17

export async function common(createVue: () => App<Element>) {
	console.info(`CherryPick v${version}`);

	if (_DEV_) {
		console.warn('Development mode!!!');

		console.info(`vue ${vueVersion}`);

		// eslint-disable-next-line @typescript-eslint/no-explicit-any
		(window as any).$i = $i;
		// eslint-disable-next-line @typescript-eslint/no-explicit-any
		(window as any).$store = defaultStore;

		window.addEventListener('error', event => {
			console.error(event);
			/*
			alert({
				type: 'error',
				title: 'DEV: Unhandled error',
				text: event.message
			});
			*/
		});

		window.addEventListener('unhandledrejection', event => {
			console.error(event);
			/*
			alert({
				type: 'error',
				title: 'DEV: Unhandled promise rejection',
				text: event.reason
			});
			*/
		});
	}

	const splash = document.getElementById('splash');
	// 念のためnullチェック(HTMLが古い場合があるため(そのうち消す))
	if (splash) splash.addEventListener('transitionend', () => {
		splash.remove();
	});

	let isClientUpdated = false;
	let isClientMigrated = false;
	const showPushNotificationDialog = miLocalStorage.getItem('showPushNotificationDialog');

	if (instance.swPublickey && ('PushManager' in window) && $i && $i.token && showPushNotificationDialog == null) {
		popup(defineAsyncComponent(() => import('@/components/MkPushNotification.vue')), {}, {}, 'closed');
	}

	//#region クライアントが更新されたかチェック
	const lastVersion = miLocalStorage.getItem('lastVersion');
	const lastBasedMisskeyVersion = miLocalStorage.getItem('lastBasedMisskeyVersion');
	if (lastVersion !== version || lastBasedMisskeyVersion !== basedMisskeyVersion) {
		if (lastVersion == null) miLocalStorage.setItem('lastVersion', version);
		else if (compareVersions(version, lastVersion) === 0 || compareVersions(version, lastVersion) === 1) miLocalStorage.setItem('lastVersion', version);
		miLocalStorage.setItem('lastBasedMisskeyVersion', basedMisskeyVersion);

		// テーマリビルドするため
		miLocalStorage.removeItem('theme');

		try { // 変なバージョン文字列来るとcompareVersionsでエラーになるため
			if ((lastVersion != null && compareVersions(version, lastVersion) === 1) || (lastBasedMisskeyVersion != null && compareVersions(basedMisskeyVersion, lastBasedMisskeyVersion) === 1)) {
				isClientUpdated = true;
			} else if (lastVersion != null && compareVersions(version, lastVersion) === -1) isClientMigrated = true;
		} catch (err) { /* empty */ }
	}
	//#endregion

	//#region Detect language & fetch translations
	const localeVersion = miLocalStorage.getItem('localeVersion');
	const localeOutdated = (localeVersion == null || localeVersion !== version || lastBasedMisskeyVersion !== basedMisskeyVersion || locale == null);
	if (localeOutdated) {
		const res = await window.fetch(`/assets/locales/${lang}.${version}.json`);
		if (res.status === 200) {
			const newLocale = await res.text();
			const parsedNewLocale = JSON.parse(newLocale);
			miLocalStorage.setItem('locale', newLocale);
			miLocalStorage.setItem('localeVersion', version);
			updateLocale(parsedNewLocale);
			updateI18n(parsedNewLocale);
		}
	}
	//#endregion

	// タッチデバイスでCSSの:hoverを機能させる
	document.addEventListener('touchend', () => {}, { passive: true });

	// 一斉リロード
	reloadChannel.addEventListener('message', path => {
		if (path !== null) location.href = path;
		else location.reload();
	});

	// If mobile, insert the viewport meta tag
	if (['smartphone', 'tablet'].includes(deviceKind)) {
		const viewport = document.getElementsByName('viewport').item(0);
		viewport.setAttribute('content',
			`${viewport.getAttribute('content')}, minimum-scale=1, maximum-scale=1, user-scalable=no, viewport-fit=cover`);
	}

	//#region Set lang attr
	const html = document.documentElement;
	html.setAttribute('lang', lang);
	//#endregion

	await defaultStore.ready;
	await deckStore.ready;

	const fetchInstanceMetaPromise = fetchInstance();

	fetchInstanceMetaPromise.then(() => {
		miLocalStorage.setItem('v', instance.version);
		miLocalStorage.setItem('basedMisskeyVersion', instance.basedMisskeyVersion);
	});

	//#region loginId
	const params = new URLSearchParams(location.search);
	const loginId = params.get('loginId');

	if (loginId) {
		const target = getUrlWithoutLoginId(location.href);

		if (!$i || $i.id !== loginId) {
			const account = await getAccountFromId(loginId);
			if (account) {
				await login(account.token, target);
			}
		}

		history.replaceState({ cherrypick: 'loginId' }, '', target);
	}
	//#endregion

	// NOTE: この処理は必ずクライアント更新チェック処理より後に来ること(テーマ再構築のため)
	watch(defaultStore.reactiveState.darkMode, (darkMode) => {
		applyTheme(darkMode ? ColdDeviceStorage.get('darkTheme') : ColdDeviceStorage.get('lightTheme'));
	}, { immediate: miLocalStorage.getItem('theme') == null });

	const darkTheme = computed(ColdDeviceStorage.makeGetterSetter('darkTheme'));
	const lightTheme = computed(ColdDeviceStorage.makeGetterSetter('lightTheme'));

	watch(darkTheme, (theme) => {
		if (defaultStore.state.darkMode) {
			applyTheme(theme);
		}
	});

	watch(lightTheme, (theme) => {
		if (!defaultStore.state.darkMode) {
			applyTheme(theme);
		}
	});

	//#region Sync dark mode
	if (ColdDeviceStorage.get('syncDeviceDarkMode')) {
		defaultStore.set('darkMode', isDeviceDarkmode());
	}

	window.matchMedia('(prefers-color-scheme: dark)').addEventListener('change', (mql) => {
		if (ColdDeviceStorage.get('syncDeviceDarkMode')) {
			defaultStore.set('darkMode', mql.matches);
		}
	});
	//#endregion

	fetchInstanceMetaPromise.then(() => {
		if (defaultStore.state.themeInitial) {
			if (instance.defaultLightTheme != null) ColdDeviceStorage.set('lightTheme', JSON.parse(instance.defaultLightTheme));
			if (instance.defaultDarkTheme != null) ColdDeviceStorage.set('darkTheme', JSON.parse(instance.defaultDarkTheme));
			defaultStore.set('themeInitial', false);
		} else {
			if (defaultStore.state.darkMode) {
				applyTheme(darkTheme.value);
			} else {
				applyTheme(lightTheme.value);
			}
		}
	});

	watch(defaultStore.reactiveState.useBlurEffectForModal, v => {
		document.documentElement.style.setProperty('--modalBgFilter', v ? 'blur(4px)' : 'none');
	}, { immediate: true });

	watch(defaultStore.reactiveState.useBlurEffect, v => {
		if (v) {
			document.documentElement.style.removeProperty('--blur');
		} else {
			document.documentElement.style.setProperty('--blur', 'none');
		}
	}, { immediate: true });

	// Keep screen on
	const onVisibilityChange = () => document.addEventListener('visibilitychange', () => {
		if (document.visibilityState === 'visible') {
			navigator.wakeLock.request('screen');
		}
	});
	if (defaultStore.state.keepScreenOn && 'wakeLock' in navigator) {
		navigator.wakeLock.request('screen')
			.then(onVisibilityChange)
			.catch(() => {
				// On WebKit-based browsers, user activation is required to send wake lock request
				// https://webkit.org/blog/13862/the-user-activation-api/
				document.addEventListener(
					'click',
					() => navigator.wakeLock.request('screen').then(onVisibilityChange),
					{ once: true },
				);
			});
	}

	//#region Fetch user
	if ($i && $i.token) {
		if (_DEV_) {
			console.log('account cache found. refreshing...');
		}

		refreshAccount();
	}
	//#endregion

	try {
		await fetchCustomEmojis();
	} catch (err) { /* empty */ }

	const app = createVue();

	setupRouter(app);

	if (_DEV_) {
		app.config.performance = true;
	}

	widgets(app);
	directives(app);
	components(app);

	// https://github.com/misskey-dev/misskey/pull/8575#issuecomment-1114239210
	// なぜか2回実行されることがあるため、mountするdivを1つに制限する
	const rootEl = ((): HTMLElement => {
		const CHERRYPICK_MOUNT_DIV_ID = 'cherrypick_app';

		const currentRoot = document.getElementById(CHERRYPICK_MOUNT_DIV_ID);

		if (currentRoot) {
			console.warn('multiple import detected');
			return currentRoot;
		}

		const root = document.createElement('div');
		root.id = CHERRYPICK_MOUNT_DIV_ID;
		document.body.appendChild(root);
		return root;
	})();

	app.mount(rootEl);

	// boot.jsのやつを解除
	window.onerror = null;
	window.onunhandledrejection = null;

	removeSplash();

	return {
		isClientUpdated,
		isClientMigrated,
		app,
	};
}

function removeSplash() {
	const splash = document.getElementById('splash');
	if (splash) {
		splash.style.opacity = '0';
		splash.style.pointerEvents = 'none';
	}
}<|MERGE_RESOLUTION|>--- conflicted
+++ resolved
@@ -22,11 +22,8 @@
 import { deckStore } from '@/ui/deck/deck-store.js';
 import { miLocalStorage } from '@/local-storage.js';
 import { fetchCustomEmojis } from '@/custom-emojis.js';
-<<<<<<< HEAD
+import { setupRouter } from '@/global/router/definition.js';
 import { popup } from '@/os.js';
-=======
-import { setupRouter } from '@/global/router/definition.js';
->>>>>>> 14aedc17
 
 export async function common(createVue: () => App<Element>) {
 	console.info(`CherryPick v${version}`);
