--- conflicted
+++ resolved
@@ -22,13 +22,9 @@
 import { deckStore } from '@/ui/deck/deck-store.js';
 import { miLocalStorage } from '@/local-storage.js';
 import { fetchCustomEmojis } from '@/custom-emojis.js';
-<<<<<<< HEAD
-import { setupRouter } from '@/router/definition.js';
-import { popup } from '@/os.js';
-=======
 import { setupRouter } from '@/router/main.js';
 import { createMainRouter } from '@/router/definition.js';
->>>>>>> 672779a1
+import { popup } from '@/os.js';
 
 export async function common(createVue: () => App<Element>) {
 	console.info(`CherryPick v${version}`);
