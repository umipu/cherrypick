--- conflicted
+++ resolved
@@ -7,13 +7,8 @@
 import { common } from './common.js';
 import { version, ui, lang, updateLocale } from '@/config.js';
 import { i18n, updateI18n } from '@/i18n.js';
-<<<<<<< HEAD
 import { confirm, alert, post, popup, welcomeToast } from '@/os.js';
-import { useStream, isReloading } from '@/stream.js';
-=======
-import { confirm, alert, post, popup, toast } from '@/os.js';
 import { useStream } from '@/stream.js';
->>>>>>> 9784d10c
 import * as sound from '@/scripts/sound.js';
 import { $i, refreshAccount, login, updateAccount, signout } from '@/account.js';
 import { defaultStore, ColdDeviceStorage } from '@/store.js';
