--- conflicted
+++ resolved
@@ -5,13 +5,8 @@
 
 import { createApp, defineAsyncComponent, markRaw } from 'vue';
 import { common } from './common.js';
-<<<<<<< HEAD
 import type * as Misskey from 'cherrypick-js';
-import { ui } from '@/config.js';
-=======
-import type * as Misskey from 'misskey-js';
 import { ui } from '@@/js/config.js';
->>>>>>> 837a8e15
 import { i18n } from '@/i18n.js';
 import { alert, confirm, popup, post, welcomeToast } from '@/os.js';
 import { useStream } from '@/stream.js';
