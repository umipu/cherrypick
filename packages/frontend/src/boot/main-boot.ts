/*
 * SPDX-FileCopyrightText: syuilo and other misskey, cherrypick contributors
 * SPDX-License-Identifier: AGPL-3.0-only
 */

import { computed, createApp, watch, markRaw, version as vueVersion, defineAsyncComponent } from 'vue';
import { common } from './common.js';
import { version, ui, lang, updateLocale } from '@/config.js';
import { i18n, updateI18n } from '@/i18n.js';
import { confirm, alert, post, popup, welcomeToast } from '@/os.js';
import { useStream } from '@/stream.js';
import * as sound from '@/scripts/sound.js';
import { $i, refreshAccount, login, updateAccount, signout } from '@/account.js';
import { defaultStore, ColdDeviceStorage } from '@/store.js';
import { makeHotkey } from '@/scripts/hotkey.js';
import { reactionPicker } from '@/scripts/reaction-picker.js';
import { miLocalStorage } from '@/local-storage.js';
import { claimAchievement, claimedAchievements } from '@/scripts/achievements.js';
import { mainRouter } from '@/router.js';
import { initializeSw } from '@/scripts/initialize-sw.js';
import { deckStore } from '@/ui/deck/deck-store.js';
import { emojiPicker } from '@/scripts/emoji-picker.js';
<<<<<<< HEAD
import { userName } from '@/filters/user.js';
import { vibrate } from '@/scripts/vibrate.js';
=======
import { SnowfallEffect } from '@/scripts/snowfall-effect.js';
>>>>>>> 38b82b85

export async function mainBoot() {
	const { isClientUpdated } = await common(() => createApp(
		new URLSearchParams(window.location.search).has('zen') || (ui === 'deck' && deckStore.state.useSimpleUiForNonRootPages && location.pathname !== '/') ? defineAsyncComponent(() => import('@/ui/zen.vue')) :
		!$i ? defineAsyncComponent(() => import('@/ui/visitor.vue')) :
		ui === 'deck' ? defineAsyncComponent(() => import('@/ui/deck.vue')) :
		ui === 'classic' ? defineAsyncComponent(() => import('@/ui/classic.vue')) :
		ui === 'default' ? defineAsyncComponent(() => import('@/ui/universal.vue')) :
		defineAsyncComponent(() => import('@/ui/friendly.vue')),
	));

	reactionPicker.init();
	emojiPicker.init();

	if (isClientUpdated && $i) {
		popup(defineAsyncComponent(() => import('@/components/MkUpdated.vue')), {}, {}, 'closed');
	}

	const stream = useStream();

	let reloadDialogShowing = false;
	stream.on('_disconnected_', async () => {
		if (defaultStore.state.serverDisconnectedBehavior === 'reload') {
			location.reload();
		} else if (defaultStore.state.serverDisconnectedBehavior === 'dialog') {
			if (reloadDialogShowing) return;
			reloadDialogShowing = true;
			const { canceled } = await confirm({
				type: 'warning',
				title: i18n.ts.disconnectedFromServer,
				text: i18n.ts.reloadConfirm,
			});
			reloadDialogShowing = false;
			if (!canceled) {
				location.reload();
			}
		} else if (defaultStore.state.serverDisconnectedBehavior === 'none') { /* empty */ }
	});

	for (const plugin of ColdDeviceStorage.get('plugins').filter(p => p.active)) {
		import('@/plugin.js').then(async ({ install }) => {
			// Workaround for https://bugs.webkit.org/show_bug.cgi?id=242740
			await new Promise(r => setTimeout(r, 0));
			install(plugin);
		});
	}

	const hotkeys = {
		'd': (): void => {
			defaultStore.set('darkMode', !defaultStore.state.darkMode);
		},
		's': (): void => {
			mainRouter.push('/search');
		},
	};

	if (defaultStore.state.enableSeasonalScreenEffect) {
		const month = new Date().getMonth() + 1;
		if (month === 12 || month === 1) {
			new SnowfallEffect().render();
		}
	}

	if ($i) {
		// only add post shortcuts if logged in
		hotkeys['p|n'] = post;

		defaultStore.loaded.then(() => {
			if (defaultStore.state.accountSetupWizard !== -1) {
				popup(defineAsyncComponent(() => import('@/components/MkUserSetupDialog.vue')), {}, {}, 'closed');
			}
		});

		for (const announcement of ($i.unreadAnnouncements ?? []).filter(x => x.display === 'dialog')) {
			popup(defineAsyncComponent(() => import('@/components/MkAnnouncementDialog.vue')), {
				announcement,
			}, {}, 'closed');
		}

		stream.on('announcementCreated', (ev) => {
			const announcement = ev.announcement;
			if (announcement.display === 'dialog') {
				popup(defineAsyncComponent(() => import('@/components/MkAnnouncementDialog.vue')), {
					announcement,
				}, {}, 'closed');
			}
		});

		if ($i.isDeleted) {
			alert({
				type: 'warning',
				text: i18n.ts.accountDeletionInProgress,
			});
		}

		const now = new Date();
		const m = now.getMonth() + 1;
		const d = now.getDate();

		if ($i.birthday) {
			const bm = parseInt($i.birthday.split('-')[1]);
			const bd = parseInt($i.birthday.split('-')[2]);
			if (m === bm && d === bd) {
				claimAchievement('loggedInOnBirthday');
			}
		}

		if (m === 1 && d === 1) {
			claimAchievement('loggedInOnNewYearsDay');
		}

		if ($i.loggedInDays >= 3) claimAchievement('login3');
		if ($i.loggedInDays >= 7) claimAchievement('login7');
		if ($i.loggedInDays >= 15) claimAchievement('login15');
		if ($i.loggedInDays >= 30) claimAchievement('login30');
		if ($i.loggedInDays >= 60) claimAchievement('login60');
		if ($i.loggedInDays >= 100) claimAchievement('login100');
		if ($i.loggedInDays >= 200) claimAchievement('login200');
		if ($i.loggedInDays >= 300) claimAchievement('login300');
		if ($i.loggedInDays >= 400) claimAchievement('login400');
		if ($i.loggedInDays >= 500) claimAchievement('login500');
		if ($i.loggedInDays >= 600) claimAchievement('login600');
		if ($i.loggedInDays >= 700) claimAchievement('login700');
		if ($i.loggedInDays >= 800) claimAchievement('login800');
		if ($i.loggedInDays >= 900) claimAchievement('login900');
		if ($i.loggedInDays >= 1000) claimAchievement('login1000');

		if ($i.notesCount > 0) claimAchievement('notes1');
		if ($i.notesCount >= 10) claimAchievement('notes10');
		if ($i.notesCount >= 100) claimAchievement('notes100');
		if ($i.notesCount >= 500) claimAchievement('notes500');
		if ($i.notesCount >= 1000) claimAchievement('notes1000');
		if ($i.notesCount >= 5000) claimAchievement('notes5000');
		if ($i.notesCount >= 10000) claimAchievement('notes10000');
		if ($i.notesCount >= 20000) claimAchievement('notes20000');
		if ($i.notesCount >= 30000) claimAchievement('notes30000');
		if ($i.notesCount >= 40000) claimAchievement('notes40000');
		if ($i.notesCount >= 50000) claimAchievement('notes50000');
		if ($i.notesCount >= 60000) claimAchievement('notes60000');
		if ($i.notesCount >= 70000) claimAchievement('notes70000');
		if ($i.notesCount >= 80000) claimAchievement('notes80000');
		if ($i.notesCount >= 90000) claimAchievement('notes90000');
		if ($i.notesCount >= 100000) claimAchievement('notes100000');

		if ($i.followersCount > 0) claimAchievement('followers1');
		if ($i.followersCount >= 10) claimAchievement('followers10');
		if ($i.followersCount >= 50) claimAchievement('followers50');
		if ($i.followersCount >= 100) claimAchievement('followers100');
		if ($i.followersCount >= 300) claimAchievement('followers300');
		if ($i.followersCount >= 500) claimAchievement('followers500');
		if ($i.followersCount >= 1000) claimAchievement('followers1000');

		if (Date.now() - new Date($i.createdAt).getTime() > 1000 * 60 * 60 * 24 * 365) {
			claimAchievement('passedSinceAccountCreated1');
		}
		if (Date.now() - new Date($i.createdAt).getTime() > 1000 * 60 * 60 * 24 * 365 * 2) {
			claimAchievement('passedSinceAccountCreated2');
		}
		if (Date.now() - new Date($i.createdAt).getTime() > 1000 * 60 * 60 * 24 * 365 * 3) {
			claimAchievement('passedSinceAccountCreated3');
		}

		if (claimedAchievements.length >= 30) {
			claimAchievement('collectAchievements30');
		}

		window.setInterval(() => {
			if (Math.floor(Math.random() * 20000) === 0) {
				claimAchievement('justPlainLucky');
			}
		}, 1000 * 10);

		window.setTimeout(() => {
			claimAchievement('client30min');
		}, 1000 * 60 * 30);

		window.setTimeout(() => {
			claimAchievement('client60min');
		}, 1000 * 60 * 60);

		const lastUsed = miLocalStorage.getItem('lastUsed');
		if (lastUsed) {
			const lastUsedDate = parseInt(lastUsed, 10);
			// 二時間以上前なら
			if (Date.now() - lastUsedDate > 1000 * 60 * 60 * 2) {
				welcomeToast(i18n.t('welcomeBackWithName', {
					name: userName($i),
				}));
			}
		}
		miLocalStorage.setItem('lastUsed', Date.now().toString());

		const latestDonationInfoShownAt = miLocalStorage.getItem('latestDonationInfoShownAt');
		const neverShowDonationInfo = miLocalStorage.getItem('neverShowDonationInfo');
		if (neverShowDonationInfo !== 'true' && (new Date($i.createdAt).getTime() < (Date.now() - (1000 * 60 * 60 * 24 * 3))) && !location.pathname.startsWith('/miauth')) {
			if (latestDonationInfoShownAt == null || (new Date(latestDonationInfoShownAt).getTime() < (Date.now() - (1000 * 60 * 60 * 24 * 30)))) {
				popup(defineAsyncComponent(() => import('@/components/MkDonation.vue')), {}, {}, 'closed');
			}
		}

		if ('Notification' in window) {
			// 許可を得ていなかったらリクエスト
			if (Notification.permission === 'default') {
				Notification.requestPermission();
			}
		}

		const main = markRaw(stream.useChannel('main', null, 'System'));

		// 自分の情報が更新されたとき
		main.on('meUpdated', i => {
			updateAccount(i);
		});

		main.on('readAllNotifications', () => {
			updateAccount({
				hasUnreadNotification: false,
				unreadNotificationsCount: 0,
			});
		});

		main.on('unreadNotification', () => {
			const unreadNotificationsCount = ($i?.unreadNotificationsCount ?? 0) + 1;
			updateAccount({
				hasUnreadNotification: true,
				unreadNotificationsCount,
			});
		});

		main.on('unreadMention', () => {
			updateAccount({ hasUnreadMentions: true });
		});

		main.on('readAllUnreadMentions', () => {
			updateAccount({ hasUnreadMentions: false });
		});

		main.on('unreadSpecifiedNote', () => {
			updateAccount({ hasUnreadSpecifiedNotes: true });
		});

		main.on('readAllUnreadSpecifiedNotes', () => {
			updateAccount({ hasUnreadSpecifiedNotes: false });
		});

		main.on('readAllMessagingMessages', () => {
			updateAccount({ hasUnreadMessagingMessage: false });
		});

		main.on('unreadMessagingMessage', () => {
			updateAccount({ hasUnreadMessagingMessage: true });
			sound.play('chatBg');
			vibrate(defaultStore.state.vibrateChatBg ? [50, 40] : []);
		});

		main.on('readAllAntennas', () => {
			updateAccount({ hasUnreadAntenna: false });
		});

		main.on('unreadAntenna', () => {
			updateAccount({ hasUnreadAntenna: true });
			sound.play('antenna');
		});

		main.on('readAllAnnouncements', () => {
			updateAccount({ hasUnreadAnnouncement: false });
		});

		// トークンが再生成されたとき
		// このままではCherryPickが利用できないので強制的にサインアウトさせる
		main.on('myTokenRegenerated', () => {
			signout();
		});
	}

	// shortcut
	document.addEventListener('keydown', makeHotkey(hotkeys));

	initializeSw();
}<|MERGE_RESOLUTION|>--- conflicted
+++ resolved
@@ -20,12 +20,9 @@
 import { initializeSw } from '@/scripts/initialize-sw.js';
 import { deckStore } from '@/ui/deck/deck-store.js';
 import { emojiPicker } from '@/scripts/emoji-picker.js';
-<<<<<<< HEAD
+import { SnowfallEffect } from '@/scripts/snowfall-effect.js';
 import { userName } from '@/filters/user.js';
 import { vibrate } from '@/scripts/vibrate.js';
-=======
-import { SnowfallEffect } from '@/scripts/snowfall-effect.js';
->>>>>>> 38b82b85
 
 export async function mainBoot() {
 	const { isClientUpdated } = await common(() => createApp(
