--- conflicted
+++ resolved
@@ -22,12 +22,9 @@
 import { emojiPicker } from '@/scripts/emoji-picker.js';
 import { mainRouter } from '@/router/main.js';
 import { type Keymap, makeHotkey } from '@/scripts/hotkey.js';
-<<<<<<< HEAD
+import { addCustomEmoji, removeCustomEmojis, updateCustomEmojis } from '@/custom-emojis.js';
 import { userName } from '@/filters/user.js';
 import { vibrate } from '@/scripts/vibrate.js';
-=======
-import { addCustomEmoji, removeCustomEmojis, updateCustomEmojis } from '@/custom-emojis.js';
->>>>>>> 672779a1
 
 export async function mainBoot() {
 	const { isClientUpdated, isClientMigrated } = await common(() => createApp(
