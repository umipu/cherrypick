--- conflicted
+++ resolved
@@ -231,26 +231,15 @@
 		main.on('readAllNotifications', () => {
 			updateAccount({
 				hasUnreadNotification: false,
-<<<<<<< HEAD
-				unreadNotificationCount: 0,
-=======
 				unreadNotificationsCount: 0,
->>>>>>> e88dbad3
 			});
 		});
 
 		main.on('unreadNotification', () => {
-<<<<<<< HEAD
-			const unreadNotificationCount = ($i?.unreadNotificationCount ?? 0) + 1;
-			updateAccount({
-				hasUnreadNotification: true,
-				unreadNotificationCount,
-=======
 			const unreadNotificationsCount = ($i?.unreadNotificationsCount ?? 0) + 1;
 			updateAccount({
 				hasUnreadNotification: true,
 				unreadNotificationsCount,
->>>>>>> e88dbad3
 			});
 		});
 
