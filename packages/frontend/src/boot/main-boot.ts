import { computed, createApp, watch, markRaw, version as vueVersion, defineAsyncComponent } from 'vue';
import { common } from './common';
import { version, ui, lang, updateLocale } from '@/config';
import { i18n, updateI18n } from '@/i18n';
import { confirm, alert, post, popup, welcomeToast } from '@/os';
import { useStream } from '@/stream';
import * as sound from '@/scripts/sound';
import { $i, refreshAccount, login, updateAccount, signout } from '@/account';
import { defaultStore, ColdDeviceStorage } from '@/store';
import { makeHotkey } from '@/scripts/hotkey';
import { reactionPicker } from '@/scripts/reaction-picker';
import { miLocalStorage } from '@/local-storage';
import { claimAchievement, claimedAchievements } from '@/scripts/achievements';
import { mainRouter } from '@/router';
import { initializeSw } from '@/scripts/initialize-sw';
<<<<<<< HEAD
import { userName } from '@/filters/user';
=======
import { deckStore } from '@/ui/deck/deck-store';
>>>>>>> 9fc3e195

export async function mainBoot() {
	const { isClientUpdated } = await common(() => createApp(
		new URLSearchParams(window.location.search).has('zen') || (ui === 'deck' && deckStore.state.useSimpleUiForNonRootPages && location.pathname !== '/') ? defineAsyncComponent(() => import('@/ui/zen.vue')) :
		!$i ? defineAsyncComponent(() => import('@/ui/visitor.vue')) :
		ui === 'deck' ? defineAsyncComponent(() => import('@/ui/deck.vue')) :
		ui === 'classic' ? defineAsyncComponent(() => import('@/ui/classic.vue')) :
		ui === 'default' ? defineAsyncComponent(() => import('@/ui/universal.vue')) :
		defineAsyncComponent(() => import('@/ui/friendly.vue')),
	));

	reactionPicker.init();

	if (isClientUpdated && $i) {
		popup(defineAsyncComponent(() => import('@/components/MkUpdated.vue')), {}, {}, 'closed');
	}

	const stream = useStream();

	let reloadDialogShowing = false;
	stream.on('_disconnected_', async () => {
		if (defaultStore.state.serverDisconnectedBehavior === 'reload') {
			location.reload();
		} else if (defaultStore.state.serverDisconnectedBehavior === 'dialog') {
			if (reloadDialogShowing) return;
			reloadDialogShowing = true;
			const { canceled } = await confirm({
				type: 'warning',
				title: i18n.ts.disconnectedFromServer,
				text: i18n.ts.reloadConfirm,
			});
			reloadDialogShowing = false;
			if (!canceled) {
				location.reload();
			}
		} else if (defaultStore.state.serverDisconnectedBehavior === 'none') { /* empty */ }
	});

	for (const plugin of ColdDeviceStorage.get('plugins').filter(p => p.active)) {
		import('../plugin').then(async ({ install }) => {
			// Workaround for https://bugs.webkit.org/show_bug.cgi?id=242740
			await new Promise(r => setTimeout(r, 0));
			install(plugin);
		});
	}

	const hotkeys = {
		'd': (): void => {
			defaultStore.set('darkMode', !defaultStore.state.darkMode);
		},
		's': (): void => {
			mainRouter.push('/search');
		},
	};

	if ($i) {
		// only add post shortcuts if logged in
		hotkeys['p|n'] = post;

		defaultStore.loaded.then(() => {
			if (defaultStore.state.accountSetupWizard !== -1) {
				popup(defineAsyncComponent(() => import('@/components/MkUserSetupDialog.vue')), {}, {}, 'closed');
			}
		});

		if ($i.isDeleted) {
			alert({
				type: 'warning',
				text: i18n.ts.accountDeletionInProgress,
			});
		}

		const now = new Date();
		const m = now.getMonth() + 1;
		const d = now.getDate();

		if ($i.birthday) {
			const bm = parseInt($i.birthday.split('-')[1]);
			const bd = parseInt($i.birthday.split('-')[2]);
			if (m === bm && d === bd) {
				claimAchievement('loggedInOnBirthday');
			}
		}

		if (m === 1 && d === 1) {
			claimAchievement('loggedInOnNewYearsDay');
		}

		if ($i.loggedInDays >= 3) claimAchievement('login3');
		if ($i.loggedInDays >= 7) claimAchievement('login7');
		if ($i.loggedInDays >= 15) claimAchievement('login15');
		if ($i.loggedInDays >= 30) claimAchievement('login30');
		if ($i.loggedInDays >= 60) claimAchievement('login60');
		if ($i.loggedInDays >= 100) claimAchievement('login100');
		if ($i.loggedInDays >= 200) claimAchievement('login200');
		if ($i.loggedInDays >= 300) claimAchievement('login300');
		if ($i.loggedInDays >= 400) claimAchievement('login400');
		if ($i.loggedInDays >= 500) claimAchievement('login500');
		if ($i.loggedInDays >= 600) claimAchievement('login600');
		if ($i.loggedInDays >= 700) claimAchievement('login700');
		if ($i.loggedInDays >= 800) claimAchievement('login800');
		if ($i.loggedInDays >= 900) claimAchievement('login900');
		if ($i.loggedInDays >= 1000) claimAchievement('login1000');

		if ($i.notesCount > 0) claimAchievement('notes1');
		if ($i.notesCount >= 10) claimAchievement('notes10');
		if ($i.notesCount >= 100) claimAchievement('notes100');
		if ($i.notesCount >= 500) claimAchievement('notes500');
		if ($i.notesCount >= 1000) claimAchievement('notes1000');
		if ($i.notesCount >= 5000) claimAchievement('notes5000');
		if ($i.notesCount >= 10000) claimAchievement('notes10000');
		if ($i.notesCount >= 20000) claimAchievement('notes20000');
		if ($i.notesCount >= 30000) claimAchievement('notes30000');
		if ($i.notesCount >= 40000) claimAchievement('notes40000');
		if ($i.notesCount >= 50000) claimAchievement('notes50000');
		if ($i.notesCount >= 60000) claimAchievement('notes60000');
		if ($i.notesCount >= 70000) claimAchievement('notes70000');
		if ($i.notesCount >= 80000) claimAchievement('notes80000');
		if ($i.notesCount >= 90000) claimAchievement('notes90000');
		if ($i.notesCount >= 100000) claimAchievement('notes100000');

		if ($i.followersCount > 0) claimAchievement('followers1');
		if ($i.followersCount >= 10) claimAchievement('followers10');
		if ($i.followersCount >= 50) claimAchievement('followers50');
		if ($i.followersCount >= 100) claimAchievement('followers100');
		if ($i.followersCount >= 300) claimAchievement('followers300');
		if ($i.followersCount >= 500) claimAchievement('followers500');
		if ($i.followersCount >= 1000) claimAchievement('followers1000');

		if (Date.now() - new Date($i.createdAt).getTime() > 1000 * 60 * 60 * 24 * 365) {
			claimAchievement('passedSinceAccountCreated1');
		}
		if (Date.now() - new Date($i.createdAt).getTime() > 1000 * 60 * 60 * 24 * 365 * 2) {
			claimAchievement('passedSinceAccountCreated2');
		}
		if (Date.now() - new Date($i.createdAt).getTime() > 1000 * 60 * 60 * 24 * 365 * 3) {
			claimAchievement('passedSinceAccountCreated3');
		}

		if (claimedAchievements.length >= 30) {
			claimAchievement('collectAchievements30');
		}

		window.setInterval(() => {
			if (Math.floor(Math.random() * 20000) === 0) {
				claimAchievement('justPlainLucky');
			}
		}, 1000 * 10);

		window.setTimeout(() => {
			claimAchievement('client30min');
		}, 1000 * 60 * 30);

		window.setTimeout(() => {
			claimAchievement('client60min');
		}, 1000 * 60 * 60);

		const lastUsed = miLocalStorage.getItem('lastUsed');
		if (lastUsed) {
			const lastUsedDate = parseInt(lastUsed, 10);
			// 二時間以上前なら
			if (Date.now() - lastUsedDate > 1000 * 60 * 60 * 2) {
				welcomeToast(i18n.t('welcomeBackWithName', {
					name: userName($i),
				}));
			}
		}
		miLocalStorage.setItem('lastUsed', Date.now().toString());

		const latestDonationInfoShownAt = miLocalStorage.getItem('latestDonationInfoShownAt');
		const neverShowDonationInfo = miLocalStorage.getItem('neverShowDonationInfo');
		if (neverShowDonationInfo !== 'true' && (new Date($i.createdAt).getTime() < (Date.now() - (1000 * 60 * 60 * 24 * 3))) && !location.pathname.startsWith('/miauth')) {
			if (latestDonationInfoShownAt == null || (new Date(latestDonationInfoShownAt).getTime() < (Date.now() - (1000 * 60 * 60 * 24 * 30)))) {
				popup(defineAsyncComponent(() => import('@/components/MkDonation.vue')), {}, {}, 'closed');
			}
		}

		if ('Notification' in window) {
			// 許可を得ていなかったらリクエスト
			if (Notification.permission === 'default') {
				Notification.requestPermission();
			}
		}

		const main = markRaw(stream.useChannel('main', null, 'System'));

		// 自分の情報が更新されたとき
		main.on('meUpdated', i => {
			updateAccount(i);
		});

		main.on('readAllNotifications', () => {
			updateAccount({ hasUnreadNotification: false });
		});

		main.on('unreadNotification', () => {
			updateAccount({ hasUnreadNotification: true });
		});

		main.on('unreadMention', () => {
			updateAccount({ hasUnreadMentions: true });
		});

		main.on('readAllUnreadMentions', () => {
			updateAccount({ hasUnreadMentions: false });
		});

		main.on('unreadSpecifiedNote', () => {
			updateAccount({ hasUnreadSpecifiedNotes: true });
		});

		main.on('readAllUnreadSpecifiedNotes', () => {
			updateAccount({ hasUnreadSpecifiedNotes: false });
		});

		main.on('readAllMessagingMessages', () => {
			updateAccount({ hasUnreadMessagingMessage: false });
		});

		main.on('unreadMessagingMessage', () => {
			updateAccount({ hasUnreadMessagingMessage: true });
			sound.play('chatBg');
		});

		main.on('readAllAntennas', () => {
			updateAccount({ hasUnreadAntenna: false });
		});

		main.on('unreadAntenna', () => {
			updateAccount({ hasUnreadAntenna: true });
			sound.play('antenna');
		});

		main.on('readAllAnnouncements', () => {
			updateAccount({ hasUnreadAnnouncement: false });
		});

		// トークンが再生成されたとき
		// このままではCherryPickが利用できないので強制的にサインアウトさせる
		main.on('myTokenRegenerated', () => {
			signout();
		});
	}

	// shortcut
	document.addEventListener('keydown', makeHotkey(hotkeys));

	initializeSw();
}<|MERGE_RESOLUTION|>--- conflicted
+++ resolved
@@ -13,11 +13,8 @@
 import { claimAchievement, claimedAchievements } from '@/scripts/achievements';
 import { mainRouter } from '@/router';
 import { initializeSw } from '@/scripts/initialize-sw';
-<<<<<<< HEAD
+import { deckStore } from '@/ui/deck/deck-store';
 import { userName } from '@/filters/user';
-=======
-import { deckStore } from '@/ui/deck/deck-store';
->>>>>>> 9fc3e195
 
 export async function mainBoot() {
 	const { isClientUpdated } = await common(() => createApp(
