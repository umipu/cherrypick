/*
 * SPDX-FileCopyrightText: syuilo and other misskey, cherrypick contributors
 * SPDX-License-Identifier: AGPL-3.0-only
 */

import { computed, createApp, watch, markRaw, version as vueVersion, defineAsyncComponent } from 'vue';
import { common } from './common.js';
import { version, ui, lang, updateLocale } from '@/config.js';
import { i18n, updateI18n } from '@/i18n.js';
import { confirm, alert, post, popup, welcomeToast } from '@/os.js';
import { useStream } from '@/stream.js';
import * as sound from '@/scripts/sound.js';
import { $i, refreshAccount, login, updateAccount, signout } from '@/account.js';
import { defaultStore, ColdDeviceStorage } from '@/store.js';
import { makeHotkey } from '@/scripts/hotkey.js';
import { reactionPicker } from '@/scripts/reaction-picker.js';
import { miLocalStorage } from '@/local-storage.js';
import { claimAchievement, claimedAchievements } from '@/scripts/achievements.js';
import { mainRouter } from '@/router.js';
import { initializeSw } from '@/scripts/initialize-sw.js';
import { deckStore } from '@/ui/deck/deck-store.js';
<<<<<<< HEAD
import { userName } from '@/filters/user.js';
import { vibrate } from '@/scripts/vibrate.js';
=======
import { emojiPicker } from '@/scripts/emoji-picker.js';
>>>>>>> 18109fce

export async function mainBoot() {
	const { isClientUpdated } = await common(() => createApp(
		new URLSearchParams(window.location.search).has('zen') || (ui === 'deck' && deckStore.state.useSimpleUiForNonRootPages && location.pathname !== '/') ? defineAsyncComponent(() => import('@/ui/zen.vue')) :
		!$i ? defineAsyncComponent(() => import('@/ui/visitor.vue')) :
		ui === 'deck' ? defineAsyncComponent(() => import('@/ui/deck.vue')) :
		ui === 'classic' ? defineAsyncComponent(() => import('@/ui/classic.vue')) :
		ui === 'default' ? defineAsyncComponent(() => import('@/ui/universal.vue')) :
		defineAsyncComponent(() => import('@/ui/friendly.vue')),
	));

	reactionPicker.init();
	emojiPicker.init();

	if (isClientUpdated && $i) {
		popup(defineAsyncComponent(() => import('@/components/MkUpdated.vue')), {}, {}, 'closed');
	}

	const stream = useStream();

	let reloadDialogShowing = false;
	stream.on('_disconnected_', async () => {
		if (defaultStore.state.serverDisconnectedBehavior === 'reload') {
			location.reload();
		} else if (defaultStore.state.serverDisconnectedBehavior === 'dialog') {
			if (reloadDialogShowing) return;
			reloadDialogShowing = true;
			const { canceled } = await confirm({
				type: 'warning',
				title: i18n.ts.disconnectedFromServer,
				text: i18n.ts.reloadConfirm,
			});
			reloadDialogShowing = false;
			if (!canceled) {
				location.reload();
			}
		} else if (defaultStore.state.serverDisconnectedBehavior === 'none') { /* empty */ }
	});

	for (const plugin of ColdDeviceStorage.get('plugins').filter(p => p.active)) {
		import('@/plugin.js').then(async ({ install }) => {
			// Workaround for https://bugs.webkit.org/show_bug.cgi?id=242740
			await new Promise(r => setTimeout(r, 0));
			install(plugin);
		});
	}

	const hotkeys = {
		'd': (): void => {
			defaultStore.set('darkMode', !defaultStore.state.darkMode);
		},
		's': (): void => {
			mainRouter.push('/search');
		},
	};

	if ($i) {
		// only add post shortcuts if logged in
		hotkeys['p|n'] = post;

		defaultStore.loaded.then(() => {
			if (defaultStore.state.accountSetupWizard !== -1) {
				popup(defineAsyncComponent(() => import('@/components/MkUserSetupDialog.vue')), {}, {}, 'closed');
			}
		});

		for (const announcement of ($i.unreadAnnouncements ?? []).filter(x => x.display === 'dialog')) {
			popup(defineAsyncComponent(() => import('@/components/MkAnnouncementDialog.vue')), {
				announcement,
			}, {}, 'closed');
		}

		stream.on('announcementCreated', (ev) => {
			const announcement = ev.announcement;
			if (announcement.display === 'dialog') {
				popup(defineAsyncComponent(() => import('@/components/MkAnnouncementDialog.vue')), {
					announcement,
				}, {}, 'closed');
			}
		});

		if ($i.isDeleted) {
			alert({
				type: 'warning',
				text: i18n.ts.accountDeletionInProgress,
			});
		}

		const now = new Date();
		const m = now.getMonth() + 1;
		const d = now.getDate();

		if ($i.birthday) {
			const bm = parseInt($i.birthday.split('-')[1]);
			const bd = parseInt($i.birthday.split('-')[2]);
			if (m === bm && d === bd) {
				claimAchievement('loggedInOnBirthday');
			}
		}

		if (m === 1 && d === 1) {
			claimAchievement('loggedInOnNewYearsDay');
		}

		if ($i.loggedInDays >= 3) claimAchievement('login3');
		if ($i.loggedInDays >= 7) claimAchievement('login7');
		if ($i.loggedInDays >= 15) claimAchievement('login15');
		if ($i.loggedInDays >= 30) claimAchievement('login30');
		if ($i.loggedInDays >= 60) claimAchievement('login60');
		if ($i.loggedInDays >= 100) claimAchievement('login100');
		if ($i.loggedInDays >= 200) claimAchievement('login200');
		if ($i.loggedInDays >= 300) claimAchievement('login300');
		if ($i.loggedInDays >= 400) claimAchievement('login400');
		if ($i.loggedInDays >= 500) claimAchievement('login500');
		if ($i.loggedInDays >= 600) claimAchievement('login600');
		if ($i.loggedInDays >= 700) claimAchievement('login700');
		if ($i.loggedInDays >= 800) claimAchievement('login800');
		if ($i.loggedInDays >= 900) claimAchievement('login900');
		if ($i.loggedInDays >= 1000) claimAchievement('login1000');

		if ($i.notesCount > 0) claimAchievement('notes1');
		if ($i.notesCount >= 10) claimAchievement('notes10');
		if ($i.notesCount >= 100) claimAchievement('notes100');
		if ($i.notesCount >= 500) claimAchievement('notes500');
		if ($i.notesCount >= 1000) claimAchievement('notes1000');
		if ($i.notesCount >= 5000) claimAchievement('notes5000');
		if ($i.notesCount >= 10000) claimAchievement('notes10000');
		if ($i.notesCount >= 20000) claimAchievement('notes20000');
		if ($i.notesCount >= 30000) claimAchievement('notes30000');
		if ($i.notesCount >= 40000) claimAchievement('notes40000');
		if ($i.notesCount >= 50000) claimAchievement('notes50000');
		if ($i.notesCount >= 60000) claimAchievement('notes60000');
		if ($i.notesCount >= 70000) claimAchievement('notes70000');
		if ($i.notesCount >= 80000) claimAchievement('notes80000');
		if ($i.notesCount >= 90000) claimAchievement('notes90000');
		if ($i.notesCount >= 100000) claimAchievement('notes100000');

		if ($i.followersCount > 0) claimAchievement('followers1');
		if ($i.followersCount >= 10) claimAchievement('followers10');
		if ($i.followersCount >= 50) claimAchievement('followers50');
		if ($i.followersCount >= 100) claimAchievement('followers100');
		if ($i.followersCount >= 300) claimAchievement('followers300');
		if ($i.followersCount >= 500) claimAchievement('followers500');
		if ($i.followersCount >= 1000) claimAchievement('followers1000');

		if (Date.now() - new Date($i.createdAt).getTime() > 1000 * 60 * 60 * 24 * 365) {
			claimAchievement('passedSinceAccountCreated1');
		}
		if (Date.now() - new Date($i.createdAt).getTime() > 1000 * 60 * 60 * 24 * 365 * 2) {
			claimAchievement('passedSinceAccountCreated2');
		}
		if (Date.now() - new Date($i.createdAt).getTime() > 1000 * 60 * 60 * 24 * 365 * 3) {
			claimAchievement('passedSinceAccountCreated3');
		}

		if (claimedAchievements.length >= 30) {
			claimAchievement('collectAchievements30');
		}

		window.setInterval(() => {
			if (Math.floor(Math.random() * 20000) === 0) {
				claimAchievement('justPlainLucky');
			}
		}, 1000 * 10);

		window.setTimeout(() => {
			claimAchievement('client30min');
		}, 1000 * 60 * 30);

		window.setTimeout(() => {
			claimAchievement('client60min');
		}, 1000 * 60 * 60);

		const lastUsed = miLocalStorage.getItem('lastUsed');
		if (lastUsed) {
			const lastUsedDate = parseInt(lastUsed, 10);
			// 二時間以上前なら
			if (Date.now() - lastUsedDate > 1000 * 60 * 60 * 2) {
				welcomeToast(i18n.t('welcomeBackWithName', {
					name: userName($i),
				}));
			}
		}
		miLocalStorage.setItem('lastUsed', Date.now().toString());

		const latestDonationInfoShownAt = miLocalStorage.getItem('latestDonationInfoShownAt');
		const neverShowDonationInfo = miLocalStorage.getItem('neverShowDonationInfo');
		if (neverShowDonationInfo !== 'true' && (new Date($i.createdAt).getTime() < (Date.now() - (1000 * 60 * 60 * 24 * 3))) && !location.pathname.startsWith('/miauth')) {
			if (latestDonationInfoShownAt == null || (new Date(latestDonationInfoShownAt).getTime() < (Date.now() - (1000 * 60 * 60 * 24 * 30)))) {
				popup(defineAsyncComponent(() => import('@/components/MkDonation.vue')), {}, {}, 'closed');
			}
		}

		if ('Notification' in window) {
			// 許可を得ていなかったらリクエスト
			if (Notification.permission === 'default') {
				Notification.requestPermission();
			}
		}

		const main = markRaw(stream.useChannel('main', null, 'System'));

		// 自分の情報が更新されたとき
		main.on('meUpdated', i => {
			updateAccount(i);
		});

		main.on('readAllNotifications', () => {
			updateAccount({
				hasUnreadNotification: false,
				unreadNotificationsCount: 0,
			});
		});

		main.on('unreadNotification', () => {
			const unreadNotificationsCount = ($i?.unreadNotificationsCount ?? 0) + 1;
			updateAccount({
				hasUnreadNotification: true,
				unreadNotificationsCount,
			});
		});

		main.on('unreadMention', () => {
			updateAccount({ hasUnreadMentions: true });
		});

		main.on('readAllUnreadMentions', () => {
			updateAccount({ hasUnreadMentions: false });
		});

		main.on('unreadSpecifiedNote', () => {
			updateAccount({ hasUnreadSpecifiedNotes: true });
		});

		main.on('readAllUnreadSpecifiedNotes', () => {
			updateAccount({ hasUnreadSpecifiedNotes: false });
		});

		main.on('readAllMessagingMessages', () => {
			updateAccount({ hasUnreadMessagingMessage: false });
		});

		main.on('unreadMessagingMessage', () => {
			updateAccount({ hasUnreadMessagingMessage: true });
			sound.play('chatBg');
			vibrate(defaultStore.state.vibrateChatBg ? [50, 40] : []);
		});

		main.on('readAllAntennas', () => {
			updateAccount({ hasUnreadAntenna: false });
		});

		main.on('unreadAntenna', () => {
			updateAccount({ hasUnreadAntenna: true });
			sound.play('antenna');
		});

		main.on('readAllAnnouncements', () => {
			updateAccount({ hasUnreadAnnouncement: false });
		});

		// トークンが再生成されたとき
		// このままではCherryPickが利用できないので強制的にサインアウトさせる
		main.on('myTokenRegenerated', () => {
			signout();
		});
	}

	// shortcut
	document.addEventListener('keydown', makeHotkey(hotkeys));

	initializeSw();
}<|MERGE_RESOLUTION|>--- conflicted
+++ resolved
@@ -19,12 +19,9 @@
 import { mainRouter } from '@/router.js';
 import { initializeSw } from '@/scripts/initialize-sw.js';
 import { deckStore } from '@/ui/deck/deck-store.js';
-<<<<<<< HEAD
+import { emojiPicker } from '@/scripts/emoji-picker.js';
 import { userName } from '@/filters/user.js';
 import { vibrate } from '@/scripts/vibrate.js';
-=======
-import { emojiPicker } from '@/scripts/emoji-picker.js';
->>>>>>> 18109fce
 
 export async function mainBoot() {
 	const { isClientUpdated } = await common(() => createApp(
