--- conflicted
+++ resolved
@@ -20,12 +20,8 @@
 		fgTransparentWeak: ':alpha<0.75<@fg',
 		fgTransparent: ':alpha<0.5<@fg',
 		fgHighlighted: ':lighten<3<@fg',
-<<<<<<< HEAD
-		fgOnAccent: '#000',
-=======
 		fgOnAccent: '#fff',
 		fgOnWhite: '#333',
->>>>>>> 3089a86c
 		divider: 'rgba(255, 255, 255, 0.1)',
 		indicator: '@accent',
 		panel: ':lighten<3<@bg',
