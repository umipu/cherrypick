--- conflicted
+++ resolved
@@ -7,14 +7,9 @@
 import 'vite/modulepreload-polyfill';
 
 import '@/style.scss';
-<<<<<<< HEAD
 import '@/Temml-Latin-Modern.css';
-import { mainBoot } from './boot/main-boot';
-import { subBoot } from './boot/sub-boot';
-=======
 import { mainBoot } from '@/boot/main-boot.js';
 import { subBoot } from '@/boot/sub-boot.js';
->>>>>>> 578b0ebe
 
 const subBootPaths = ['/share', '/auth', '/miauth', '/signup-complete'];
 
