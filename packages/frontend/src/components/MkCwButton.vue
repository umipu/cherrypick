<!--
SPDX-FileCopyrightText: syuilo and other misskey, cherrypick contributors
SPDX-License-Identifier: AGPL-3.0-only
-->

<template>
<MkButton rounded full small @click="toggle"><b>{{ modelValue ? i18n.ts._cw.hide : i18n.ts._cw.show }}</b><span v-if="!modelValue" :class="$style.label">{{ label }}</span></MkButton>
</template>

<script lang="ts" setup>
import { computed } from 'vue';
import * as Misskey from 'cherrypick-js';
import { concat } from '@/scripts/array.js';
import { i18n } from '@/i18n.js';
import MkButton from '@/components/MkButton.vue';

const props = defineProps<{
	modelValue: boolean;
	note: Misskey.entities.Note;
}>();

const emit = defineEmits<{
	(ev: 'update:modelValue', v: boolean): void;
}>();

const label = computed(() => {
	return concat([
		props.note.text ? [i18n.t('_cw.chars', { count: props.note.text.length })] : [],
		props.note.files && props.note.files.length !== 0 ? [i18n.t('_cw.files', { count: props.note.files.length })] : [],
		props.note.poll != null ? [i18n.ts.poll] : [],
	] as string[][]).join(' / ');
});

function toggle() {
	emit('update:modelValue', !props.modelValue);
}
</script>

<style lang="scss" module>
<<<<<<< HEAD
.root {
	display: inline-block;
	margin: 5px 0;
	padding: 6px;
	font-size: 0.7em;
	color: var(--cwFg);
	background: var(--cwBg);
	border-radius: 5px;
	transition: background-color .25s ease-in-out;

	&:hover {
		color: var(--cwBg);
		background: var(--panel);
	}
}

=======
>>>>>>> 566cb353
.label {
	margin-left: 4px;

	&:before {
		content: '(';
	}

	&:after {
		content: ')';
	}
}
</style><|MERGE_RESOLUTION|>--- conflicted
+++ resolved
@@ -37,25 +37,6 @@
 </script>
 
 <style lang="scss" module>
-<<<<<<< HEAD
-.root {
-	display: inline-block;
-	margin: 5px 0;
-	padding: 6px;
-	font-size: 0.7em;
-	color: var(--cwFg);
-	background: var(--cwBg);
-	border-radius: 5px;
-	transition: background-color .25s ease-in-out;
-
-	&:hover {
-		color: var(--cwBg);
-		background: var(--panel);
-	}
-}
-
-=======
->>>>>>> 566cb353
 .label {
 	margin-left: 4px;
 
