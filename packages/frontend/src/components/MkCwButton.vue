--- conflicted
+++ resolved
@@ -12,11 +12,7 @@
 
 <script lang="ts" setup>
 import { computed } from 'vue';
-<<<<<<< HEAD
-import * as misskey from 'cherrypick-js';
-=======
-import * as Misskey from 'misskey-js';
->>>>>>> 2630513c
+import * as Misskey from 'cherrypick-js';
 import { concat } from '@/scripts/array';
 import { i18n } from '@/i18n';
 
