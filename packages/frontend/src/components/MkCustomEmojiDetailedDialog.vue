--- conflicted
+++ resolved
@@ -58,11 +58,7 @@
 <script lang="ts" setup>
 import * as Misskey from 'cherrypick-js';
 import { defineProps, shallowRef } from 'vue';
-<<<<<<< HEAD
-import MkLink from './MkLink.vue';
-=======
 import MkLink from '@/components/MkLink.vue';
->>>>>>> 43cccaae
 import { i18n } from '@/i18n.js';
 import MkModalWindow from '@/components/MkModalWindow.vue';
 import MkKeyValue from '@/components/MkKeyValue.vue';
@@ -79,11 +75,7 @@
 
 const dialogEl = shallowRef<InstanceType<typeof MkModalWindow>>();
 
-<<<<<<< HEAD
-const cancel = () => {
-=======
 function cancel() {
->>>>>>> 43cccaae
 	emit('cancel');
 	dialogEl.value!.close();
 }
