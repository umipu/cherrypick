<!--
SPDX-FileCopyrightText: syuilo and other misskey, cherrypick contributors
SPDX-License-Identifier: AGPL-3.0-only
-->

<template>
<div v-if="hide" :class="[$style.hidden, (video.isSensitive && defaultStore.state.highlightSensitiveMedia) && $style.sensitiveContainer]" data-is-hidden="true" @click="onClick" @dblclick="defaultStore.state.nsfwOpenBehavior === 'doubleClick' ? hide = false : ''">
	<!-- 【注意】dataSaverMode が有効になっている際には、hide が false になるまでサムネイルや動画を読み込まないようにすること -->
	<div :class="$style.sensitive">
		<b v-if="video.isSensitive" style="display: block;"><i class="ti ti-alert-triangle"></i> {{ i18n.ts.sensitive }}{{ defaultStore.state.enableDataSaverMode ? ` (${i18n.ts.video}${video.size ? ' ' + bytes(video.size) : ''})` : '' }}</b>
		<b v-else style="display: block;"><i class="ti ti-movie"></i> {{ defaultStore.state.enableDataSaverMode && video.size ? bytes(video.size) : i18n.ts.video }}</b>
		<span>{{ clickToShowMessage }}</span>
	</div>
</div>
<div v-else :class="[$style.visible, (video.isSensitive && defaultStore.state.highlightSensitiveMedia) && $style.sensitiveContainer]" data-is-hidden="false">
	<video
		ref="videoEl"
		:class="$style.video"
		:poster="video.thumbnailUrl"
		:title="video.comment"
		:alt="video.comment"
		preload="none"
		controls
		@contextmenu.stop
	>
		<source
			:src="video.url"
		>
	</video>
	<i class="ti ti-eye-off" :class="$style.hide" @click="hide = true"></i>
</div>
</template>

<script lang="ts" setup>
import { ref, shallowRef, watch } from 'vue';
import * as Misskey from 'cherrypick-js';
import bytes from '@/filters/bytes.js';
import { defaultStore } from '@/store.js';
import { i18n } from '@/i18n.js';
<<<<<<< HEAD
import * as os from '@/os.js';
import MkRippleEffect from '@/components/MkRippleEffect.vue';
=======
import hasAudio from '@/scripts/media-has-audio.js';
>>>>>>> 8f1da036

const props = defineProps<{
	video: Misskey.entities.DriveFile;
}>();

const hide = ref((defaultStore.state.nsfw === 'force' || defaultStore.state.enableDataSaverMode) ? true : (props.video.isSensitive && defaultStore.state.nsfw !== 'ignore'));

let clickToShowMessage = $computed(() =>
	defaultStore.state.nsfwOpenBehavior === 'click' ? i18n.ts.clickToShow
	: defaultStore.state.nsfwOpenBehavior === 'doubleClick' ? i18n.ts.doubleClickToShow
	: '',
);

function onClick(ev: MouseEvent) {
	if (!hide.value) return;
	if (defaultStore.state.nsfwOpenBehavior === 'doubleClick') {
		os.popup(MkRippleEffect, { x: ev.clientX, y: ev.clientY }, {}, 'end');
	}
	if (defaultStore.state.nsfwOpenBehavior === 'click') {
		hide.value = false;
	}
}

const videoEl = shallowRef<HTMLVideoElement>();

watch(videoEl, () => {
	if (videoEl.value) {
		videoEl.value.volume = 0.3;
		hasAudio(videoEl.value).then(had => {
			if (!had) {
				videoEl.value.loop = videoEl.value.muted = true;
				videoEl.value.play();
			}
		});
	}
});
</script>

<style lang="scss" module>
.visible {
	position: relative;
}

.sensitiveContainer {
	position: relative;

	&::after {
		content: "";
		position: absolute;
		top: 0;
		left: 0;
		width: 100%;
		height: 100%;
		pointer-events: none;
		border-radius: inherit;
		box-shadow: inset 0 0 0 4px var(--warn);
	}
}

.hide {
	display: block;
	position: absolute;
	border-radius: 6px;
	background-color: var(--fg);
	color: var(--accentLighten);
	font-size: 14px;
	opacity: .5;
	padding: 3px 6px;
	text-align: center;
	cursor: pointer;
	top: 12px;
	right: 12px;
}

.video {
	display: flex;
	justify-content: center;
	align-items: center;
	font-size: 3.5em;
	overflow: hidden;
	background-position: center;
	background-size: cover;
	width: 100%;
	height: 100%;
}

.hidden {
	display: flex;
	justify-content: center;
	align-items: center;
	background: #111;
	color: #fff;
	-webkit-tap-highlight-color: transparent;
}

.sensitive {
	display: table-cell;
	text-align: center;
	font-size: 12px;
}
</style><|MERGE_RESOLUTION|>--- conflicted
+++ resolved
@@ -37,12 +37,9 @@
 import bytes from '@/filters/bytes.js';
 import { defaultStore } from '@/store.js';
 import { i18n } from '@/i18n.js';
-<<<<<<< HEAD
 import * as os from '@/os.js';
 import MkRippleEffect from '@/components/MkRippleEffect.vue';
-=======
 import hasAudio from '@/scripts/media-has-audio.js';
->>>>>>> 8f1da036
 
 const props = defineProps<{
 	video: Misskey.entities.DriveFile;
