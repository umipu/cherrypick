<!--
SPDX-FileCopyrightText: syuilo and misskey-project
SPDX-License-Identifier: AGPL-3.0-only
-->

<template>
<div
	ref="playerEl"
	v-hotkey="keymap"
	tabindex="0"
	:class="[
		$style.videoContainer,
		controlsShowing && $style.active,
		(video.isSensitive && defaultStore.state.highlightSensitiveMedia) && $style.sensitive,
	]"
	@mouseover="onMouseOver"
	@mouseleave="onMouseLeave"
	@contextmenu.stop
	@keydown.stop
>
<<<<<<< HEAD
	<button v-if="hide" :class="$style.hidden" @click="onClick" @dblclick="defaultStore.state.nsfwOpenBehavior === 'doubleClick' ? hide = false : ''">
=======
	<button v-if="hide" :class="$style.hidden" @click="show">
>>>>>>> 0d76842a
		<div :class="$style.hiddenTextWrapper">
			<b v-if="video.isSensitive" style="display: block;"><i class="ti ti-eye-exclamation"></i> {{ i18n.ts.sensitive }}{{ defaultStore.state.dataSaver.media ? ` (${i18n.ts.video}${video.size ? ' ' + bytes(video.size) : ''})` : '' }}</b>
			<b v-else style="display: block;"><i class="ti ti-movie"></i> {{ defaultStore.state.dataSaver.media && video.size ? bytes(video.size) : i18n.ts.video }}</b>
			<span style="display: block;">{{ clickToShowMessage }}</span>
		</div>
	</button>

	<div v-else-if="defaultStore.reactiveState.useNativeUIForVideoAudioPlayer.value" :class="$style.videoRoot">
		<video
			ref="videoEl"
			:class="$style.video"
			:poster="video.thumbnailUrl ?? undefined"
			:title="video.comment ?? undefined"
			:alt="video.comment"
			preload="metadata"
			controls
			@keydown.prevent
		>
			<source :src="video.url">
		</video>
		<i class="ti ti-eye-off" :class="$style.hide" @click="hide = true"></i>
		<div :class="$style.indicators">
			<div v-if="video.comment" :class="$style.indicator">ALT</div>
			<div v-if="video.isSensitive" :class="$style.indicator" style="color: var(--warn);" :title="i18n.ts.sensitive"><i class="ti ti-eye-exclamation"></i></div>
		</div>
	</div>

	<div v-else :class="$style.videoRoot">
		<video
			ref="videoEl"
			:class="$style.video"
			:poster="video.thumbnailUrl ?? undefined"
			:title="video.comment ?? undefined"
			:alt="video.comment"
			preload="metadata"
			playsinline
			@keydown.prevent
			@click.self="togglePlayPause"
		>
			<source :src="video.url">
		</video>
		<button v-if="isReady && !isPlaying" class="_button" :class="$style.videoOverlayPlayButton" @click="togglePlayPause"><i class="ti ti-player-play-filled"></i></button>
		<div v-else-if="!isActuallyPlaying" :class="$style.videoLoading">
			<MkLoading/>
		</div>
		<i class="ti ti-eye-off" :class="$style.hide" @click="hide = true"></i>
		<div :class="$style.indicators">
			<div v-if="video.comment" :class="$style.indicator">ALT</div>
			<div v-if="video.isSensitive" :class="$style.indicator" style="color: var(--warn);" :title="i18n.ts.sensitive"><i class="ti ti-eye-exclamation"></i></div>
		</div>
		<div :class="$style.videoControls" @click.self="togglePlayPause">
			<div :class="[$style.controlsChild, $style.controlsLeft]">
				<button class="_button" :class="$style.controlButton" @click="togglePlayPause">
					<i v-if="isPlaying" class="ti ti-player-pause-filled"></i>
					<i v-else class="ti ti-player-play-filled"></i>
				</button>
			</div>
			<div :class="[$style.controlsChild, $style.controlsRight]">
				<button class="_button" :class="$style.controlButton" @click="showMenu">
					<i class="ti ti-settings"></i>
				</button>
				<button class="_button" :class="$style.controlButton" @click="toggleFullscreen">
					<i v-if="isFullscreen" class="ti ti-arrows-minimize"></i>
					<i v-else class="ti ti-arrows-maximize"></i>
				</button>
			</div>
			<div :class="[$style.controlsChild, $style.controlsTime]">{{ hms(elapsedTimeMs) }}</div>
			<div :class="[$style.controlsChild, $style.controlsVolume]">
				<button class="_button" :class="$style.controlButton" @click="toggleMute">
					<i v-if="volume === 0" class="ti ti-volume-3"></i>
					<i v-else class="ti ti-volume"></i>
				</button>
				<MkMediaRange
					v-model="volume"
					:sliderBgWhite="true"
					:class="$style.volumeSeekbar"
				/>
			</div>
			<MkMediaRange
				v-model="rangePercent"
				:sliderBgWhite="true"
				:class="$style.seekbarRoot"
				:buffer="bufferedDataRatio"
			/>
		</div>
	</div>
</div>
</template>

<script lang="ts" setup>
import { ref, shallowRef, computed, watch, onDeactivated, onActivated, onMounted } from 'vue';
import * as Misskey from 'cherrypick-js';
import type { MenuItem } from '@/types/menu.js';
import { type Keymap } from '@/scripts/hotkey.js';
import bytes from '@/filters/bytes.js';
import { hms } from '@/filters/hms.js';
import { defaultStore } from '@/store.js';
import { i18n } from '@/i18n.js';
import * as os from '@/os.js';
import { isFullscreenNotSupported } from '@/scripts/device-kind.js';
import hasAudio from '@/scripts/media-has-audio.js';
import MkMediaRange from '@/components/MkMediaRange.vue';
import { $i, iAmModerator } from '@/account.js';
import MkRippleEffect from '@/components/MkRippleEffect.vue';

const props = defineProps<{
	video: Misskey.entities.DriveFile;
}>();

const keymap = {
	'up': {
		allowRepeat: true,
		callback: () => {
			if (hasFocus() && videoEl.value) {
				volume.value = Math.min(volume.value + 0.1, 1);
			}
		},
	},
	'down': {
		allowRepeat: true,
		callback: () => {
			if (hasFocus() && videoEl.value) {
				volume.value = Math.max(volume.value - 0.1, 0);
			}
		},
	},
	'left': {
		allowRepeat: true,
		callback: () => {
			if (hasFocus() && videoEl.value) {
				videoEl.value.currentTime = Math.max(videoEl.value.currentTime - 5, 0);
			}
		},
	},
	'right': {
		allowRepeat: true,
		callback: () => {
			if (hasFocus() && videoEl.value) {
				videoEl.value.currentTime = Math.min(videoEl.value.currentTime + 5, videoEl.value.duration);
			}
		},
	},
	'space': () => {
		if (hasFocus()) {
			togglePlayPause();
		}
	},
} as const satisfies Keymap;

// PlayerElもしくはその子要素にフォーカスがあるかどうか
function hasFocus() {
	if (!playerEl.value) return false;
	return playerEl.value === document.activeElement || playerEl.value.contains(document.activeElement);
}

// eslint-disable-next-line vue/no-setup-props-reactivity-loss
const hide = ref((defaultStore.state.nsfw === 'force' || defaultStore.state.dataSaver.media) ? true : (props.video.isSensitive && defaultStore.state.nsfw !== 'ignore'));

<<<<<<< HEAD
const clickToShowMessage = computed(() => defaultStore.state.nsfwOpenBehavior === 'click'
	? i18n.ts.clickToShow
	// eslint-disable-next-line @typescript-eslint/no-unnecessary-condition
	: defaultStore.state.nsfwOpenBehavior === 'doubleClick'
		? i18n.ts.doubleClickToShow
		: '',
);

function onClick(ev: MouseEvent) {
	if (!hide.value) return;
	else hide.value = false;
	if (defaultStore.state.nsfwOpenBehavior === 'doubleClick') os.popup(MkRippleEffect, { x: ev.clientX, y: ev.clientY }, {}, 'end');
	if (defaultStore.state.nsfwOpenBehavior === 'click') hide.value = false;
=======
async function show() {
	if (props.video.isSensitive && defaultStore.state.confirmWhenRevealingSensitiveMedia) {
		const { canceled } = await os.confirm({
			type: 'question',
			text: i18n.ts.sensitiveMediaRevealConfirm,
		});
		if (canceled) return;
	}

	hide.value = false;
>>>>>>> 0d76842a
}

// Menu
const menuShowing = ref(false);

function showMenu(ev: MouseEvent) {
	let menu: MenuItem[] = [];

	menu = [
		// TODO: 再生キューに追加
		{
			type: 'switch',
			text: i18n.ts._mediaControls.loop,
			icon: 'ti ti-repeat',
			ref: loop,
		},
		{
			type: 'radio',
			text: i18n.ts._mediaControls.playbackRate,
			icon: 'ti ti-clock-play',
			ref: speed,
			options: {
				'0.25x': 0.25,
				'0.5x': 0.5,
				'0.75x': 0.75,
				'1.0x': 1,
				'1.25x': 1.25,
				'1.5x': 1.5,
				'2.0x': 2,
			},
		},
		...(document.pictureInPictureEnabled ? [{
			text: i18n.ts._mediaControls.pip,
			icon: 'ti ti-picture-in-picture',
			action: togglePictureInPicture,
		}] : []),
		{
			type: 'divider',
		},
		{
			text: i18n.ts.hide,
			icon: 'ti ti-eye-off',
			action: () => {
				hide.value = true;
			},
		},
	];

	if (iAmModerator) {
		menu.push({
			text: props.video.isSensitive ? i18n.ts.unmarkAsSensitive : i18n.ts.markAsSensitive,
			icon: props.video.isSensitive ? 'ti ti-eye' : 'ti ti-eye-exclamation',
			danger: true,
			action: () => toggleSensitive(props.video),
		});
	}

	if ($i?.id === props.video.userId) {
		menu.push({
			type: 'divider',
		}, {
			type: 'link' as const,
			text: i18n.ts._fileViewer.title,
			icon: 'ti ti-info-circle',
			to: `/my/drive/file/${props.video.id}`,
		});
	}

	menuShowing.value = true;
	os.popupMenu(menu, ev.currentTarget ?? ev.target, {
		align: 'right',
		onClosing: () => {
			menuShowing.value = false;
		},
	});
}

function toggleSensitive(file: Misskey.entities.DriveFile) {
	os.apiWithDialog('drive/files/update', {
		fileId: file.id,
		isSensitive: !file.isSensitive,
	});
}

// MediaControl: Video State
const videoEl = shallowRef<HTMLVideoElement>();
const playerEl = shallowRef<HTMLDivElement>();
const isHoverring = ref(false);
const controlsShowing = computed(() => {
	if (!oncePlayed.value) return true;
	if (isHoverring.value) return true;
	if (menuShowing.value) return true;
	return false;
});
const isFullscreen = ref(false);
let controlStateTimer: string | number;

// MediaControl: Common State
const oncePlayed = ref(false);
const isReady = ref(false);
const isPlaying = ref(false);
const isActuallyPlaying = ref(false);
const elapsedTimeMs = ref(0);
const durationMs = ref(0);
const rangePercent = computed({
	get: () => {
		return (elapsedTimeMs.value / durationMs.value) || 0;
	},
	set: (to) => {
		if (!videoEl.value) return;
		videoEl.value.currentTime = to * durationMs.value / 1000;
	},
});
const volume = ref(.25);
const speed = ref(1);
const loop = ref(false); // TODO: ドライブファイルのフラグに置き換える
const bufferedEnd = ref(0);
const bufferedDataRatio = computed(() => {
	if (!videoEl.value) return 0;
	return bufferedEnd.value / videoEl.value.duration;
});

// MediaControl Events
function onMouseOver() {
	if (controlStateTimer) {
		clearTimeout(controlStateTimer);
	}
	isHoverring.value = true;
}

function onMouseLeave() {
	controlStateTimer = window.setTimeout(() => {
		isHoverring.value = false;
	}, 100);
}

function togglePlayPause() {
	if (!isReady.value || !videoEl.value) return;

	if (isPlaying.value) {
		videoEl.value.pause();
		isPlaying.value = false;
	} else {
		videoEl.value.play();
		isPlaying.value = true;
		oncePlayed.value = true;
	}
}

function toggleFullscreen() {
	if (isFullscreenNotSupported && videoEl.value) {
		if (isFullscreen.value) {
			// eslint-disable-next-line @typescript-eslint/ban-ts-comment
			//@ts-ignore
			videoEl.value.webkitExitFullscreen();
			isFullscreen.value = false;
		} else {
			// eslint-disable-next-line @typescript-eslint/ban-ts-comment
			//@ts-ignore
			videoEl.value.webkitEnterFullscreen();
			isFullscreen.value = true;
		}
	} else if (playerEl.value) {
		if (isFullscreen.value) {
			document.exitFullscreen();
			isFullscreen.value = false;
		} else {
			playerEl.value.requestFullscreen({ navigationUI: 'hide' });
			isFullscreen.value = true;
		}
	}
}

function togglePictureInPicture() {
	if (videoEl.value) {
		if (document.pictureInPictureElement) {
			document.exitPictureInPicture();
		} else {
			videoEl.value.requestPictureInPicture();
		}
	}
}

function toggleMute() {
	if (volume.value === 0) {
		volume.value = .25;
	} else {
		volume.value = 0;
	}
}

let onceInit = false;
let mediaTickFrameId: number | null = null;
let stopVideoElWatch: () => void;

function init() {
	if (onceInit) return;
	onceInit = true;

	stopVideoElWatch = watch(videoEl, () => {
		if (videoEl.value) {
			isReady.value = true;

			function updateMediaTick() {
				if (videoEl.value) {
					try {
						bufferedEnd.value = videoEl.value.buffered.end(0);
					} catch (err) {
						bufferedEnd.value = 0;
					}

					elapsedTimeMs.value = videoEl.value.currentTime * 1000;

					if (videoEl.value.loop !== loop.value) {
						loop.value = videoEl.value.loop;
					}
				}
				mediaTickFrameId = window.requestAnimationFrame(updateMediaTick);
			}

			updateMediaTick();

			videoEl.value.addEventListener('play', () => {
				isActuallyPlaying.value = true;
			});

			videoEl.value.addEventListener('pause', () => {
				isActuallyPlaying.value = false;
				isPlaying.value = false;
			});

			videoEl.value.addEventListener('ended', () => {
				oncePlayed.value = false;
				isActuallyPlaying.value = false;
				isPlaying.value = false;
			});

			durationMs.value = videoEl.value.duration * 1000;
			videoEl.value.addEventListener('durationchange', () => {
				if (videoEl.value) {
					durationMs.value = videoEl.value.duration * 1000;
				}
			});

			videoEl.value.volume = volume.value;
			hasAudio(videoEl.value).then(had => {
				if (!had && videoEl.value) {
					videoEl.value.loop = videoEl.value.muted = true;
					videoEl.value.play();
				}
			});
		}
	}, {
		immediate: true,
	});
}

watch(volume, (to) => {
	if (videoEl.value) videoEl.value.volume = to;
});

watch(speed, (to) => {
	if (videoEl.value) videoEl.value.playbackRate = to;
});

watch(loop, (to) => {
	if (videoEl.value) videoEl.value.loop = to;
});

watch(hide, (to) => {
	if (to && isFullscreen.value) {
		document.exitFullscreen();
		isFullscreen.value = false;
	}
});

onMounted(() => {
	init();
});

onActivated(() => {
	init();
});

onDeactivated(() => {
	isReady.value = false;
	isPlaying.value = false;
	isActuallyPlaying.value = false;
	elapsedTimeMs.value = 0;
	durationMs.value = 0;
	bufferedEnd.value = 0;
	hide.value = (defaultStore.state.nsfw === 'force' || defaultStore.state.dataSaver.media) ? true : (props.video.isSensitive && defaultStore.state.nsfw !== 'ignore');
	stopVideoElWatch();
	onceInit = false;
	if (mediaTickFrameId) {
		window.cancelAnimationFrame(mediaTickFrameId);
		mediaTickFrameId = null;
	}
});
</script>

<style lang="scss" module>
.videoContainer {
	container-type: inline-size;
	position: relative;
	overflow: clip;

	&:focus-visible {
		outline: none;
	}
}

.sensitive {
	position: relative;

	&::after {
		content: "";
		position: absolute;
		top: 0;
		left: 0;
		width: 100%;
		height: 100%;
		pointer-events: none;
		border-radius: inherit;
		box-shadow: inset 0 0 0 4px var(--warn);
	}
}

.indicators {
	display: inline-flex;
	position: absolute;
	top: 10px;
	left: 10px;
	pointer-events: none;
	opacity: .5;
	gap: 6px;
}

.indicator {
	/* Hardcode to black because either --bg or --fg makes it hard to read in dark/light mode */
	background-color: black;
	border-radius: 6px;
	color: var(--accentLighten);
	display: inline-block;
	font-weight: bold;
	font-size: 0.8em;
	padding: 2px 5px;
}

.hide {
	display: block;
	position: absolute;
	border-radius: 6px;
	background-color: var(--fg);
	color: var(--accentLighten);
	font-size: 12px;
	opacity: .5;
	padding: 5px 8px;
	text-align: center;
	cursor: pointer;
	top: 12px;
	right: 12px;
}

.hidden {
	width: 100%;
	height: 100%;
	background: #000;
	border: none;
	outline: none;
	font: inherit;
	color: inherit;
	cursor: pointer;
	padding: 60px 0;
	display: flex;
	align-items: center;
	justify-content: center;
	background: #000;
	-webkit-tap-highlight-color: transparent;
}

.hiddenTextWrapper {
	text-align: center;
	font-size: 0.8em;
	color: #fff;
}

.videoRoot {
	background: #000;
	position: relative;
	width: 100%;
	height: 100%;
	object-fit: contain;
}

.video {
	display: block;
	height: 100%;
	width: 100%;
}

.videoOverlayPlayButton {
	position: absolute;
	top: 50%;
	left: 50%;
	transform: translate(-50%,-50%);

	opacity: 0;
	transition: opacity .4s ease-in-out;

	background: var(--accent);
	color: #fff;
	padding: 1rem;
	border-radius: 99rem;

	font-size: 1.1rem;

	&:focus-visible {
		outline: none;
	}
}

.videoLoading {
	position: absolute;
	top: 0;
	left: 0;
	width: 100%;
	height: 100%;
	display: flex;
	align-items: center;
	justify-content: center;
}

.videoControls {
	display: grid;
	grid-template-areas:
		"left time . volume right"
		"seekbar seekbar seekbar seekbar seekbar";
	grid-template-columns: auto auto 1fr auto auto;
	align-items: center;
	gap: 4px 8px;

	padding: 35px 10px 10px 10px;
	background: linear-gradient(rgba(0, 0, 0, 0),rgba(0, 0, 0, .75));

	position: absolute;
	left: 0;
	right: 0;
	bottom: 0;

	transform: translateY(100%);
	pointer-events: none;
	opacity: 0;
	transition: opacity .4s ease-in-out, transform .4s ease-in-out;
}

.active {
	.videoControls {
		transform: translateY(0);
		opacity: 1;
		pointer-events: auto;
	}

	.videoOverlayPlayButton {
		opacity: 1;
	}
}

.controlsChild {
	display: flex;
	align-items: center;
	gap: 4px;
	color: #fff;

	.controlButton {
		padding: 6px;
		border-radius: calc(var(--radius) / 2);
		transition: background-color .2s ease-in-out;
		font-size: 1.05rem;

		&:hover {
			background-color: var(--accent);
		}

		&:focus-visible {
			outline: none;
		}
	}
}

.controlsLeft {
	grid-area: left;
}

.controlsRight {
	grid-area: right;
}

.controlsTime {
	grid-area: time;
	font-size: .9rem;
}

.controlsVolume {
	grid-area: volume;

	.volumeSeekbar {
		display: none;
	}
}

.seekbarRoot {
	grid-area: seekbar;
	/* ▼シークバー操作をやりやすくするためにクリックイベントが伝播されないエリアを拡張する */
	margin: -10px;
	padding: 10px;
}

@container (min-width: 500px) {
	.videoControls {
		grid-template-areas: "left seekbar time volume right";
		grid-template-columns: auto 1fr auto auto auto;
	}

	.controlsVolume {
		.volumeSeekbar {
			max-width: 90px;
			display: block;
			flex-grow: 1;
		}
	}
}
</style><|MERGE_RESOLUTION|>--- conflicted
+++ resolved
@@ -18,11 +18,7 @@
 	@contextmenu.stop
 	@keydown.stop
 >
-<<<<<<< HEAD
-	<button v-if="hide" :class="$style.hidden" @click="onClick" @dblclick="defaultStore.state.nsfwOpenBehavior === 'doubleClick' ? hide = false : ''">
-=======
 	<button v-if="hide" :class="$style.hidden" @click="show">
->>>>>>> 0d76842a
 		<div :class="$style.hiddenTextWrapper">
 			<b v-if="video.isSensitive" style="display: block;"><i class="ti ti-eye-exclamation"></i> {{ i18n.ts.sensitive }}{{ defaultStore.state.dataSaver.media ? ` (${i18n.ts.video}${video.size ? ' ' + bytes(video.size) : ''})` : '' }}</b>
 			<b v-else style="display: block;"><i class="ti ti-movie"></i> {{ defaultStore.state.dataSaver.media && video.size ? bytes(video.size) : i18n.ts.video }}</b>
@@ -181,21 +177,6 @@
 // eslint-disable-next-line vue/no-setup-props-reactivity-loss
 const hide = ref((defaultStore.state.nsfw === 'force' || defaultStore.state.dataSaver.media) ? true : (props.video.isSensitive && defaultStore.state.nsfw !== 'ignore'));
 
-<<<<<<< HEAD
-const clickToShowMessage = computed(() => defaultStore.state.nsfwOpenBehavior === 'click'
-	? i18n.ts.clickToShow
-	// eslint-disable-next-line @typescript-eslint/no-unnecessary-condition
-	: defaultStore.state.nsfwOpenBehavior === 'doubleClick'
-		? i18n.ts.doubleClickToShow
-		: '',
-);
-
-function onClick(ev: MouseEvent) {
-	if (!hide.value) return;
-	else hide.value = false;
-	if (defaultStore.state.nsfwOpenBehavior === 'doubleClick') os.popup(MkRippleEffect, { x: ev.clientX, y: ev.clientY }, {}, 'end');
-	if (defaultStore.state.nsfwOpenBehavior === 'click') hide.value = false;
-=======
 async function show() {
 	if (props.video.isSensitive && defaultStore.state.confirmWhenRevealingSensitiveMedia) {
 		const { canceled } = await os.confirm({
@@ -206,7 +187,6 @@
 	}
 
 	hide.value = false;
->>>>>>> 0d76842a
 }
 
 // Menu
