--- conflicted
+++ resolved
@@ -4,29 +4,6 @@
 -->
 
 <template>
-<<<<<<< HEAD
-<div v-if="hide" :class="[$style.hidden, (video.isSensitive && defaultStore.state.highlightSensitiveMedia) && $style.sensitiveContainer]" data-is-hidden="true" @click="onClick" @dblclick="defaultStore.state.nsfwOpenBehavior === 'doubleClick' ? hide = false : ''">
-	<!-- 【注意】dataSaverMode が有効になっている際には、hide が false になるまでサムネイルや動画を読み込まないようにすること -->
-	<div :class="$style.sensitive">
-		<b v-if="video.isSensitive" style="display: block;"><i class="ti ti-alert-triangle"></i> {{ i18n.ts.sensitive }}{{ defaultStore.state.dataSaver.media ? ` (${i18n.ts.video}${video.size ? ' ' + bytes(video.size) : ''})` : '' }}</b>
-		<b v-else style="display: block;"><i class="ti ti-movie"></i> {{ defaultStore.state.dataSaver.media && video.size ? bytes(video.size) : i18n.ts.video }}</b>
-		<span>{{ clickToShowMessage }}</span>
-	</div>
-</div>
-<div v-else :class="[$style.visible, (video.isSensitive && defaultStore.state.highlightSensitiveMedia) && $style.sensitiveContainer]" data-is-hidden="false">
-	<video
-		ref="videoEl"
-		:class="$style.video"
-		:poster="video.thumbnailUrl"
-		:title="video.comment"
-		:alt="video.comment"
-		preload="none"
-		controls
-		@contextmenu.stop
-	>
-		<source
-			:src="video.url"
-=======
 <div
 	ref="playerEl"
 	:class="[
@@ -38,11 +15,11 @@
 	@mouseleave="onMouseLeave"
 	@contextmenu.stop
 >
-	<button v-if="hide" :class="$style.hidden" @click="hide = false">
+	<button v-if="hide" :class="$style.hidden" @click="onClick" @dblclick="defaultStore.state.nsfwOpenBehavior === 'doubleClick' ? hide = false : ''">
 		<div :class="$style.hiddenTextWrapper">
 			<b v-if="video.isSensitive" style="display: block;"><i class="ti ti-eye-exclamation"></i> {{ i18n.ts.sensitive }}{{ defaultStore.state.dataSaver.media ? ` (${i18n.ts.video}${video.size ? ' ' + bytes(video.size) : ''})` : '' }}</b>
 			<b v-else style="display: block;"><i class="ti ti-photo"></i> {{ defaultStore.state.dataSaver.media && video.size ? bytes(video.size) : i18n.ts.video }}</b>
-			<span style="display: block;">{{ i18n.ts.clickToShow }}</span>
+			<span style="display: block;">{{ clickToShowMessage }}</span>
 		</div>
 	</button>
 	<div v-else :class="$style.videoRoot" @click.self="togglePlayPause">
@@ -54,7 +31,6 @@
 			:alt="video.comment"
 			preload="metadata"
 			playsinline
->>>>>>> d85085d1
 		>
 			<source :src="video.url">
 		</video>
@@ -107,27 +83,19 @@
 </template>
 
 <script lang="ts" setup>
-<<<<<<< HEAD
-import { computed, ref, shallowRef, watch } from 'vue';
+import { ref, shallowRef, computed, watch, onDeactivated, onActivated, onMounted } from 'vue';
 import * as Misskey from 'cherrypick-js';
-=======
-import { ref, shallowRef, computed, watch, onDeactivated, onActivated, onMounted } from 'vue';
-import * as Misskey from 'misskey-js';
 import type { MenuItem } from '@/types/menu.js';
->>>>>>> d85085d1
 import bytes from '@/filters/bytes.js';
 import { hms } from '@/filters/hms.js';
 import { defaultStore } from '@/store.js';
 import { i18n } from '@/i18n.js';
 import * as os from '@/os.js';
-<<<<<<< HEAD
-import MkRippleEffect from '@/components/MkRippleEffect.vue';
-=======
 import { isFullscreenNotSupported } from '@/scripts/device-kind.js';
->>>>>>> d85085d1
 import hasAudio from '@/scripts/media-has-audio.js';
 import MkMediaRange from '@/components/MkMediaRange.vue';
 import { iAmModerator } from '@/account.js';
+import MkRippleEffect from '@/components/MkRippleEffect.vue';
 
 const props = defineProps<{
 	video: Misskey.entities.DriveFile;
@@ -136,7 +104,6 @@
 // eslint-disable-next-line vue/no-setup-props-destructure
 const hide = ref((defaultStore.state.nsfw === 'force' || defaultStore.state.dataSaver.media) ? true : (props.video.isSensitive && defaultStore.state.nsfw !== 'ignore'));
 
-<<<<<<< HEAD
 const clickToShowMessage = computed(() => defaultStore.state.nsfwOpenBehavior === 'click'
 	? i18n.ts.clickToShow
 	// eslint-disable-next-line @typescript-eslint/no-unnecessary-condition
@@ -147,11 +114,11 @@
 
 function onClick(ev: MouseEvent) {
 	if (!hide.value) return;
+	else hide.value = false;
 	if (defaultStore.state.nsfwOpenBehavior === 'doubleClick') os.popup(MkRippleEffect, { x: ev.clientX, y: ev.clientY }, {}, 'end');
 	if (defaultStore.state.nsfwOpenBehavior === 'click') hide.value = false;
 }
 
-=======
 // Menu
 const menuShowing = ref(false);
 
@@ -197,7 +164,6 @@
 }
 
 // MediaControl: Video State
->>>>>>> d85085d1
 const videoEl = shallowRef<HTMLVideoElement>();
 const playerEl = shallowRef<HTMLDivElement>();
 const isHoverring = ref(false);
@@ -457,6 +423,7 @@
 	align-items: center;
 	justify-content: center;
 	background: #000;
+	-webkit-tap-highlight-color: transparent;
 }
 
 .hiddenTextWrapper {
@@ -549,9 +516,6 @@
 	align-items: center;
 	gap: 4px;
 	color: #fff;
-<<<<<<< HEAD
-	-webkit-tap-highlight-color: transparent;
-=======
 
 	.controlButton {
 		padding: 6px;
@@ -563,7 +527,6 @@
 			background-color: var(--accent);
 		}
 	}
->>>>>>> d85085d1
 }
 
 .controlsLeft {
