<!--
SPDX-FileCopyrightText: syuilo and misskey-project
SPDX-License-Identifier: AGPL-3.0-only
-->

<template>
<div
	ref="playerEl"
	:class="[
		$style.videoContainer,
		controlsShowing && $style.active,
		(video.isSensitive && defaultStore.state.highlightSensitiveMedia) && $style.sensitive,
	]"
	@mouseover="onMouseOver"
	@mouseleave="onMouseLeave"
	@contextmenu.stop
>
	<button v-if="hide" :class="$style.hidden" @click="onClick" @dblclick="defaultStore.state.nsfwOpenBehavior === 'doubleClick' ? hide = false : ''">
		<div :class="$style.hiddenTextWrapper">
			<b v-if="video.isSensitive" style="display: block;"><i class="ti ti-eye-exclamation"></i> {{ i18n.ts.sensitive }}{{ defaultStore.state.dataSaver.media ? ` (${i18n.ts.video}${video.size ? ' ' + bytes(video.size) : ''})` : '' }}</b>
			<b v-else style="display: block;"><i class="ti ti-photo"></i> {{ defaultStore.state.dataSaver.media && video.size ? bytes(video.size) : i18n.ts.video }}</b>
			<span style="display: block;">{{ clickToShowMessage }}</span>
		</div>
	</button>
	<div v-else :class="$style.videoRoot" @click.self="togglePlayPause">
		<video
			ref="videoEl"
			:class="$style.video"
			:poster="video.thumbnailUrl ?? undefined"
			:title="video.comment ?? undefined"
			:alt="video.comment"
			preload="metadata"
			playsinline
		>
			<source :src="video.url">
		</video>
		<button v-if="isReady && !isPlaying" class="_button" :class="$style.videoOverlayPlayButton" @click="togglePlayPause"><i class="ti ti-player-play-filled"></i></button>
		<div v-else-if="!isActuallyPlaying" :class="$style.videoLoading">
			<MkLoading/>
		</div>
		<i class="ti ti-eye-off" :class="$style.hide" @click="hide = true"></i>
		<div :class="$style.indicators">
			<div v-if="video.comment" :class="$style.indicator">ALT</div>
			<div v-if="video.isSensitive" :class="$style.indicator" style="color: var(--warn);" :title="i18n.ts.sensitive"><i class="ti ti-eye-exclamation"></i></div>
		</div>
		<div :class="$style.videoControls" @click.self="togglePlayPause">
			<div :class="[$style.controlsChild, $style.controlsLeft]">
				<button class="_button" :class="$style.controlButton" @click="togglePlayPause">
					<i v-if="isPlaying" class="ti ti-player-pause-filled"></i>
					<i v-else class="ti ti-player-play-filled"></i>
				</button>
			</div>
			<div :class="[$style.controlsChild, $style.controlsRight]">
				<button class="_button" :class="$style.controlButton" @click="showMenu">
					<i class="ti ti-settings"></i>
				</button>
				<button class="_button" :class="$style.controlButton" @click="toggleFullscreen">
					<i v-if="isFullscreen" class="ti ti-arrows-minimize"></i>
					<i v-else class="ti ti-arrows-maximize"></i>
				</button>
			</div>
			<div :class="[$style.controlsChild, $style.controlsTime]">{{ hms(elapsedTimeMs) }}</div>
			<div :class="[$style.controlsChild, $style.controlsVolume]">
				<button class="_button" :class="$style.controlButton" @click="toggleMute">
					<i v-if="volume === 0" class="ti ti-volume-3"></i>
					<i v-else class="ti ti-volume"></i>
				</button>
				<MkMediaRange
					v-model="volume"
					:sliderBgWhite="true"
					:class="$style.volumeSeekbar"
				/>
			</div>
			<MkMediaRange
				v-model="rangePercent"
				:sliderBgWhite="true"
				:class="$style.seekbarRoot"
				:buffer="bufferedDataRatio"
			/>
		</div>
	</div>
</div>
</template>

<script lang="ts" setup>
import { ref, shallowRef, computed, watch, onDeactivated, onActivated, onMounted } from 'vue';
import * as Misskey from 'cherrypick-js';
import type { MenuItem } from '@/types/menu.js';
import bytes from '@/filters/bytes.js';
import { hms } from '@/filters/hms.js';
import { defaultStore } from '@/store.js';
import { i18n } from '@/i18n.js';
import * as os from '@/os.js';
import { isFullscreenNotSupported } from '@/scripts/device-kind.js';
import hasAudio from '@/scripts/media-has-audio.js';
import MkMediaRange from '@/components/MkMediaRange.vue';
<<<<<<< HEAD
import { iAmModerator } from '@/account.js';
import MkRippleEffect from '@/components/MkRippleEffect.vue';
=======
import { $i, iAmModerator } from '@/account.js';
>>>>>>> ca2df14a

const props = defineProps<{
	video: Misskey.entities.DriveFile;
}>();

// eslint-disable-next-line vue/no-setup-props-destructure
const hide = ref((defaultStore.state.nsfw === 'force' || defaultStore.state.dataSaver.media) ? true : (props.video.isSensitive && defaultStore.state.nsfw !== 'ignore'));

const clickToShowMessage = computed(() => defaultStore.state.nsfwOpenBehavior === 'click'
	? i18n.ts.clickToShow
	// eslint-disable-next-line @typescript-eslint/no-unnecessary-condition
	: defaultStore.state.nsfwOpenBehavior === 'doubleClick'
		? i18n.ts.doubleClickToShow
		: '',
);

function onClick(ev: MouseEvent) {
	if (!hide.value) return;
	else hide.value = false;
	if (defaultStore.state.nsfwOpenBehavior === 'doubleClick') os.popup(MkRippleEffect, { x: ev.clientX, y: ev.clientY }, {}, 'end');
	if (defaultStore.state.nsfwOpenBehavior === 'click') hide.value = false;
}

// Menu
const menuShowing = ref(false);

function showMenu(ev: MouseEvent) {
	let menu: MenuItem[] = [];

	menu = [
		// TODO: 再生キューに追加
		{
			text: i18n.ts.hide,
			icon: 'ti ti-eye-off',
			action: () => {
				hide.value = true;
			},
		},
	];

	if (iAmModerator) {
		menu.push({
			text: props.video.isSensitive ? i18n.ts.unmarkAsSensitive : i18n.ts.markAsSensitive,
			icon: props.video.isSensitive ? 'ti ti-eye' : 'ti ti-eye-exclamation',
			danger: true,
			action: () => toggleSensitive(props.video),
		});
	}

	if ($i?.id === props.video.userId) {
		menu.push({
			type: 'divider',
		}, {
			type: 'link' as const,
			text: i18n.ts._fileViewer.title,
			icon: 'ti ti-info-circle',
			to: `/my/drive/file/${props.video.id}`,
		});
	}

	menuShowing.value = true;
	os.popupMenu(menu, ev.currentTarget ?? ev.target, {
		align: 'right',
		onClosing: () => {
			menuShowing.value = false;
		},
	});
}

function toggleSensitive(file: Misskey.entities.DriveFile) {
	os.apiWithDialog('drive/files/update', {
		fileId: file.id,
		isSensitive: !file.isSensitive,
	});
}

// MediaControl: Video State
const videoEl = shallowRef<HTMLVideoElement>();
const playerEl = shallowRef<HTMLDivElement>();
const isHoverring = ref(false);
const controlsShowing = computed(() => {
	if (!oncePlayed.value) return true;
	if (isHoverring.value) return true;
	if (menuShowing.value) return true;
	return false;
});
const isFullscreen = ref(false);
let controlStateTimer: string | number;

// MediaControl: Common State
const oncePlayed = ref(false);
const isReady = ref(false);
const isPlaying = ref(false);
const isActuallyPlaying = ref(false);
const elapsedTimeMs = ref(0);
const durationMs = ref(0);
const rangePercent = computed({
	get: () => {
		return (elapsedTimeMs.value / durationMs.value) || 0;
	},
	set: (to) => {
		if (!videoEl.value) return;
		videoEl.value.currentTime = to * durationMs.value / 1000;
	},
});
const volume = ref(.25);
const bufferedEnd = ref(0);
const bufferedDataRatio = computed(() => {
	if (!videoEl.value) return 0;
	return bufferedEnd.value / videoEl.value.duration;
});

// MediaControl Events
function onMouseOver() {
	if (controlStateTimer) {
		clearTimeout(controlStateTimer);
	}
	isHoverring.value = true;
}

function onMouseLeave() {
	controlStateTimer = window.setTimeout(() => {
		isHoverring.value = false;
	}, 100);
}

function togglePlayPause() {
	if (!isReady.value || !videoEl.value) return;

	if (isPlaying.value) {
		videoEl.value.pause();
		isPlaying.value = false;
	} else {
		videoEl.value.play();
		isPlaying.value = true;
		oncePlayed.value = true;
	}
}

function toggleFullscreen() {
	if (isFullscreenNotSupported && videoEl.value) {
		if (isFullscreen.value) {
			// eslint-disable-next-line @typescript-eslint/ban-ts-comment
			//@ts-ignore
			videoEl.value.webkitExitFullscreen();
			isFullscreen.value = false;
		} else {
			// eslint-disable-next-line @typescript-eslint/ban-ts-comment
			//@ts-ignore
			videoEl.value.webkitEnterFullscreen();
			isFullscreen.value = true;
		}
	} else if (playerEl.value) {
		if (isFullscreen.value) {
			document.exitFullscreen();
			isFullscreen.value = false;
		} else {
			playerEl.value.requestFullscreen({ navigationUI: 'hide' });
			isFullscreen.value = true;
		}
	}
}

function toggleMute() {
	if (volume.value === 0) {
		volume.value = .25;
	} else {
		volume.value = 0;
	}
}

let onceInit = false;
let stopVideoElWatch: () => void;

function init() {
	if (onceInit) return;
	onceInit = true;

	stopVideoElWatch = watch(videoEl, () => {
		if (videoEl.value) {
			isReady.value = true;

			function updateMediaTick() {
				if (videoEl.value) {
					try {
						bufferedEnd.value = videoEl.value.buffered.end(0);
					} catch (err) {
						bufferedEnd.value = 0;
					}

					elapsedTimeMs.value = videoEl.value.currentTime * 1000;
				}
				window.requestAnimationFrame(updateMediaTick);
			}

			updateMediaTick();

			videoEl.value.addEventListener('play', () => {
				isActuallyPlaying.value = true;
			});

			videoEl.value.addEventListener('pause', () => {
				isActuallyPlaying.value = false;
				isPlaying.value = false;
			});

			videoEl.value.addEventListener('ended', () => {
				oncePlayed.value = false;
				isActuallyPlaying.value = false;
				isPlaying.value = false;
			});

			durationMs.value = videoEl.value.duration * 1000;
			videoEl.value.addEventListener('durationchange', () => {
				if (videoEl.value) {
					durationMs.value = videoEl.value.duration * 1000;
				}
			});

			videoEl.value.volume = volume.value;
			hasAudio(videoEl.value).then(had => {
				if (!had && videoEl.value) {
					videoEl.value.loop = videoEl.value.muted = true;
					videoEl.value.play();
				}
			});
		}
	}, {
		immediate: true,
	});
}

watch(volume, (to) => {
	if (videoEl.value) videoEl.value.volume = to;
});

watch(hide, (to) => {
	if (to && isFullscreen.value) {
		document.exitFullscreen();
		isFullscreen.value = false;
	}
});

onMounted(() => {
	init();
});

onActivated(() => {
	init();
});

onDeactivated(() => {
	isReady.value = false;
	isPlaying.value = false;
	isActuallyPlaying.value = false;
	elapsedTimeMs.value = 0;
	durationMs.value = 0;
	bufferedEnd.value = 0;
	hide.value = (defaultStore.state.nsfw === 'force' || defaultStore.state.dataSaver.media) ? true : (props.video.isSensitive && defaultStore.state.nsfw !== 'ignore');
	stopVideoElWatch();
	onceInit = false;
});
</script>

<style lang="scss" module>
.videoContainer {
	container-type: inline-size;
	position: relative;
	overflow: clip;
}

.sensitive {
	position: relative;

	&::after {
		content: "";
		position: absolute;
		top: 0;
		left: 0;
		width: 100%;
		height: 100%;
		pointer-events: none;
		border-radius: inherit;
		box-shadow: inset 0 0 0 4px var(--warn);
	}
}

.indicators {
	display: inline-flex;
	position: absolute;
	top: 10px;
	left: 10px;
	pointer-events: none;
	opacity: .5;
	gap: 6px;
}

.indicator {
	/* Hardcode to black because either --bg or --fg makes it hard to read in dark/light mode */
	background-color: black;
	border-radius: 6px;
	color: var(--accentLighten);
	display: inline-block;
	font-weight: bold;
	font-size: 0.8em;
	padding: 2px 5px;
}

.hide {
	display: block;
	position: absolute;
	border-radius: 6px;
	background-color: var(--fg);
	color: var(--accentLighten);
	font-size: 12px;
	opacity: .5;
	padding: 5px 8px;
	text-align: center;
	cursor: pointer;
	top: 12px;
	right: 12px;
}

.hidden {
	width: 100%;
	height: 100%;
	background: #000;
	border: none;
	outline: none;
	font: inherit;
	color: inherit;
	cursor: pointer;
	padding: 120px 0;
	display: flex;
	align-items: center;
	justify-content: center;
	background: #000;
	-webkit-tap-highlight-color: transparent;
}

.hiddenTextWrapper {
	text-align: center;
	font-size: 0.8em;
	color: #fff;
}

.videoRoot {
	background: #000;
	position: relative;
	width: 100%;
	height: 100%;
	object-fit: contain;
}

.video {
	display: block;
	height: 100%;
	width: 100%;
	pointer-events: none;
}

.videoOverlayPlayButton {
	position: absolute;
	top: 50%;
	left: 50%;
	transform: translate(-50%,-50%);

	opacity: 0;
	transition: opacity .4s ease-in-out;

	background: var(--accent);
	color: #fff;
	padding: 1rem;
	border-radius: 99rem;

	font-size: 1.1rem;
}

.videoLoading {
	position: absolute;
	top: 0;
	left: 0;
	width: 100%;
	height: 100%;
	display: flex;
	align-items: center;
	justify-content: center;
}

.videoControls {
	display: grid;
	grid-template-areas:
		"left time . volume right"
		"seekbar seekbar seekbar seekbar seekbar";
	grid-template-columns: auto auto 1fr auto auto;
	align-items: center;
	gap: 4px 8px;

	padding: 35px 10px 10px 10px;
	background: linear-gradient(rgba(0, 0, 0, 0),rgba(0, 0, 0, .75));

	position: absolute;
	left: 0;
	right: 0;
	bottom: 0;

	transform: translateY(100%);
	pointer-events: none;
	opacity: 0;
	transition: opacity .4s ease-in-out, transform .4s ease-in-out;
}

.active {
	.videoControls {
		transform: translateY(0);
		opacity: 1;
		pointer-events: auto;
	}

	.videoOverlayPlayButton {
		opacity: 1;
	}
}

.controlsChild {
	display: flex;
	align-items: center;
	gap: 4px;
	color: #fff;

	.controlButton {
		padding: 6px;
		border-radius: calc(var(--radius) / 2);
		transition: background-color .2s ease-in-out;
		font-size: 1.05rem;

		&:hover {
			background-color: var(--accent);
		}
	}
}

.controlsLeft {
	grid-area: left;
}

.controlsRight {
	grid-area: right;
}

.controlsTime {
	grid-area: time;
	font-size: .9rem;
}

.controlsVolume {
	grid-area: volume;

	.volumeSeekbar {
		display: none;
	}
}

.seekbarRoot {
	grid-area: seekbar;
	/* ▼シークバー操作をやりやすくするためにクリックイベントが伝播されないエリアを拡張する */
	margin: -10px;
	padding: 10px;
}

@container (min-width: 500px) {
	.videoControls {
		grid-template-areas: "left seekbar time volume right";
		grid-template-columns: auto 1fr auto auto auto;
	}

	.controlsVolume {
		.volumeSeekbar {
			max-width: 90px;
			display: block;
			flex-grow: 1;
		}
	}
}
</style><|MERGE_RESOLUTION|>--- conflicted
+++ resolved
@@ -94,12 +94,8 @@
 import { isFullscreenNotSupported } from '@/scripts/device-kind.js';
 import hasAudio from '@/scripts/media-has-audio.js';
 import MkMediaRange from '@/components/MkMediaRange.vue';
-<<<<<<< HEAD
-import { iAmModerator } from '@/account.js';
+import { $i, iAmModerator } from '@/account.js';
 import MkRippleEffect from '@/components/MkRippleEffect.vue';
-=======
-import { $i, iAmModerator } from '@/account.js';
->>>>>>> ca2df14a
 
 const props = defineProps<{
 	video: Misskey.entities.DriveFile;
