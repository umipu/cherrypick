--- conflicted
+++ resolved
@@ -52,14 +52,9 @@
 		return {
 			text: '',
 			flag: true,
-<<<<<<< HEAD
 			radio: 'cherrypick',
+			$i,
 			mfm: `Hello world! This is an @example mention. BTW you are @${this.$i ? this.$i.username : 'guest'}.\nAlso, here is ${config.url} and [example link](${config.url}). for more details, see https://example.com.\nAs you know #cherrypick is open-source software.`,
-=======
-			radio: 'misskey',
-			$i,
-			mfm: `Hello world! This is an @example mention. BTW you are @${this.$i ? this.$i.username : 'guest'}.\nAlso, here is ${config.url} and [example link](${config.url}). for more details, see https://example.com.\nAs you know #misskey is open-source software.`,
->>>>>>> f8232bd1
 		};
 	},
 
