<!--
SPDX-FileCopyrightText: syuilo and misskey-project
SPDX-License-Identifier: AGPL-3.0-only
-->

<template>
<div :class="[$style.root, { [$style.disabled]: disabled }]">
	<input
		ref="input"
		type="checkbox"
		:disabled="disabled"
		:class="$style.input"
		@click="toggle"
	>
<<<<<<< HEAD
	<XButton :checked="checked" :disabled="disabled" @toggle="toggle"/>
=======
	<XButton :class="$style.toggle" :checked="checked" :disabled="disabled" @toggle="toggle"/>
>>>>>>> 0d76842a
	<span v-if="!noBody" :class="$style.body">
		<!-- TODO: 無名slotの方は廃止 -->
		<span :class="$style.label">
			<span @click="toggle">
				<slot name="label"></slot><slot></slot>
			</span>
			<span v-if="helpText" v-tooltip:dialog="helpText" class="_button _help" :class="$style.help"><i class="ti ti-help-circle"></i></span>
		</span>
		<p :class="$style.caption"><slot name="caption"></slot></p>
	</span>
</div>
</template>

<script lang="ts" setup>
import { toRefs, Ref } from 'vue';
import XButton from '@/components/MkSwitch.button.vue';

const props = defineProps<{
	modelValue: boolean | Ref<boolean>;
	disabled?: boolean;
	helpText?: string;
	noBody?: boolean;
}>();

const emit = defineEmits<{
	(ev: 'update:modelValue', v: boolean): void;
	(ev: 'change', v: boolean): void;
}>();

const checked = toRefs(props).modelValue;
const toggle = () => {
	if (props.disabled) return;
	emit('update:modelValue', !checked.value);
	emit('change', !checked.value);
};
</script>

<style lang="scss" module>
.root {
	position: relative;
	display: flex;
	transition: all 0.2s ease;
	user-select: none;

	&:hover {
		> .button {
			border-color: var(--inputBorderHover) !important;
		}
	}

	&.disabled {
		opacity: 0.6;
		cursor: not-allowed;
	}
}

.input {
	position: absolute;
	width: 0;
	height: 0;
	opacity: 0;
	margin: 0;

	&:focus-visible ~ .toggle {
		outline: 2px solid var(--focus);
		outline-offset: 2px;
	}
}

.body {
	margin-left: 12px;
	margin-top: 2px;
	display: block;
	transition: inherit;
	color: var(--fg);
}

.label {
	display: block;
	line-height: 20px;
	cursor: pointer;
	transition: inherit;
}

.caption {
	margin: 8px 0 0 0;
	color: var(--fgTransparentWeak);
	font-size: 0.85em;

	&:empty {
		display: none;
	}
}

.help {
	margin-left: 0.5em;
	font-size: 85%;
	vertical-align: top;
}
</style><|MERGE_RESOLUTION|>--- conflicted
+++ resolved
@@ -12,11 +12,7 @@
 		:class="$style.input"
 		@click="toggle"
 	>
-<<<<<<< HEAD
-	<XButton :checked="checked" :disabled="disabled" @toggle="toggle"/>
-=======
 	<XButton :class="$style.toggle" :checked="checked" :disabled="disabled" @toggle="toggle"/>
->>>>>>> 0d76842a
 	<span v-if="!noBody" :class="$style.body">
 		<!-- TODO: 無名slotの方は廃止 -->
 		<span :class="$style.label">
