<!--
SPDX-FileCopyrightText: syuilo and misskey-project
SPDX-License-Identifier: AGPL-3.0-only
-->

<template>
<div ref="rootEl" :class="[$style.root, { _popup: !defaultStore.state.useBlurEffect || !defaultStore.state.useBlurEffectForModal || !defaultStore.state.removeModalBgColorForBlur, _popupAcrylic: defaultStore.state.useBlurEffect && defaultStore.state.useBlurEffectForModal && defaultStore.state.removeModalBgColorForBlur }]" class="_shadow" :style="{ zIndex }" @contextmenu.prevent="() => {}">
	<ol v-if="type === 'user'" ref="suggests" :class="$style.list">
		<li v-for="user in users" tabindex="-1" :class="$style.item" @click="complete(type, user)" @keydown="onKeydown">
			<img :class="$style.avatar" :src="user.avatarUrl"/>
			<span :class="$style.userName">
				<MkUserName :key="user.id" :user="user"/>
			</span>
			<span>@{{ acct(user) }}</span>
		</li>
		<li tabindex="-1" :class="$style.item" @click="chooseUser()" @keydown="onKeydown">{{ i18n.ts.selectUser }}</li>
	</ol>
	<ol v-else-if="hashtags.length > 0" ref="suggests" :class="$style.list">
		<li v-for="hashtag in hashtags" tabindex="-1" :class="$style.item" @click="complete(type, hashtag)" @keydown="onKeydown">
			<span class="name">{{ hashtag }}</span>
		</li>
	</ol>
	<ol v-else-if="emojis.length > 0" ref="suggests" :class="$style.list">
		<li v-for="emoji in emojis" :key="emoji.emoji" :class="$style.item" tabindex="-1" @click="complete(type, emoji.emoji)" @keydown="onKeydown">
			<MkCustomEmoji v-if="'isCustomEmoji' in emoji && emoji.isCustomEmoji" :name="emoji.emoji" :class="$style.emoji" :fallbackToImage="true"/>
			<MkEmoji v-else :emoji="emoji.emoji" :class="$style.emoji"/>
			<!-- eslint-disable-next-line vue/no-v-html -->
			<span v-if="q" :class="$style.emojiName" v-html="sanitizeHtml(emoji.name.replace(q, `<b>${q}</b>`))"></span>
			<span v-else v-text="emoji.name"></span>
			<span v-if="emoji.aliasOf" :class="$style.emojiAlias">({{ emoji.aliasOf }})</span>
		</li>
	</ol>
	<ol v-else-if="mfmTags.length > 0" ref="suggests" :class="$style.list">
		<li v-for="tag in mfmTags" tabindex="-1" :class="$style.item" @click="complete(type, tag)" @keydown="onKeydown">
			<span>{{ tag }}</span>
		</li>
	</ol>
	<ol v-else-if="mfmParams.length > 0" ref="suggests" :class="$style.list">
		<li v-for="param in mfmParams" tabindex="-1" :class="$style.item" @click="complete(type, q.params.toSpliced(-1, 1, param).join(','))" @keydown="onKeydown">
			<span>{{ param }}</span>
		</li>
	</ol>
	<ol v-else-if="htmlTags.length > 0" ref="suggests" :class="$style.list">
		<li v-for="tag in htmlTags" tabindex="-1" :class="$style.item" @click="complete(type, tag)" @keydown="onKeydown">
			<span>{{ tag }}</span>
		</li>
	</ol>
</div>
</template>

<script lang="ts">
import { markRaw, ref, shallowRef, computed, onUpdated, onMounted, onBeforeUnmount, nextTick, watch } from 'vue';
import sanitizeHtml from 'sanitize-html';
import contains from '@/scripts/contains.js';
import { char2twemojiFilePath, char2fluentEmojiFilePath } from '@/scripts/emoji-base.js';
import { acct } from '@/filters/user.js';
import * as os from '@/os.js';
import { misskeyApi } from '@/scripts/misskey-api.js';
import { defaultStore } from '@/store.js';
import { emojilist, getEmojiName } from '@/scripts/emojilist.js';
import { i18n } from '@/i18n.js';
import { miLocalStorage } from '@/local-storage.js';
import { customEmojis } from '@/custom-emojis.js';
<<<<<<< HEAD
import { MFM_TAGS, MFM_PARAMS, HTML_TAGS } from '@/const.js';

type EmojiDef = {
	emoji: string;
	name: string;
	url: string;
	aliasOf?: string;
} | {
	emoji: string;
	name: string;
	aliasOf?: string;
	isCustomEmoji?: true;
};
=======
import { MFM_TAGS, MFM_PARAMS } from '@/const.js';
import { searchEmoji, EmojiDef } from '@/scripts/search-emoji.js';
>>>>>>> 78ff90f2

const lib = emojilist.filter(x => x.category !== 'flags');

const emojiDb = computed(() => {
	//#region Unicode Emoji
	const char2path = defaultStore.reactiveState.emojiStyle.value === 'twemoji' ? char2twemojiFilePath : char2fluentEmojiFilePath;

	const unicodeEmojiDB: EmojiDef[] = lib.map(x => ({
		emoji: x.char,
		name: x.name,
		url: char2path(x.char),
	}));

	for (const index of Object.values(defaultStore.state.additionalUnicodeEmojiIndexes)) {
		for (const [emoji, keywords] of Object.entries(index)) {
			for (const k of keywords) {
				unicodeEmojiDB.push({
					emoji: emoji,
					name: k,
					aliasOf: getEmojiName(emoji),
					url: char2path(emoji),
				});
			}
		}
	}

	unicodeEmojiDB.sort((a, b) => a.name.length - b.name.length);
	//#endregion

	//#region Custom Emoji
	const customEmojiDB: EmojiDef[] = [];

	for (const x of customEmojis.value) {
		customEmojiDB.push({
			name: x.name,
			emoji: `:${x.name}:`,
			isCustomEmoji: true,
		});

		if (x.aliases) {
			for (const alias of x.aliases) {
				customEmojiDB.push({
					name: alias,
					aliasOf: x.name,
					emoji: `:${x.name}:`,
					isCustomEmoji: true,
				});
			}
		}
	}

	customEmojiDB.sort((a, b) => a.name.length - b.name.length);
	//#endregion

	return markRaw([...customEmojiDB, ...unicodeEmojiDB]);
});

export default {
	emojiDb,
	emojilist,
};
</script>

<script lang="ts" setup>

const props = defineProps<{
	type: string;
	q: any;
	textarea: HTMLTextAreaElement;
	close: () => void;
	x: number;
	y: number;
}>();

const emit = defineEmits<{
	(event: 'done', value: { type: string; value: any }): void;
	(event: 'closed'): void;
}>();

const suggests = ref<Element>();
const rootEl = shallowRef<HTMLDivElement>();

const fetching = ref(true);
const users = ref<any[]>([]);
const hashtags = ref<any[]>([]);
const emojis = ref<(EmojiDef)[]>([]);
const items = ref<Element[] | HTMLCollection>([]);
const mfmTags = ref<string[]>([]);
const mfmParams = ref<string[]>([]);
const htmlTags = ref<string[]>([]);
const select = ref(-1);
const zIndex = os.claimZIndex('high');

function complete(type: string, value: any) {
	emit('done', { type, value });
	emit('closed');
	if (type === 'emoji') {
		let recents = defaultStore.state.recentlyUsedEmojis;
		recents = recents.filter((emoji: any) => emoji !== value);
		recents.unshift(value);
		defaultStore.set('recentlyUsedEmojis', recents.splice(0, 32));
	}
}

function setPosition() {
	if (!rootEl.value) return;
	if (props.x + rootEl.value.offsetWidth > window.innerWidth) {
		rootEl.value.style.left = (window.innerWidth - rootEl.value.offsetWidth) + 'px';
	} else {
		rootEl.value.style.left = `${props.x}px`;
	}
	if (props.y + rootEl.value.offsetHeight > window.innerHeight) {
		rootEl.value.style.top = (props.y - rootEl.value.offsetHeight) + 'px';
		rootEl.value.style.marginTop = '0';
	} else {
		rootEl.value.style.top = props.y + 'px';
		rootEl.value.style.marginTop = 'calc(1em + 8px)';
	}
}

function exec() {
	select.value = -1;
	if (suggests.value) {
		for (const el of Array.from(items.value)) {
			el.removeAttribute('data-selected');
		}
	}
	if (props.type === 'user') {
		if (!props.q) {
			users.value = [];
			fetching.value = false;
			return;
		}

		const cacheKey = `autocomplete:user:${props.q}`;
		const cache = sessionStorage.getItem(cacheKey);

		if (cache) {
			users.value = JSON.parse(cache);
			fetching.value = false;
		} else {
			misskeyApi('users/search-by-username-and-host', {
				username: props.q,
				limit: 10,
				detail: false,
			}).then(searchedUsers => {
				users.value = searchedUsers as any[];
				fetching.value = false;
				// キャッシュ
				sessionStorage.setItem(cacheKey, JSON.stringify(searchedUsers));
			});
		}
	} else if (props.type === 'hashtag') {
		if (!props.q || props.q === '') {
			hashtags.value = JSON.parse(miLocalStorage.getItem('hashtags') ?? '[]');
			fetching.value = false;
		} else {
			const cacheKey = `autocomplete:hashtag:${props.q}`;
			const cache = sessionStorage.getItem(cacheKey);
			if (cache) {
				const hashtags = JSON.parse(cache);
				hashtags.value = hashtags;
				fetching.value = false;
			} else {
				misskeyApi('hashtags/search', {
					query: props.q,
					limit: 30,
				}).then(searchedHashtags => {
					hashtags.value = searchedHashtags as any[];
					fetching.value = false;
					// キャッシュ
					sessionStorage.setItem(cacheKey, JSON.stringify(searchedHashtags));
				});
			}
		}
	} else if (props.type === 'emoji') {
		if (!props.q || props.q === '') {
			// 最近使った絵文字をサジェスト
			emojis.value = defaultStore.state.recentlyUsedEmojis.map(emoji => emojiDb.value.find(dbEmoji => dbEmoji.emoji === emoji)).filter(x => x) as EmojiDef[];
			return;
		}

		emojis.value = searchEmoji(props.q, emojiDb.value);
	} else if (props.type === 'mfmTag') {
		if (!props.q || props.q === '') {
			mfmTags.value = MFM_TAGS;
			return;
		}

		mfmTags.value = MFM_TAGS.filter(tag => tag.startsWith(props.q ?? ''));
	} else if (props.type === 'mfmParam') {
		if (props.q.params.at(-1) === '') {
			mfmParams.value = MFM_PARAMS[props.q.tag] ?? [];
			return;
		}

		mfmParams.value = MFM_PARAMS[props.q.tag].filter(param => param.startsWith(props.q.params.at(-1) ?? ''));
	} else if (props.type === 'htmlTag') {
		if (!props.q || props.q === '') {
			htmlTags.value = HTML_TAGS;
			return;
		}

		htmlTags.value = HTML_TAGS.filter(tag => tag.startsWith(props.q ?? ''));
	}
}

function onMousedown(event: Event) {
	if (!contains(rootEl.value, event.target) && (rootEl.value !== event.target)) props.close();
}

function onKeydown(event: KeyboardEvent) {
	const cancel = () => {
		event.preventDefault();
		event.stopPropagation();
	};

	switch (event.key) {
		case 'Enter':
			if (select.value !== -1) {
				cancel();
				(items.value[select.value] as any).click();
			} else {
				props.close();
			}
			break;

		case 'Escape':
			cancel();
			props.close();
			break;

		case 'ArrowUp':
			if (select.value !== -1) {
				cancel();
				selectPrev();
			} else {
				props.close();
			}
			break;

		case 'ArrowDown':
			cancel();
			selectNext();
			break;

		case 'Tab':
			if (event.shiftKey) {
				if (select.value !== -1) {
					cancel();
					selectPrev();
				} else {
					props.close();
				}
			} else {
				cancel();
				selectNext();
			}
			break;

		default:
			event.stopPropagation();
			props.textarea.focus();
	}
}

function selectNext() {
	if (++select.value >= items.value.length) select.value = 0;
	if (items.value.length === 0) select.value = -1;
	applySelect();
}

function selectPrev() {
	if (--select.value < 0) select.value = items.value.length - 1;
	applySelect();
}

function applySelect() {
	for (const el of Array.from(items.value)) {
		el.removeAttribute('data-selected');
	}

	if (select.value !== -1) {
		items.value[select.value].setAttribute('data-selected', 'true');
		(items.value[select.value] as any).focus();
	}
}

function chooseUser() {
	props.close();
	os.selectUser({ includeSelf: true }).then(user => {
		complete('user', user);
		props.textarea.focus();
	});
}

onUpdated(() => {
	setPosition();
	items.value = suggests.value?.children ?? [];
});

onMounted(() => {
	setPosition();

	props.textarea.addEventListener('keydown', onKeydown);

	document.body.addEventListener('mousedown', onMousedown);

	nextTick(() => {
		exec();

		watch(() => props.q, () => {
			nextTick(() => {
				exec();
			});
		});
	});
});

onBeforeUnmount(() => {
	props.textarea.removeEventListener('keydown', onKeydown);

	document.body.removeEventListener('mousedown', onMousedown);
});
</script>

<style lang="scss" module>
.root {
	position: fixed;
	max-width: 100%;
	margin-top: calc(1em + 8px);
	overflow: clip;
	transition: top 0.1s ease, left 0.1s ease;
}

.list {
	display: block;
	margin: 0;
	padding: 4px 0;
	max-height: 190px;
	max-width: 500px;
	overflow: auto;
	list-style: none;
}

.item {
	display: flex;
	align-items: center;
	padding: 4px 12px;
	white-space: nowrap;
	overflow: clip;
	font-size: 0.9em;
	cursor: default;
	user-select: none;
	overflow: hidden;
	text-overflow: ellipsis;

	&:hover {
		background: var(--X3);
	}

	&[data-selected='true'] {
		background: var(--accent);
		color: #fff !important;
	}

	&:active {
		background: var(--accentDarken);
		color: #fff !important;
	}
}

.avatar {
	min-width: 28px;
	min-height: 28px;
	max-width: 28px;
	max-height: 28px;
	margin: 0 8px 0 0;
	border-radius: 100%;
}

.userName {
	margin: 0 8px 0 0;
}

.emoji {
	flex-shrink: 0 !important;
	display: flex !important;
	margin: 0 4px 0 0 !important;
	height: 24px !important;
	width: 24px !important;
	justify-content: center !important;
	align-items: center !important;
	font-size: 20px !important;
	pointer-events: none !important;
}

.emojiImg {
	height: 24px;
	width: 24px;
	object-fit: scale-down;
}

.emojiName {
	flex-shrink: 1;
}

.emojiAlias {
	flex-shrink: 9999999;
	margin: 0 0 0 8px;
}
</style><|MERGE_RESOLUTION|>--- conflicted
+++ resolved
@@ -61,24 +61,8 @@
 import { i18n } from '@/i18n.js';
 import { miLocalStorage } from '@/local-storage.js';
 import { customEmojis } from '@/custom-emojis.js';
-<<<<<<< HEAD
 import { MFM_TAGS, MFM_PARAMS, HTML_TAGS } from '@/const.js';
-
-type EmojiDef = {
-	emoji: string;
-	name: string;
-	url: string;
-	aliasOf?: string;
-} | {
-	emoji: string;
-	name: string;
-	aliasOf?: string;
-	isCustomEmoji?: true;
-};
-=======
-import { MFM_TAGS, MFM_PARAMS } from '@/const.js';
 import { searchEmoji, EmojiDef } from '@/scripts/search-emoji.js';
->>>>>>> 78ff90f2
 
 const lib = emojilist.filter(x => x.category !== 'flags');
 
