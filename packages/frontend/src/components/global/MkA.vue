<!--
SPDX-FileCopyrightText: syuilo and misskey-project
SPDX-License-Identifier: AGPL-3.0-only
-->

<template>
<a ref="el" v-vibrate="defaultStore.state.vibrateSystem ? 5 : []" :href="to" :class="active ? activeClass : null" @click.prevent="nav" @contextmenu.prevent.stop="onContextmenu">
	<slot></slot>
</a>
</template>

<script lang="ts">
export type MkABehavior = 'window' | 'browser' | null;
</script>

<script lang="ts" setup>
<<<<<<< HEAD
import { computed, shallowRef } from 'vue';
=======
import { computed, inject, shallowRef } from 'vue';
>>>>>>> 4ac01cb1
import * as os from '@/os.js';
import copyToClipboard from '@/scripts/copy-to-clipboard.js';
import { url } from '@/config.js';
import { i18n } from '@/i18n.js';
import { useRouter } from '@/router/supplier.js';
import { defaultStore } from '@/store.js';

const props = withDefaults(defineProps<{
	to: string;
	activeClass?: null | string;
	behavior?: MkABehavior;
}>(), {
	activeClass: null,
	behavior: null,
});

<<<<<<< HEAD
=======
const behavior = props.behavior ?? inject<MkABehavior>('linkNavigationBehavior', null);

>>>>>>> 4ac01cb1
const el = shallowRef<HTMLElement>();

defineExpose({ $el: el });

const router = useRouter();

const active = computed(() => {
	if (props.activeClass == null) return false;
	const resolved = router.resolve(props.to);
	if (resolved == null) return false;
	if (resolved.route.path === router.currentRoute.value.path) return true;
	if (resolved.route.name == null) return false;
	if (router.currentRoute.value.name == null) return false;
	return resolved.route.name === router.currentRoute.value.name;
});

function onContextmenu(ev) {
	const selection = window.getSelection();
	if (selection && selection.toString() !== '') return;
	os.contextMenu([{
		type: 'label',
		text: props.to,
	}, {
		icon: 'ti ti-app-window',
		text: i18n.ts.openInWindow,
		action: () => {
			os.pageWindow(props.to);
		},
	}, {
		icon: 'ti ti-player-eject',
		text: i18n.ts.showInPage,
		action: () => {
			router.push(props.to, 'forcePage');
		},
	}, { type: 'divider' }, {
		icon: 'ti ti-external-link',
		text: i18n.ts.openInNewTab,
		action: () => {
			window.open(props.to, '_blank', 'noopener');
		},
	}, {
		icon: 'ti ti-link',
		text: i18n.ts.copyLink,
		action: () => {
			copyToClipboard(`${url}${props.to}`);
			os.toast(i18n.ts.copiedLink, 'copied');
		},
	}], ev);
}

function openWindow() {
	os.pageWindow(props.to);
}

function nav(ev: MouseEvent) {
	if (behavior === 'browser') {
		location.href = props.to;
		return;
	}

	if (behavior === 'window') {
		return openWindow();
	}

	if (ev.shiftKey) {
		return openWindow();
	}

	router.push(props.to, ev.ctrlKey ? 'forcePage' : null);
}
</script><|MERGE_RESOLUTION|>--- conflicted
+++ resolved
@@ -14,11 +14,7 @@
 </script>
 
 <script lang="ts" setup>
-<<<<<<< HEAD
-import { computed, shallowRef } from 'vue';
-=======
 import { computed, inject, shallowRef } from 'vue';
->>>>>>> 4ac01cb1
 import * as os from '@/os.js';
 import copyToClipboard from '@/scripts/copy-to-clipboard.js';
 import { url } from '@/config.js';
@@ -35,11 +31,8 @@
 	behavior: null,
 });
 
-<<<<<<< HEAD
-=======
 const behavior = props.behavior ?? inject<MkABehavior>('linkNavigationBehavior', null);
 
->>>>>>> 4ac01cb1
 const el = shallowRef<HTMLElement>();
 
 defineExpose({ $el: el });
