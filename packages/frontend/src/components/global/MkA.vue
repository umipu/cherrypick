<!--
SPDX-FileCopyrightText: syuilo and other misskey, cherrypick contributors
SPDX-License-Identifier: AGPL-3.0-only
-->

<template>
<a v-vibrate="defaultStore.state.vibrateSystem ? 5 : []" :href="to" :class="active ? activeClass : null" @click.prevent.stop="nav" @contextmenu.prevent.stop="onContextmenu">
	<slot></slot>
</a>
</template>

<script lang="ts" setup>
import { computed } from 'vue';
import * as os from '@/os.js';
import copyToClipboard from '@/scripts/copy-to-clipboard.js';
import { url } from '@/config.js';
import { i18n } from '@/i18n.js';
<<<<<<< HEAD
import { useRouter } from '@/router.js';
import { defaultStore } from '@/store.js';
=======
import { useRouter } from '@/global/router/supplier.js';
>>>>>>> 14aedc17

const props = withDefaults(defineProps<{
	to: string;
	activeClass?: null | string;
	behavior?: null | 'window' | 'browser';
}>(), {
	activeClass: null,
	behavior: null,
});

const router = useRouter();

const active = computed(() => {
	if (props.activeClass == null) return false;
	const resolved = router.resolve(props.to);
	if (resolved == null) return false;
	if (resolved.route.path === router.currentRoute.value.path) return true;
	if (resolved.route.name == null) return false;
	if (router.currentRoute.value.name == null) return false;
	return resolved.route.name === router.currentRoute.value.name;
});

function onContextmenu(ev) {
	const selection = window.getSelection();
	if (selection && selection.toString() !== '') return;
	os.contextMenu([{
		type: 'label',
		text: props.to,
	}, {
		icon: 'ti ti-app-window',
		text: i18n.ts.openInWindow,
		action: () => {
			os.pageWindow(props.to);
		},
	}, {
		icon: 'ti ti-player-eject',
		text: i18n.ts.showInPage,
		action: () => {
			router.push(props.to, 'forcePage');
		},
	}, { type: 'divider' }, {
		icon: 'ti ti-external-link',
		text: i18n.ts.openInNewTab,
		action: () => {
			window.open(props.to, '_blank', 'noopener');
		},
	}, {
		icon: 'ti ti-link',
		text: i18n.ts.copyLink,
		action: () => {
			copyToClipboard(`${url}${props.to}`);
			os.toast(i18n.ts.copiedLink, 'copied');
		},
	}], ev);
}

function openWindow() {
	os.pageWindow(props.to);
}

function nav(ev: MouseEvent) {
	if (props.behavior === 'browser') {
		location.href = props.to;
		return;
	}

	if (props.behavior) {
		if (props.behavior === 'window') {
			return openWindow();
		}
	}

	if (ev.shiftKey) {
		return openWindow();
	}

	router.push(props.to, ev.ctrlKey ? 'forcePage' : null);
}
</script><|MERGE_RESOLUTION|>--- conflicted
+++ resolved
@@ -15,12 +15,8 @@
 import copyToClipboard from '@/scripts/copy-to-clipboard.js';
 import { url } from '@/config.js';
 import { i18n } from '@/i18n.js';
-<<<<<<< HEAD
-import { useRouter } from '@/router.js';
+import { useRouter } from '@/global/router/supplier.js';
 import { defaultStore } from '@/store.js';
-=======
-import { useRouter } from '@/global/router/supplier.js';
->>>>>>> 14aedc17
 
 const props = withDefaults(defineProps<{
 	to: string;
