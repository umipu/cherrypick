<template>
<<<<<<< HEAD
<div v-if="show" ref="el" :class="[$style.root, {[$style.slim]: narrow, [$style.thin]: thin_, [$style.reduceAnimation]: !$store.state.animation, [$style.showEl]: showEl && isMobile && isAllowHideHeader }]" :style="{ background: bg }" @click="onClick">
	<div v-if="narrow" :class="$style.buttonsLeft">
		<MkAvatar v-if="props.displayMyAvatar && $i && !isFriendly" :class="$style.avatar" :user="$i"/>
	</div>
	<template v-if="metadata">
		<div v-if="!hideTitle" :class="$style.titleContainer" @click="showTabsPopup">
			<MkAvatar v-if="metadata.avatar" :class="$style.titleAvatar" :user="metadata.avatar" indicator/>
			<i v-else-if="metadata.icon" :class="[$style.titleIcon, metadata.icon]"></i>

			<div :class="$style.title">
				<MkUserName v-if="metadata.userName" :user="metadata.userName" :nowrap="true"/>
				<div v-else-if="metadata.title">{{ metadata.title }}</div>
				<div v-if="!narrow && metadata.subtitle" :class="$style.subtitle">
					{{ metadata.subtitle }}
				</div>
				<div v-if="narrow && hasTabs" :class="[$style.subtitle, $style.activeTab]">
					{{ tabs.find(tab => tab.key === props.tab)?.title }}
					<i class="ti ti-chevron-down" :class="$style.chevron"></i>
=======
<div v-if="show" ref="el" :class="[$style.root]" :style="{ background: bg }">
	<div :class="[$style.upper, { [$style.slim]: narrow, [$style.thin]: thin_ }]">
		<div v-if="!thin_ && narrow && props.displayMyAvatar && $i" class="_button" :class="$style.buttonsLeft" @click="openAccountMenu">
			<MkAvatar :class="$style.avatar" :user="$i" />
		</div>
		<div v-else-if="!thin_ && narrow && !hideTitle" :class="$style.buttonsLeft" />

		<template v-if="metadata">
			<div v-if="!hideTitle" :class="$style.titleContainer" @click="top">
				<MkAvatar v-if="metadata.avatar" :class="$style.titleAvatar" :user="metadata.avatar" indicator/>
				<i v-else-if="metadata.icon" :class="[$style.titleIcon, metadata.icon]"></i>

				<div :class="$style.title">
					<MkUserName v-if="metadata.userName" :user="metadata.userName" :nowrap="true"/>
					<div v-else-if="metadata.title">{{ metadata.title }}</div>
					<div v-if="metadata.subtitle" :class="$style.subtitle">
						{{ metadata.subtitle }}
					</div>
>>>>>>> d0aba46e
				</div>
			</div>
			<XTabs v-if="!narrow || hideTitle" :class="$style.tabs" :tab="tab" @update:tab="key => emit('update:tab', key)" :tabs="tabs" :root-el="el" @tab-click="onTabClick"/>
		</template>
		<div v-if="(!thin_ && narrow && !hideTitle) || (actions && actions.length > 0)" :class="$style.buttonsRight">
			<template v-for="action in actions">
				<button v-tooltip.noDelay="action.text" class="_button" :class="[$style.button, { [$style.highlighted]: action.highlighted }]" @click.stop="action.handler" @touchstart="preventDrag"><i :class="action.icon"></i></button>
			</template>
		</div>
	</div>
	<div v-if="(narrow && !hideTitle) && hasTabs" :class="[$style.lower, { [$style.slim]: narrow, [$style.thin]: thin_ }]">
		<XTabs :class="$style.tabs" :tab="tab" @update:tab="key => emit('update:tab', key)" :tabs="tabs" :root-el="el" @tab-click="onTabClick"/>
	</div>
</div>
</template>

<script lang="ts" setup>
<<<<<<< HEAD
import { onMounted, onUnmounted, ref, inject, watch, nextTick, onBeforeUnmount } from 'vue';
=======
import { onMounted, onUnmounted, ref, inject } from 'vue';
>>>>>>> d0aba46e
import tinycolor from 'tinycolor2';
import { scrollToTop } from '@/scripts/scroll';
import { globalEvents } from '@/events';
import { injectPageMetadata } from '@/scripts/page-metadata';
<<<<<<< HEAD
import { $i } from '@/account';
import { miLocalStorage } from '@/local-storage';
import { deviceKind } from '@/scripts/device-kind';
import { mainRouter } from '@/router';
import { eventBus } from '@/scripts/cherrypick/eventBus';

const isFriendly = ref(miLocalStorage.getItem('ui') === 'friendly');
const isAllowHideHeader = ref(mainRouter.currentRoute.value.name === 'index' || mainRouter.currentRoute.value.name === 'explore' || mainRouter.currentRoute.value.name === 'my-notifications' || mainRouter.currentRoute.value.name === 'my-favorites');

const MOBILE_THRESHOLD = 500;

const isMobile = ref(deviceKind === 'smartphone' || window.innerWidth <= MOBILE_THRESHOLD);
window.addEventListener('resize', () => {
	isMobile.value = deviceKind === 'smartphone' || window.innerWidth <= MOBILE_THRESHOLD;
});

let showEl = $ref(false);
let lastScrollPosition = $ref(0);

type Tab = {
	key: string;
	title: string;
	icon?: string;
	iconOnly?: boolean;
	onClick?: (ev: MouseEvent) => void;
};
=======
import { $i, openAccountMenu as openAccountMenu_ } from '@/account';
import XTabs, { Tab } from './MkPageHeader.tabs.vue'
>>>>>>> d0aba46e

const props = withDefaults(defineProps<{
	tabs?: Tab[];
	tab?: string;
	actions?: {
		text: string;
		icon: string;
		highlighted?: boolean;
		handler: (ev: MouseEvent) => void;
	}[];
	thin?: boolean;
	displayMyAvatar?: boolean;
}>(), {
	tabs: () => ([] as Tab[]),
});

const emit = defineEmits<{
	(ev: 'update:tab', key: string);
}>();

const metadata = injectPageMetadata();

const hideTitle = inject('shouldOmitHeaderTitle', false);
const thin_ = props.thin || inject('shouldHeaderThin', false);

let el = $shallowRef<HTMLElement | undefined>(undefined);
const bg = ref<string | undefined>(undefined);
let narrow = $ref(false);
const hasTabs = $computed(() => props.tabs.length > 0);
const hasActions = $computed(() => props.actions && props.actions.length > 0);
const show = $computed(() => {
	return !hideTitle || hasTabs || hasActions;
});

const preventDrag = (ev: TouchEvent) => {
	ev.stopPropagation();
};

const top = () => {
	if (el) {
		scrollToTop(el as HTMLElement, { behavior: 'smooth' });
	}
};

function openAccountMenu(ev: MouseEvent) {
	openAccountMenu_({
		withExtraOperation: true,
	}, ev);
}

function onTabClick(): void {
	top();
}

const calcBg = () => {
	const rawBg = metadata?.bg || 'var(--bg)';
	const tinyBg = tinycolor(rawBg.startsWith('var(') ? getComputedStyle(document.documentElement).getPropertyValue(rawBg.slice(4, -1)) : rawBg);
	if (isFriendly.value && isMobile.value) tinyBg.setAlpha(1);
	else tinyBg.setAlpha(0.85);
	bg.value = tinyBg.toRgbString();
};

let ro: ResizeObserver | null;

onMounted(() => {
	calcBg();
	globalEvents.on('themeChanged', calcBg);

	if (el && el.parentElement) {
		narrow = el.parentElement.offsetWidth < 500;
		ro = new ResizeObserver((entries, observer) => {
			if (el && el.parentElement && document.body.contains(el as HTMLElement)) {
				narrow = el.parentElement.offsetWidth < 500;
			}
		});
		ro.observe(el.parentElement as HTMLElement);
	}

	eventBus.on('showEl', (showEl_receive) => {
		showEl = showEl_receive;
	});
});

onUnmounted(() => {
	globalEvents.off('themeChanged', calcBg);
	if (ro) ro.disconnect();
});
</script>

<style lang="scss" module>
.root {
	-webkit-backdrop-filter: var(--blur, blur(15px));
	backdrop-filter: var(--blur, blur(15px));
	border-bottom: solid 0.5px var(--divider);
	width: 100%;
}

.upper,
.lower {
	width: 100%;
	background: transparent;
}

.upper {
	--height: 50px;
	display: flex;
	gap: var(--margin);
	height: var(--height);
	transition: opacity 0.5s, transform 0.5s;

	.tabs:first-child {
		margin-left: auto;
	}
	.tabs:not(:first-child) {
		padding-left: 16px;
		mask-image: linear-gradient(90deg, rgba(0,0,0,0), rgb(0,0,0) 16px, rgb(0,0,0) 100%);
	}
	.tabs {
		margin-right: auto;
	}

	&.thin {
		--height: 42px;

		> .buttons {
			> .button {
				font-size: 0.9em;
			}
		}
	}

	&.slim {
		text-align: center;
		gap: 0;

		.tabs:first-child {
			margin-left: 0;
		}
		> .titleContainer {
			margin: 0 auto;
			max-width: 100%;
		}
	}

	&.reduceAnimation {
		transition: opacity 0s, transform 0s;
	}

	&.showEl {
		transform: translateY(-50.55px);
	}
}

.lower {
	--height: 40px;
	height: var(--height);
}

.buttons {
	--margin: 8px;
	display: flex;
	align-items: center;
	min-width: var(--height);
	height: var(--height);
	&:empty {
		width: var(--height);
	}
}

.buttonsLeft {
	composes: buttons;
	margin: 0 var(--margin) 0 0;
}

.buttonsRight {
	composes: buttons;
	margin: 0 0 0 var(--margin);
}

.avatar {
	$size: 32px;
	display: inline-block;
	width: $size;
	height: $size;
	vertical-align: bottom;
	margin: 0 8px;
}

.button {
	display: flex;
	align-items: center;
	justify-content: center;
	height: var(--height);
	width: calc(var(--height) - (var(--margin)));
	box-sizing: border-box;
	position: relative;
	border-radius: 5px;

	&:hover {
		background: rgba(0, 0, 0, 0.05);
	}

	&.highlighted {
		color: var(--accent);
	}
}

.fullButton {
	& + .fullButton {
		margin-left: 12px;
	}
}

.titleContainer {
	display: flex;
	align-items: center;
	max-width: min(30vw, 400px);
	overflow: auto;
	white-space: nowrap;
	text-align: left;
	font-weight: bold;
	flex-shrink: 1;
	margin-left: 24px;
}

.titleAvatar {
	$size: 32px;
	display: inline-block;
	width: $size;
	height: $size;
	vertical-align: bottom;
	margin: 0 8px;
	pointer-events: none;
}

.titleIcon {
	margin-right: 8px;
	width: 16px;
	text-align: center;
}

.title {
	min-width: 0;
	overflow: hidden;
	text-overflow: ellipsis;
	white-space: nowrap;
	line-height: 1.1;
}

.subtitle {
	opacity: 0.6;
	font-size: 0.8em;
	font-weight: normal;
	white-space: nowrap;
	overflow: hidden;
	text-overflow: ellipsis;

	&.activeTab {
		text-align: center;

		> .chevron {
			display: inline-block;
			margin-left: 6px;
		}
	}
}
</style><|MERGE_RESOLUTION|>--- conflicted
+++ resolved
@@ -1,27 +1,7 @@
 <template>
-<<<<<<< HEAD
-<div v-if="show" ref="el" :class="[$style.root, {[$style.slim]: narrow, [$style.thin]: thin_, [$style.reduceAnimation]: !$store.state.animation, [$style.showEl]: showEl && isMobile && isAllowHideHeader }]" :style="{ background: bg }" @click="onClick">
-	<div v-if="narrow" :class="$style.buttonsLeft">
-		<MkAvatar v-if="props.displayMyAvatar && $i && !isFriendly" :class="$style.avatar" :user="$i"/>
-	</div>
-	<template v-if="metadata">
-		<div v-if="!hideTitle" :class="$style.titleContainer" @click="showTabsPopup">
-			<MkAvatar v-if="metadata.avatar" :class="$style.titleAvatar" :user="metadata.avatar" indicator/>
-			<i v-else-if="metadata.icon" :class="[$style.titleIcon, metadata.icon]"></i>
-
-			<div :class="$style.title">
-				<MkUserName v-if="metadata.userName" :user="metadata.userName" :nowrap="true"/>
-				<div v-else-if="metadata.title">{{ metadata.title }}</div>
-				<div v-if="!narrow && metadata.subtitle" :class="$style.subtitle">
-					{{ metadata.subtitle }}
-				</div>
-				<div v-if="narrow && hasTabs" :class="[$style.subtitle, $style.activeTab]">
-					{{ tabs.find(tab => tab.key === props.tab)?.title }}
-					<i class="ti ti-chevron-down" :class="$style.chevron"></i>
-=======
 <div v-if="show" ref="el" :class="[$style.root]" :style="{ background: bg }">
-	<div :class="[$style.upper, { [$style.slim]: narrow, [$style.thin]: thin_ }]">
-		<div v-if="!thin_ && narrow && props.displayMyAvatar && $i" class="_button" :class="$style.buttonsLeft" @click="openAccountMenu">
+	<div :class="[$style.upper, { [$style.slim]: narrow, [$style.thin]: thin_, [$style.reduceAnimation]: !$store.state.animation, [$style.showEl]: showEl && isMobile && isAllowHideHeader }]">
+		<div v-if="!thin_ && narrow && props.displayMyAvatar && $i && !isFriendly" class="_button" :class="$style.buttonsLeft" @click="openAccountMenu">
 			<MkAvatar :class="$style.avatar" :user="$i" />
 		</div>
 		<div v-else-if="!thin_ && narrow && !hideTitle" :class="$style.buttonsLeft" />
@@ -37,7 +17,6 @@
 					<div v-if="metadata.subtitle" :class="$style.subtitle">
 						{{ metadata.subtitle }}
 					</div>
->>>>>>> d0aba46e
 				</div>
 			</div>
 			<XTabs v-if="!narrow || hideTitle" :class="$style.tabs" :tab="tab" @update:tab="key => emit('update:tab', key)" :tabs="tabs" :root-el="el" @tab-click="onTabClick"/>
@@ -55,17 +34,13 @@
 </template>
 
 <script lang="ts" setup>
-<<<<<<< HEAD
-import { onMounted, onUnmounted, ref, inject, watch, nextTick, onBeforeUnmount } from 'vue';
-=======
 import { onMounted, onUnmounted, ref, inject } from 'vue';
->>>>>>> d0aba46e
 import tinycolor from 'tinycolor2';
 import { scrollToTop } from '@/scripts/scroll';
 import { globalEvents } from '@/events';
 import { injectPageMetadata } from '@/scripts/page-metadata';
-<<<<<<< HEAD
-import { $i } from '@/account';
+import { $i, openAccountMenu as openAccountMenu_ } from '@/account';
+import XTabs, { Tab } from './MkPageHeader.tabs.vue'
 import { miLocalStorage } from '@/local-storage';
 import { deviceKind } from '@/scripts/device-kind';
 import { mainRouter } from '@/router';
@@ -83,18 +58,6 @@
 
 let showEl = $ref(false);
 let lastScrollPosition = $ref(0);
-
-type Tab = {
-	key: string;
-	title: string;
-	icon?: string;
-	iconOnly?: boolean;
-	onClick?: (ev: MouseEvent) => void;
-};
-=======
-import { $i, openAccountMenu as openAccountMenu_ } from '@/account';
-import XTabs, { Tab } from './MkPageHeader.tabs.vue'
->>>>>>> d0aba46e
 
 const props = withDefaults(defineProps<{
 	tabs?: Tab[];
