<!--
SPDX-FileCopyrightText: syuilo and misskey-project
SPDX-License-Identifier: AGPL-3.0-only
-->

<template>
<component
<<<<<<< HEAD
	:is="self ? 'MkA' : 'a'" ref="el" :class="$style.root" class="_link" :[attr]="self ? props.url.substring(local.length) : props.url" :rel="rel ?? 'nofollow noopener'" :target="target"
	:behavior="props.navigationBehavior"
	@click.stop
	@contextmenu.stop="() => {}"
=======
	:is="self ? 'MkA' : 'a'" ref="el" :class="$style.root" class="_link" :[attr]="self ? props.url.substring(local.length) : props.url" :rel="rel" :target="target"
	@contextmenu.stop="() => {}" @click="(ev: MouseEvent) => warningExternalWebsite(ev, props.url)"
>>>>>>> c2fae88b
>
	<template v-if="!self">
		<span :class="$style.schema">{{ schema }}//</span>
		<span :class="$style.hostname">{{ hostname }}</span>
		<span v-if="port != ''">:{{ port }}</span>
	</template>
	<template v-if="pathname === '/' && self">
		<span :class="$style.self">{{ hostname }}</span>
	</template>
	<span v-if="pathname != ''" :class="$style.pathname">{{ self ? pathname.substring(1) : pathname }}</span>
	<span :class="$style.query">{{ query }}</span>
	<span :class="$style.hash">{{ hash }}</span>
	<i v-if="target === '_blank'" :class="$style.icon" class="ti ti-external-link"></i>
</component>
</template>

<script lang="ts" setup>
import { defineAsyncComponent, ref } from 'vue';
import { toUnicode as decodePunycode } from 'punycode/';
import { url as local } from '@@/js/config.js';
import * as os from '@/os.js';
import { useTooltip } from '@/scripts/use-tooltip.js';
import { isEnabledUrlPreview } from '@/instance.js';
<<<<<<< HEAD
import { MkABehavior } from '@/components/global/MkA.vue';

function safeURIDecode(str: string): string {
	try {
		return decodeURIComponent(str);
	} catch {
		return str;
	}
}
=======
import { warningExternalWebsite } from '@/scripts/warning-external-website.js';
>>>>>>> c2fae88b

const props = withDefaults(defineProps<{
	url: string;
	rel?: string;
	showUrlPreview?: boolean;
	navigationBehavior?: MkABehavior;
}>(), {
	rel: 'nofollow noopener',
	showUrlPreview: true,
});

// eslint-disable-next-line vue/no-setup-props-destructure
const self = props.url.startsWith(local);
const url = new URL(props.url);
if (!['http:', 'https:'].includes(url.protocol)) throw new Error('invalid url');
const el = ref();

if (props.showUrlPreview && isEnabledUrlPreview.value) {
	useTooltip(el, (showing) => {
		const { dispose } = os.popup(defineAsyncComponent(() => import('@/components/MkUrlPreviewPopup.vue')), {
			showing,
			url: props.url,
			source: el.value instanceof HTMLElement ? el.value : el.value?.$el,
		}, {
			closed: () => dispose(),
		});
	});
}

const schema = url.protocol;
const hostname = decodePunycode(url.hostname);
const port = url.port;
const pathname = safeURIDecode(url.pathname);
const query = safeURIDecode(url.search);
const hash = safeURIDecode(url.hash);
const attr = self ? 'to' : 'href';
const target = self ? undefined : '_blank';
</script>

<style lang="scss" module>
.root {
	word-break: break-all;
}

.icon {
	padding-left: 2px;
	font-size: .9em;
}

.self {
	font-weight: bold;
}

.schema {
	opacity: 0.5;
}

.hostname {
	font-weight: bold;
}

.pathname {
	opacity: 0.8;
}

.query {
	opacity: 0.5;
}

.hash {
	font-style: italic;
}
</style><|MERGE_RESOLUTION|>--- conflicted
+++ resolved
@@ -5,15 +5,10 @@
 
 <template>
 <component
-<<<<<<< HEAD
 	:is="self ? 'MkA' : 'a'" ref="el" :class="$style.root" class="_link" :[attr]="self ? props.url.substring(local.length) : props.url" :rel="rel ?? 'nofollow noopener'" :target="target"
 	:behavior="props.navigationBehavior"
-	@click.stop
+	@click.stop="(ev: MouseEvent) => warningExternalWebsite(ev, props.url)"
 	@contextmenu.stop="() => {}"
-=======
-	:is="self ? 'MkA' : 'a'" ref="el" :class="$style.root" class="_link" :[attr]="self ? props.url.substring(local.length) : props.url" :rel="rel" :target="target"
-	@contextmenu.stop="() => {}" @click="(ev: MouseEvent) => warningExternalWebsite(ev, props.url)"
->>>>>>> c2fae88b
 >
 	<template v-if="!self">
 		<span :class="$style.schema">{{ schema }}//</span>
@@ -37,8 +32,8 @@
 import * as os from '@/os.js';
 import { useTooltip } from '@/scripts/use-tooltip.js';
 import { isEnabledUrlPreview } from '@/instance.js';
-<<<<<<< HEAD
 import { MkABehavior } from '@/components/global/MkA.vue';
+import { warningExternalWebsite } from '@/scripts/warning-external-website.js';
 
 function safeURIDecode(str: string): string {
 	try {
@@ -47,9 +42,6 @@
 		return str;
 	}
 }
-=======
-import { warningExternalWebsite } from '@/scripts/warning-external-website.js';
->>>>>>> c2fae88b
 
 const props = withDefaults(defineProps<{
 	url: string;
@@ -57,11 +49,9 @@
 	showUrlPreview?: boolean;
 	navigationBehavior?: MkABehavior;
 }>(), {
-	rel: 'nofollow noopener',
 	showUrlPreview: true,
 });
 
-// eslint-disable-next-line vue/no-setup-props-destructure
 const self = props.url.startsWith(local);
 const url = new URL(props.url);
 if (!['http:', 'https:'].includes(url.protocol)) throw new Error('invalid url');
