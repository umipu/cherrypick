<!--
SPDX-FileCopyrightText: syuilo and other misskey, cherrypick contributors
SPDX-License-Identifier: AGPL-3.0-only
-->

<template>
<component :is="link ? MkA : 'span'" v-user-preview="preview ? user.id : undefined" v-bind="bound" class="_noSelect" :class="[$style.root, { [$style.animation]: animation, [$style.cat]: user.isCat, [$style.square]: squareAvatars }]" :style="{ color }" :title="acct(user)" @click.stop="onClick">
	<MkImgWithBlurhash
		:class="$style.inner"
		:src="url"
		:hash="user.avatarBlurhash"
		:cover="true"
		:onlyAvgColor="true"
		@mouseover="defaultStore.state.showingAnimatedImages === 'interaction' ? playAnimation = true : ''"
		@mouseout="defaultStore.state.showingAnimatedImages === 'interaction' ? playAnimation = false : ''"
		@touchstart="defaultStore.state.showingAnimatedImages === 'interaction' ? playAnimation = true : ''"
		@touchend="defaultStore.state.showingAnimatedImages === 'interaction' ? playAnimation = false : ''"
	/>
	<MkUserOnlineIndicator v-if="indicator" :class="$style.indicator" :user="user"/>
	<div v-if="user.isCat" :class="[$style.ears]">
		<div :class="$style.earLeft">
			<div v-if="false" :class="$style.layer">
				<div :class="$style.plot" :style="{ backgroundImage: `url(${JSON.stringify(url)})` }"/>
				<div :class="$style.plot" :style="{ backgroundImage: `url(${JSON.stringify(url)})` }"/>
				<div :class="$style.plot" :style="{ backgroundImage: `url(${JSON.stringify(url)})` }"/>
			</div>
		</div>
		<div :class="$style.earRight">
			<div v-if="false" :class="$style.layer">
				<div :class="$style.plot" :style="{ backgroundImage: `url(${JSON.stringify(url)})` }"/>
				<div :class="$style.plot" :style="{ backgroundImage: `url(${JSON.stringify(url)})` }"/>
				<div :class="$style.plot" :style="{ backgroundImage: `url(${JSON.stringify(url)})` }"/>
			</div>
		</div>
	</div>
	<template v-if="showDecoration">
		<img
			v-for="decoration in decorations ?? user.avatarDecorations"
			:class="[$style.decoration]"
			:src="decoration.url"
			:style="{
				rotate: getDecorationAngle(decoration),
				scale: getDecorationScale(decoration),
<<<<<<< HEAD
				transform: getDecorationTransform(decoration),
				opacity: getDecorationOpacity(decoration),
=======
				translate: getDecorationOffset(decoration),
>>>>>>> 41785277
			}"
			alt=""
		>
	</template>
</component>
</template>

<script lang="ts" setup>
import { onMounted, onUnmounted, watch, ref, computed } from 'vue';
import * as Misskey from 'cherrypick-js';
import MkImgWithBlurhash from '../MkImgWithBlurhash.vue';
import MkA from './MkA.vue';
import { getStaticImageUrl } from '@/scripts/media-proxy.js';
import { extractAvgColorFromBlurhash } from '@/scripts/extract-avg-color-from-blurhash.js';
import { acct, userPage } from '@/filters/user.js';
import MkUserOnlineIndicator from '@/components/MkUserOnlineIndicator.vue';
import { defaultStore } from '@/store.js';

const animation = ref(defaultStore.state.animation);
const squareAvatars = ref(defaultStore.state.squareAvatars);
const useBlurEffect = ref(defaultStore.state.useBlurEffect);

const props = withDefaults(defineProps<{
	user: Misskey.entities.User;
	target?: string | null;
	link?: boolean;
	preview?: boolean;
	indicator?: boolean;
	decorations?: Omit<Misskey.entities.UserDetailed['avatarDecorations'][number], 'id'>[];
	forceShowDecoration?: boolean;
}>(), {
	target: null,
	link: false,
	preview: false,
	indicator: false,
	decorations: undefined,
	forceShowDecoration: false,
});

const emit = defineEmits<{
	(ev: 'click', v: MouseEvent): void;
}>();

const showDecoration = props.forceShowDecoration || defaultStore.state.showAvatarDecorations;

const bound = computed(() => props.link
	? { to: userPage(props.user), target: props.target }
	: {});

const playAnimation = ref(true);
if (defaultStore.state.showingAnimatedImages === 'interaction') playAnimation.value = false;
let playAnimationTimer = setTimeout(() => playAnimation.value = false, 5000);
const url = computed(() => (defaultStore.state.disableShowingAnimatedImages || defaultStore.state.dataSaver.avatar) || (['interaction', 'inactive'].includes(<string>defaultStore.state.showingAnimatedImages) && !playAnimation.value)
	? getStaticImageUrl(props.user.avatarUrl)
	: props.user.avatarUrl);

function onClick(ev: MouseEvent): void {
	if (props.link) return;
	emit('click', ev);
}

function getDecorationAngle(decoration: Omit<Misskey.entities.UserDetailed['avatarDecorations'][number], 'id'>) {
	const angle = decoration.angle ?? 0;
	return angle === 0 ? undefined : `${angle * 360}deg`;
}

function getDecorationScale(decoration: Omit<Misskey.entities.UserDetailed['avatarDecorations'][number], 'id'>) {
	const scaleX = decoration.flipH ? -1 : 1;
	return scaleX === 1 ? undefined : `${scaleX} 1`;
}

<<<<<<< HEAD
function getDecorationTransform(decoration: Omit<Misskey.entities.UserDetailed['avatarDecorations'][number], 'id'>) {
	const scale = decoration.scale ?? 1;
	const moveX = decoration.moveX ?? 0;
	const moveY = decoration.moveY ?? 0;
	return `${scale === 1 ? '' : `scale(${scale})`} ${moveX === 0 && moveY === 0 ? '' : `translate(${moveX}%, ${moveY}%)`}`;
}

function getDecorationOpacity(decoration: Omit<Misskey.entities.UserDetailed['avatarDecorations'][number], 'id'>) {
	const opacity = decoration.opacity ?? 1;
	return opacity === 1 ? undefined : opacity;
}

function resetTimer() {
	playAnimation.value = true;
	clearTimeout(playAnimationTimer);
	playAnimationTimer = setTimeout(() => playAnimation.value = false, 5000);
=======
function getDecorationOffset(decoration: Omit<Misskey.entities.UserDetailed['avatarDecorations'][number], 'id'>) {
	const offsetX = decoration.offsetX ?? 0;
	const offsetY = decoration.offsetY ?? 0;
	return offsetX === 0 && offsetY === 0 ? undefined : `${offsetX * 100}% ${offsetY * 100}%`;
>>>>>>> 41785277
}

const color = ref<string | undefined>();

watch(() => props.user.avatarBlurhash, () => {
	color.value = extractAvgColorFromBlurhash(props.user.avatarBlurhash);
}, {
	immediate: true,
});

onMounted(() => {
	if (defaultStore.state.showingAnimatedImages === 'inactive') {
		window.addEventListener('mousemove', resetTimer);
		window.addEventListener('touchstart', resetTimer);
		window.addEventListener('touchend', resetTimer);
	}
});

onUnmounted(() => {
	if (defaultStore.state.showingAnimatedImages === 'inactive') {
		window.removeEventListener('mousemove', resetTimer);
		window.removeEventListener('touchstart', resetTimer);
		window.removeEventListener('touchend', resetTimer);
	}
});
</script>

<style lang="scss" module>
@keyframes earwiggleleft {
	from { transform: rotate(37.6deg) skew(30deg); }
	25% { transform: rotate(10deg) skew(30deg); }
	50% { transform: rotate(20deg) skew(30deg); }
	75% { transform: rotate(0deg) skew(30deg); }
	to { transform: rotate(37.6deg) skew(30deg); }
}

@keyframes earwiggleright {
	from { transform: rotate(-37.6deg) skew(-30deg); }
	30% { transform: rotate(-10deg) skew(-30deg); }
	55% { transform: rotate(-20deg) skew(-30deg); }
	75% { transform: rotate(0deg) skew(-30deg); }
	to { transform: rotate(-37.6deg) skew(-30deg); }
}

@keyframes eartightleft {
	from { transform: rotate(37.6deg) skew(30deg); }
	50% { transform: rotate(37.4deg) skew(30deg); }
	to { transform: rotate(37.6deg) skew(30deg); }
}

@keyframes eartightright {
	from { transform: rotate(-37.6deg) skew(-30deg); }
	50% { transform: rotate(-37.4deg) skew(-30deg); }
	to { transform: rotate(-37.6deg) skew(-30deg); }
}

.root {
	position: relative;
	display: inline-block;
	vertical-align: bottom;
	flex-shrink: 0;
	border-radius: 100%;
	line-height: 16px;
}

.inner {
	position: absolute;
	bottom: 0;
	left: 0;
	right: 0;
	top: 0;
	border-radius: 100%;
	z-index: 1;
	overflow: clip;
	object-fit: cover;
	width: 100%;
	height: 100%;
}

.indicator {
	position: absolute;
	z-index: 2;
	bottom: 0;
	left: 0;
	width: 20%;
	height: 20%;
}

.square {
	border-radius: 20%;

	> .inner {
		border-radius: 20%;
	}
}

.cat {
	> .ears {
		contain: strict;
		position: absolute;
		top: -50%;
		left: -50%;
		width: 100%;
		height: 100%;
		padding: 50%;
		pointer-events: none;

		> .earLeft,
		> .earRight {
			contain: strict;
			display: inline-block;
			height: 50%;
			width: 50%;
			background: currentColor;

			&::after {
				contain: strict;
				content: '';
				display: block;
				width: 60%;
				height: 60%;
				margin: 20%;
				background: #df548f;
			}

			> .layer {
				contain: strict;
				position: absolute;
				top: 0;
				width: 280%;
				height: 280%;

				> .plot {
					contain: strict;
					position: absolute;
					width: 100%;
					height: 100%;
					clip-path: path('M0 0H1V1H0z');
					transform: scale(32767);
					transform-origin: 0 0;
					opacity: 0.5;

					&:first-child {
						opacity: 1;
					}

					&:last-child {
						opacity: calc(1 / 3);
					}
				}
			}
		}

		> .earLeft {
			transform: rotate(37.5deg) skew(30deg);

			&, &::after {
				border-radius: 25% 75% 75%;
			}

			> .layer {
				left: 0;
				transform:
					skew(-30deg)
					rotate(-37.5deg)
					translate(-2.82842712475%, /* -2 * sqrt(2) */
										-38.5857864376%); /* 40 - 2 * sqrt(2) */

				> .plot {
					background-position: 20% 10%; /* ~= 37.5deg */

					&:first-child {
						background-position-x: 21%;
					}

					&:last-child {
						background-position-y: 11%;
					}
				}
			}
		}

		> .earRight {
			transform: rotate(-37.5deg) skew(-30deg);

			&, &::after {
				border-radius: 75% 25% 75% 75%;
			}

			> .layer {
				right: 0;
				transform:
					skew(30deg)
					rotate(37.5deg)
					translate(2.82842712475%, /* 2 * sqrt(2) */
										-38.5857864376%); /* 40 - 2 * sqrt(2) */

				> .plot {
					position: absolute;
					background-position: 80% 10%; /* ~= 37.5deg */

					&:first-child {
						background-position-x: 79%;
					}

					&:last-child {
						background-position-y: 11%;
					}
				}
			}
		}
	}

	&.animation:hover {
		> .ears {
			> .earLeft {
				animation: earwiggleleft 1s infinite;
			}

			> .earRight {
				animation: earwiggleright 1s infinite;
			}
		}
	}
}

.decoration {
	position: absolute;
	z-index: 1;
	top: -50%;
	left: -50%;
	width: 200%;
	pointer-events: none;
}
</style><|MERGE_RESOLUTION|>--- conflicted
+++ resolved
@@ -41,12 +41,9 @@
 			:style="{
 				rotate: getDecorationAngle(decoration),
 				scale: getDecorationScale(decoration),
-<<<<<<< HEAD
+				translate: getDecorationOffset(decoration),
 				transform: getDecorationTransform(decoration),
 				opacity: getDecorationOpacity(decoration),
-=======
-				translate: getDecorationOffset(decoration),
->>>>>>> 41785277
 			}"
 			alt=""
 		>
@@ -67,7 +64,6 @@
 
 const animation = ref(defaultStore.state.animation);
 const squareAvatars = ref(defaultStore.state.squareAvatars);
-const useBlurEffect = ref(defaultStore.state.useBlurEffect);
 
 const props = withDefaults(defineProps<{
 	user: Misskey.entities.User;
@@ -118,12 +114,15 @@
 	return scaleX === 1 ? undefined : `${scaleX} 1`;
 }
 
-<<<<<<< HEAD
+function getDecorationOffset(decoration: Omit<Misskey.entities.UserDetailed['avatarDecorations'][number], 'id'>) {
+	const offsetX = decoration.offsetX ?? 0;
+	const offsetY = decoration.offsetY ?? 0;
+	return offsetX === 0 && offsetY === 0 ? undefined : `${offsetX * 100}% ${offsetY * 100}%`;
+}
+
 function getDecorationTransform(decoration: Omit<Misskey.entities.UserDetailed['avatarDecorations'][number], 'id'>) {
 	const scale = decoration.scale ?? 1;
-	const moveX = decoration.moveX ?? 0;
-	const moveY = decoration.moveY ?? 0;
-	return `${scale === 1 ? '' : `scale(${scale})`} ${moveX === 0 && moveY === 0 ? '' : `translate(${moveX}%, ${moveY}%)`}`;
+	return `${scale === 1 ? '' : `scale(${scale})`}`;
 }
 
 function getDecorationOpacity(decoration: Omit<Misskey.entities.UserDetailed['avatarDecorations'][number], 'id'>) {
@@ -135,12 +134,6 @@
 	playAnimation.value = true;
 	clearTimeout(playAnimationTimer);
 	playAnimationTimer = setTimeout(() => playAnimation.value = false, 5000);
-=======
-function getDecorationOffset(decoration: Omit<Misskey.entities.UserDetailed['avatarDecorations'][number], 'id'>) {
-	const offsetX = decoration.offsetX ?? 0;
-	const offsetY = decoration.offsetY ?? 0;
-	return offsetX === 0 && offsetY === 0 ? undefined : `${offsetX * 100}% ${offsetY * 100}%`;
->>>>>>> 41785277
 }
 
 const color = ref<string | undefined>();
