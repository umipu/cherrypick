<!--
SPDX-FileCopyrightText: syuilo and other misskey, cherrypick contributors
SPDX-License-Identifier: AGPL-3.0-only
-->

<template>
<Mfm :text="userName(user)" :author="user" :plain="true" :nowrap="nowrap" :emojiUrls="user.emojis"/>
</template>

<script lang="ts" setup>
import { } from 'vue';
<<<<<<< HEAD
import * as misskey from 'cherrypick-js';
import { userName } from '@/filters/user';
=======
import * as Misskey from 'misskey-js';
>>>>>>> 2630513c

const props = withDefaults(defineProps<{
	user: Misskey.entities.User;
	nowrap?: boolean;
}>(), {
	nowrap: true,
});
</script><|MERGE_RESOLUTION|>--- conflicted
+++ resolved
@@ -9,12 +9,8 @@
 
 <script lang="ts" setup>
 import { } from 'vue';
-<<<<<<< HEAD
-import * as misskey from 'cherrypick-js';
+import * as Misskey from 'cherrypick-js';
 import { userName } from '@/filters/user';
-=======
-import * as Misskey from 'misskey-js';
->>>>>>> 2630513c
 
 const props = withDefaults(defineProps<{
 	user: Misskey.entities.User;
