--- conflicted
+++ resolved
@@ -362,11 +362,8 @@
 					key: Math.random(),
 					url: token.props.url,
 					rel: 'nofollow noopener',
-<<<<<<< HEAD
+					navigationBehavior: props.linkNavigationBehavior,
 					host: props.author?.host,
-=======
-					navigationBehavior: props.linkNavigationBehavior,
->>>>>>> b180f8ec
 				})];
 			}
 
@@ -375,11 +372,8 @@
 					key: Math.random(),
 					url: token.props.url,
 					rel: 'nofollow noopener',
-<<<<<<< HEAD
+					navigationBehavior: props.linkNavigationBehavior,
 					host: props.author?.host,
-=======
-					navigationBehavior: props.linkNavigationBehavior,
->>>>>>> b180f8ec
 				}, genEl(token.children, scale, true))];
 			}
 
