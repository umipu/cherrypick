<!--
SPDX-FileCopyrightText: syuilo and other misskey, cherrypick contributors
SPDX-License-Identifier: AGPL-3.0-only
-->

<template>
<MkCondensedLine v-if="defaultStore.state.enableCondensedLineForAcct" :minScale="2 / 3">
	<span>@{{ user.username }}</span>
	<span v-if="user.host || detail || defaultStore.state.showFullAcct" style="opacity: 0.5;">@{{ user.host || host }}</span>
</MkCondensedLine>
<span v-else>
	<span>@{{ user.username }}</span>
	<span v-if="user.host || detail || defaultStore.state.showFullAcct" style="opacity: 0.5;">@{{ user.host || host }}</span>
</span>
</template>

<script lang="ts" setup>
<<<<<<< HEAD
import * as misskey from 'cherrypick-js';
=======
import * as Misskey from 'misskey-js';
>>>>>>> 2630513c
import { toUnicode } from 'punycode/';
import MkCondensedLine from './MkCondensedLine.vue';
import { host as hostRaw } from '@/config';
import { defaultStore } from '@/store';

defineProps<{
	user: Misskey.entities.UserDetailed;
	detail?: boolean;
}>();

const host = toUnicode(hostRaw);
</script><|MERGE_RESOLUTION|>--- conflicted
+++ resolved
@@ -15,11 +15,7 @@
 </template>
 
 <script lang="ts" setup>
-<<<<<<< HEAD
-import * as misskey from 'cherrypick-js';
-=======
-import * as Misskey from 'misskey-js';
->>>>>>> 2630513c
+import * as Misskey from 'cherrypick-js';
 import { toUnicode } from 'punycode/';
 import MkCondensedLine from './MkCondensedLine.vue';
 import { host as hostRaw } from '@/config';
