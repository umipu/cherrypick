--- conflicted
+++ resolved
@@ -1,6 +1,6 @@
 <template>
 <div ref="rootEl">
-	<div :class="[$style.root, {[$style.reduceAnimation]: !defaultStore.state.animation, [$style.showEl]: showEl && isMobile && isAllowHideHeader && mainRouter.currentRoute.value.name !== 'index', [$style.showElTl]: showEl && isMobile && isAllowHideHeader && mainRouter.currentRoute.value.name === 'index' }]" ref="headerEl">
+	<div ref="headerEl" :class="[$style.root, {[$style.reduceAnimation]: !defaultStore.state.animation, [$style.showEl]: showEl && isMobile && isAllowHideHeader && mainRouter.currentRoute.value.name !== 'index', [$style.showElTl]: showEl && isMobile && isAllowHideHeader && mainRouter.currentRoute.value.name === 'index' }]">
 		<slot name="header"></slot>
 	</div>
 	<div ref="bodyEl" :data-sticky-container-header-height="headerHeight">
@@ -16,13 +16,11 @@
 import { onMounted, onUnmounted, provide, inject, Ref, ref, watch } from 'vue';
 import { $$ } from 'vue/macros';
 import { CURRENT_STICKY_BOTTOM, CURRENT_STICKY_TOP } from '@/const';
-import { miLocalStorage } from '@/local-storage';
 import { deviceKind } from '@/scripts/device-kind';
 import { mainRouter } from '@/router';
 import { defaultStore } from '@/store';
 import { eventBus } from '@/scripts/cherrypick/eventBus';
 
-const isFriendly = ref(miLocalStorage.getItem('ui') === 'friendly');
 const isAllowHideHeader = ref(mainRouter.currentRoute.value.name === 'index' || mainRouter.currentRoute.value.name === 'explore' || mainRouter.currentRoute.value.name === 'my-notifications' || mainRouter.currentRoute.value.name === 'my-favorites');
 
 const MOBILE_THRESHOLD = 500;
@@ -106,7 +104,11 @@
 	observer.disconnect();
 });
 
-<<<<<<< HEAD
+defineExpose({
+	rootEl: $$(rootEl),
+});
+</script>
+
 <style lang="scss" module>
 .root {
 	transition: opacity 0.5s, transform 0.5s;
@@ -123,10 +125,4 @@
 		transform: translateY(-90.55px);
 	}
 }
-</style>
-=======
-defineExpose({
-	rootEl: $$(rootEl),
-});
-</script>
->>>>>>> 8cc6c2c8
+</style>