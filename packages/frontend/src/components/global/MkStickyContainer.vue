--- conflicted
+++ resolved
@@ -5,11 +5,7 @@
 
 <template>
 <div ref="rootEl">
-<<<<<<< HEAD
-	<div ref="headerEl" :class="[$style.root, {[$style.reduceAnimation]: !defaultStore.state.animation, [$style.showEl]: (showEl && ['hideHeaderOnly', 'hideHeaderFloatBtn', 'hide'].includes(<string>defaultStore.state.displayHeaderNavBarWhenScroll)) && isMobile && isAllowHideHeader && (mainRouter.currentRoute.value.name !== 'index' || !isFriendly), [$style.showElTl]: (showEl && ['hideHeaderOnly', 'hideHeaderFloatBtn', 'hide'].includes(<string>defaultStore.state.displayHeaderNavBarWhenScroll)) && isMobile && isAllowHideHeader && mainRouter.currentRoute.value.name === 'index' && isFriendly }]">
-=======
-	<div ref="headerEl" :class="$style.header">
->>>>>>> b99e13e6
+	<div ref="headerEl" :class="[$style.header, {[$style.reduceAnimation]: !defaultStore.state.animation, [$style.showEl]: (showEl && ['hideHeaderOnly', 'hideHeaderFloatBtn', 'hide'].includes(<string>defaultStore.state.displayHeaderNavBarWhenScroll)) && isMobile && isAllowHideHeader && (mainRouter.currentRoute.value.name !== 'index' || !isFriendly), [$style.showElTl]: (showEl && ['hideHeaderOnly', 'hideHeaderFloatBtn', 'hide'].includes(<string>defaultStore.state.displayHeaderNavBarWhenScroll)) && isMobile && isAllowHideHeader && mainRouter.currentRoute.value.name === 'index' && isFriendly }]">
 		<slot name="header"></slot>
 	</div>
 	<div
@@ -107,9 +103,18 @@
 });
 </script>
 
-<<<<<<< HEAD
 <style lang="scss" module>
-.root {
+.body {
+	position: relative;
+	z-index: 0;
+	--MI-stickyTop: v-bind("childStickyTop + 'px'");
+	--MI-stickyBottom: v-bind("childStickyBottom + 'px'");
+}
+
+.header {
+	position: sticky;
+	top: var(--MI-stickyTop, 0);
+	z-index: 1;
 	transition: opacity 0.5s, transform 0.5s;
 
 	&.reduceAnimation {
@@ -123,25 +128,11 @@
 	&.showElTl {
 		transform: translateY(-90.55px);
 	}
-=======
-<style lang='scss' module>
-.body {
-	position: relative;
-	z-index: 0;
-	--MI-stickyTop: v-bind("childStickyTop + 'px'");
-	--MI-stickyBottom: v-bind("childStickyBottom + 'px'");
-}
-
-.header {
-	position: sticky;
-	top: var(--MI-stickyTop, 0);
-	z-index: 1;
 }
 
 .footer {
 	position: sticky;
 	bottom: var(--MI-stickyBottom, 0);
 	z-index: 1;
->>>>>>> b99e13e6
 }
 </style>