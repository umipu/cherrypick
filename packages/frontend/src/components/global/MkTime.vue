--- conflicted
+++ resolved
@@ -16,12 +16,8 @@
 import isChromatic from 'chromatic/isChromatic';
 import { onMounted, onUnmounted, ref, computed } from 'vue';
 import { i18n } from '@/i18n.js';
-<<<<<<< HEAD
-import { dateTimeFormat } from '@/scripts/intl-const.js';
+import { dateTimeFormat } from '@@/js/intl-const.js';
 import { defaultStore } from '@/store.js';
-=======
-import { dateTimeFormat } from '@@/js/intl-const.js';
->>>>>>> 837a8e15
 
 const props = withDefaults(defineProps<{
 	time: Date | string | number | null;
