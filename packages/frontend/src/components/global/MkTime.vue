<!--
SPDX-FileCopyrightText: syuilo and other misskey, cherrypick contributors
SPDX-License-Identifier: AGPL-3.0-only
-->

<template>
<time v-tooltip="mode === 'detail' ? absolute : mode === 'relative' ? absolute : relative" :class="{ [$style.old1]: colored && (ago > 60 * 60 * 24 * 90), [$style.old2]: colored && (ago > 60 * 60 * 24 * 180) }">
	<template v-if="invalid">{{ i18n.ts._ago.invalid }}</template>
	<template v-else-if="mode === 'relative'">{{ relative }}</template>
	<template v-else-if="mode === 'absolute'">{{ absolute }}</template>
	<template v-else-if="mode === 'detail'">{{ absolute }} ({{ relative }})</template>
</time>
</template>

<script lang="ts" setup>
import isChromatic from 'chromatic/isChromatic';
import { onMounted, onUnmounted, ref, computed } from 'vue';
import { i18n } from '@/i18n.js';
import { dateTimeFormat } from '@/scripts/intl-const.js';
import { defaultStore } from '@/store.js';

const props = withDefaults(defineProps<{
	time: Date | string | number | null;
	origin?: Date | null;
	mode?: 'relative' | 'absolute' | 'detail';
	colored?: boolean;
}>(), {
	origin: isChromatic() ? new Date('2023-04-01T00:00:00Z') : null,
	mode: 'relative',
});

function getDateSafe(n: Date | string | number) {
	try {
		if (n instanceof Date) {
			return n;
		}
		return new Date(n);
	} catch (err) {
		return {
			getTime: () => NaN,
		};
	}
}

// eslint-disable-next-line vue/no-setup-props-destructure
const _time = props.time == null ? NaN : getDateSafe(props.time).getTime();
const invalid = Number.isNaN(_time);
const absolute = !invalid ? dateTimeFormat.format(_time) : i18n.ts._ago.invalid;

// eslint-disable-next-line vue/no-setup-props-destructure
const now = ref((props.origin ?? new Date()).getTime());
const ago = computed(() => (now.value - _time) / 1000/*ms*/);

const relative = computed<string>(() => {
	// if (props.mode === 'absolute') return ''; // absoluteではrelativeを使わないので計算しない
	if (invalid) return i18n.ts._ago.invalid;

<<<<<<< HEAD
	if (defaultStore.state.enableMarkByDate) {
		return (
			ago.value >= 86400 ? i18n.t('_ago.daysAgo', { n: Math.round(ago.value / 86400).toString() }) :
			ago.value >= 3600 ? i18n.t('_ago.hoursAgo', { n: Math.round(ago.value / 3600).toString() }) :
			ago.value >= 60 ? i18n.t('_ago.minutesAgo', { n: (~~(ago.value / 60)).toString() }) :
			ago.value >= 10 ? i18n.t('_ago.secondsAgo', { n: (~~(ago.value % 60)).toString() }) :
			ago.value >= -3 ? i18n.ts._ago.justNow :
			ago.value < -86400 ? i18n.t('_timeIn.days', { n: Math.round(-ago.value / 86400).toString() }) :
			ago.value < -3600 ? i18n.t('_timeIn.hours', { n: Math.round(-ago.value / 3600).toString() }) :
			ago.value < -60 ? i18n.t('_timeIn.minutes', { n: (~~(-ago.value / 60)).toString() }) :
			i18n.t('_timeIn.seconds', { n: (~~(-ago.value % 60)).toString() })
		);
	} else {
		return (
			ago.value >= 31536000 ? i18n.t('_ago.yearsAgo', { n: Math.round(ago.value / 31536000).toString() }) :
			ago.value >= 2592000 ? i18n.t('_ago.monthsAgo', { n: Math.round(ago.value / 2592000).toString() }) :
			ago.value >= 604800 ? i18n.t('_ago.weeksAgo', { n: Math.round(ago.value / 604800).toString() }) :
			ago.value >= 86400 ? i18n.t('_ago.daysAgo', { n: Math.round(ago.value / 86400).toString() }) :
			ago.value >= 3600 ? i18n.t('_ago.hoursAgo', { n: Math.round(ago.value / 3600).toString() }) :
			ago.value >= 60 ? i18n.t('_ago.minutesAgo', { n: (~~(ago.value / 60)).toString() }) :
			ago.value >= 10 ? i18n.t('_ago.secondsAgo', { n: (~~(ago.value % 60)).toString() }) :
			ago.value >= -3 ? i18n.ts._ago.justNow :
			ago.value < -31536000 ? i18n.t('_timeIn.years', { n: Math.round(-ago.value / 31536000).toString() }) :
			ago.value < -2592000 ? i18n.t('_timeIn.months', { n: Math.round(-ago.value / 2592000).toString() }) :
			ago.value < -604800 ? i18n.t('_timeIn.weeks', { n: Math.round(-ago.value / 604800).toString() }) :
			ago.value < -86400 ? i18n.t('_timeIn.days', { n: Math.round(-ago.value / 86400).toString() }) :
			ago.value < -3600 ? i18n.t('_timeIn.hours', { n: Math.round(-ago.value / 3600).toString() }) :
			ago.value < -60 ? i18n.t('_timeIn.minutes', { n: (~~(-ago.value / 60)).toString() }) :
			i18n.t('_timeIn.seconds', { n: (~~(-ago.value % 60)).toString() })
		);
	}
=======
	return (
		ago.value >= 31536000 ? i18n.tsx._ago.yearsAgo({ n: Math.round(ago.value / 31536000).toString() }) :
		ago.value >= 2592000 ? i18n.tsx._ago.monthsAgo({ n: Math.round(ago.value / 2592000).toString() }) :
		ago.value >= 604800 ? i18n.tsx._ago.weeksAgo({ n: Math.round(ago.value / 604800).toString() }) :
		ago.value >= 86400 ? i18n.tsx._ago.daysAgo({ n: Math.round(ago.value / 86400).toString() }) :
		ago.value >= 3600 ? i18n.tsx._ago.hoursAgo({ n: Math.round(ago.value / 3600).toString() }) :
		ago.value >= 60 ? i18n.tsx._ago.minutesAgo({ n: (~~(ago.value / 60)).toString() }) :
		ago.value >= 10 ? i18n.tsx._ago.secondsAgo({ n: (~~(ago.value % 60)).toString() }) :
		ago.value >= -3 ? i18n.ts._ago.justNow :
		ago.value < -31536000 ? i18n.tsx._timeIn.years({ n: Math.round(-ago.value / 31536000).toString() }) :
		ago.value < -2592000 ? i18n.tsx._timeIn.months({ n: Math.round(-ago.value / 2592000).toString() }) :
		ago.value < -604800 ? i18n.tsx._timeIn.weeks({ n: Math.round(-ago.value / 604800).toString() }) :
		ago.value < -86400 ? i18n.tsx._timeIn.days({ n: Math.round(-ago.value / 86400).toString() }) :
		ago.value < -3600 ? i18n.tsx._timeIn.hours({ n: Math.round(-ago.value / 3600).toString() }) :
		ago.value < -60 ? i18n.tsx._timeIn.minutes({ n: (~~(-ago.value / 60)).toString() }) :
		i18n.tsx._timeIn.seconds({ n: (~~(-ago.value % 60)).toString() })
	);
>>>>>>> 94e282b6
});

let tickId: number;
let currentInterval: number;

function tick() {
	now.value = (new Date()).getTime();
	const nextInterval = ago.value < 60 ? 10000 : ago.value < 3600 ? 60000 : 180000;

	if (currentInterval !== nextInterval) {
		if (tickId) window.clearInterval(tickId);
		currentInterval = nextInterval;
		tickId = window.setInterval(tick, nextInterval);
	}
}

if (!invalid && props.origin === null && (props.mode === 'relative' || props.mode === 'detail')) {
	onMounted(() => {
		tick();
	});
	onUnmounted(() => {
		if (tickId) window.clearInterval(tickId);
	});
}
</script>

<style lang="scss" module>
.old1 {
	color: var(--warn);
}

.old1.old2 {
	color: var(--error);
}
</style><|MERGE_RESOLUTION|>--- conflicted
+++ resolved
@@ -55,57 +55,37 @@
 	// if (props.mode === 'absolute') return ''; // absoluteではrelativeを使わないので計算しない
 	if (invalid) return i18n.ts._ago.invalid;
 
-<<<<<<< HEAD
 	if (defaultStore.state.enableMarkByDate) {
 		return (
-			ago.value >= 86400 ? i18n.t('_ago.daysAgo', { n: Math.round(ago.value / 86400).toString() }) :
-			ago.value >= 3600 ? i18n.t('_ago.hoursAgo', { n: Math.round(ago.value / 3600).toString() }) :
-			ago.value >= 60 ? i18n.t('_ago.minutesAgo', { n: (~~(ago.value / 60)).toString() }) :
-			ago.value >= 10 ? i18n.t('_ago.secondsAgo', { n: (~~(ago.value % 60)).toString() }) :
+			ago.value >= 86400 ? i18n.tsx._ago.daysAgo({ n: Math.round(ago.value / 86400).toString() }) :
+			ago.value >= 3600 ? i18n.tsx._ago.hoursAgo({ n: Math.round(ago.value / 3600).toString() }) :
+			ago.value >= 60 ? i18n.tsx._ago.minutesAgo({ n: (~~(ago.value / 60)).toString() }) :
+			ago.value >= 10 ? i18n.tsx._ago.secondsAgo({ n: (~~(ago.value % 60)).toString() }) :
 			ago.value >= -3 ? i18n.ts._ago.justNow :
-			ago.value < -86400 ? i18n.t('_timeIn.days', { n: Math.round(-ago.value / 86400).toString() }) :
-			ago.value < -3600 ? i18n.t('_timeIn.hours', { n: Math.round(-ago.value / 3600).toString() }) :
-			ago.value < -60 ? i18n.t('_timeIn.minutes', { n: (~~(-ago.value / 60)).toString() }) :
-			i18n.t('_timeIn.seconds', { n: (~~(-ago.value % 60)).toString() })
+			ago.value < -86400 ? i18n.tsx._timeIn.days({ n: Math.round(-ago.value / 86400).toString() }) :
+			ago.value < -3600 ? i18n.tsx._timeIn.hours({ n: Math.round(-ago.value / 3600).toString() }) :
+			ago.value < -60 ? i18n.tsx._timeIn.minutes({ n: (~~(-ago.value / 60)).toString() }) :
+			i18n.tsx._timeIn.seconds({ n: (~~(-ago.value % 60)).toString() })
 		);
 	} else {
 		return (
-			ago.value >= 31536000 ? i18n.t('_ago.yearsAgo', { n: Math.round(ago.value / 31536000).toString() }) :
-			ago.value >= 2592000 ? i18n.t('_ago.monthsAgo', { n: Math.round(ago.value / 2592000).toString() }) :
-			ago.value >= 604800 ? i18n.t('_ago.weeksAgo', { n: Math.round(ago.value / 604800).toString() }) :
-			ago.value >= 86400 ? i18n.t('_ago.daysAgo', { n: Math.round(ago.value / 86400).toString() }) :
-			ago.value >= 3600 ? i18n.t('_ago.hoursAgo', { n: Math.round(ago.value / 3600).toString() }) :
-			ago.value >= 60 ? i18n.t('_ago.minutesAgo', { n: (~~(ago.value / 60)).toString() }) :
-			ago.value >= 10 ? i18n.t('_ago.secondsAgo', { n: (~~(ago.value % 60)).toString() }) :
+			ago.value >= 31536000 ? i18n.tsx._ago.yearsAgo({ n: Math.round(ago.value / 31536000).toString() }) :
+			ago.value >= 2592000 ? i18n.tsx._ago.monthsAgo({ n: Math.round(ago.value / 2592000).toString() }) :
+			ago.value >= 604800 ? i18n.tsx._ago.weeksAgo({ n: Math.round(ago.value / 604800).toString() }) :
+			ago.value >= 86400 ? i18n.tsx._ago.daysAgo({ n: Math.round(ago.value / 86400).toString() }) :
+			ago.value >= 3600 ? i18n.tsx._ago.hoursAgo({ n: Math.round(ago.value / 3600).toString() }) :
+			ago.value >= 60 ? i18n.tsx._ago.minutesAgo({ n: (~~(ago.value / 60)).toString() }) :
+			ago.value >= 10 ? i18n.tsx._ago.secondsAgo({ n: (~~(ago.value % 60)).toString() }) :
 			ago.value >= -3 ? i18n.ts._ago.justNow :
-			ago.value < -31536000 ? i18n.t('_timeIn.years', { n: Math.round(-ago.value / 31536000).toString() }) :
-			ago.value < -2592000 ? i18n.t('_timeIn.months', { n: Math.round(-ago.value / 2592000).toString() }) :
-			ago.value < -604800 ? i18n.t('_timeIn.weeks', { n: Math.round(-ago.value / 604800).toString() }) :
-			ago.value < -86400 ? i18n.t('_timeIn.days', { n: Math.round(-ago.value / 86400).toString() }) :
-			ago.value < -3600 ? i18n.t('_timeIn.hours', { n: Math.round(-ago.value / 3600).toString() }) :
-			ago.value < -60 ? i18n.t('_timeIn.minutes', { n: (~~(-ago.value / 60)).toString() }) :
-			i18n.t('_timeIn.seconds', { n: (~~(-ago.value % 60)).toString() })
+			ago.value < -31536000 ? i18n.tsx._timeIn.years({ n: Math.round(-ago.value / 31536000).toString() }) :
+			ago.value < -2592000 ? i18n.tsx._timeIn.months({ n: Math.round(-ago.value / 2592000).toString() }) :
+			ago.value < -604800 ? i18n.tsx._timeIn.weeks({ n: Math.round(-ago.value / 604800).toString() }) :
+			ago.value < -86400 ? i18n.tsx._timeIn.days({ n: Math.round(-ago.value / 86400).toString() }) :
+			ago.value < -3600 ? i18n.tsx._timeIn.hours({ n: Math.round(-ago.value / 3600).toString() }) :
+			ago.value < -60 ? i18n.tsx._timeIn.minutes({ n: (~~(-ago.value / 60)).toString() }) :
+			i18n.tsx._timeIn.seconds({ n: (~~(-ago.value % 60)).toString() })
 		);
 	}
-=======
-	return (
-		ago.value >= 31536000 ? i18n.tsx._ago.yearsAgo({ n: Math.round(ago.value / 31536000).toString() }) :
-		ago.value >= 2592000 ? i18n.tsx._ago.monthsAgo({ n: Math.round(ago.value / 2592000).toString() }) :
-		ago.value >= 604800 ? i18n.tsx._ago.weeksAgo({ n: Math.round(ago.value / 604800).toString() }) :
-		ago.value >= 86400 ? i18n.tsx._ago.daysAgo({ n: Math.round(ago.value / 86400).toString() }) :
-		ago.value >= 3600 ? i18n.tsx._ago.hoursAgo({ n: Math.round(ago.value / 3600).toString() }) :
-		ago.value >= 60 ? i18n.tsx._ago.minutesAgo({ n: (~~(ago.value / 60)).toString() }) :
-		ago.value >= 10 ? i18n.tsx._ago.secondsAgo({ n: (~~(ago.value % 60)).toString() }) :
-		ago.value >= -3 ? i18n.ts._ago.justNow :
-		ago.value < -31536000 ? i18n.tsx._timeIn.years({ n: Math.round(-ago.value / 31536000).toString() }) :
-		ago.value < -2592000 ? i18n.tsx._timeIn.months({ n: Math.round(-ago.value / 2592000).toString() }) :
-		ago.value < -604800 ? i18n.tsx._timeIn.weeks({ n: Math.round(-ago.value / 604800).toString() }) :
-		ago.value < -86400 ? i18n.tsx._timeIn.days({ n: Math.round(-ago.value / 86400).toString() }) :
-		ago.value < -3600 ? i18n.tsx._timeIn.hours({ n: Math.round(-ago.value / 3600).toString() }) :
-		ago.value < -60 ? i18n.tsx._timeIn.minutes({ n: (~~(-ago.value / 60)).toString() }) :
-		i18n.tsx._timeIn.seconds({ n: (~~(-ago.value % 60)).toString() })
-	);
->>>>>>> 94e282b6
 });
 
 let tickId: number;
