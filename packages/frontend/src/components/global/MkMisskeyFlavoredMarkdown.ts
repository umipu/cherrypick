/*
 * SPDX-FileCopyrightText: syuilo and misskey-project
 * SPDX-License-Identifier: AGPL-3.0-only
 */

<<<<<<< HEAD
import { VNode, h, SetupContext } from 'vue';
import * as mfm from 'cherrypick-mfm-js';
import * as Misskey from 'cherrypick-js';
import temml from 'temml/dist/temml.mjs';
=======
import { VNode, h, SetupContext, provide } from 'vue';
import * as mfm from 'mfm-js';
import * as Misskey from 'misskey-js';
>>>>>>> ba62b737
import MkUrl from '@/components/global/MkUrl.vue';
import MkTime from '@/components/global/MkTime.vue';
import MkLink from '@/components/MkLink.vue';
import MkMention from '@/components/MkMention.vue';
import MkEmoji from '@/components/global/MkEmoji.vue';
import MkCustomEmoji from '@/components/global/MkCustomEmoji.vue';
import MkCode from '@/components/MkCode.vue';
import MkCodeInline from '@/components/MkCodeInline.vue';
import MkGoogle from '@/components/MkGoogle.vue';
import MkSparkle from '@/components/MkSparkle.vue';
import MkA, { MkABehavior } from '@/components/global/MkA.vue';
import { host } from '@/config.js';
import { defaultStore } from '@/store.js';
import { nyaize as doNyaize } from '@/scripts/nyaize.js';
import { safeParseFloat } from '@/scripts/safe-parse.js';

const QUOTE_STYLE = `
display: block;
margin: 8px;
padding: 6px 0 6px 12px;
color: var(--fg);
border-left: solid 3px var(--fg);
opacity: 0.7;
`.split('\n').join(' ');

type MfmProps = {
	text: string;
	plain?: boolean;
	nowrap?: boolean;
	author?: Misskey.entities.UserLite;
	isNote?: boolean;
	emojiUrls?: Record<string, string>;
	rootScale?: number;
	nyaize?: boolean | 'respect';
	parsedNodes?: mfm.MfmNode[] | null;
	enableEmojiMenu?: boolean;
	enableEmojiMenuReaction?: boolean;
	linkNavigationBehavior?: MkABehavior;
};

type MfmEvents = {
	clickEv(id: string): void;
};

// eslint-disable-next-line import/no-default-export
export default function (props: MfmProps, { emit }: { emit: SetupContext<MfmEvents>['emit'] }) {
	provide('linkNavigationBehavior', props.linkNavigationBehavior);

	const isNote = props.isNote ?? true;
	const shouldNyaize = props.nyaize ? props.nyaize === 'respect' ? props.author?.isCat : false : false;

	// eslint-disable-next-line @typescript-eslint/no-unnecessary-condition
	if (props.text == null || props.text === '') return;

	const rootAst = props.parsedNodes ?? (props.plain ? mfm.parseSimple : mfm.parse)(props.text);

	const validTime = (t: string | boolean | null | undefined) => {
		if (t == null) return null;
		if (typeof t === 'boolean') return null;
		return t.match(/^[0-9.]+s$/) ? t : null;
	};

	const validColor = (c: unknown): string | null => {
		if (typeof c !== 'string') return null;
		return c.match(/^[0-9a-f]{3,6}$/i) ? c : null;
	};

	const useAnim = defaultStore.state.advancedMfm && defaultStore.state.animatedMfm;

	/**
	 * Gen Vue Elements from MFM AST
	 * @param ast MFM AST
	 * @param scale How times large the text is
	 * @param disableNyaize Whether nyaize is disabled or not
	 */
	const genEl = (ast: mfm.MfmNode[], scale: number, disableNyaize = false) => ast.map((token): VNode | string | (VNode | string)[] => {
		switch (token.type) {
			case 'text': {
				let text = token.props.text.replace(/(\r\n|\n|\r)/g, '\n');
				if (!disableNyaize && shouldNyaize) {
					text = doNyaize(text);
				}

				if (!props.plain) {
					const res: (VNode | string)[] = [];
					for (const t of text.split('\n')) {
						res.push(h('br'));
						res.push(t);
					}
					res.shift();
					return res;
				} else {
					return [text.replace(/\n/g, ' ')];
				}
			}

			case 'bold': {
				return [h('b', genEl(token.children, scale))];
			}

			case 'strike': {
				return [h('del', genEl(token.children, scale))];
			}

			case 'italic': {
				return h('i', {
					style: 'font-style: oblique;',
				}, genEl(token.children, scale));
			}

			case 'fn': {
				// TODO: CSSを文字列で組み立てていくと token.props.args.~~~ 経由でCSSインジェクションできるのでよしなにやる
				let style: string | undefined;
				switch (token.props.name) {
					case 'tada': {
						const speed = validTime(token.props.args.speed) ?? '1s';
						const delay = validTime(token.props.args.delay) ?? '0s';
						style = 'font-size: 150%;' + (useAnim ? `animation: global-tada ${speed} linear infinite both; animation-delay: ${delay};` : '');
						break;
					}
					case 'jelly': {
						const speed = validTime(token.props.args.speed) ?? '1s';
						const delay = validTime(token.props.args.delay) ?? '0s';
						style = (useAnim ? `animation: mfm-rubberBand ${speed} linear infinite both; animation-delay: ${delay};` : '');
						break;
					}
					case 'twitch': {
						const speed = validTime(token.props.args.speed) ?? '0.5s';
						const delay = validTime(token.props.args.delay) ?? '0s';
						style = useAnim ? `animation: mfm-twitch ${speed} ease infinite; animation-delay: ${delay};` : '';
						break;
					}
					case 'shake': {
						const speed = validTime(token.props.args.speed) ?? '0.5s';
						const delay = validTime(token.props.args.delay) ?? '0s';
						style = useAnim ? `animation: mfm-shake ${speed} ease infinite; animation-delay: ${delay};` : '';
						break;
					}
					case 'spin': {
						const direction =
							token.props.args.left ? 'reverse' :
							token.props.args.alternate ? 'alternate' :
							'normal';
						const anime =
							token.props.args.x ? 'mfm-spinX' :
							token.props.args.y ? 'mfm-spinY' :
							'mfm-spin';
						const speed = validTime(token.props.args.speed) ?? '1.5s';
						const delay = validTime(token.props.args.delay) ?? '0s';
						style = useAnim ? `animation: ${anime} ${speed} linear infinite; animation-direction: ${direction}; animation-delay: ${delay};` : '';
						break;
					}
					case 'jump': {
						const speed = validTime(token.props.args.speed) ?? '0.75s';
						const delay = validTime(token.props.args.delay) ?? '0s';
						style = useAnim ? `animation: mfm-jump ${speed} linear infinite; animation-delay: ${delay};` : '';
						break;
					}
					case 'bounce': {
						const speed = validTime(token.props.args.speed) ?? '0.75s';
						const delay = validTime(token.props.args.delay) ?? '0s';
						style = useAnim ? `animation: mfm-bounce ${speed} linear infinite; transform-origin: center bottom; animation-delay: ${delay};` : '';
						break;
					}
					case 'flip': {
						const transform =
							(token.props.args.h && token.props.args.v) ? 'scale(-1, -1)' :
							token.props.args.v ? 'scaleY(-1)' :
							'scaleX(-1)';
						style = `transform: ${transform};`;
						break;
					}
					case 'x2': {
						return h('span', {
							class: defaultStore.state.advancedMfm ? 'mfm-x2' : '',
						}, genEl(token.children, scale * 2));
					}
					case 'x3': {
						return h('span', {
							class: defaultStore.state.advancedMfm ? 'mfm-x3' : '',
						}, genEl(token.children, scale * 3));
					}
					case 'x4': {
						return h('span', {
							class: defaultStore.state.advancedMfm ? 'mfm-x4' : '',
						}, genEl(token.children, scale * 4));
					}
					case 'font': {
						const family =
							token.props.args.serif ? 'serif' :
							token.props.args.monospace ? 'monospace' :
							token.props.args.cursive ? 'cursive' :
							token.props.args.fantasy ? 'fantasy' :
							token.props.args.emoji ? 'emoji' :
							token.props.args.math ? 'math' :
							null;
						if (family) style = `font-family: ${family};`;
						break;
					}
					case 'blur': {
						return h('span', {
							class: '_mfm_blur_',
						}, genEl(token.children, scale));
					}
					case 'rainbow': {
						if (!useAnim) {
							return h('span', {
								class: '_mfm_rainbow_fallback_',
							}, genEl(token.children, scale));
						}
						const speed = validTime(token.props.args.speed) ?? '1s';
						const delay = validTime(token.props.args.delay) ?? '0s';
						style = `animation: mfm-rainbow ${speed} linear infinite; animation-delay: ${delay};`;
						break;
					}
					case 'sparkle': {
						if (!useAnim) {
							return genEl(token.children, scale);
						}
						return h(MkSparkle, {}, genEl(token.children, scale));
					}
					case 'fade': {
						if (!useAnim) {
							return genEl(token.children, scale);
						}
						const speed = validTime(token.props.args.speed) ?? '4s';
						const delay = validTime(token.props.args.delay) ?? '0s';
						style = `animation: mfm-fade ${speed} linear infinite;  animation-delay: ${delay};`;
						break;
					}
					case 'rotate': {
						const degrees = safeParseFloat(token.props.args.deg) ?? 90;
						style = `transform: rotate(${degrees}deg); transform-origin: center center;`;
						break;
					}
					case 'position': {
						if (!defaultStore.state.advancedMfm) break;
						const x = safeParseFloat(token.props.args.x) ?? 0;
						const y = safeParseFloat(token.props.args.y) ?? 0;
						style = `transform: translateX(${x}em) translateY(${y}em);`;
						break;
					}
					case 'scale': {
						if (!defaultStore.state.advancedMfm) {
							style = '';
							break;
						}
						const x = Math.min(safeParseFloat(token.props.args.x) ?? 1, 5);
						const y = Math.min(safeParseFloat(token.props.args.y) ?? 1, 5);
						style = `transform: scale(${x}, ${y});`;
						scale = scale * Math.max(x, y);
						break;
					}
					case 'fg': {
						let color = validColor(token.props.args.color);
						color = color ?? 'f00';
						style = `color: #${color}; overflow-wrap: anywhere;`;
						break;
					}
					case 'bg': {
						let color = validColor(token.props.args.color);
						color = color ?? 'f00';
						style = `background-color: #${color}; overflow-wrap: anywhere;`;
						break;
					}
					case 'border': {
						let color = validColor(token.props.args.color);
						color = color ? `#${color}` : 'var(--accent)';
						let b_style = token.props.args.style;
						if (
							typeof b_style !== 'string' ||
							!['hidden', 'dotted', 'dashed', 'solid', 'double', 'groove', 'ridge', 'inset', 'outset']
								.includes(b_style)
						) b_style = 'solid';
						const width = safeParseFloat(token.props.args.width) ?? 1;
						const radius = safeParseFloat(token.props.args.radius) ?? 0;
						style = `border: ${width}px ${b_style} ${color}; border-radius: ${radius}px;${token.props.args.noclip ? '' : ' overflow: clip;'}`;
						break;
					}
					case 'ruby': {
						if (token.children.length === 1) {
							const child = token.children[0];
							let text = child.type === 'text' ? child.props.text : '';
							if (!disableNyaize && shouldNyaize) {
								text = doNyaize(text);
							}
							return h('ruby', {}, [text.split(' ')[0], h('rt', text.split(' ')[1])]);
						} else {
							const rt = token.children.at(-1)!;
							let text = rt.type === 'text' ? rt.props.text : '';
							if (!disableNyaize && shouldNyaize) {
								text = doNyaize(text);
							}
							return h('ruby', {}, [...genEl(token.children.slice(0, token.children.length - 1), scale), h('rt', text.trim())]);
						}
					}
					case 'unixtime': {
						const child = token.children[0];
						const unixtime = parseInt(child.type === 'text' ? child.props.text : '');
						return h('span', {
							style: 'display: inline-block; font-size: 90%; border: solid 1px var(--divider); border-radius: 999px; padding: 4px 10px 4px 6px;',
						}, [
							h('i', {
								class: 'ti ti-clock',
								style: 'margin-right: 0.25em;',
							}),
							h(MkTime, {
								key: Math.random(),
								time: unixtime * 1000,
								mode: 'detail',
							}),
						]);
					}
					case 'clickable': {
						return h('span', { onClick(ev: MouseEvent): void {
							ev.stopPropagation();
							ev.preventDefault();
							const clickEv = typeof token.props.args.ev === 'string' ? token.props.args.ev : '';
							emit('clickEv', clickEv);
						} }, genEl(token.children, scale));
					}
				}
				if (style === undefined) {
					return h('span', {}, ['$[', token.props.name, ' ', ...genEl(token.children, scale), ']']);
				} else {
					return h('span', {
						style: 'display: inline-block; ' + style,
					}, genEl(token.children, scale));
				}
			}

			case 'small': {
				return [h('small', {
					style: 'opacity: 0.7;',
				}, genEl(token.children, scale))];
			}

			case 'center': {
				return [h('div', {
					style: 'text-align:center;',
				}, genEl(token.children, scale))];
			}

			case 'url': {
				return [h(MkUrl, {
					key: Math.random(),
					url: token.props.url,
					rel: 'nofollow noopener',
				})];
			}

			case 'link': {
				return [h(MkLink, {
					key: Math.random(),
					url: token.props.url,
					rel: 'nofollow noopener',
				}, genEl(token.children, scale, true))];
			}

			case 'mention': {
				return [h(MkMention, {
					key: Math.random(),
					host: (token.props.host == null && props.author && props.author.host != null ? props.author.host : token.props.host) ?? host,
					username: token.props.username,
				})];
			}

			case 'hashtag': {
				return [h(MkA, {
					key: Math.random(),
					to: isNote ? `/tags/${encodeURIComponent(token.props.hashtag)}` : `/user-tags/${encodeURIComponent(token.props.hashtag)}`,
					style: 'color:var(--hashtag);',
				}, `#${token.props.hashtag}`)];
			}

			case 'blockCode': {
				return [h(MkCode, {
					key: Math.random(),
					code: token.props.code,
					lang: token.props.lang ?? undefined,
				})];
			}

			case 'inlineCode': {
				return [h(MkCodeInline, {
					key: Math.random(),
					code: token.props.code,
				})];
			}

			case 'quote': {
				if (!props.nowrap) {
					return [h('div', {
						style: QUOTE_STYLE,
					}, genEl(token.children, scale, true))];
				} else {
					return [h('span', {
						style: QUOTE_STYLE,
					}, genEl(token.children, scale, true))];
				}
			}

			case 'emojiCode': {
				// eslint-disable-next-line @typescript-eslint/no-unnecessary-condition
				if (props.author?.host == null) {
					return [h(MkCustomEmoji, {
						key: Math.random(),
						name: token.props.name,
						normal: props.plain,
						host: null,
						useOriginalSize: scale >= 2.5,
						menu: props.enableEmojiMenu,
						menuReaction: props.enableEmojiMenuReaction,
						fallbackToImage: false,
					})];
				} else {
					// eslint-disable-next-line @typescript-eslint/no-unnecessary-condition
					if (props.emojiUrls && (props.emojiUrls[token.props.name] == null)) {
						return [h('span', `:${token.props.name}:`)];
					} else {
						return [h(MkCustomEmoji, {
							key: Math.random(),
							name: token.props.name,
							url: props.emojiUrls && props.emojiUrls[token.props.name],
							normal: props.plain,
							host: props.author.host,
							useOriginalSize: scale >= 2.5,
							menu: props.enableEmojiMenu,
							menuReaction: props.enableEmojiMenuReaction,
						})];
					}
				}
			}

			case 'unicodeEmoji': {
				return [h(MkEmoji, {
					key: Math.random(),
					emoji: token.props.emoji,
					menu: props.enableEmojiMenu,
					menuReaction: props.enableEmojiMenuReaction,
				})];
			}

			case 'mathInline': {
				const ret = document.createElement('span');
				temml.render(token.props.formula, ret, {});
				return [h('span', { innerHTML: ret.innerHTML })];
			}

			case 'mathBlock': {
				const ret = document.createElement('div');
				temml.render(token.props.formula, ret, { displayMode: true });
				return [h('div', { innerHTML: ret.innerHTML })];
			}

			case 'search': {
				return [h(MkGoogle, {
					key: Math.random(),
					q: token.props.query,
				})];
			}

			case 'plain': {
				return [h('span', genEl(token.children, scale, true))];
			}

			default: {
				// eslint-disable-next-line @typescript-eslint/no-explicit-any
				console.error('unrecognized ast type:', (token as any).type);

				return [];
			}
		}
	}).flat(Infinity) as (VNode | string)[];

	return h('span', {
		// https://codeday.me/jp/qa/20190424/690106.html
		style: props.nowrap ? 'white-space: pre; word-wrap: normal; overflow: hidden; text-overflow: ellipsis;' : 'white-space: pre-wrap;',
	}, genEl(rootAst, props.rootScale ?? 1));
}<|MERGE_RESOLUTION|>--- conflicted
+++ resolved
@@ -3,16 +3,10 @@
  * SPDX-License-Identifier: AGPL-3.0-only
  */
 
-<<<<<<< HEAD
-import { VNode, h, SetupContext } from 'vue';
+import { VNode, h, SetupContext, provide } from 'vue';
 import * as mfm from 'cherrypick-mfm-js';
 import * as Misskey from 'cherrypick-js';
 import temml from 'temml/dist/temml.mjs';
-=======
-import { VNode, h, SetupContext, provide } from 'vue';
-import * as mfm from 'mfm-js';
-import * as Misskey from 'misskey-js';
->>>>>>> ba62b737
 import MkUrl from '@/components/global/MkUrl.vue';
 import MkTime from '@/components/global/MkTime.vue';
 import MkLink from '@/components/MkLink.vue';
