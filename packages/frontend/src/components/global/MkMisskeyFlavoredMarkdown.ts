/*
 * SPDX-FileCopyrightText: syuilo and other misskey, cherrypick contributors
 * SPDX-License-Identifier: AGPL-3.0-only
 */

import { VNode, h } from 'vue';
import * as mfm from 'cherrypick-mfm-js';
import * as Misskey from 'cherrypick-js';
import temml from 'temml/dist/temml.mjs';
import MkUrl from '@/components/global/MkUrl.vue';
import MkTime from '@/components/global/MkTime.vue';
import MkLink from '@/components/MkLink.vue';
import MkMention from '@/components/MkMention.vue';
import MkEmoji from '@/components/global/MkEmoji.vue';
import MkCustomEmoji from '@/components/global/MkCustomEmoji.vue';
import MkCode from '@/components/MkCode.vue';
import MkGoogle from '@/components/MkGoogle.vue';
import MkSparkle from '@/components/MkSparkle.vue';
import MkA from '@/components/global/MkA.vue';
import { host } from '@/config.js';
import { defaultStore } from '@/store.js';
import { nyaize as doNyaize } from '@/scripts/nyaize.js';

const QUOTE_STYLE = `
display: block;
margin: 8px;
padding: 6px 0 6px 12px;
color: var(--fg);
border-left: solid 3px var(--fg);
opacity: 0.7;
`.split('\n').join(' ');

type MfmProps = {
	text: string;
	plain?: boolean;
	nowrap?: boolean;
	author?: Misskey.entities.UserLite;
	isNote?: boolean;
	emojiUrls?: string[];
	rootScale?: number;
	nyaize: boolean | 'respect';
	parsedNodes?: mfm.MfmNode[] | null;
	enableEmojiMenu?: boolean;
	enableEmojiMenuReaction?: boolean;
};

// eslint-disable-next-line import/no-default-export
export default function(props: MfmProps) {
	const isNote = props.isNote ?? true;
	const shouldNyaize = props.nyaize ? props.nyaize === 'respect' ? props.author?.isCat : false : false;

	// eslint-disable-next-line @typescript-eslint/no-unnecessary-condition
	if (props.text == null || props.text === '') return;

	const rootAst = props.parsedNodes ?? (props.plain ? mfm.parseSimple : mfm.parse)(props.text);

	const validTime = (t: string | null | undefined) => {
		if (t == null) return null;
		return t.match(/^[0-9.]+s$/) ? t : null;
	};

	const useAnim = defaultStore.state.advancedMfm && defaultStore.state.animatedMfm;

	/**
	 * Gen Vue Elements from MFM AST
	 * @param ast MFM AST
	 * @param scale How times large the text is
	 * @param disableNyaize Whether nyaize is disabled or not
	 */
	const genEl = (ast: mfm.MfmNode[], scale: number, disableNyaize = false) => ast.map((token): VNode | string | (VNode | string)[] => {
		switch (token.type) {
			case 'text': {
				let text = token.props.text.replace(/(\r\n|\n|\r)/g, '\n');
				if (!disableNyaize && shouldNyaize) {
					text = doNyaize(text);
				}

				if (!props.plain) {
					const res: (VNode | string)[] = [];
					for (const t of text.split('\n')) {
						res.push(h('br'));
						res.push(t);
					}
					res.shift();
					return res;
				} else {
					return [text.replace(/\n/g, ' ')];
				}
			}

			case 'bold': {
				return [h('b', genEl(token.children, scale))];
			}

			case 'strike': {
				return [h('del', genEl(token.children, scale))];
			}

			case 'italic': {
				return h('i', {
					style: 'font-style: oblique;',
				}, genEl(token.children, scale));
			}

			case 'fn': {
				// TODO: CSSを文字列で組み立てていくと token.props.args.~~~ 経由でCSSインジェクションできるのでよしなにやる
				let style;
				switch (token.props.name) {
					case 'tada': {
						const speed = validTime(token.props.args.speed) ?? '1s';
						style = 'font-size: 150%;' + (useAnim ? `animation: tada ${speed} linear infinite both;` : '');
						break;
					}
					case 'jelly': {
						const speed = validTime(token.props.args.speed) ?? '1s';
						style = (useAnim ? `animation: mfm-rubberBand ${speed} linear infinite both;` : '');
						break;
					}
					case 'twitch': {
						const speed = validTime(token.props.args.speed) ?? '0.5s';
						style = useAnim ? `animation: mfm-twitch ${speed} ease infinite;` : '';
						break;
					}
					case 'shake': {
						const speed = validTime(token.props.args.speed) ?? '0.5s';
						style = useAnim ? `animation: mfm-shake ${speed} ease infinite;` : '';
						break;
					}
					case 'spin': {
						const direction =
							token.props.args.left ? 'reverse' :
							token.props.args.alternate ? 'alternate' :
							'normal';
						const anime =
							token.props.args.x ? 'mfm-spinX' :
							token.props.args.y ? 'mfm-spinY' :
							'mfm-spin';
						const speed = validTime(token.props.args.speed) ?? '1.5s';
						style = useAnim ? `animation: ${anime} ${speed} linear infinite; animation-direction: ${direction};` : '';
						break;
					}
					case 'jump': {
						const speed = validTime(token.props.args.speed) ?? '0.75s';
						style = useAnim ? `animation: mfm-jump ${speed} linear infinite;` : '';
						break;
					}
					case 'bounce': {
						const speed = validTime(token.props.args.speed) ?? '0.75s';
						style = useAnim ? `animation: mfm-bounce ${speed} linear infinite; transform-origin: center bottom;` : '';
						break;
					}
					case 'flip': {
						const transform =
							(token.props.args.h && token.props.args.v) ? 'scale(-1, -1)' :
							token.props.args.v ? 'scaleY(-1)' :
							'scaleX(-1)';
						style = `transform: ${transform};`;
						break;
					}
					case 'x2': {
						return h('span', {
							class: defaultStore.state.advancedMfm ? 'mfm-x2' : '',
						}, genEl(token.children, scale * 2));
					}
					case 'x3': {
						return h('span', {
							class: defaultStore.state.advancedMfm ? 'mfm-x3' : '',
						}, genEl(token.children, scale * 3));
					}
					case 'x4': {
						return h('span', {
							class: defaultStore.state.advancedMfm ? 'mfm-x4' : '',
						}, genEl(token.children, scale * 4));
					}
					case 'font': {
						const family =
							token.props.args.serif ? 'serif' :
							token.props.args.monospace ? 'monospace' :
							token.props.args.cursive ? 'cursive' :
							token.props.args.fantasy ? 'fantasy' :
							token.props.args.emoji ? 'emoji' :
							token.props.args.math ? 'math' :
							null;
						if (family) style = `font-family: ${family};`;
						break;
					}
					case 'blur': {
						return h('span', {
							class: '_mfm_blur_',
						}, genEl(token.children, scale));
					}
					case 'rainbow': {
						if (!useAnim) {
							return h('span', {
								class: '_mfm_rainbow_fallback_',
							}, genEl(token.children, scale));
						}
						const speed = validTime(token.props.args.speed) ?? '1s';
						style = `animation: mfm-rainbow ${speed} linear infinite;`;
						break;
					}
					case 'sparkle': {
						if (!useAnim) {
							return genEl(token.children, scale);
						}
						return h(MkSparkle, {}, genEl(token.children, scale));
					}
					case 'fade': {
						if (!useAnim) {
							return genEl(token.children, scale);
						}
						const speed = validTime(token.props.args.speed) ?? '4s';
						style = `animation: mfm-fade ${speed} linear infinite;`;
						break;
					}
					case 'rotate': {
						const degrees = parseFloat(token.props.args.deg ?? '90');
						style = `transform: rotate(${degrees}deg); transform-origin: center center;`;
						break;
					}
					case 'position': {
						if (!defaultStore.state.advancedMfm) break;
						const x = parseFloat(token.props.args.x ?? '0');
						const y = parseFloat(token.props.args.y ?? '0');
						style = `transform: translateX(${x}em) translateY(${y}em);`;
						break;
					}
					case 'scale': {
						if (!defaultStore.state.advancedMfm) {
							style = '';
							break;
						}
						const x = Math.min(parseFloat(token.props.args.x ?? '1'), 5);
						const y = Math.min(parseFloat(token.props.args.y ?? '1'), 5);
						style = `transform: scale(${x}, ${y});`;
						scale = scale * Math.max(x, y);
						break;
					}
					case 'fg': {
						let color = token.props.args.color;
						if (!/^[0-9a-f]{3,6}$/i.test(color)) color = 'f00';
						style = `color: #${color};`;
						break;
					}
					case 'bg': {
						let color = token.props.args.color;
						if (!/^[0-9a-f]{3,6}$/i.test(color)) color = 'f00';
						style = `background-color: #${color};`;
						break;
					}
					case 'ruby': {
<<<<<<< HEAD
						let rb, rt, tokens;
						token.children.forEach((t) => { if (t.type === 'text') { t.props.text = t.props.text.trim(); } });
						const children = token.children.filter((t) => t.type !== 'text' || t.props.text !== '');
						if (children.length === 1 && children[0].type === 'text') {
							tokens = children[0].props.text.split(' ');
							rb = [tokens[0]];
							rt = [tokens.slice(1).join(' ')];
						} else if (children.length >= 2) {
							rb = genEl([children[0]], scale);
							rt = genEl(children.slice(1), scale);
						} else {
							return genEl(children, scale);
						}
						return [h('ruby', {}, [h('rb', {}, rb), h('rt', {}, rt)])];
=======
						if (token.children.length === 1) {
							const child = token.children[0];
							const text = child.type === 'text' ? child.props.text : '';
							return h('ruby', {}, [text.split(' ')[0], h('rt', text.split(' ')[1])]);
						} else {
							const rt = token.children.at(-1)!;
							const text = rt.type === 'text' ? rt.props.text : '';
							return h('ruby', {}, [...genEl(token.children.slice(0, token.children.length - 1), scale), h('rt', text.trim())]);
						}
					}
					case 'unixtime': {
						const child = token.children[0];
						const unixtime = parseInt(child.type === 'text' ? child.props.text : '');
						return h('span', {
							style: 'display: inline-block; font-size: 90%; border: solid 1px var(--divider); border-radius: 999px; padding: 4px 10px 4px 6px;',
						}, [
							h('i', {
								class: 'ti ti-clock',
								style: 'margin-right: 0.25em;',
							}),
							h(MkTime, {
								key: Math.random(),
								time: unixtime * 1000,
								mode: 'detail',
							}),
						]);
>>>>>>> 9784d10c
					}
				}
				if (style == null) {
					return h('span', {}, ['$[', token.props.name, ' ', ...genEl(token.children, scale), ']']);
				} else {
					return h('span', {
						style: 'display: inline-block; ' + style,
					}, genEl(token.children, scale));
				}
			}

			case 'small': {
				return [h('small', {
					style: 'opacity: 0.7;',
				}, genEl(token.children, scale))];
			}

			case 'center': {
				return [h('div', {
					style: 'text-align:center;',
				}, genEl(token.children, scale))];
			}

			case 'url': {
				return [h(MkUrl, {
					key: Math.random(),
					url: token.props.url,
					rel: 'nofollow noopener',
				})];
			}

			case 'link': {
				return [h(MkLink, {
					key: Math.random(),
					url: token.props.url,
					rel: 'nofollow noopener',
				}, genEl(token.children, scale, true))];
			}

			case 'mention': {
				return [h(MkMention, {
					key: Math.random(),
					host: (token.props.host == null && props.author && props.author.host != null ? props.author.host : token.props.host) ?? host,
					username: token.props.username,
				})];
			}

			case 'hashtag': {
				return [h(MkA, {
					key: Math.random(),
					to: isNote ? `/tags/${encodeURIComponent(token.props.hashtag)}` : `/user-tags/${encodeURIComponent(token.props.hashtag)}`,
					style: 'color:var(--hashtag);',
				}, `#${token.props.hashtag}`)];
			}

			case 'blockCode': {
				return [h(MkCode, {
					key: Math.random(),
					code: token.props.code,
					lang: token.props.lang,
				})];
			}

			case 'inlineCode': {
				return [h(MkCode, {
					key: Math.random(),
					code: token.props.code,
					inline: true,
				})];
			}

			case 'quote': {
				if (!props.nowrap) {
					return [h('div', {
						style: QUOTE_STYLE,
					}, genEl(token.children, scale, true))];
				} else {
					return [h('span', {
						style: QUOTE_STYLE,
					}, genEl(token.children, scale, true))];
				}
			}

			case 'emojiCode': {
				// eslint-disable-next-line @typescript-eslint/no-unnecessary-condition
				if (props.author?.host == null) {
					return [h(MkCustomEmoji, {
						key: Math.random(),
						name: token.props.name,
						normal: props.plain,
						host: null,
						useOriginalSize: scale >= 2.5,
						menu: props.enableEmojiMenu,
						menuReaction: props.enableEmojiMenuReaction,
					})];
				} else {
					// eslint-disable-next-line @typescript-eslint/no-unnecessary-condition
					if (props.emojiUrls && (props.emojiUrls[token.props.name] == null)) {
						return [h('span', `:${token.props.name}:`)];
					} else {
						return [h(MkCustomEmoji, {
							key: Math.random(),
							name: token.props.name,
							// eslint-disable-next-line @typescript-eslint/no-unnecessary-condition
							url: props.emojiUrls ? props.emojiUrls[token.props.name] : null,
							normal: props.plain,
							host: props.author.host,
							useOriginalSize: scale >= 2.5,
						})];
					}
				}
			}

			case 'unicodeEmoji': {
				return [h(MkEmoji, {
					key: Math.random(),
					emoji: token.props.emoji,
					menu: props.enableEmojiMenu,
					menuReaction: props.enableEmojiMenuReaction,
				})];
			}

			case 'mathInline': {
				const ret = document.createElement('span');
				temml.render(token.props.formula, ret, {});
				return [h('span', { innerHTML: ret.innerHTML })];
			}

			case 'mathBlock': {
				const ret = document.createElement('div');
				temml.render(token.props.formula, ret, { displayMode: true });
				return [h('div', { innerHTML: ret.innerHTML })];
			}

			case 'search': {
				return [h(MkGoogle, {
					key: Math.random(),
					q: token.props.query,
				})];
			}

			case 'plain': {
				return [h('span', genEl(token.children, scale, true))];
			}

			default: {
				// eslint-disable-next-line @typescript-eslint/no-explicit-any
				console.error('unrecognized ast type:', (token as any).type);

				return [];
			}
		}
	}).flat(Infinity) as (VNode | string)[];

	return h('span', {
		// https://codeday.me/jp/qa/20190424/690106.html
		style: props.nowrap ? 'white-space: pre; word-wrap: normal; overflow: hidden; text-overflow: ellipsis;' : 'white-space: pre-wrap;',
	}, genEl(rootAst, props.rootScale ?? 1));
}<|MERGE_RESOLUTION|>--- conflicted
+++ resolved
@@ -249,22 +249,6 @@
 						break;
 					}
 					case 'ruby': {
-<<<<<<< HEAD
-						let rb, rt, tokens;
-						token.children.forEach((t) => { if (t.type === 'text') { t.props.text = t.props.text.trim(); } });
-						const children = token.children.filter((t) => t.type !== 'text' || t.props.text !== '');
-						if (children.length === 1 && children[0].type === 'text') {
-							tokens = children[0].props.text.split(' ');
-							rb = [tokens[0]];
-							rt = [tokens.slice(1).join(' ')];
-						} else if (children.length >= 2) {
-							rb = genEl([children[0]], scale);
-							rt = genEl(children.slice(1), scale);
-						} else {
-							return genEl(children, scale);
-						}
-						return [h('ruby', {}, [h('rb', {}, rb), h('rt', {}, rt)])];
-=======
 						if (token.children.length === 1) {
 							const child = token.children[0];
 							const text = child.type === 'text' ? child.props.text : '';
@@ -291,7 +275,6 @@
 								mode: 'detail',
 							}),
 						]);
->>>>>>> 9784d10c
 					}
 				}
 				if (style == null) {
