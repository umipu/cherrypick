<!--
SPDX-FileCopyrightText: syuilo and misskey-project
SPDX-License-Identifier: AGPL-3.0-only
-->

<template>
<img
	v-if="errored && fallbackToImage"
	:class="[$style.root, { [$style.normal]: normal, [$style.noStyle]: noStyle }]"
	src="/client-assets/dummy.png"
	:title="alt"
/>
<span v-else-if="errored">:{{ customEmojiName }}:</span>
<img
	v-else
	:class="[$style.root, { [$style.normal]: normal, [$style.noStyle]: noStyle }]"
	:src="url"
	:alt="alt"
	:title="alt"
	decoding="async"
	@error="errored = true"
	@load="errored = false"
	@click.stop="onClick"
	@mouseover="defaultStore.state.showingAnimatedImages === 'interaction' ? playAnimation = true : ''"
	@mouseout="defaultStore.state.showingAnimatedImages === 'interaction' ? playAnimation = false : ''"
	@touchstart="defaultStore.state.showingAnimatedImages === 'interaction' ? playAnimation = true : ''"
	@touchend="defaultStore.state.showingAnimatedImages === 'interaction' ? playAnimation = false : ''"
/>
</template>

<script lang="ts" setup>
<<<<<<< HEAD
import { computed, onMounted, onUnmounted, inject, ref, defineAsyncComponent } from 'vue';
=======
import { computed, onMounted, onUnmounted, inject, ref } from 'vue';
import type { MenuItem } from '@/types/menu.js';
>>>>>>> d3f4d310
import { getProxiedImageUrl, getStaticImageUrl } from '@/scripts/media-proxy.js';
import { defaultStore } from '@/store.js';
import { customEmojis, customEmojisMap } from '@/custom-emojis.js';
import * as os from '@/os.js';
import { misskeyApiGet } from '@/scripts/misskey-api.js';
import { copyToClipboard } from '@/scripts/copy-to-clipboard.js';
import * as sound from '@/scripts/sound.js';
import { i18n } from '@/i18n.js';
import MkCustomEmojiDetailedDialog from '@/components/MkCustomEmojiDetailedDialog.vue';
import { $i } from '@/account.js';
import { importEmojiMeta } from '@/scripts/import-emoji.js';

const props = defineProps<{
	name: string;
	normal?: boolean;
	noStyle?: boolean;
	host?: string | null;
	url?: string;
	useOriginalSize?: boolean;
	menu?: boolean;
	menuReaction?: boolean;
	fallbackToImage?: boolean;
}>();

const react = inject<((name: string) => void) | null>('react', null);

const customEmojiName = computed(() => (props.name[0] === ':' ? props.name.substring(1, props.name.length - 1) : props.name).replace('@.', ''));
const isLocal = computed(() => !props.host && (customEmojiName.value.endsWith('@.') || !customEmojiName.value.includes('@')));

const rawUrl = computed(() => {
	if (props.url) {
		return props.url;
	}
	if (isLocal.value) {
		return customEmojisMap.get(customEmojiName.value)?.url ?? null;
	}
	return props.host ? `/emoji/${customEmojiName.value}@${props.host}.webp` : `/emoji/${customEmojiName.value}.webp`;
});

const playAnimation = ref(true);
if (defaultStore.state.showingAnimatedImages === 'interaction') playAnimation.value = false;
let playAnimationTimer = setTimeout(() => playAnimation.value = false, 5000);
const url = computed(() => {
	if (rawUrl.value == null) return undefined;

	const proxied =
		(rawUrl.value.startsWith('/emoji/') || (props.useOriginalSize && isLocal.value))
			? rawUrl.value
			: getProxiedImageUrl(
				rawUrl.value,
				props.useOriginalSize ? undefined : 'emoji',
				false,
				true,
			);
	return defaultStore.reactiveState.disableShowingAnimatedImages.value || (['interaction', 'inactive'].includes(<string>defaultStore.reactiveState.showingAnimatedImages.value) && !playAnimation.value)
		? getStaticImageUrl(proxied)
		: proxied;
});

const alt = computed(() => `:${customEmojiName.value}:`);
const errored = ref(url.value == null);

function onClick(ev: MouseEvent) {
	if (props.menu) {
		const menuItems: MenuItem[] = [];

		menuItems.push({
			type: 'label',
			text: `:${props.name}:`,
		}, ...((customEmojis.value.find(it => it.name === customEmojiName.value)?.name ?? null) ? [{
			text: i18n.ts.copy,
			icon: 'ti ti-copy',
			action: () => {
				copyToClipboard(`:${props.name}:`);
				os.toast(i18n.ts.copied, 'copied');
			},
<<<<<<< HEAD
		}] : []), ...(props.host && $i && ($i.isAdmin || $i.policies.canManageCustomEmojis) ? [{
			text: i18n.ts.import,
			icon: 'ti ti-plus',
			action: async() => {
				let emoji = await os.apiWithDialog('admin/emoji/steal', {
					name: customEmojiName.value,
					host: props.host,
				});
				emoji = await importEmojiMeta(emoji, props.host);
				os.popup(defineAsyncComponent(() => import('@/pages/emoji-edit-dialog.vue')), {
					emoji: emoji,
				});
			},
		}] : []), ...(props.menuReaction && react ? [{
			text: i18n.ts.doReaction,
			icon: 'ti ti-mood-plus',
			action: () => {
				react(`:${props.name}:`);
				sound.playMisskeySfx('reaction');
			},
		}] : []), {
=======
		}] : []),
		);

		if (props.host && $i && ($i.isAdmin ?? $i.policies.canManageCustomEmojis)) {
			menuItems.push({
				text: i18n.ts.import,
				icon: 'ti ti-plus',
				action: () => {
					os.apiWithDialog('admin/emoji/steal', {
						name: customEmojiName.value,
						host: props.host,
					});
				},
			});
		}

		if (props.menuReaction && react) {
			menuItems.push({
				text: i18n.ts.doReaction,
				icon: 'ti ti-mood-plus',
				action: () => {
					react(`:${props.name}:`);
					sound.playMisskeySfx('reaction');
				},
			});
		}

		menuItems.push({
>>>>>>> d3f4d310
			text: i18n.ts.info,
			icon: 'ti ti-info-circle',
			action: async () => {
				const { dispose } = os.popup(MkCustomEmojiDetailedDialog, {
					emoji: await misskeyApiGet('emoji', {
						name: customEmojiName.value,
						...(props.host ? { host: props.host } : {}),
					}),
				}, {
					closed: () => dispose(),
				});
			},
		});

		os.popupMenu(menuItems, ev.currentTarget ?? ev.target);
	}
}

function resetTimer() {
	playAnimation.value = true;
	clearTimeout(playAnimationTimer);
	playAnimationTimer = setTimeout(() => playAnimation.value = false, 5000);
}

onMounted(() => {
	if (defaultStore.state.showingAnimatedImages === 'inactive') {
		window.addEventListener('mousemove', resetTimer);
		window.addEventListener('touchstart', resetTimer);
		window.addEventListener('touchend', resetTimer);
	}
});

onUnmounted(() => {
	if (defaultStore.state.showingAnimatedImages === 'inactive') {
		window.removeEventListener('mousemove', resetTimer);
		window.removeEventListener('touchstart', resetTimer);
		window.removeEventListener('touchend', resetTimer);
	}
});
</script>

<style lang="scss" module>
.root {
	height: 2em;
	vertical-align: middle;
	transition: transform 0.2s ease;

	&:hover {
		transform: scale(1.2);
	}
}

.normal {
	height: 1.25em;
	vertical-align: -0.25em;

	&:hover {
		transform: none;
	}
}

.noStyle {
	height: auto !important;
}
</style><|MERGE_RESOLUTION|>--- conflicted
+++ resolved
@@ -29,12 +29,8 @@
 </template>
 
 <script lang="ts" setup>
-<<<<<<< HEAD
 import { computed, onMounted, onUnmounted, inject, ref, defineAsyncComponent } from 'vue';
-=======
-import { computed, onMounted, onUnmounted, inject, ref } from 'vue';
 import type { MenuItem } from '@/types/menu.js';
->>>>>>> d3f4d310
 import { getProxiedImageUrl, getStaticImageUrl } from '@/scripts/media-proxy.js';
 import { defaultStore } from '@/store.js';
 import { customEmojis, customEmojisMap } from '@/custom-emojis.js';
@@ -111,29 +107,6 @@
 				copyToClipboard(`:${props.name}:`);
 				os.toast(i18n.ts.copied, 'copied');
 			},
-<<<<<<< HEAD
-		}] : []), ...(props.host && $i && ($i.isAdmin || $i.policies.canManageCustomEmojis) ? [{
-			text: i18n.ts.import,
-			icon: 'ti ti-plus',
-			action: async() => {
-				let emoji = await os.apiWithDialog('admin/emoji/steal', {
-					name: customEmojiName.value,
-					host: props.host,
-				});
-				emoji = await importEmojiMeta(emoji, props.host);
-				os.popup(defineAsyncComponent(() => import('@/pages/emoji-edit-dialog.vue')), {
-					emoji: emoji,
-				});
-			},
-		}] : []), ...(props.menuReaction && react ? [{
-			text: i18n.ts.doReaction,
-			icon: 'ti ti-mood-plus',
-			action: () => {
-				react(`:${props.name}:`);
-				sound.playMisskeySfx('reaction');
-			},
-		}] : []), {
-=======
 		}] : []),
 		);
 
@@ -141,10 +114,14 @@
 			menuItems.push({
 				text: i18n.ts.import,
 				icon: 'ti ti-plus',
-				action: () => {
-					os.apiWithDialog('admin/emoji/steal', {
+				action: async() => {
+					let emoji = await os.apiWithDialog('admin/emoji/steal', {
 						name: customEmojiName.value,
 						host: props.host,
+					});
+					emoji = await importEmojiMeta(emoji, props.host);
+					os.popup(defineAsyncComponent(() => import('@/pages/emoji-edit-dialog.vue')), {
+						emoji: emoji,
 					});
 				},
 			});
@@ -162,7 +139,6 @@
 		}
 
 		menuItems.push({
->>>>>>> d3f4d310
 			text: i18n.ts.info,
 			icon: 'ti ti-info-circle',
 			action: async () => {
