--- conflicted
+++ resolved
@@ -15,13 +15,8 @@
 
 <script lang="ts" setup>
 import { ref } from 'vue';
-<<<<<<< HEAD
 import * as Misskey from 'cherrypick-js';
-import { ImageBlock } from './block.type';
-=======
-import * as Misskey from 'misskey-js';
 import { ImageBlock } from './block.type.js';
->>>>>>> 339acd26
 import MediaImage from '@/components/MkMediaImage.vue';
 
 const props = defineProps<{
