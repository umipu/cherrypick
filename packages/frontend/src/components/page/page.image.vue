--- conflicted
+++ resolved
@@ -10,13 +10,8 @@
 </template>
 
 <script lang="ts" setup>
-<<<<<<< HEAD
-import { ref } from 'vue';
+import { } from 'vue';
 import * as Misskey from 'cherrypick-js';
-=======
-import { } from 'vue';
-import * as Misskey from 'misskey-js';
->>>>>>> 19b10ca8
 import { ImageBlock } from './block.type';
 import ImgWithBlurhash from '@/components/MkImgWithBlurhash.vue';
 
