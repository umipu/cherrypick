<!--
SPDX-FileCopyrightText: syuilo and other misskey, cherrypick contributors
SPDX-License-Identifier: AGPL-3.0-only
-->

<template>
<div style="margin: 1em 0;">
	<MkNote v-if="note && !block.detailed" :key="note.id + ':normal'" v-model:note="note"/>
	<MkNoteDetailed v-if="note && block.detailed" :key="note.id + ':detail'" v-model:note="note"/>
</div>
</template>

<script lang="ts" setup>
<<<<<<< HEAD
import { onMounted, Ref, ref } from 'vue';
import * as Misskey from 'cherrypick-js';
import { NoteBlock } from './block.type';
=======
import { onMounted, ref } from 'vue';
import * as Misskey from 'misskey-js';
import { NoteBlock } from './block.type.js';
>>>>>>> 339acd26
import MkNote from '@/components/MkNote.vue';
import MkNoteDetailed from '@/components/MkNoteDetailed.vue';
import * as os from '@/os.js';

const props = defineProps<{
	block: NoteBlock,
	page: Misskey.entities.Page,
}>();

const note = ref<Misskey.entities.Note | null>(null);

onMounted(() => {
	os.api('notes/show', { noteId: props.block.note })
		.then(result => {
			note.value = result;
		});
});
</script><|MERGE_RESOLUTION|>--- conflicted
+++ resolved
@@ -11,15 +11,9 @@
 </template>
 
 <script lang="ts" setup>
-<<<<<<< HEAD
 import { onMounted, Ref, ref } from 'vue';
 import * as Misskey from 'cherrypick-js';
-import { NoteBlock } from './block.type';
-=======
-import { onMounted, ref } from 'vue';
-import * as Misskey from 'misskey-js';
 import { NoteBlock } from './block.type.js';
->>>>>>> 339acd26
 import MkNote from '@/components/MkNote.vue';
 import MkNoteDetailed from '@/components/MkNoteDetailed.vue';
 import * as os from '@/os.js';
