<!--
SPDX-FileCopyrightText: syuilo and other misskey, cherrypick contributors
SPDX-License-Identifier: AGPL-3.0-only
-->

<template>
<section>
	<component
		:is="'h' + h"
		:class="{
			'h2': h === 2,
			'h3': h === 3,
			'h4': h === 4,
		}"
	>
		{{ block.title }}
	</component>

	<div class="_gaps">
		<XBlock v-for="child in block.children" :key="child.id" :page="page" :block="child" :h="h + 1"/>
	</div>
</section>
</template>

<script lang="ts" setup>
import { defineAsyncComponent } from 'vue';
<<<<<<< HEAD
import * as Misskey from 'cherrypick-js';
import { SectionBlock } from './block.type';
=======
import * as Misskey from 'misskey-js';
import { SectionBlock } from './block.type.js';
>>>>>>> 339acd26

const XBlock = defineAsyncComponent(() => import('./page.block.vue'));

defineProps<{
	block: SectionBlock,
	h: number,
	page: Misskey.entities.Page,
}>();
</script>

<style lang="scss" module>
.h2 {
	font-size: 1.35em;
	margin: 0 0 0.5em 0;
}

.h3 {
	font-size: 1em;
	margin: 0 0 0.5em 0;
}

.h4 {
	font-size: 1em;
	margin: 0 0 0.5em 0;
}
</style><|MERGE_RESOLUTION|>--- conflicted
+++ resolved
@@ -24,13 +24,8 @@
 
 <script lang="ts" setup>
 import { defineAsyncComponent } from 'vue';
-<<<<<<< HEAD
 import * as Misskey from 'cherrypick-js';
-import { SectionBlock } from './block.type';
-=======
-import * as Misskey from 'misskey-js';
 import { SectionBlock } from './block.type.js';
->>>>>>> 339acd26
 
 const XBlock = defineAsyncComponent(() => import('./page.block.vue'));
 
