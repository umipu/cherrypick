--- conflicted
+++ resolved
@@ -12,15 +12,9 @@
 
 <script lang="ts" setup>
 import { defineAsyncComponent } from 'vue';
-<<<<<<< HEAD
 import * as mfm from 'cherrypick-mfm-js';
 import * as Misskey from 'cherrypick-js';
-import { TextBlock } from './block.type';
-=======
-import * as mfm from 'mfm-js';
-import * as Misskey from 'misskey-js';
 import { TextBlock } from './block.type.js';
->>>>>>> 339acd26
 import { extractUrlFromMfm } from '@/scripts/extract-url-from-mfm.js';
 
 const MkUrlPreview = defineAsyncComponent(() => import('@/components/MkUrlPreview.vue'));
