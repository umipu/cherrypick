<!--
SPDX-FileCopyrightText: syuilo and misskey-project
SPDX-License-Identifier: AGPL-3.0-only
-->

<template>
<div role="menu" @focusin.passive.stop="() => {}">
	<div
<<<<<<< HEAD
		ref="itemsEl" v-hotkey="keymap" v-vibrate="defaultStore.state.vibrateSystem ? 5 : []"
		class="_shadow"
		:class="[$style.root, { [$style.center]: align === 'center', [$style.asDrawer]: asDrawer, _popup: !defaultStore.state.useBlurEffect || !defaultStore.state.useBlurEffectForModal || !defaultStore.state.removeModalBgColorForBlur, _popupAcrylic: defaultStore.state.useBlurEffect && defaultStore.state.useBlurEffectForModal && defaultStore.state.removeModalBgColorForBlur }]"
		:style="{ width: (width && !asDrawer) ? width + 'px' : '', maxHeight: maxHeight ? maxHeight + 'px' : '' }"
		@contextmenu.self="e => e.preventDefault()"
	>
		<template v-for="(item, i) in (items2 ?? [])">
			<div v-if="item.type === 'divider'" role="separator" :class="$style.divider"></div>
			<span v-else-if="item.type === 'label' && item.text == undefined"/>
			<span v-else-if="item.type === 'label'" role="menuitem" :class="[$style.label, $style.item]">
=======
		ref="itemsEl"
		v-hotkey="keymap"
		tabindex="0"
		class="_popup _shadow"
		:class="{
			[$style.root]: true,
			[$style.center]: align === 'center',
			[$style.asDrawer]: asDrawer,
		}"
		:style="{
			width: (width && !asDrawer) ? `${width}px` : '',
			maxHeight: maxHeight ? `min(${maxHeight}px, calc(100dvh - 32px))` : 'calc(100dvh - 32px)',
		}"
		@keydown.stop="() => {}"
		@contextmenu.self.prevent="() => {}"
	>
		<template v-for="item in (items2 ?? [])">
			<div v-if="item.type === 'divider'" role="separator" tabindex="-1" :class="$style.divider"></div>
			<span v-else-if="item.type === 'label'" role="menuitem" tabindex="-1" :class="[$style.label, $style.item]">
>>>>>>> 0d76842a
				<span style="opacity: 0.7;">{{ item.text }}</span>
			</span>
			<span v-else-if="item.type === 'pending'" role="menuitem" tabindex="0" :class="[$style.pending, $style.item]">
				<span><MkEllipsis/></span>
			</span>
			<MkA
				v-else-if="item.type === 'link'"
				role="menuitem"
				tabindex="0"
				:class="['_button', $style.item]"
				:to="item.to"
				@click.passive="close(true)"
				@mouseenter.passive="onItemMouseEnter"
				@mouseleave.passive="onItemMouseLeave"
			>
				<i v-if="item.icon" class="ti-fw" :class="[$style.icon, item.icon]"></i>
				<MkAvatar v-if="item.avatar" :user="item.avatar" :class="$style.avatar"/>
				<div :class="$style.item_content">
					<span :class="$style.item_content_text">{{ item.text }}</span>
					<span v-if="item.indicate" :class="$style.indicator"><i class="_indicatorCircle"></i></span>
				</div>
			</MkA>
			<a
				v-else-if="item.type === 'a'"
				role="menuitem"
				tabindex="0"
				:class="['_button', $style.item]"
				:href="item.href"
				:target="item.target"
				:rel="item.target === '_blank' ? 'noopener noreferrer' : undefined"
				:download="item.download"
				@click.passive="close(true)"
				@mouseenter.passive="onItemMouseEnter"
				@mouseleave.passive="onItemMouseLeave"
			>
				<i v-if="item.icon" class="ti-fw" :class="[$style.icon, item.icon]"></i>
				<div :class="$style.item_content">
					<span :class="$style.item_content_text">{{ item.text }}</span>
					<span v-if="item.indicate" :class="$style.indicator"><i class="_indicatorCircle"></i></span>
				</div>
			</a>
			<button
				v-else-if="item.type === 'user'"
				role="menuitem"
				tabindex="0"
				:class="['_button', $style.item, { [$style.active]: item.active }]"
				@click.prevent="item.active ? close(false) : clicked(item.action, $event)"
				@mouseenter.passive="onItemMouseEnter"
				@mouseleave.passive="onItemMouseLeave"
			>
				<MkAvatar :user="item.user" :class="$style.avatar"/><MkUserName :user="item.user"/>
				<div v-if="item.indicate" :class="$style.item_content">
					<span :class="$style.indicator"><i class="_indicatorCircle"></i></span>
				</div>
			</button>
			<button
				v-else-if="item.type === 'switch'"
				role="menuitemcheckbox"
				tabindex="0"
				:class="['_button', $style.item]"
				:disabled="unref(item.disabled)"
				@click.prevent="switchItem(item)"
				@mouseenter.passive="onItemMouseEnter"
				@mouseleave.passive="onItemMouseLeave"
			>
				<i v-if="item.icon" class="ti-fw" :class="[$style.icon, item.icon]"></i>
				<MkSwitchButton v-else :class="$style.switchButton" :checked="item.ref" :disabled="item.disabled" @toggle="switchItem(item)"/>
				<div :class="$style.item_content">
					<span :class="[$style.item_content_text, { [$style.switchText]: !item.icon }]">{{ item.text }}</span>
					<MkSwitchButton v-if="item.icon" :class="[$style.switchButton, $style.caret]" :checked="item.ref" :disabled="item.disabled" @toggle="switchItem(item)"/>
				</div>
			</button>
			<button
				v-else-if="item.type === 'radio'"
				role="menuitem"
				tabindex="0"
				:class="['_button', $style.item, $style.parent, { [$style.active]: childShowingItem === item }]"
				:disabled="unref(item.disabled)"
				@mouseenter.prevent="preferClick ? null : showRadioOptions(item, $event)"
				@keydown.enter.prevent="preferClick ? null : showRadioOptions(item, $event)"
				@click.prevent="!preferClick ? null : showRadioOptions(item, $event)"
			>
				<i v-if="item.icon" class="ti-fw" :class="[$style.icon, item.icon]" style="pointer-events: none;"></i>
				<div :class="$style.item_content">
					<span :class="$style.item_content_text" style="pointer-events: none;">{{ item.text }}</span>
					<span :class="$style.caret" style="pointer-events: none;"><i class="ti ti-chevron-right ti-fw"></i></span>
				</div>
			</button>
			<button
				v-else-if="item.type === 'radioOption'"
				role="menuitemradio"
				tabindex="0"
				:class="['_button', $style.item, $style.radio, { [$style.active]: unref(item.active) }]"
				@click.prevent="unref(item.active) ? null : clicked(item.action, $event, false)"
				@mouseenter.passive="onItemMouseEnter"
				@mouseleave.passive="onItemMouseLeave"
			>
				<div :class="$style.icon">
					<span :class="[$style.radioIcon, { [$style.radioChecked]: unref(item.active) }]"></span>
				</div>
				<div :class="$style.item_content">
					<span :class="$style.item_content_text">{{ item.text }}</span>
				</div>
			</button>
			<button
				v-else-if="item.type === 'parent'"
				role="menuitem"
				tabindex="0"
				:class="['_button', $style.item, $style.parent, { [$style.active]: childShowingItem === item }]"
				@mouseenter.prevent="preferClick ? null : showChildren(item, $event)"
				@keydown.enter.prevent="preferClick ? null : showChildren(item, $event)"
				@click.prevent="!preferClick ? null : showChildren(item, $event)"
			>
				<i v-if="item.icon" class="ti-fw" :class="[$style.icon, item.icon]" style="pointer-events: none;"></i>
				<div :class="$style.item_content">
					<span :class="$style.item_content_text" style="pointer-events: none;">{{ item.text }}</span>
					<span :class="$style.caret" style="pointer-events: none;"><i class="ti ti-chevron-right ti-fw"></i></span>
				</div>
			</button>
			<button
				v-else role="menuitem"
				tabindex="0"
				:class="['_button', $style.item, { [$style.danger]: item.danger, [$style.active]: unref(item.active) }]"
				@click.prevent="unref(item.active) ? close(false) : clicked(item.action, $event)"
				@mouseenter.passive="onItemMouseEnter"
				@mouseleave.passive="onItemMouseLeave"
			>
				<i v-if="item.icon" class="ti-fw" :class="[$style.icon, item.icon]"></i>
				<MkAvatar v-if="item.avatar" :user="item.avatar" :class="$style.avatar"/>
				<div :class="$style.item_content">
					<span :class="$style.item_content_text">{{ item.text }}</span>
					<span v-if="item.indicate" :class="$style.indicator"><i class="_indicatorCircle"></i></span>
				</div>
			</button>
		</template>
		<span v-if="items2 == null || items2.length === 0" tabindex="-1" :class="[$style.none, $style.item]">
			<span>{{ i18n.ts.none }}</span>
		</span>
	</div>
	<div v-if="childMenu">
		<XChild ref="child" :items="childMenu" :targetElement="childTarget!" :rootElement="itemsEl!" @actioned="childActioned" @closed="closeChild"/>
	</div>
</div>
</template>

<script lang="ts">
import { computed, defineAsyncComponent, inject, nextTick, onBeforeUnmount, onMounted, ref, shallowRef, unref, watch } from 'vue';
import MkSwitchButton from '@/components/MkSwitch.button.vue';
import { MenuItem, InnerMenuItem, MenuPending, MenuAction, MenuSwitch, MenuRadio, MenuRadioOption, MenuParent } from '@/types/menu.js';
import * as os from '@/os.js';
import { i18n } from '@/i18n.js';
import { isTouchUsing } from '@/scripts/touch.js';
import { type Keymap } from '@/scripts/hotkey.js';
import { isFocusable } from '@/scripts/focus.js';
import { getNodeOrNull } from '@/scripts/get-dom-node-or-null.js';

const childrenCache = new WeakMap<MenuParent, MenuItem[]>();
</script>

<script lang="ts" setup>
import { defaultStore } from '@/store.js';
const XChild = defineAsyncComponent(() => import('./MkMenu.child.vue'));

const props = defineProps<{
	items: MenuItem[];
	asDrawer?: boolean;
	align?: 'center' | string;
	width?: number;
	maxHeight?: number;
}>();

const emit = defineEmits<{
	(ev: 'close', actioned?: boolean): void;
	(ev: 'hide'): void;
}>();

const isNestingMenu = inject<boolean>('isNestingMenu', false);

const itemsEl = shallowRef<HTMLElement>();

const items2 = ref<InnerMenuItem[]>();

const child = shallowRef<InstanceType<typeof XChild>>();

const keymap = {
	'up|k|shift+tab': {
		allowRepeat: true,
		callback: () => focusUp(),
	},
	'down|j|tab': {
		allowRepeat: true,
		callback: () => focusDown(),
	},
	'esc': {
		allowRepeat: true,
		callback: () => close(false),
	},
} as const satisfies Keymap;

const childShowingItem = ref<MenuItem | null>();

let preferClick = isTouchUsing || props.asDrawer;

watch(() => props.items, () => {
	const items = [...props.items].filter(item => item !== undefined) as (NonNullable<MenuItem> | MenuPending)[];

	for (let i = 0; i < items.length; i++) {
		const item = items[i];

		if ('then' in item) { // if item is Promise
			items[i] = { type: 'pending' };
			item.then(actualItem => {
				if (items2.value?.[i]) items2.value[i] = actualItem;
			});
		}
	}

	items2.value = items as InnerMenuItem[];
}, {
	immediate: true,
});

const childMenu = ref<MenuItem[] | null>();
const childTarget = shallowRef<HTMLElement | null>();

function closeChild() {
	childMenu.value = null;
	childShowingItem.value = null;
}

function childActioned() {
	closeChild();
	close(true);
}

let childCloseTimer: null | number = null;

function onItemMouseEnter() {
	childCloseTimer = window.setTimeout(() => {
		closeChild();
	}, 300);
}

function onItemMouseLeave() {
	if (childCloseTimer) window.clearTimeout(childCloseTimer);
}

async function showRadioOptions(item: MenuRadio, ev: Event) {
	const children: MenuItem[] = Object.keys(item.options).map<MenuRadioOption>(key => {
		const value = item.options[key];
		return {
			type: 'radioOption',
			text: key,
			action: () => {
				item.ref = value;
			},
			active: computed(() => item.ref === value),
		};
	});

	if (props.asDrawer) {
		os.popupMenu(children, ev.currentTarget ?? ev.target).finally(() => {
			close(false);
		});
		emit('hide');
	} else {
		childTarget.value = (ev.currentTarget ?? ev.target) as HTMLElement;
		childMenu.value = children;
		childShowingItem.value = item;
	}
}

async function showChildren(item: MenuParent, ev: Event) {
	const children: MenuItem[] = await (async () => {
		if (childrenCache.has(item)) {
			return childrenCache.get(item)!;
		} else {
			if (typeof item.children === 'function') {
				return Promise.resolve(item.children());
			} else {
				return item.children;
			}
		}
	})();

	childrenCache.set(item, children);

	if (props.asDrawer) {
		os.popupMenu(children, ev.currentTarget ?? ev.target).finally(() => {
			close(false);
		});
		emit('hide');
	} else {
		childTarget.value = (ev.currentTarget ?? ev.target) as HTMLElement;
		// これでもリアクティビティは保たれる
		childMenu.value = children;
		childShowingItem.value = item;
	}
}

function clicked(fn: MenuAction, ev: MouseEvent, doClose = true) {
	fn(ev);

	if (!doClose) return;
	close(true);
}

function close(actioned = false) {
	disposeHandlers();
	nextTick(() => {
		closeChild();
		emit('close', actioned);
	});
}

function switchItem(item: MenuSwitch & { ref: any }) {
	if (item.disabled !== undefined && (typeof item.disabled === 'boolean' ? item.disabled : item.disabled.value)) return;
	item.ref = !item.ref;
}

function focusUp() {
	if (disposed) return;
	if (!itemsEl.value?.contains(document.activeElement)) return;

	const focusableElements = Array.from(itemsEl.value.children).filter(isFocusable);
	const activeIndex = focusableElements.findIndex(el => el === document.activeElement);
	const targetIndex = (activeIndex !== -1 && activeIndex !== 0) ? (activeIndex - 1) : (focusableElements.length - 1);
	const targetElement = focusableElements.at(targetIndex) ?? itemsEl.value;

	targetElement.focus();
}

function focusDown() {
	if (disposed) return;
	if (!itemsEl.value?.contains(document.activeElement)) return;

	const focusableElements = Array.from(itemsEl.value.children).filter(isFocusable);
	const activeIndex = focusableElements.findIndex(el => el === document.activeElement);
	const targetIndex = (activeIndex !== -1 && activeIndex !== (focusableElements.length - 1)) ? (activeIndex + 1) : 0;
	const targetElement = focusableElements.at(targetIndex) ?? itemsEl.value;

	targetElement.focus();
}

const onGlobalFocusin = (ev: FocusEvent) => {
	if (disposed) return;
	if (itemsEl.value?.parentElement?.contains(getNodeOrNull(ev.target))) return;
	nextTick(() => {
		if (itemsEl.value != null && isFocusable(itemsEl.value)) {
			itemsEl.value.focus({ preventScroll: true });
			nextTick(() => focusDown());
		}
	});
};

const onGlobalMousedown = (ev: MouseEvent) => {
	if (disposed) return;
	if (childTarget.value?.contains(getNodeOrNull(ev.target))) return;
	if (child.value?.checkHit(ev)) return;
	closeChild();
};

const setupHandlers = () => {
	if (!isNestingMenu) {
		document.addEventListener('focusin', onGlobalFocusin, { passive: true });
	}
	document.addEventListener('mousedown', onGlobalMousedown, { passive: true });
};

let disposed = false;

const disposeHandlers = () => {
	disposed = true;
	if (!isNestingMenu) {
		document.removeEventListener('focusin', onGlobalFocusin);
	}
	document.removeEventListener('mousedown', onGlobalMousedown);
};

onMounted(() => {
	setupHandlers();

	if (!isNestingMenu) {
		nextTick(() => itemsEl.value?.focus({ preventScroll: true }));
	}
});

onBeforeUnmount(() => {
	disposeHandlers();
});
</script>

<style lang="scss" module>
.root {
	padding: 8px 0;
	box-sizing: border-box;
	max-width: 100vw;
	min-width: 200px;
	overflow: auto;
	overscroll-behavior: contain;

	&:focus-visible {
		outline: none;
	}

	&.center {
		> .item {
			text-align: center;
		}
	}

	&.asDrawer {
		padding: 12px 0 max(env(safe-area-inset-bottom, 0px), 12px) 0;
		width: 100%;
		border-radius: 24px;
		border-bottom-right-radius: 0;
		border-bottom-left-radius: 0;

		> .item {
			font-size: 1em;
			padding: 12px 24px;

			&::before {
				width: calc(100% - 24px);
				border-radius: 12px;
			}

			> .icon {
				margin-right: 14px;
				width: 24px;
			}
		}

		> .divider {
			margin: 12px 0;
		}
	}
}

.item {
	display: flex;
	align-items: center;
	position: relative;
	padding: 5px 16px;
	width: 100%;
	box-sizing: border-box;
	white-space: nowrap;
	font-size: 0.9em;
	line-height: 20px;
	text-align: left;
	overflow: hidden;
	text-overflow: ellipsis;
	text-decoration: none !important;
	color: var(--menuFg, var(--fg));

	&::before {
		content: "";
		display: block;
		position: absolute;
		z-index: -1;
		top: 0;
		left: 0;
		right: 0;
		margin: auto;
		width: calc(100% - 16px);
		height: 100%;
		border-radius: 6px;
	}

	&:focus-visible {
		outline: none;

		&:not(:hover):not(:active)::before {
			outline: var(--focus) solid 2px;
			outline-offset: -2px;
		}
	}

	&:not(:disabled) {
		&:hover,
		&:focus-visible:active,
		&:focus-visible.active {
			color: var(--menuHoverFg, var(--accent));

			&::before {
				background-color: var(--menuHoverBg, var(--accentedBg));
			}
		}

		&:not(:focus-visible):active,
		&:not(:focus-visible).active {
			color: var(--menuActiveFg, var(--fgOnAccent));

			&::before {
				background-color: var(--menuActiveBg, var(--accent));
			}
		}
	}

	&:disabled {
		cursor: not-allowed;
	}

	&.danger {
		--menuFg: #ff2a2a;
		--menuHoverFg: #fff;
		--menuHoverBg: #ff4242;
		--menuActiveFg: #fff;
		--menuActiveBg: #d42e2e;
	}

	&.radio {
		--menuActiveFg: var(--accent);
		--menuActiveBg: var(--accentedBg);
	}

	&.parent {
		--menuActiveFg: var(--accent);
		--menuActiveBg: var(--accentedBg);
	}

	&.label {
		pointer-events: none;
		font-size: 0.7em;
		padding-bottom: 4px;
	}

	&.pending {
		pointer-events: none;
		opacity: 0.7;
	}

	&.none {
		pointer-events: none;
		opacity: 0.7;
	}
}

.item_content {
	width: 100%;
	max-width: 100vw;
	display: flex;
	align-items: center;
	justify-content: space-between;
	gap: 8px;
	text-overflow: ellipsis;
}

.item_content_text {
	max-width: calc(100vw - 4rem);
	text-overflow: ellipsis;
	overflow: hidden;
}

.switchButton {
	margin-left: -2px;
	--height: 1.35em;
}

.switchText {
	margin-left: 8px;
	overflow: hidden;
	text-overflow: ellipsis;
}

.icon {
	margin-right: 8px;
	line-height: 1;
}

.caret {
	margin-left: auto;
}

.avatar {
	margin-right: 5px;
	width: 20px;
	height: 20px;
}

.indicator {
	display: flex;
	align-items: center;
	color: var(--indicator);
	font-size: 12px;
	animation: global-blink 1s infinite;
}

.divider {
	margin: 8px 0;
	border-top: solid 0.5px var(--divider);
}

.radioIcon {
	display: inline-block;
	position: relative;
	width: 1em;
	height: 1em;
	vertical-align: -0.125em;
	border-radius: 50%;
	border: solid 2px var(--divider);
	background-color: var(--panel);

	&.radioChecked {
		border-color: var(--accent);

		&::after {
			content: "";
			display: block;
			position: absolute;
			top: 50%;
			left: 50%;
			transform: translate(-50%, -50%);
			width: 50%;
			height: 50%;
			border-radius: 50%;
			background-color: var(--accent);
		}
	}
}
</style><|MERGE_RESOLUTION|>--- conflicted
+++ resolved
@@ -6,27 +6,18 @@
 <template>
 <div role="menu" @focusin.passive.stop="() => {}">
 	<div
-<<<<<<< HEAD
-		ref="itemsEl" v-hotkey="keymap" v-vibrate="defaultStore.state.vibrateSystem ? 5 : []"
-		class="_shadow"
-		:class="[$style.root, { [$style.center]: align === 'center', [$style.asDrawer]: asDrawer, _popup: !defaultStore.state.useBlurEffect || !defaultStore.state.useBlurEffectForModal || !defaultStore.state.removeModalBgColorForBlur, _popupAcrylic: defaultStore.state.useBlurEffect && defaultStore.state.useBlurEffectForModal && defaultStore.state.removeModalBgColorForBlur }]"
-		:style="{ width: (width && !asDrawer) ? width + 'px' : '', maxHeight: maxHeight ? maxHeight + 'px' : '' }"
-		@contextmenu.self="e => e.preventDefault()"
-	>
-		<template v-for="(item, i) in (items2 ?? [])">
-			<div v-if="item.type === 'divider'" role="separator" :class="$style.divider"></div>
-			<span v-else-if="item.type === 'label' && item.text == undefined"/>
-			<span v-else-if="item.type === 'label'" role="menuitem" :class="[$style.label, $style.item]">
-=======
 		ref="itemsEl"
 		v-hotkey="keymap"
+		v-vibrate="defaultStore.state.vibrateSystem ? 5 : []"
 		tabindex="0"
-		class="_popup _shadow"
+		class="_shadow"
 		:class="{
 			[$style.root]: true,
 			[$style.center]: align === 'center',
 			[$style.asDrawer]: asDrawer,
-		}"
+			_popup: !defaultStore.state.useBlurEffect || !defaultStore.state.useBlurEffectForModal || !defaultStore.state.removeModalBgColorForBlur,
+			_popupAcrylic: defaultStore.state.useBlurEffect && defaultStore.state.useBlurEffectForModal && defaultStore.state.removeModalBgColorForBlur,
+			}"
 		:style="{
 			width: (width && !asDrawer) ? `${width}px` : '',
 			maxHeight: maxHeight ? `min(${maxHeight}px, calc(100dvh - 32px))` : 'calc(100dvh - 32px)',
@@ -36,8 +27,8 @@
 	>
 		<template v-for="item in (items2 ?? [])">
 			<div v-if="item.type === 'divider'" role="separator" tabindex="-1" :class="$style.divider"></div>
+			<span v-else-if="item.type === 'label' && item.text == undefined"/>
 			<span v-else-if="item.type === 'label'" role="menuitem" tabindex="-1" :class="[$style.label, $style.item]">
->>>>>>> 0d76842a
 				<span style="opacity: 0.7;">{{ item.text }}</span>
 			</span>
 			<span v-else-if="item.type === 'pending'" role="menuitem" tabindex="0" :class="[$style.pending, $style.item]">
