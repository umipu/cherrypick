--- conflicted
+++ resolved
@@ -117,12 +117,7 @@
 
 <script lang="ts" setup>
 import { ref, shallowRef, computed, watch, onMounted } from 'vue';
-<<<<<<< HEAD
 import * as Misskey from 'cherrypick-js';
-import XSection from '@/components/MkEmojiPicker.section.vue';
-=======
-import * as Misskey from 'misskey-js';
->>>>>>> 672779a1
 import {
 	emojilist,
 	emojiCharByCategory,
