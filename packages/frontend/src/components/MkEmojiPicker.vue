--- conflicted
+++ resolved
@@ -78,13 +78,8 @@
 				:key="`custom:${child.value}`"
 				:initialShown="false"
 				:emojis="computed(() => customEmojis.filter(e => child.value === '' ? (e.category === 'null' || !e.category) : e.category === child.value).filter(filterAvailable).map(e => `:${e.name}:`))"
-<<<<<<< HEAD
 				:hasChildSection="child.children.length !== 0"
 				:customEmojiTree="child.children"
-=======
-        :hasChildSection="child.children.length !== 0"
-        :customEmojiTree="child.children"
->>>>>>> 18109fce
 				@chosen="chosen"
 			>
 				{{ child.value || i18n.ts.other }}
@@ -109,21 +104,12 @@
 import * as Misskey from 'cherrypick-js';
 import XSection from '@/components/MkEmojiPicker.section.vue';
 import {
-<<<<<<< HEAD
 	emojilist,
 	emojiCharByCategory,
 	UnicodeEmojiDef,
 	unicodeEmojiCategories as categories,
 	getEmojiName,
 	CustomEmojiFolderTree,
-=======
-  emojilist,
-  emojiCharByCategory,
-  UnicodeEmojiDef,
-  unicodeEmojiCategories as categories,
-  getEmojiName,
-  CustomEmojiFolderTree
->>>>>>> 18109fce
 } from '@/scripts/emojilist.js';
 import MkRippleEffect from '@/components/MkRippleEffect.vue';
 import * as os from '@/os.js';
@@ -169,11 +155,7 @@
 const searchResultUnicode = ref<UnicodeEmojiDef[]>([]);
 const tab = ref<'index' | 'custom' | 'unicode' | 'tags'>('index');
 
-<<<<<<< HEAD
 const customEmojiFolderRoot: CustomEmojiFolderTree = { value: '', category: '', children: [] };
-=======
-const customEmojiFolderRoot: CustomEmojiFolderTree = { value: "", category: "", children: [] };
->>>>>>> 18109fce
 
 function parseAndMergeCategories(input: string, root: CustomEmojiFolderTree): CustomEmojiFolderTree {
 	const parts = input.split('/').map(p => p.trim());
@@ -195,15 +177,9 @@
 }
 
 customEmojiCategories.value.forEach(ec => {
-<<<<<<< HEAD
 	if (ec !== null) {
 		parseAndMergeCategories(ec, customEmojiFolderRoot);
 	}
-=======
-  if (ec !== null) {
-    parseAndMergeCategories(ec, customEmojiFolderRoot);
-  }
->>>>>>> 18109fce
 });
 
 parseAndMergeCategories('', customEmojiFolderRoot);
