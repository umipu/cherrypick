--- conflicted
+++ resolved
@@ -9,13 +9,8 @@
 
 <script lang="ts" setup>
 import { ref } from 'vue';
-<<<<<<< HEAD
 import * as Misskey from 'cherrypick-js';
-import * as os from '@/os.js';
-=======
-import * as Misskey from 'misskey-js';
 import { misskeyApi } from '@/scripts/misskey-api.js';
->>>>>>> 14aedc17
 
 const meta = ref<Misskey.entities.MetaResponse>();
 
