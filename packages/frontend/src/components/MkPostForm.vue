--- conflicted
+++ resolved
@@ -102,15 +102,9 @@
 </template>
 
 <script lang="ts" setup>
-<<<<<<< HEAD
-import { inject, watch, nextTick, onMounted, defineAsyncComponent, provide } from 'vue';
+import { inject, watch, nextTick, onMounted, defineAsyncComponent, provide, ref } from 'vue';
 import * as mfm from 'cherrypick-mfm-js';
 import * as Misskey from 'cherrypick-js';
-=======
-import { inject, watch, nextTick, onMounted, defineAsyncComponent, provide, ref } from 'vue';
-import * as mfm from 'mfm-js';
-import * as Misskey from 'misskey-js';
->>>>>>> 8866c530
 import insertTextAtCursor from 'insert-text-at-cursor';
 import { toASCII } from 'punycode/';
 import MkNoteSimple from '@/components/MkNoteSimple.vue';
@@ -217,11 +211,8 @@
 let recentHashtags = $ref(JSON.parse(miLocalStorage.getItem('hashtags') ?? '[]'));
 let imeText = $ref('');
 let showingOptions = $ref(false);
-<<<<<<< HEAD
 let disableRightClick = $ref(false);
-=======
 const textAreaReadOnly = ref(false);
->>>>>>> 8866c530
 
 const draftKey = $computed((): string => {
 	let key = props.channel ? `channel:${props.channel.id}` : '';
