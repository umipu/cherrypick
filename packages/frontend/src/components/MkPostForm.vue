--- conflicted
+++ resolved
@@ -1118,7 +1118,6 @@
 					expiredAfter: null,
 				};
 			}
-<<<<<<< HEAD
 			if (init.event) {
 				event.value = {
 					title: init.event.title,
@@ -1127,11 +1126,6 @@
 					metadata: init.event.metadata,
 				};
 			}
-			visibility.value = init.visibility;
-			localOnly.value = init.localOnly ?? false;
-			quoteId.value = init.renote ? init.renote.id : null;
-			disableRightClick.value = init.disableRightClick != null;
-=======
 			if (init.visibleUserIds) {
 				misskeyApi('users/show', { userIds: init.visibleUserIds }).then(users => {
 					users.forEach(u => pushVisibleUser(u));
@@ -1139,7 +1133,7 @@
 			}
 			quoteId.value = init.renote ? init.renote.id : null;
 			reactionAcceptance.value = init.reactionAcceptance;
->>>>>>> 63f9c271
+			disableRightClick.value = init.disableRightClick != null;
 		}
 
 		nextTick(() => watchForDraft());
