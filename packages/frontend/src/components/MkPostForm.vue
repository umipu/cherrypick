--- conflicted
+++ resolved
@@ -111,17 +111,7 @@
 import MkNotePreview from '@/components/MkNotePreview.vue';
 import XPostFormAttaches from '@/components/MkPostFormAttaches.vue';
 import MkPollEditor from '@/components/MkPollEditor.vue';
-<<<<<<< HEAD
 import MkEventEditor from '@/components/MkEventEditor.vue';
-import { host, url } from '@/config';
-import { erase, unique } from '@/scripts/array';
-import { extractMentions } from '@/scripts/extract-mentions';
-import { formatTimeString } from '@/scripts/format-time-string';
-import { Autocomplete } from '@/scripts/autocomplete';
-import * as os from '@/os';
-import { selectFiles } from '@/scripts/select-file';
-import { defaultStore, notePostInterruptors, postFormActions } from '@/store';
-=======
 import { host, url } from '@/config.js';
 import { erase, unique } from '@/scripts/array.js';
 import { extractMentions } from '@/scripts/extract-mentions.js';
@@ -130,7 +120,6 @@
 import * as os from '@/os.js';
 import { selectFiles } from '@/scripts/select-file.js';
 import { defaultStore, notePostInterruptors, postFormActions } from '@/store.js';
->>>>>>> 578b0ebe
 import MkInfo from '@/components/MkInfo.vue';
 import { i18n } from '@/i18n.js';
 import { instance } from '@/instance.js';
