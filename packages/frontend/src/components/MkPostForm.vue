--- conflicted
+++ resolved
@@ -113,14 +113,9 @@
 import MkNotePreview from '@/components/MkNotePreview.vue';
 import XPostFormAttaches from '@/components/MkPostFormAttaches.vue';
 import MkPollEditor, { type PollEditorModelValue } from '@/components/MkPollEditor.vue';
-<<<<<<< HEAD
 import MkEventEditor from '@/components/MkEventEditor.vue';
-import { host, url } from '@/config.js';
+import { host, url } from '@@/js/config.js';
 import { erase, unique } from '@@/js/array.js';
-=======
-import { host, url } from '@@/js/config.js';
-import { erase, unique } from '@/scripts/array.js';
->>>>>>> 837a8e15
 import { extractMentions } from '@/scripts/extract-mentions.js';
 import { formatTimeString } from '@/scripts/format-time-string.js';
 import { Autocomplete } from '@/scripts/autocomplete.js';
