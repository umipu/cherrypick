--- conflicted
+++ resolved
@@ -971,11 +971,8 @@
 	display: flex;
 	flex-wrap: nowrap;
 	gap: 4px;
-<<<<<<< HEAD
 	padding: 8px 12px;
-=======
 	margin-bottom: -10px;
->>>>>>> d2c94234
 }
 
 .headerLeft {
