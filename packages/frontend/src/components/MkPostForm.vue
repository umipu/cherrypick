<!--
SPDX-FileCopyrightText: syuilo and other misskey, cherrypick contributors
SPDX-License-Identifier: AGPL-3.0-only
-->

<template>
<div
	:class="[$style.root, { [$style.modal]: modal, _popup: modal && (!defaultStore.state.useBlurEffect || !defaultStore.state.useBlurEffectForModal || !defaultStore.state.removeModalBgColorForBlur), _popupAcrylic: modal && defaultStore.state.useBlurEffect && defaultStore.state.useBlurEffectForModal && defaultStore.state.removeModalBgColorForBlur }]"
	@dragover.stop="onDragover"
	@dragenter="onDragenter"
	@dragleave="onDragleave"
	@drop.stop="onDrop"
>
	<header :class="$style.header">
		<div :class="$style.headerLeft">
			<button v-if="!fixed" :class="$style.cancel" class="_button" @click="cancel"><i class="ti ti-x"></i></button>
			<button v-click-anime v-tooltip="i18n.ts.switchAccount" :class="[$style.account, { [$style.fixed]: fixed }]" class="_button" @click="openAccountMenu">
				<MkAvatar :user="postAccount ?? $i" :class="$style.avatar"/>
			</button>
		</div>
		<div :class="$style.headerRight">
			<template v-if="!(channel != null && fixed)">
				<button v-if="channel == null" ref="visibilityButton" v-click-anime v-tooltip="i18n.ts.visibility" :class="['_button', $style.headerRightItem, $style.visibility]" @click="setVisibility">
					<span v-if="visibility === 'public'"><i class="ti ti-world"></i></span>
					<span v-if="visibility === 'home'"><i class="ti ti-home"></i></span>
					<span v-if="visibility === 'followers'"><i class="ti ti-lock"></i></span>
					<span v-if="visibility === 'specified'"><i class="ti ti-mail"></i></span>
					<span :class="$style.headerRightButtonText">{{ i18n.ts._visibility[visibility] }}</span>
				</button>
				<button v-else class="_button" :class="[$style.headerRightItem, $style.visibility]" disabled>
					<span><i class="ti ti-device-tv"></i></span>
					<span :class="$style.headerRightButtonText">{{ channel.name }}</span>
				</button>
			</template>
			<button v-click-anime v-tooltip="i18n.ts._visibility.disableFederation" class="_button" :class="[$style.headerRightItem, { [$style.danger]: localOnly }]" :disabled="channel != null || visibility === 'specified'" @click="toggleLocalOnly">
				<span v-if="!localOnly"><i class="ti ti-rocket"></i></span>
				<span v-else><i class="ti ti-rocket-off"></i></span>
			</button>
			<button v-click-anime v-tooltip="i18n.ts.reactionAcceptance" class="_button" :class="[$style.headerRightItem, { [$style.danger]: reactionAcceptance === 'likeOnly' }]" @click="toggleReactionAcceptance">
				<span v-if="reactionAcceptance === 'likeOnly'"><i class="ti ti-heart"></i></span>
				<span v-else-if="reactionAcceptance === 'likeOnlyForRemote'"><i class="ti ti-heart-plus"></i></span>
				<span v-else><i class="ti ti-icons"></i></span>
			</button>
			<button v-tooltip="i18n.ts._mfm.cheatSheet" class="_button" :class="$style.headerRightItem" @click="openMfmCheatSheet"><i class="ti ti-help-circle"></i></button>
			<button v-click-anime class="_button" :class="$style.submit" :disabled="!canPost" data-cy-open-post-form-submit @click="post">
				<div :class="$style.submitInner">
					<template v-if="posted"></template>
					<template v-else-if="posting"><MkEllipsis/></template>
					<template v-else>{{ submitText }}</template>
					<i style="margin-left: 6px;" :class="posted ? 'ti ti-check' : reply ? 'ti ti-arrow-back-up' : renote ? 'ti ti-quote' : updateMode ? 'ti ti-pencil' : defaultStore.state.renameTheButtonInPostFormToNya ? 'ti ti-paw-filled' : 'ti ti-send'"></i>
				</div>
			</button>
		</div>
	</header>
	<MkNoteSimple v-if="reply" :class="$style.targetNote" :note="reply"/>
	<MkNoteSimple v-if="renote" :class="$style.targetNote" :note="renote"/>
	<div v-if="quoteId" :class="$style.withQuote"><i class="ti ti-quote"></i> {{ i18n.ts.quoteAttached }}<button @click="quoteId = null"><i class="ti ti-x"></i></button></div>
	<MkEventEditor v-if="event" v-model="event" @destroyed="event = null"/>
	<div v-if="visibility === 'specified'" :class="$style.toSpecified">
		<span style="margin-right: 8px;">{{ i18n.ts.recipient }}</span>
		<div :class="$style.visibleUsers">
			<span v-for="u in visibleUsers" :key="u.id" :class="$style.visibleUser">
				<MkAcct :user="u"/>
				<button class="_button" style="padding: 4px 8px;" @click="removeVisibleUser(u)"><i class="ti ti-x"></i></button>
			</span>
			<button class="_buttonPrimary" style="padding: 4px; border-radius: 8px;" @click="addVisibleUser"><i class="ti ti-plus ti-fw"></i></button>
		</div>
	</div>
	<MkInfo v-if="hasNotSpecifiedMentions" warn :class="$style.hasNotSpecifiedMentions">{{ i18n.ts.notSpecifiedMentionWarning }} - <button class="_textButton" @click="addMissingMention()">{{ i18n.ts.add }}</button></MkInfo>
	<input v-show="useCw" ref="cwInputEl" v-model="cw" :class="$style.cw" :placeholder="i18n.ts.annotation" @keydown="onKeydown">
	<div :class="[$style.textOuter, { [$style.withCw]: useCw }]">
		<textarea ref="textareaEl" v-model="text" :class="[$style.text]" :disabled="posting || posted" :placeholder="placeholder" data-cy-post-form-text @keydown="onKeydown" @paste="onPaste" @compositionupdate="onCompositionUpdate" @compositionend="onCompositionEnd"/>
		<div v-if="maxTextLength - textLength < 100" :class="['_acrylic', $style.textCount, { [$style.textOver]: textLength > maxTextLength }]">{{ maxTextLength - textLength }}</div>
	</div>
	<input v-show="withHashtags" ref="hashtagsInputEl" v-model="hashtags" :class="$style.hashtags" :placeholder="i18n.ts.hashtags" list="hashtags">
	<XPostFormAttaches v-model="files" @detach="detachFile" @changeSensitive="updateFileSensitive" @changeName="updateFileName" @replaceFile="replaceFile"/>
	<MkPollEditor v-if="poll" v-model="poll" @destroyed="poll = null"/>
	<MkNotePreview v-if="showPreview" :class="$style.preview" :text="text" :files="files" :poll="poll ?? undefined" :useCw="useCw" :cw="cw" :user="postAccount ?? $i" :showProfile="showProfilePreview"/>
	<div v-if="showingOptions" style="padding: 8px 16px;">
	</div>
	<footer :class="$style.footer">
		<div :class="$style.footerLeft">
			<button v-tooltip="i18n.ts.attachFile" class="_button" :class="$style.footerButton" @click="chooseFileFrom"><i class="ti ti-photo-plus"></i></button>
			<button v-tooltip="i18n.ts.poll" class="_button" :class="[$style.footerButton, { [$style.footerButtonActive]: poll }]" @click="togglePoll"><i class="ti ti-chart-arrows"></i></button>
			<button v-tooltip="i18n.ts.event" class="_button" :class="[$style.footerButton, { [$style.footerButtonActive]: event }]" @click="toggleEvent"><i class="ti ti-calendar"></i></button>
			<button v-tooltip="i18n.ts.useCw" class="_button" :class="[$style.footerButton, { [$style.footerButtonActive]: useCw }]" @click="useCw = !useCw"><i class="ti ti-eye-off"></i></button>
			<button v-tooltip="i18n.ts.mention" class="_button" :class="$style.footerButton" @click="insertMention"><i class="ti ti-at"></i></button>
			<button v-tooltip="i18n.ts.hashtags" class="_button" :class="[$style.footerButton, { [$style.footerButtonActive]: withHashtags }]" @click="withHashtags = !withHashtags"><i class="ti ti-hash"></i></button>
			<button v-tooltip="i18n.ts.disableRightClick" class="_button" :class="[$style.footerButton, { [$style.footerButtonActive]: disableRightClick }]" @click="disableRightClick = !disableRightClick"><i class="ti ti-mouse-off"></i></button>
			<button v-if="postFormActions.length > 0" v-tooltip="i18n.ts.plugin" class="_button" :class="$style.footerButton" @click="showActions"><i class="ti ti-plug"></i></button>
			<button v-tooltip="i18n.ts.emoji" :class="['_button', $style.footerButton]" @click="insertEmoji"><i class="ti ti-mood-happy"></i></button>
		</div>
		<div :class="$style.footerRight">
			<button v-tooltip="i18n.ts.previewNoteText" class="_button" :class="$style.footerButton" @click="showPreviewMenu"><i class="ti ti-eye"></i></button>
			<!--<button v-tooltip="i18n.ts.more" class="_button" :class="$style.footerButton" @click="showingOptions = !showingOptions"><i class="ti ti-dots"></i></button>-->
		</div>
	</footer>
	<datalist id="hashtags">
		<option v-for="hashtag in recentHashtags" :key="hashtag" :value="hashtag"/>
	</datalist>
</div>
</template>

<script lang="ts" setup>
import { inject, watch, nextTick, onMounted, defineAsyncComponent, provide } from 'vue';
import * as mfm from 'cherrypick-mfm-js';
import * as Misskey from 'cherrypick-js';
import insertTextAtCursor from 'insert-text-at-cursor';
import { toASCII } from 'punycode/';
import MkNoteSimple from '@/components/MkNoteSimple.vue';
import MkNotePreview from '@/components/MkNotePreview.vue';
import XPostFormAttaches from '@/components/MkPostFormAttaches.vue';
import MkPollEditor from '@/components/MkPollEditor.vue';
import MkEventEditor from '@/components/MkEventEditor.vue';
import { host, url } from '@/config.js';
import { erase, unique } from '@/scripts/array.js';
import { extractMentions } from '@/scripts/extract-mentions.js';
import { formatTimeString } from '@/scripts/format-time-string.js';
import { Autocomplete } from '@/scripts/autocomplete.js';
import * as os from '@/os.js';
import { selectFiles } from '@/scripts/select-file.js';
import { defaultStore, notePostInterruptors, postFormActions } from '@/store.js';
import MkInfo from '@/components/MkInfo.vue';
import { i18n } from '@/i18n.js';
import { instance } from '@/instance.js';
import { $i, notesCount, incNotesCount, getAccounts, openAccountMenu as openAccountMenu_ } from '@/account.js';
import { uploadFile } from '@/scripts/upload.js';
import { deepClone } from '@/scripts/clone.js';
import MkRippleEffect from '@/components/MkRippleEffect.vue';
import { miLocalStorage } from '@/local-storage.js';
import { claimAchievement } from '@/scripts/achievements.js';
<<<<<<< HEAD
import { vibrate } from '@/scripts/vibrate.js';
import * as sound from '@/scripts/sound.js';
=======
import { emojiPicker } from '@/scripts/emoji-picker.js';
>>>>>>> 18109fce

const modal = inject('modal');

const props = withDefaults(defineProps<{
	reply?: Misskey.entities.Note;
	renote?: Misskey.entities.Note;
	channel?: Misskey.entities.Channel; // TODO
	mention?: Misskey.entities.User;
	specified?: Misskey.entities.User;
	initialText?: string;
	initialVisibility?: (typeof Misskey.noteVisibilities)[number];
	initialFiles?: Misskey.entities.DriveFile[];
	initialLocalOnly?: boolean;
	initialVisibleUsers?: Misskey.entities.User[];
	initialNote?: Misskey.entities.Note;
	instant?: boolean;
	fixed?: boolean;
	autofocus?: boolean;
	freezeAfterPosted?: boolean;
	mock?: boolean;
	updateMode?: boolean;
}>(), {
	initialVisibleUsers: () => [],
	autofocus: true,
	mock: false,
});

provide('mock', props.mock);

const emit = defineEmits<{
	(ev: 'posted'): void;
	(ev: 'cancel'): void;
	(ev: 'esc'): void;

	// Mock用
	(ev: 'fileChangeSensitive', fileId: string, to: boolean): void;
}>();

const textareaEl = $shallowRef<HTMLTextAreaElement | null>(null);
const cwInputEl = $shallowRef<HTMLInputElement | null>(null);
const hashtagsInputEl = $shallowRef<HTMLInputElement | null>(null);
const visibilityButton = $shallowRef<HTMLElement | null>(null);

let posting = $ref(false);
let posted = $ref(false);
let text = $ref(props.initialText ?? '');
let files = $ref(props.initialFiles ?? []);
let poll = $ref<{
	choices: string[];
	multiple: boolean;
	expiresAt: string | null;
	expiredAfter: string | null;
} | null>(null);
let event = $ref<{
	title: string;
	start: string;
	end: string | null;
	metadata: Record<string, string>;
} | null>(null);
let useCw = $ref(false);
let showPreview = $ref(defaultStore.state.showPreview);
let showProfilePreview = $ref(defaultStore.state.showProfilePreview);
watch($$(showPreview), () => defaultStore.set('showPreview', showPreview));
watch($$(showProfilePreview), () => defaultStore.set('showProfilePreview', showProfilePreview));
let cw = $ref<string | null>(null);
let localOnly = $ref<boolean>(props.initialLocalOnly ?? defaultStore.state.rememberNoteVisibility ? defaultStore.state.localOnly : defaultStore.state.defaultNoteLocalOnly);
let visibility = $ref(props.initialVisibility ?? (defaultStore.state.rememberNoteVisibility ? defaultStore.state.visibility : defaultStore.state.defaultNoteVisibility) as typeof Misskey.noteVisibilities[number]);
let visibleUsers = $ref([]);
if (props.initialVisibleUsers) {
	props.initialVisibleUsers.forEach(pushVisibleUser);
}
let reactionAcceptance = $ref(defaultStore.state.reactionAcceptance);
let autocomplete = $ref(null);
let draghover = $ref(false);
let quoteId = $ref(null);
let hasNotSpecifiedMentions = $ref(false);
let recentHashtags = $ref(JSON.parse(miLocalStorage.getItem('hashtags') ?? '[]'));
let imeText = $ref('');
let showingOptions = $ref(false);
let disableRightClick = $ref(false);

const draftKey = $computed((): string => {
	let key = props.channel ? `channel:${props.channel.id}` : '';

	if (props.renote) {
		key += `renote:${props.renote.id}`;
	} else if (props.reply) {
		key += `reply:${props.reply.id}`;
	} else {
		key += `note:${$i.id}`;
	}

	return key;
});

const placeholder = $computed((): string => {
	let postTo = '';
	postTo = '[' + i18n.ts._visibility[visibility] + '] ';

	if (props.renote) {
		return postTo + i18n.ts._postForm.quotePlaceholder;
	} else if (props.reply) {
		return postTo + i18n.ts._postForm.replyPlaceholder;
	} else if (props.channel) {
		return postTo + i18n.ts._postForm.channelPlaceholder;
	} else {
		const xs = [
			i18n.ts._postForm._placeholders.a,
			i18n.ts._postForm._placeholders.b,
			i18n.ts._postForm._placeholders.c,
			i18n.ts._postForm._placeholders.d,
			i18n.ts._postForm._placeholders.e,
			i18n.ts._postForm._placeholders.f,
		];
		return postTo + xs[Math.floor(Math.random() * xs.length)];
	}
});

const submitText = $computed((): string => {
	return props.renote
		? i18n.ts.quote
		: props.reply
			? i18n.ts.reply
			: props.updateMode
				? i18n.ts.edit
				: defaultStore.state.renameTheButtonInPostFormToNya
					? i18n.ts.nya
					: i18n.ts.note;
});

const textLength = $computed((): number => {
	return (text + imeText).trim().length;
});

const maxTextLength = $computed((): number => {
	return instance ? instance.maxNoteTextLength : 1000;
});

const canPost = $computed((): boolean => {
	return !props.mock && !posting && !posted &&
		(1 <= textLength || 1 <= files.length || !!poll || !!props.renote || !!event) &&
		(textLength <= maxTextLength) &&
		(!poll || poll.choices.length >= 2);
});

const withHashtags = $computed(defaultStore.makeGetterSetter('postFormWithHashtags'));
const hashtags = $computed(defaultStore.makeGetterSetter('postFormHashtags'));

watch($$(text), () => {
	checkMissingMention();
}, { immediate: true });

watch($$(visibility), () => {
	checkMissingMention();
}, { immediate: true });

watch($$(visibleUsers), () => {
	checkMissingMention();
}, {
	deep: true,
});

if (props.mention) {
	text = props.mention.host ? `@${props.mention.username}@${toASCII(props.mention.host)}` : `@${props.mention.username}`;
	text += ' ';
}

if (props.reply && (props.reply.user.username !== $i.username || (props.reply.user.host != null && props.reply.user.host !== host))) {
	text = `@${props.reply.user.username}${props.reply.user.host != null ? '@' + toASCII(props.reply.user.host) : ''} `;
}

if (props.reply && props.reply.text != null) {
	const ast = mfm.parse(props.reply.text);
	const otherHost = props.reply.user.host;

	for (const x of extractMentions(ast)) {
		const mention = x.host ?
			`@${x.username}@${toASCII(x.host)}` :
			(otherHost == null || otherHost === host) ?
				`@${x.username}` :
				`@${x.username}@${toASCII(otherHost)}`;

		// 自分は除外
		if ($i.username === x.username && (x.host == null || x.host === host)) continue;

		// 重複は除外
		if (text.includes(`${mention} `)) continue;

		text += `${mention} `;
	}
}

if ($i?.isSilenced && visibility === 'public') {
	visibility = 'home';
}

if (props.channel) {
	visibility = 'public';
	localOnly = true; // TODO: チャンネルが連合するようになった折には消す
}

// 公開以外へのリプライ時は元の公開範囲を引き継ぐ
if (props.reply && ['home', 'followers', 'specified'].includes(props.reply.visibility)) {
	if (props.reply.visibility === 'home' && visibility === 'followers') {
		visibility = 'followers';
	} else if (['home', 'followers'].includes(props.reply.visibility) && visibility === 'specified') {
		visibility = 'specified';
	} else {
		visibility = props.reply.visibility;
	}

	if (visibility === 'specified') {
		if (props.reply.visibleUserIds) {
			os.api('users/show', {
				userIds: props.reply.visibleUserIds.filter(uid => uid !== $i.id && uid !== props.reply.userId),
			}).then(users => {
				users.forEach(pushVisibleUser);
			});
		}

		if (props.reply.userId !== $i.id) {
			os.api('users/show', { userId: props.reply.userId }).then(user => {
				pushVisibleUser(user);
			});
		}
	}
}

if (props.specified) {
	visibility = 'specified';
	pushVisibleUser(props.specified);
}

// keep cw when reply
if (defaultStore.state.keepCw && props.reply && props.reply.cw) {
	useCw = true;
	cw = props.reply.cw;
}

function watchForDraft() {
	watch($$(text), () => saveDraft());
	watch($$(useCw), () => saveDraft());
	watch($$(cw), () => saveDraft());
	watch($$(disableRightClick), () => saveDraft());
	watch($$(poll), () => saveDraft());
	watch($$(event), () => saveDraft());
	watch($$(files), () => saveDraft(), { deep: true });
	watch($$(visibility), () => saveDraft());
	watch($$(localOnly), () => saveDraft());
}

function checkMissingMention() {
	if (visibility === 'specified') {
		const ast = mfm.parse(text);

		for (const x of extractMentions(ast)) {
			if (!visibleUsers.some(u => (u.username === x.username) && (u.host === x.host))) {
				hasNotSpecifiedMentions = true;
				return;
			}
		}
	}
	hasNotSpecifiedMentions = false;
}

function addMissingMention() {
	const ast = mfm.parse(text);

	for (const x of extractMentions(ast)) {
		if (!visibleUsers.some(u => (u.username === x.username) && (u.host === x.host))) {
			os.api('users/show', { username: x.username, host: x.host }).then(user => {
				visibleUsers.push(user);
			});
		}
	}
}

function togglePoll() {
	if (poll) {
		poll = null;
	} else {
		poll = {
			choices: ['', ''],
			multiple: false,
			expiresAt: null,
			expiredAfter: null,
		};
	}
}

function toggleEvent() {
	if (event) {
		event = null;
	} else {
		event = {
			title: '',
			start: (new Date()).toString(),
			end: null,
			metadata: {},
		};
	}
}

function addTag(tag: string) {
	insertTextAtCursor(textareaEl, ` #${tag} `);
}

function focus() {
	if (textareaEl) {
		textareaEl.focus();
		textareaEl.setSelectionRange(textareaEl.value.length, textareaEl.value.length);
	}
}

function chooseFileFrom(ev) {
	if (props.mock) return;

	selectFiles(ev.currentTarget ?? ev.target, i18n.ts.attachFile).then(files_ => {
		for (const file of files_) {
			files.push(file);
		}
	});
}

function detachFile(id) {
	files = files.filter(x => x.id !== id);
}

function updateFileSensitive(file, sensitive) {
	if (props.mock) {
		emit('fileChangeSensitive', file.id, sensitive);
	}
	files[files.findIndex(x => x.id === file.id)].isSensitive = sensitive;
}

function updateFileName(file, name) {
	files[files.findIndex(x => x.id === file.id)].name = name;
}

function replaceFile(file: Misskey.entities.DriveFile, newFile: Misskey.entities.DriveFile): void {
	files[files.findIndex(x => x.id === file.id)] = newFile;
}

function upload(file: File, name?: string): void {
	if (props.mock) return;

	uploadFile(file, defaultStore.state.uploadFolder, name).then(res => {
		files.push(res);
	});
}

function setVisibility() {
	if (props.channel) {
		visibility = 'public';
		localOnly = true; // TODO: チャンネルが連合するようになった折には消す
		return;
	}

	os.popup(defineAsyncComponent(() => import('@/components/MkVisibilityPicker.vue')), {
		currentVisibility: visibility,
		isSilenced: $i?.isSilenced,
		localOnly: localOnly,
		src: visibilityButton,
	}, {
		changeVisibility: v => {
			visibility = v;
			if (defaultStore.state.rememberNoteVisibility) {
				defaultStore.set('visibility', visibility);
			}
		},
	}, 'closed');
}

async function toggleLocalOnly() {
	if (props.channel) {
		visibility = 'public';
		localOnly = true; // TODO: チャンネルが連合するようになった折には消す
		return;
	}

	const neverShowInfo = miLocalStorage.getItem('neverShowLocalOnlyInfo');

	if (!localOnly && neverShowInfo !== 'true') {
		const confirm = await os.actions({
			type: 'question',
			title: i18n.ts.disableFederationConfirm,
			text: i18n.ts.disableFederationConfirmWarn,
			actions: [
				{
					value: 'yes' as const,
					text: i18n.ts.disableFederationOk,
					primary: true,
				},
				{
					value: 'neverShow' as const,
					text: `${i18n.ts.disableFederationOk} (${i18n.ts.neverShow})`,
					danger: true,
				},
				{
					value: 'no' as const,
					text: i18n.ts.cancel,
				},
			],
		});
		if (confirm.canceled) return;
		if (confirm.result === 'no') return;

		if (confirm.result === 'neverShow') {
			miLocalStorage.setItem('neverShowLocalOnlyInfo', 'true');
		}
	}

	localOnly = !localOnly;
}

async function toggleReactionAcceptance() {
	const select = await os.select({
		title: i18n.ts.reactionAcceptance,
		items: [
			{ value: null, text: i18n.ts.all },
			{ value: 'likeOnlyForRemote' as const, text: i18n.ts.likeOnlyForRemote },
			{ value: 'nonSensitiveOnly' as const, text: i18n.ts.nonSensitiveOnly },
			{ value: 'nonSensitiveOnlyForLocalLikeOnlyForRemote' as const, text: i18n.ts.nonSensitiveOnlyForLocalLikeOnlyForRemote },
			{ value: 'likeOnly' as const, text: i18n.ts.likeOnly },
		],
		default: reactionAcceptance,
	});
	if (select.canceled) return;
	reactionAcceptance = select.result;
}

function pushVisibleUser(user) {
	if (!visibleUsers.some(u => u.username === user.username && u.host === user.host)) {
		visibleUsers.push(user);
	}
}

function addVisibleUser() {
	os.selectUser().then(user => {
		pushVisibleUser(user);

		if (!text.toLowerCase().includes(`@${user.username.toLowerCase()}`)) {
			text = `@${Misskey.acct.toString(user)} ${text}`;
		}
	});
}

function removeVisibleUser(user) {
	visibleUsers = erase(user, visibleUsers);
}

function clear() {
	text = '';
	files = [];
	poll = null;
	event = null;
	quoteId = null;
}

function onKeydown(ev: KeyboardEvent) {
	if (defaultStore.state.useEnterToSend && !ev.shiftKey) {
		if (ev.key === 'Enter' && canPost) post();
	} else {
		if (ev.key === 'Enter' && (ev.ctrlKey || ev.metaKey) && canPost) post();
	}

	if (defaultStore.state.postFormVisibilityHotkey) {
		if (ev.ctrlKey && ev.shiftKey && (visibility === 'specified')) visibility = 'public';
		else if (ev.ctrlKey && ev.shiftKey && (visibility === 'public')) visibility = 'home';
		else if (ev.ctrlKey && ev.shiftKey && (visibility === 'home')) visibility = 'followers';
		else if (ev.ctrlKey && ev.shiftKey && (visibility === 'followers')) visibility = 'specified';
		if ((ev.ctrlKey || ev.metaKey) && ev.altKey) localOnly = !localOnly;
	}

	if (ev.key === 'Escape') emit('esc');
}

function onCompositionUpdate(ev: CompositionEvent) {
	imeText = ev.data;
}

function onCompositionEnd(ev: CompositionEvent) {
	imeText = '';
}

async function onPaste(ev: ClipboardEvent) {
	if (props.mock) return;

	for (const { item, i } of Array.from(ev.clipboardData.items, (item, i) => ({ item, i }))) {
		if (item.kind === 'file') {
			const file = item.getAsFile();
			const lio = file.name.lastIndexOf('.');
			const ext = lio >= 0 ? file.name.slice(lio) : '';
			const formatted = `${formatTimeString(new Date(file.lastModified), defaultStore.state.pastedFileName).replace(/{{number}}/g, `${i + 1}`)}${ext}`;
			upload(file, formatted);
		}
	}

	const paste = ev.clipboardData.getData('text');

	if (!props.renote && !quoteId && paste.startsWith(url + '/notes/')) {
		ev.preventDefault();

		os.confirm({
			type: 'info',
			text: i18n.ts.quoteQuestion,
		}).then(({ canceled }) => {
			if (canceled) {
				insertTextAtCursor(textareaEl, paste);
				return;
			}

			quoteId = paste.substring(url.length).match(/^\/notes\/(.+?)\/?$/)[1];
		});
	}
}

function onDragover(ev) {
	if (!ev.dataTransfer.items[0]) return;
	const isFile = ev.dataTransfer.items[0].kind === 'file';
	const isDriveFile = ev.dataTransfer.types[0] === _DATA_TRANSFER_DRIVE_FILE_;
	if (isFile || isDriveFile) {
		ev.preventDefault();
		draghover = true;
		switch (ev.dataTransfer.effectAllowed) {
			case 'all':
			case 'uninitialized':
			case 'copy':
			case 'copyLink':
			case 'copyMove':
				ev.dataTransfer.dropEffect = 'copy';
				break;
			case 'linkMove':
			case 'move':
				ev.dataTransfer.dropEffect = 'move';
				break;
			default:
				ev.dataTransfer.dropEffect = 'none';
				break;
		}
	}
}

function onDragenter(ev) {
	draghover = true;
}

function onDragleave(ev) {
	draghover = false;
}

function onDrop(ev): void {
	draghover = false;

	// ファイルだったら
	if (ev.dataTransfer.files.length > 0) {
		ev.preventDefault();
		for (const x of Array.from(ev.dataTransfer.files)) upload(x);
		return;
	}

	//#region ドライブのファイル
	const driveFile = ev.dataTransfer.getData(_DATA_TRANSFER_DRIVE_FILE_);
	if (driveFile != null && driveFile !== '') {
		const file = JSON.parse(driveFile);
		files.push(file);
		ev.preventDefault();
	}
	//#endregion
}

function saveDraft() {
	if (props.instant || props.mock) return;

	const draftData = JSON.parse(miLocalStorage.getItem('drafts') ?? '{}');

	draftData[draftKey] = {
		updatedAt: new Date(),
		data: {
			text: text,
			useCw: useCw,
			cw: cw,
			disableRightClick: disableRightClick,
			visibility: visibility,
			localOnly: localOnly,
			files: files,
			poll: poll,
			event: event,
		},
	};

	miLocalStorage.setItem('drafts', JSON.stringify(draftData));
}

function deleteDraft() {
	const draftData = JSON.parse(miLocalStorage.getItem('drafts') ?? '{}');

	delete draftData[draftKey];

	miLocalStorage.setItem('drafts', JSON.stringify(draftData));
}

async function post(ev?: MouseEvent) {
	if (useCw && (cw == null || cw.trim() === '')) {
		os.alert({
			type: 'error',
			text: i18n.ts.cwNotationRequired,
		});
		return;
	}

	if (ev) {
		const el = ev.currentTarget ?? ev.target;
		const rect = el.getBoundingClientRect();
		const x = rect.left + (el.offsetWidth / 2);
		const y = rect.top + (el.offsetHeight / 2);
		os.popup(MkRippleEffect, { x, y }, {}, 'end');
	}

	if (props.mock) return;

	const annoying =
		text.includes('$[x2') ||
		text.includes('$[x3') ||
		text.includes('$[x4') ||
		text.includes('$[scale') ||
		text.includes('$[position');

	if (annoying && visibility === 'public') {
		const { canceled, result } = await os.actions({
			type: 'warning',
			text: i18n.ts.thisPostMayBeAnnoying,
			actions: [{
				value: 'home',
				text: i18n.ts.thisPostMayBeAnnoyingHome,
				primary: true,
			}, {
				value: 'cancel',
				text: i18n.ts.thisPostMayBeAnnoyingCancel,
			}, {
				value: 'ignore',
				text: i18n.ts.thisPostMayBeAnnoyingIgnore,
			}],
		});

		if (canceled) return;
		if (result === 'cancel') return;
		if (result === 'home') {
			visibility = 'home';
		}
	}

	let postData = {
		text: text === '' ? null : text,
		fileIds: files.length > 0 ? files.map(f => f.id) : undefined,
		replyId: props.reply ? props.reply.id : undefined,
		renoteId: props.renote ? props.renote.id : quoteId ? quoteId : undefined,
		channelId: props.channel ? props.channel.id : undefined,
		poll: poll,
		event: event,
		cw: useCw ? cw ?? '' : null,
		localOnly: localOnly,
		visibility: visibility,
		visibleUserIds: visibility === 'specified' ? visibleUsers.map(u => u.id) : undefined,
		reactionAcceptance,
		disableRightClick: disableRightClick,
		noteId: props.updateMode ? props.initialNote?.id : undefined,
	};

	if (withHashtags && hashtags && hashtags.trim() !== '') {
		const hashtags_ = hashtags.trim().split(' ').map(x => x.startsWith('#') ? x : '#' + x).join(' ');
		postData.text = postData.text ? `${postData.text} ${hashtags_}` : hashtags_;
	}

	// plugin
	if (notePostInterruptors.length > 0) {
		for (const interruptor of notePostInterruptors) {
			try {
				postData = await interruptor.handler(deepClone(postData));
			} catch (err) {
				console.error(err);
			}
		}
	}

	let token = undefined;

	if (postAccount) {
		const storedAccounts = await getAccounts();
		token = storedAccounts.find(x => x.id === postAccount.id)?.token;
	}

	posting = true;
	os.api(props.updateMode ? 'notes/update' : 'notes/create', postData, token).then(() => {
		if (props.freezeAfterPosted) {
			posted = true;
		} else {
			clear();
		}
		nextTick(() => {
			if (props.reply) os.noteToast(i18n.ts.replied, 'reply');
			else if (props.renote) os.noteToast(i18n.ts.quoted, 'quote');
			else if (props.updateMode) os.noteToast(i18n.ts.noteEdited, 'edited');
			else os.noteToast(i18n.ts.posted, 'posted');

			deleteDraft();
			emit('posted');
			if (postData.text && postData.text !== '') {
				const hashtags_ = mfm.parse(postData.text).filter(x => x.type === 'hashtag').map(x => x.props.hashtag);
				const history = JSON.parse(miLocalStorage.getItem('hashtags') ?? '[]') as string[];
				miLocalStorage.setItem('hashtags', JSON.stringify(unique(hashtags_.concat(history))));
			}
			posting = false;
			postAccount = null;

			incNotesCount();
			if (notesCount === 1) {
				claimAchievement('notes1');
			}

			const text = postData.text ?? '';
			const lowerCase = text.toLowerCase();
			if ((lowerCase.includes('love') || lowerCase.includes('❤')) && lowerCase.includes('cherrypick')) {
				claimAchievement('iLoveCherryPick');
			}
			if ([
				'https://youtu.be/Efrlqw8ytg4',
				'https://www.youtube.com/watch?v=Efrlqw8ytg4',
				'https://m.youtube.com/watch?v=Efrlqw8ytg4',

				'https://youtu.be/XVCwzwxdHuA',
				'https://www.youtube.com/watch?v=XVCwzwxdHuA',
				'https://m.youtube.com/watch?v=XVCwzwxdHuA',

				'https://open.spotify.com/track/3Cuj0mZrlLoXx9nydNi7RB',
				'https://open.spotify.com/track/7anfcaNPQWlWCwyCHmZqNy',
				'https://open.spotify.com/track/5Odr16TvEN4my22K9nbH7l',
				'https://open.spotify.com/album/5bOlxyl4igOrp2DwVQxBco',
			].some(url => text.includes(url))) {
				claimAchievement('brainDiver');
			}

			if (props.renote && (props.renote.userId === $i.id) && text.length > 0) {
				claimAchievement('selfQuote');
			}

			const date = new Date();
			const h = date.getHours();
			const m = date.getMinutes();
			const s = date.getSeconds();
			if (h >= 0 && h <= 3) {
				claimAchievement('postedAtLateNight');
			}
			if (m === 0 && s === 0) {
				claimAchievement('postedAt0min0sec');
			}
		});
	}).catch(err => {
		posting = false;
		os.alert({
			type: 'error',
			text: err.message + '\n' + (err as any).id,
		});
	});
	textareaEl.style.height = '140px';
	if (props.updateMode) sound.play('noteEdited');
	vibrate(defaultStore.state.vibrateSystem ? [10, 20, 10, 20, 10, 20, 60] : []);
}

function cancel() {
	emit('cancel');
}

function insertMention() {
	os.selectUser().then(user => {
		insertTextAtCursor(textareaEl, '@' + Misskey.acct.toString(user) + ' ');
	});
}

async function insertEmoji(ev: MouseEvent) {
	emojiPicker.show(
		ev.currentTarget ?? ev.target,
		emoji => {
			insertTextAtCursor(textareaEl, emoji);
		},
		() => {
			focus();
		},
	);
}

function showActions(ev) {
	os.popupMenu(postFormActions.map(action => ({
		text: action.title,
		action: () => {
			action.handler({
				text: text,
				cw: cw,
			}, (key, value) => {
				if (key === 'text') { text = value; }
				if (key === 'cw') { useCw = value !== null; cw = value; }
			});
		},
	})), ev.currentTarget ?? ev.target);
}

async function openMfmCheatSheet() {
	os.popup(defineAsyncComponent(() => import('@/components/MkMfmCheatSheetDialog.vue')), {}, {}, 'closed');
}

let postAccount = $ref<Misskey.entities.UserDetailed | null>(null);

function openAccountMenu(ev: MouseEvent) {
	if (props.mock) return;

	openAccountMenu_({
		withExtraOperation: false,
		includeCurrentAccount: true,
		active: postAccount != null ? postAccount.id : $i.id,
		onChoose: (account) => {
			if (account.id === $i.id) {
				postAccount = null;
			} else {
				postAccount = account;
			}
		},
	}, ev);
}

function showPreviewMenu(ev: MouseEvent) {
	os.popupMenu([{
		type: 'switch',
		text: i18n.ts.previewNoteText,
		icon: 'ti ti-eye',
		ref: $$(showPreview),
	}, {
		type: 'switch',
		text: i18n.ts.previewNoteProfile,
		icon: 'ti ti-user-circle',
		ref: $$(showProfilePreview),
	}], ev.currentTarget ?? ev.target);
}

onMounted(() => {
	if (props.autofocus) {
		focus();

		nextTick(() => {
			focus();
		});
	}

	// TODO: detach when unmount
	new Autocomplete(textareaEl, $$(text));
	new Autocomplete(cwInputEl, $$(cw));
	new Autocomplete(hashtagsInputEl, $$(hashtags));

	nextTick(() => {
		// 書きかけの投稿を復元
		if (!props.instant && !props.mention && !props.specified && !props.mock) {
			const draft = JSON.parse(miLocalStorage.getItem('drafts') ?? '{}')[draftKey];
			if (draft) {
				text = draft.data.text;
				useCw = draft.data.useCw;
				cw = draft.data.cw;
				disableRightClick = draft.data.disableRightClick;
				visibility = draft.data.visibility;
				localOnly = draft.data.localOnly;
				files = (draft.data.files || []).filter(draftFile => draftFile);
				if (draft.data.poll) {
					poll = draft.data.poll;
				}
				if (draft.data.event) {
					event = draft.data.event;
				}
			}
		}

		// 削除して編集
		if (props.initialNote) {
			const init = props.initialNote;
			text = init.text ? init.text : '';
			files = init.files;
			cw = init.cw;
			useCw = init.cw != null;
			if (init.poll) {
				poll = {
					choices: init.poll.choices.map(x => x.text),
					multiple: init.poll.multiple,
					expiresAt: init.poll.expiresAt,
					expiredAfter: init.poll.expiredAfter,
				};
			}
			if (init.event) {
				event = {
					title: init.event.title,
					start: init.event.start,
					end: init.event.end,
					metadata: init.event.metadata,
				};
			}
			visibility = init.visibility;
			localOnly = init.localOnly;
			quoteId = init.renote ? init.renote.id : null;
			disableRightClick = init.disableRightClick != null;
		}

		nextTick(() => watchForDraft());
	});
});

defineExpose({
	clear,
});
</script>

<style lang="scss" module>
.root {
	position: relative;
	container-type: inline-size;
	max-width: 800px;

	&.modal {
		width: 100%;
		max-width: 640px;
	}
}

//#region header
.header {
	z-index: 1000;
	min-height: 50px;
	display: flex;
	flex-wrap: nowrap;
	gap: 4px;
	padding: 8px 12px;
}

.headerLeft {
	display: flex;
	flex: 0 1 100px;
}

.cancel {
	padding: 0;
	font-size: 1em;
	height: 100%;
	flex: 0 1 50px;
}

.account {
	height: 100%;
	display: inline-flex;
	vertical-align: bottom;
	flex: 0 1 50px;

  &.fixed {
    margin: 0 0 0 12px;
  }
}

.avatar {
	width: 28px;
	height: 28px;
	margin: auto 0;
}

.headerRight {
	display: flex;
	min-height: 48px;
	font-size: 0.9em;
	flex-wrap: nowrap;
	align-items: center;
	margin-left: auto;
	gap: 4px;
	overflow: clip;
	padding-left: 4px;
}

.submit {
	margin: 12px 12px 12px 6px;
	vertical-align: bottom;

	&:disabled {
		opacity: 0.7;
	}

	&.posting {
		cursor: wait;
	}

	&:not(:disabled):hover {
		> .inner {
			background: linear-gradient(90deg, var(--X8), var(--X8));
		}
	}

	&:not(:disabled):active {
		> .inner {
			background: linear-gradient(90deg, var(--X8), var(--X8));
		}
	}
}

.submitInner {
	padding: 0 12px;
	line-height: 34px;
	font-weight: bold;
	border-radius: 6px;
	min-width: 90px;
	box-sizing: border-box;
	color: var(--fgOnAccent);
	background: linear-gradient(90deg, var(--buttonGradateA), var(--buttonGradateB));
}

.headerRightItem {
	margin: 0;
	padding: 8px;
	border-radius: 6px;

	&:hover {
		background: var(--X5);
	}

	&:disabled {
		background: none;
	}

	&.danger {
		color: #ff2a2a;
	}
}

.headerRightButtonText {
	padding-left: 6px;
}

.visibility {
	overflow: clip;
	text-overflow: ellipsis;
	white-space: nowrap;
	max-width: 210px;

	&:enabled {
		> .headerRightButtonText {
			opacity: 0.8;
		}
	}
}
//#endregion

.preview {
	padding: 16px 20px 0 20px;
	// min-height: 75px;
	max-height: 150px;
	overflow: auto;
}

.targetNote {
	padding: 0 20px 16px 20px;
}

.withQuote {
	margin: 0 0 8px 0;
	color: var(--accent);
}

.toSpecified {
	padding: 6px 30px;
	margin-bottom: 8px;
	overflow: auto;
	white-space: nowrap;
}

.visibleUsers {
	display: inline;
	top: -1px;
	font-size: 14px;
}

.visibleUser {
	margin-right: 14px;
	padding: 8px 0 8px 8px;
	border-radius: 8px;
	background: var(--X4);
}

.hasNotSpecifiedMentions {
	margin: 0 20px 16px 20px;
}

.cw,
.hashtags,
.text {
	display: block;
	box-sizing: border-box;
	padding: 0 30px;
	margin: 0;
	width: 100%;
	font-size: 16px;
	border: none;
	border-radius: 0;
	background: transparent;
	color: var(--fg);
	font-family: inherit;

	&:focus {
		outline: none;
	}

	&:disabled {
		opacity: 0.5;
	}
}

.cw {
	z-index: 1;
	padding-bottom: 8px;
	border-bottom: solid 0.5px var(--divider);
}

.hashtags {
	z-index: 1;
	padding-top: 8px;
	padding-bottom: 8px;
	border-top: solid 0.5px var(--divider);
}

.textOuter {
	width: 100%;
	position: relative;

	&.withCw {
		padding-top: 8px;
	}
}

.text {
	max-width: 100%;
	min-width: 100%;
	width: 100%;
	min-height: 140px;
	height: 100%;
}

.textCount {
	position: absolute;
	top: 0;
	right: 2px;
	padding: 4px 6px;
	font-size: .9em;
	color: var(--warn);
	border-radius: 6px;
	min-width: 1.6em;
	text-align: center;

	&.textOver {
		color: #ff2a2a;
	}
}

.footer {
	display: flex;
	padding: 0 16px 16px 16px;
	font-size: 1em;
}

.footerLeft {
	flex: 1;
	display: grid;
	grid-auto-flow: row;
	grid-template-columns: repeat(auto-fill, minmax(42px, 1fr));
	grid-auto-rows: 40px;
}

.footerRight {
	flex: 0;
	margin-left: auto;
	display: grid;
	grid-auto-flow: row;
	grid-template-columns: repeat(auto-fill, minmax(42px, 1fr));
	grid-auto-rows: 40px;
	direction: rtl;
}

.footerButton {
	display: inline-block;
	padding: 0;
	margin: 0;
	font-size: 1em;
	width: auto;
	height: 100%;
	border-radius: 6px;

	&:hover {
		background: var(--X5);
	}

	&.footerButtonActive {
		color: var(--accent);
	}
}

.previewButtonActive {
	color: var(--accent);
}

@container (max-width: 500px) {
	.header {
		padding: 4px;
	}

	.headerRight {
		font-size: .9em;
	}

	.headerRightButtonText {
		display: none;
	}

	.visibility {
		overflow: initial;
	}

	.submit {
		margin: 8px 8px 8px 4px;
	}

	.toSpecified {
		padding: 6px 22px;
	}

	.preview {
		padding: 16px 14px 0 14px;
	}

	.cw,
	.hashtags,
	.text {
		// padding: 0 16px;
	}

	.cw {
		padding: 0 22px 8px;
	}

	.hashtags {
		padding: 8px 22px;
	}

	.text {
		min-height: 120px;
		padding: 0 22px;
	}

	.footer {
		padding: 0 8px 8px 8px;
	}
}

@container (max-width: 350px) {
	.footer {
		font-size: 0.9em;
	}

	.footerLeft {
		grid-template-columns: repeat(auto-fill, minmax(38px, 1fr));
	}

	.footerRight {
		grid-template-columns: repeat(auto-fill, minmax(38px, 1fr));
	}

	.headerRight {
		gap: 0;
	}
}
</style><|MERGE_RESOLUTION|>--- conflicted
+++ resolved
@@ -129,12 +129,9 @@
 import MkRippleEffect from '@/components/MkRippleEffect.vue';
 import { miLocalStorage } from '@/local-storage.js';
 import { claimAchievement } from '@/scripts/achievements.js';
-<<<<<<< HEAD
+import { emojiPicker } from '@/scripts/emoji-picker.js';
 import { vibrate } from '@/scripts/vibrate.js';
 import * as sound from '@/scripts/sound.js';
-=======
-import { emojiPicker } from '@/scripts/emoji-picker.js';
->>>>>>> 18109fce
 
 const modal = inject('modal');
 
