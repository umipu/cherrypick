--- conflicted
+++ resolved
@@ -971,11 +971,7 @@
 	display: flex;
 	flex-wrap: nowrap;
 	gap: 4px;
-<<<<<<< HEAD
 	padding: 8px 12px;
-	margin-bottom: -10px;
-=======
->>>>>>> a8d45d4b
 }
 
 .headerLeft {
