<!--
SPDX-FileCopyrightText: syuilo and other misskey, cherrypick contributors
SPDX-License-Identifier: AGPL-3.0-only
-->

<template>
<div
	:class="[$style.root, { [$style.modal]: modal, _popup: modal && (!defaultStore.state.useBlurEffect || !defaultStore.state.useBlurEffectForModal || !defaultStore.state.removeModalBgColorForBlur), _popupAcrylic: modal && defaultStore.state.useBlurEffect && defaultStore.state.useBlurEffectForModal && defaultStore.state.removeModalBgColorForBlur }]"
	@dragover.stop="onDragover"
	@dragenter="onDragenter"
	@dragleave="onDragleave"
	@drop.stop="onDrop"
>
	<header :class="$style.header">
		<div :class="$style.headerLeft">
			<button v-if="!fixed" :class="$style.cancel" class="_button" @click="cancel"><i class="ti ti-x"></i></button>
			<button v-click-anime v-tooltip="i18n.ts.switchAccount" :class="[$style.account, { [$style.fixed]: fixed }]" class="_button" @click="openAccountMenu">
				<MkAvatar :user="postAccount ?? $i" :class="$style.avatar"/>
			</button>
		</div>
		<div :class="$style.headerRight">
			<template v-if="!(channel != null && fixed)">
				<button v-if="channel == null" ref="visibilityButton" v-click-anime v-tooltip="i18n.ts.visibility" :class="['_button', $style.headerRightItem, $style.visibility]" @click="setVisibility">
					<span v-if="visibility === 'public'"><i class="ti ti-world"></i></span>
					<span v-if="visibility === 'home'"><i class="ti ti-home"></i></span>
					<span v-if="visibility === 'followers'"><i class="ti ti-lock"></i></span>
					<span v-if="visibility === 'specified'"><i class="ti ti-mail"></i></span>
					<span :class="$style.headerRightButtonText">{{ i18n.ts._visibility[visibility] }}</span>
				</button>
				<button v-else class="_button" :class="[$style.headerRightItem, $style.visibility]" disabled>
					<span><i class="ti ti-device-tv"></i></span>
					<span :class="$style.headerRightButtonText">{{ channel.name }}</span>
				</button>
			</template>
			<button v-click-anime v-tooltip="i18n.ts._visibility.disableFederation" class="_button" :class="[$style.headerRightItem, { [$style.danger]: localOnly }]" :disabled="channel != null || visibility === 'specified'" @click="toggleLocalOnly">
				<span v-if="!localOnly"><i class="ti ti-rocket"></i></span>
				<span v-else><i class="ti ti-rocket-off"></i></span>
			</button>
			<button v-click-anime v-tooltip="i18n.ts.reactionAcceptance" class="_button" :class="[$style.headerRightItem, { [$style.danger]: reactionAcceptance === 'likeOnly' }]" @click="toggleReactionAcceptance">
				<span v-if="reactionAcceptance === 'likeOnly'"><i class="ti ti-heart"></i></span>
				<span v-else-if="reactionAcceptance === 'likeOnlyForRemote'"><i class="ti ti-heart-plus"></i></span>
				<span v-else><i class="ti ti-icons"></i></span>
			</button>
			<button v-tooltip="i18n.ts._mfm.cheatSheet" class="_button" :class="$style.headerRightItem" @click="openMfmCheatSheet"><i class="ti ti-help-circle"></i></button>
			<button v-click-anime class="_button" :class="$style.submit" :disabled="!canPost" data-cy-open-post-form-submit @click="post">
				<div :class="$style.submitInner">
					<template v-if="posted"></template>
					<template v-else-if="posting"><MkEllipsis/></template>
					<template v-else>{{ submitText }}</template>
					<i style="margin-left: 6px;" :class="posted ? 'ti ti-check' : reply ? 'ti ti-arrow-back-up' : renote ? 'ti ti-quote' : updateMode ? 'ti ti-pencil' : defaultStore.state.renameTheButtonInPostFormToNya ? 'ti ti-paw-filled' : 'ti ti-send'"></i>
				</div>
			</button>
		</div>
	</header>
	<MkNoteSimple v-if="reply" :class="$style.targetNote" :note="reply"/>
	<MkNoteSimple v-if="renote" :class="$style.targetNote" :note="renote"/>
	<div v-if="quoteId" :class="$style.withQuote"><i class="ti ti-quote"></i> {{ i18n.ts.quoteAttached }}<button @click="quoteId = null"><i class="ti ti-x"></i></button></div>
	<MkEventEditor v-if="event" v-model="event" @destroyed="event = null"/>
	<div v-if="visibility === 'specified'" :class="$style.toSpecified">
		<span style="margin-right: 8px;">{{ i18n.ts.recipient }}</span>
		<div :class="$style.visibleUsers">
			<span v-for="u in visibleUsers" :key="u.id" :class="$style.visibleUser">
				<MkAcct :user="u"/>
				<button class="_button" style="padding: 4px 8px;" @click="removeVisibleUser(u)"><i class="ti ti-x"></i></button>
			</span>
			<button class="_buttonPrimary" style="padding: 4px; border-radius: 8px;" @click="addVisibleUser"><i class="ti ti-plus ti-fw"></i></button>
		</div>
	</div>
	<MkInfo v-if="hasNotSpecifiedMentions" warn :class="$style.hasNotSpecifiedMentions">{{ i18n.ts.notSpecifiedMentionWarning }} - <button class="_textButton" @click="addMissingMention()">{{ i18n.ts.add }}</button></MkInfo>
	<input v-show="useCw" ref="cwInputEl" v-model="cw" :class="$style.cw" :placeholder="i18n.ts.annotation" @keydown="onKeydown">
	<div :class="[$style.textOuter, { [$style.withCw]: useCw }]">
		<textarea ref="textareaEl" v-model="text" :class="[$style.text]" :disabled="posting || posted" :placeholder="placeholder" data-cy-post-form-text @keydown="onKeydown" @paste="onPaste" @compositionupdate="onCompositionUpdate" @compositionend="onCompositionEnd"/>
		<div v-if="maxTextLength - textLength < 100" :class="['_acrylic', $style.textCount, { [$style.textOver]: textLength > maxTextLength }]">{{ maxTextLength - textLength }}</div>
	</div>
	<input v-show="withHashtags" ref="hashtagsInputEl" v-model="hashtags" :class="$style.hashtags" :placeholder="i18n.ts.hashtags" list="hashtags">
	<XPostFormAttaches v-model="files" @detach="detachFile" @changeSensitive="updateFileSensitive" @changeName="updateFileName" @replaceFile="replaceFile"/>
	<MkPollEditor v-if="poll" v-model="poll" @destroyed="poll = null"/>
	<MkNotePreview v-if="showPreview" :class="$style.preview" :text="text" :user="postAccount ?? $i" :showProfile="showProfilePreview"/>
	<div v-if="showingOptions" style="padding: 8px 16px;">
	</div>
	<footer :class="$style.footer">
		<div :class="$style.footerLeft">
			<button v-tooltip="i18n.ts.attachFile" class="_button" :class="$style.footerButton" @click="chooseFileFrom"><i class="ti ti-photo-plus"></i></button>
			<button v-tooltip="i18n.ts.poll" class="_button" :class="[$style.footerButton, { [$style.footerButtonActive]: poll }]" @click="togglePoll"><i class="ti ti-chart-arrows"></i></button>
			<button v-tooltip="i18n.ts.event" class="_button" :class="[$style.footerButton, { [$style.footerButtonActive]: event }]" @click="toggleEvent"><i class="ti ti-calendar"></i></button>
			<button v-tooltip="i18n.ts.useCw" class="_button" :class="[$style.footerButton, { [$style.footerButtonActive]: useCw }]" @click="useCw = !useCw"><i class="ti ti-eye-off"></i></button>
			<button v-tooltip="i18n.ts.mention" class="_button" :class="$style.footerButton" @click="insertMention"><i class="ti ti-at"></i></button>
			<button v-tooltip="i18n.ts.hashtags" class="_button" :class="[$style.footerButton, { [$style.footerButtonActive]: withHashtags }]" @click="withHashtags = !withHashtags"><i class="ti ti-hash"></i></button>
			<button v-tooltip="i18n.ts.disableRightClick" class="_button" :class="[$style.footerButton, { [$style.footerButtonActive]: disableRightClick }]" @click="disableRightClick = !disableRightClick"><i class="ti ti-mouse-off"></i></button>
			<button v-if="postFormActions.length > 0" v-tooltip="i18n.ts.plugin" class="_button" :class="$style.footerButton" @click="showActions"><i class="ti ti-plug"></i></button>
			<button v-tooltip="i18n.ts.emoji" :class="['_button', $style.footerButton]" @click="insertEmoji"><i class="ti ti-mood-happy"></i></button>
		</div>
		<div :class="$style.footerRight">
			<button v-tooltip="i18n.ts.previewNoteText" class="_button" :class="$style.footerButton" @click="showPreviewMenu"><i class="ti ti-eye"></i></button>
			<!--<button v-tooltip="i18n.ts.more" class="_button" :class="$style.footerButton" @click="showingOptions = !showingOptions"><i class="ti ti-dots"></i></button>-->
		</div>
	</footer>
	<datalist id="hashtags">
		<option v-for="hashtag in recentHashtags" :key="hashtag" :value="hashtag"/>
	</datalist>
</div>
</template>

<script lang="ts" setup>
<<<<<<< HEAD
import { inject, watch, nextTick, onMounted, defineAsyncComponent } from 'vue';
import * as mfm from 'cherrypick-mfm-js';
import * as Misskey from 'cherrypick-js';
=======
import { inject, watch, nextTick, onMounted, defineAsyncComponent, provide } from 'vue';
import * as mfm from 'mfm-js';
import * as Misskey from 'misskey-js';
>>>>>>> 24e629ca
import insertTextAtCursor from 'insert-text-at-cursor';
import { toASCII } from 'punycode/';
import MkNoteSimple from '@/components/MkNoteSimple.vue';
import MkNotePreview from '@/components/MkNotePreview.vue';
import XPostFormAttaches from '@/components/MkPostFormAttaches.vue';
import MkPollEditor from '@/components/MkPollEditor.vue';
import MkEventEditor from '@/components/MkEventEditor.vue';
import { host, url } from '@/config.js';
import { erase, unique } from '@/scripts/array.js';
import { extractMentions } from '@/scripts/extract-mentions.js';
import { formatTimeString } from '@/scripts/format-time-string.js';
import { Autocomplete } from '@/scripts/autocomplete.js';
import * as os from '@/os.js';
import { selectFiles } from '@/scripts/select-file.js';
import { ColdDeviceStorage, defaultStore, notePostInterruptors, postFormActions } from '@/store.js';
import MkInfo from '@/components/MkInfo.vue';
import { i18n } from '@/i18n.js';
import { instance } from '@/instance.js';
import { $i, notesCount, incNotesCount, getAccounts, openAccountMenu as openAccountMenu_ } from '@/account.js';
import { uploadFile } from '@/scripts/upload.js';
import { deepClone } from '@/scripts/clone.js';
import MkRippleEffect from '@/components/MkRippleEffect.vue';
import { miLocalStorage } from '@/local-storage.js';
import { claimAchievement } from '@/scripts/achievements.js';
import { vibrate } from '@/scripts/vibrate.js';
import * as sound from '@/scripts/sound.js';

const modal = inject('modal');

const props = withDefaults(defineProps<{
	reply?: Misskey.entities.Note;
	renote?: Misskey.entities.Note;
	channel?: Misskey.entities.Channel; // TODO
	mention?: Misskey.entities.User;
	specified?: Misskey.entities.User;
	initialText?: string;
	initialVisibility?: (typeof Misskey.noteVisibilities)[number];
	initialFiles?: Misskey.entities.DriveFile[];
	initialLocalOnly?: boolean;
	initialVisibleUsers?: Misskey.entities.User[];
	initialNote?: Misskey.entities.Note;
	instant?: boolean;
	fixed?: boolean;
	autofocus?: boolean;
	freezeAfterPosted?: boolean;
<<<<<<< HEAD
	updateMode?: boolean;
=======
	mock?: boolean;
>>>>>>> 24e629ca
}>(), {
	initialVisibleUsers: () => [],
	autofocus: true,
	mock: false,
});

provide('mock', props.mock);

const emit = defineEmits<{
	(ev: 'posted'): void;
	(ev: 'cancel'): void;
	(ev: 'esc'): void;

	// Mock用
	(ev: 'fileChangeSensitive', fileId: string, to: boolean): void;
}>();

const textareaEl = $shallowRef<HTMLTextAreaElement | null>(null);
const cwInputEl = $shallowRef<HTMLInputElement | null>(null);
const hashtagsInputEl = $shallowRef<HTMLInputElement | null>(null);
const visibilityButton = $shallowRef<HTMLElement | null>(null);

let posting = $ref(false);
let posted = $ref(false);
let text = $ref(props.initialText ?? '');
let files = $ref(props.initialFiles ?? []);
let poll = $ref<{
	choices: string[];
	multiple: boolean;
	expiresAt: string | null;
	expiredAfter: string | null;
} | null>(null);
let event = $ref<{
	title: string;
	start: string;
	end: string | null;
	metadata: Record<string, string>;
} | null>(null);
let useCw = $ref(false);
let showPreview = $ref(defaultStore.state.showPreview);
let showProfilePreview = $ref(defaultStore.state.showProfilePreview);
watch($$(showPreview), () => defaultStore.set('showPreview', showPreview));
watch($$(showProfilePreview), () => defaultStore.set('showProfilePreview', showProfilePreview));
let cw = $ref<string | null>(null);
let localOnly = $ref<boolean>(props.initialLocalOnly ?? defaultStore.state.rememberNoteVisibility ? defaultStore.state.localOnly : defaultStore.state.defaultNoteLocalOnly);
let visibility = $ref(props.initialVisibility ?? (defaultStore.state.rememberNoteVisibility ? defaultStore.state.visibility : defaultStore.state.defaultNoteVisibility) as typeof Misskey.noteVisibilities[number]);
let visibleUsers = $ref([]);
if (props.initialVisibleUsers) {
	props.initialVisibleUsers.forEach(pushVisibleUser);
}
let reactionAcceptance = $ref(defaultStore.state.reactionAcceptance);
let autocomplete = $ref(null);
let draghover = $ref(false);
let quoteId = $ref(null);
let hasNotSpecifiedMentions = $ref(false);
let recentHashtags = $ref(JSON.parse(miLocalStorage.getItem('hashtags') ?? '[]'));
let imeText = $ref('');
let showingOptions = $ref(false);
let disableRightClick = $ref(false);

const draftKey = $computed((): string => {
	let key = props.channel ? `channel:${props.channel.id}` : '';

	if (props.renote) {
		key += `renote:${props.renote.id}`;
	} else if (props.reply) {
		key += `reply:${props.reply.id}`;
	} else {
		key += `note:${$i.id}`;
	}

	return key;
});

const placeholder = $computed((): string => {
	let postTo = '';
	postTo = '[' + i18n.ts._visibility[visibility] + '] ';

	if (props.renote) {
		return postTo + i18n.ts._postForm.quotePlaceholder;
	} else if (props.reply) {
		return postTo + i18n.ts._postForm.replyPlaceholder;
	} else if (props.channel) {
		return postTo + i18n.ts._postForm.channelPlaceholder;
	} else {
		const xs = [
			i18n.ts._postForm._placeholders.a,
			i18n.ts._postForm._placeholders.b,
			i18n.ts._postForm._placeholders.c,
			i18n.ts._postForm._placeholders.d,
			i18n.ts._postForm._placeholders.e,
			i18n.ts._postForm._placeholders.f,
		];
		return postTo + xs[Math.floor(Math.random() * xs.length)];
	}
});

const submitText = $computed((): string => {
	return props.renote
		? i18n.ts.quote
		: props.reply
			? i18n.ts.reply
			: props.updateMode
				? i18n.ts.edit
				: defaultStore.state.renameTheButtonInPostFormToNya
					? i18n.ts.nya
					: i18n.ts.note;
});

const textLength = $computed((): number => {
	return (text + imeText).trim().length;
});

const maxTextLength = $computed((): number => {
	return instance ? instance.maxNoteTextLength : 1000;
});

const canPost = $computed((): boolean => {
<<<<<<< HEAD
	return !posting && !posted &&
		(1 <= textLength || 1 <= files.length || !!poll || !!props.renote || !!event) &&
=======
	return !props.mock && !posting && !posted &&
		(1 <= textLength || 1 <= files.length || !!poll || !!props.renote) &&
>>>>>>> 24e629ca
		(textLength <= maxTextLength) &&
		(!poll || poll.choices.length >= 2);
});

const withHashtags = $computed(defaultStore.makeGetterSetter('postFormWithHashtags'));
const hashtags = $computed(defaultStore.makeGetterSetter('postFormHashtags'));

watch($$(text), () => {
	checkMissingMention();
}, { immediate: true });

watch($$(visibility), () => {
	checkMissingMention();
}, { immediate: true });

watch($$(visibleUsers), () => {
	checkMissingMention();
}, {
	deep: true,
});

if (props.mention) {
	text = props.mention.host ? `@${props.mention.username}@${toASCII(props.mention.host)}` : `@${props.mention.username}`;
	text += ' ';
}

if (props.reply && (props.reply.user.username !== $i.username || (props.reply.user.host != null && props.reply.user.host !== host))) {
	text = `@${props.reply.user.username}${props.reply.user.host != null ? '@' + toASCII(props.reply.user.host) : ''} `;
}

if (props.reply && props.reply.text != null) {
	const ast = mfm.parse(props.reply.text);
	const otherHost = props.reply.user.host;

	for (const x of extractMentions(ast)) {
		const mention = x.host ?
			`@${x.username}@${toASCII(x.host)}` :
			(otherHost == null || otherHost === host) ?
				`@${x.username}` :
				`@${x.username}@${toASCII(otherHost)}`;

		// 自分は除外
		if ($i.username === x.username && (x.host == null || x.host === host)) continue;

		// 重複は除外
		if (text.includes(`${mention} `)) continue;

		text += `${mention} `;
	}
}

if (props.channel) {
	visibility = 'public';
	localOnly = true; // TODO: チャンネルが連合するようになった折には消す
}

// 公開以外へのリプライ時は元の公開範囲を引き継ぐ
if (props.reply && ['home', 'followers', 'specified'].includes(props.reply.visibility)) {
	if (props.reply.visibility === 'home' && visibility === 'followers') {
		visibility = 'followers';
	} else if (['home', 'followers'].includes(props.reply.visibility) && visibility === 'specified') {
		visibility = 'specified';
	} else {
		visibility = props.reply.visibility;
	}

	if (visibility === 'specified') {
		if (props.reply.visibleUserIds) {
			os.api('users/show', {
				userIds: props.reply.visibleUserIds.filter(uid => uid !== $i.id && uid !== props.reply.userId),
			}).then(users => {
				users.forEach(pushVisibleUser);
			});
		}

		if (props.reply.userId !== $i.id) {
			os.api('users/show', { userId: props.reply.userId }).then(user => {
				pushVisibleUser(user);
			});
		}
	}
}

if (props.specified) {
	visibility = 'specified';
	pushVisibleUser(props.specified);
}

// keep cw when reply
if (defaultStore.state.keepCw && props.reply && props.reply.cw) {
	useCw = true;
	cw = props.reply.cw;
}

function watchForDraft() {
	watch($$(text), () => saveDraft());
	watch($$(useCw), () => saveDraft());
	watch($$(cw), () => saveDraft());
	watch($$(disableRightClick), () => saveDraft());
	watch($$(poll), () => saveDraft());
	watch($$(event), () => saveDraft());
	watch($$(files), () => saveDraft(), { deep: true });
	watch($$(visibility), () => saveDraft());
	watch($$(localOnly), () => saveDraft());
}

function checkMissingMention() {
	if (visibility === 'specified') {
		const ast = mfm.parse(text);

		for (const x of extractMentions(ast)) {
			if (!visibleUsers.some(u => (u.username === x.username) && (u.host === x.host))) {
				hasNotSpecifiedMentions = true;
				return;
			}
		}
		hasNotSpecifiedMentions = false;
	}
}

function addMissingMention() {
	const ast = mfm.parse(text);

	for (const x of extractMentions(ast)) {
		if (!visibleUsers.some(u => (u.username === x.username) && (u.host === x.host))) {
			os.api('users/show', { username: x.username, host: x.host }).then(user => {
				visibleUsers.push(user);
			});
		}
	}
}

function togglePoll() {
	if (poll) {
		poll = null;
	} else {
		poll = {
			choices: ['', ''],
			multiple: false,
			expiresAt: null,
			expiredAfter: null,
		};
	}
}

function toggleEvent() {
	if (event) {
		event = null;
	} else {
		event = {
			title: '',
			start: (new Date()).toString(),
			end: null,
			metadata: {},
		};
	}
}

function addTag(tag: string) {
	insertTextAtCursor(textareaEl, ` #${tag} `);
}

function focus() {
	if (textareaEl) {
		textareaEl.focus();
		textareaEl.setSelectionRange(textareaEl.value.length, textareaEl.value.length);
	}
}

function chooseFileFrom(ev) {
	if (props.mock) return;

	selectFiles(ev.currentTarget ?? ev.target, i18n.ts.attachFile).then(files_ => {
		for (const file of files_) {
			files.push(file);
		}
	});
}

function detachFile(id) {
	files = files.filter(x => x.id !== id);
}

function updateFileSensitive(file, sensitive) {
	if (props.mock) {
		emit('fileChangeSensitive', file.id, sensitive);
	}
	files[files.findIndex(x => x.id === file.id)].isSensitive = sensitive;
}

function updateFileName(file, name) {
	files[files.findIndex(x => x.id === file.id)].name = name;
}

function replaceFile(file: Misskey.entities.DriveFile, newFile: Misskey.entities.DriveFile): void {
	files[files.findIndex(x => x.id === file.id)] = newFile;
}

function upload(file: File, name?: string): void {
	if (props.mock) return;

	uploadFile(file, defaultStore.state.uploadFolder, name).then(res => {
		files.push(res);
	});
}

function setVisibility() {
	if (props.channel) {
		visibility = 'public';
		localOnly = true; // TODO: チャンネルが連合するようになった折には消す
		return;
	}

	os.popup(defineAsyncComponent(() => import('@/components/MkVisibilityPicker.vue')), {
		currentVisibility: visibility,
		localOnly: localOnly,
		src: visibilityButton,
	}, {
		changeVisibility: v => {
			visibility = v;
			if (defaultStore.state.rememberNoteVisibility) {
				defaultStore.set('visibility', visibility);
			}
		},
	}, 'closed');
}

async function toggleLocalOnly() {
	if (props.channel) {
		visibility = 'public';
		localOnly = true; // TODO: チャンネルが連合するようになった折には消す
		return;
	}

	const neverShowInfo = miLocalStorage.getItem('neverShowLocalOnlyInfo');

	if (!localOnly && neverShowInfo !== 'true') {
		const confirm = await os.actions({
			type: 'question',
			title: i18n.ts.disableFederationConfirm,
			text: i18n.ts.disableFederationConfirmWarn,
			actions: [
				{
					value: 'yes' as const,
					text: i18n.ts.disableFederationOk,
					primary: true,
				},
				{
					value: 'neverShow' as const,
					text: `${i18n.ts.disableFederationOk} (${i18n.ts.neverShow})`,
					danger: true,
				},
				{
					value: 'no' as const,
					text: i18n.ts.cancel,
				},
			],
		});
		if (confirm.canceled) return;
		if (confirm.result === 'no') return;

		if (confirm.result === 'neverShow') {
			miLocalStorage.setItem('neverShowLocalOnlyInfo', 'true');
		}
	}

	localOnly = !localOnly;
}

async function toggleReactionAcceptance() {
	const select = await os.select({
		title: i18n.ts.reactionAcceptance,
		items: [
			{ value: null, text: i18n.ts.all },
			{ value: 'likeOnlyForRemote' as const, text: i18n.ts.likeOnlyForRemote },
			{ value: 'nonSensitiveOnly' as const, text: i18n.ts.nonSensitiveOnly },
			{ value: 'nonSensitiveOnlyForLocalLikeOnlyForRemote' as const, text: i18n.ts.nonSensitiveOnlyForLocalLikeOnlyForRemote },
			{ value: 'likeOnly' as const, text: i18n.ts.likeOnly },
		],
		default: reactionAcceptance,
	});
	if (select.canceled) return;
	reactionAcceptance = select.result;
}

function pushVisibleUser(user) {
	if (!visibleUsers.some(u => u.username === user.username && u.host === user.host)) {
		visibleUsers.push(user);
	}
}

function addVisibleUser() {
	os.selectUser().then(user => {
		pushVisibleUser(user);

		if (!text.toLowerCase().includes(`@${user.username.toLowerCase()}`)) {
			text = `@${Misskey.acct.toString(user)} ${text}`;
		}
	});
}

function removeVisibleUser(user) {
	visibleUsers = erase(user, visibleUsers);
}

function clear() {
	text = '';
	files = [];
	poll = null;
	event = null;
	quoteId = null;
}

function onKeydown(ev: KeyboardEvent) {
	if (defaultStore.state.useEnterToSend && !ev.shiftKey) {
		if (ev.key === 'Enter' && canPost) post();
	} else {
		if (ev.key === 'Enter' && (ev.ctrlKey || ev.metaKey) && canPost) post();
	}

	if (defaultStore.state.postFormVisibilityHotkey) {
		if (ev.ctrlKey && ev.shiftKey && (visibility === 'specified')) visibility = 'public';
		else if (ev.ctrlKey && ev.shiftKey && (visibility === 'public')) visibility = 'home';
		else if (ev.ctrlKey && ev.shiftKey && (visibility === 'home')) visibility = 'followers';
		else if (ev.ctrlKey && ev.shiftKey && (visibility === 'followers')) visibility = 'specified';
		if ((ev.ctrlKey || ev.metaKey) && ev.altKey) localOnly = !localOnly;
	}

	if (ev.key === 'Escape') emit('esc');
}

function onCompositionUpdate(ev: CompositionEvent) {
	imeText = ev.data;
}

function onCompositionEnd(ev: CompositionEvent) {
	imeText = '';
}

async function onPaste(ev: ClipboardEvent) {
	if (props.mock) return;

	for (const { item, i } of Array.from(ev.clipboardData.items, (item, i) => ({ item, i }))) {
		if (item.kind === 'file') {
			const file = item.getAsFile();
			const lio = file.name.lastIndexOf('.');
			const ext = lio >= 0 ? file.name.slice(lio) : '';
			const formatted = `${formatTimeString(new Date(file.lastModified), defaultStore.state.pastedFileName).replace(/{{number}}/g, `${i + 1}`)}${ext}`;
			upload(file, formatted);
		}
	}

	const paste = ev.clipboardData.getData('text');

	if (!props.renote && !quoteId && paste.startsWith(url + '/notes/')) {
		ev.preventDefault();

		os.confirm({
			type: 'info',
			text: i18n.ts.quoteQuestion,
		}).then(({ canceled }) => {
			if (canceled) {
				insertTextAtCursor(textareaEl, paste);
				return;
			}

			quoteId = paste.substring(url.length).match(/^\/notes\/(.+?)\/?$/)[1];
		});
	}
}

function onDragover(ev) {
	if (!ev.dataTransfer.items[0]) return;
	const isFile = ev.dataTransfer.items[0].kind === 'file';
	const isDriveFile = ev.dataTransfer.types[0] === _DATA_TRANSFER_DRIVE_FILE_;
	if (isFile || isDriveFile) {
		ev.preventDefault();
		draghover = true;
		switch (ev.dataTransfer.effectAllowed) {
			case 'all':
			case 'uninitialized':
			case 'copy':
			case 'copyLink':
			case 'copyMove':
				ev.dataTransfer.dropEffect = 'copy';
				break;
			case 'linkMove':
			case 'move':
				ev.dataTransfer.dropEffect = 'move';
				break;
			default:
				ev.dataTransfer.dropEffect = 'none';
				break;
		}
	}
}

function onDragenter(ev) {
	draghover = true;
}

function onDragleave(ev) {
	draghover = false;
}

function onDrop(ev): void {
	draghover = false;

	// ファイルだったら
	if (ev.dataTransfer.files.length > 0) {
		ev.preventDefault();
		for (const x of Array.from(ev.dataTransfer.files)) upload(x);
		return;
	}

	//#region ドライブのファイル
	const driveFile = ev.dataTransfer.getData(_DATA_TRANSFER_DRIVE_FILE_);
	if (driveFile != null && driveFile !== '') {
		const file = JSON.parse(driveFile);
		files.push(file);
		ev.preventDefault();
	}
	//#endregion
}

function saveDraft() {
	if (props.instant || props.mock) return;

	const draftData = JSON.parse(miLocalStorage.getItem('drafts') ?? '{}');

	draftData[draftKey] = {
		updatedAt: new Date(),
		data: {
			text: text,
			useCw: useCw,
			cw: cw,
			disableRightClick: disableRightClick,
			visibility: visibility,
			localOnly: localOnly,
			files: files,
			poll: poll,
			event: event,
		},
	};

	miLocalStorage.setItem('drafts', JSON.stringify(draftData));
}

function deleteDraft() {
	const draftData = JSON.parse(miLocalStorage.getItem('drafts') ?? '{}');

	delete draftData[draftKey];

	miLocalStorage.setItem('drafts', JSON.stringify(draftData));
}

async function post(ev?: MouseEvent) {
	if (useCw && (cw == null || cw.trim() === '')) {
		os.alert({
			type: 'error',
			text: i18n.ts.cwNotationRequired,
		});
		return;
	}

	if (ev) {
		const el = ev.currentTarget ?? ev.target;
		const rect = el.getBoundingClientRect();
		const x = rect.left + (el.offsetWidth / 2);
		const y = rect.top + (el.offsetHeight / 2);
		os.popup(MkRippleEffect, { x, y }, {}, 'end');
	}

	if (props.mock) return;

	const annoying =
		text.includes('$[x2') ||
		text.includes('$[x3') ||
		text.includes('$[x4') ||
		text.includes('$[scale') ||
		text.includes('$[position');

	if (annoying && visibility === 'public') {
		const { canceled, result } = await os.actions({
			type: 'warning',
			text: i18n.ts.thisPostMayBeAnnoying,
			actions: [{
				value: 'home',
				text: i18n.ts.thisPostMayBeAnnoyingHome,
				primary: true,
			}, {
				value: 'cancel',
				text: i18n.ts.thisPostMayBeAnnoyingCancel,
			}, {
				value: 'ignore',
				text: i18n.ts.thisPostMayBeAnnoyingIgnore,
			}],
		});

		if (canceled) return;
		if (result === 'cancel') return;
		if (result === 'home') {
			visibility = 'home';
		}
	}

	let postData = {
		text: text === '' ? null : text,
		fileIds: files.length > 0 ? files.map(f => f.id) : undefined,
		replyId: props.reply ? props.reply.id : undefined,
		renoteId: props.renote ? props.renote.id : quoteId ? quoteId : undefined,
		channelId: props.channel ? props.channel.id : undefined,
		poll: poll,
		event: event,
		cw: useCw ? cw ?? '' : null,
		localOnly: localOnly,
		visibility: visibility,
		visibleUserIds: visibility === 'specified' ? visibleUsers.map(u => u.id) : undefined,
		reactionAcceptance,
		disableRightClick: disableRightClick,
		noteId: props.updateMode ? props.initialNote?.id : undefined,
	};

	if (withHashtags && hashtags && hashtags.trim() !== '') {
		const hashtags_ = hashtags.trim().split(' ').map(x => x.startsWith('#') ? x : '#' + x).join(' ');
		postData.text = postData.text ? `${postData.text} ${hashtags_}` : hashtags_;
	}

	// plugin
	if (notePostInterruptors.length > 0) {
		for (const interruptor of notePostInterruptors) {
			postData = await interruptor.handler(deepClone(postData));
		}
	}

	let token = undefined;

	if (postAccount) {
		const storedAccounts = await getAccounts();
		token = storedAccounts.find(x => x.id === postAccount.id)?.token;
	}

	posting = true;
	os.api(props.updateMode ? 'notes/update' : 'notes/create', postData, token).then(() => {
		if (props.freezeAfterPosted) {
			posted = true;
		} else {
			clear();
		}
		nextTick(() => {
			if (props.reply) os.noteToast(i18n.ts.replied, 'reply');
			else if (props.renote) os.noteToast(i18n.ts.quoted, 'quote');
			else if (props.updateMode) os.noteToast(i18n.ts.noteEdited, 'edited');
			else os.noteToast(i18n.ts.posted, 'posted');

			deleteDraft();
			emit('posted');
			if (postData.text && postData.text !== '') {
				const hashtags_ = mfm.parse(postData.text).filter(x => x.type === 'hashtag').map(x => x.props.hashtag);
				const history = JSON.parse(miLocalStorage.getItem('hashtags') ?? '[]') as string[];
				miLocalStorage.setItem('hashtags', JSON.stringify(unique(hashtags_.concat(history))));
			}
			posting = false;
			postAccount = null;

			incNotesCount();
			if (notesCount === 1) {
				claimAchievement('notes1');
			}

			const text = postData.text ?? '';
			const lowerCase = text.toLowerCase();
			if ((lowerCase.includes('love') || lowerCase.includes('❤')) && lowerCase.includes('cherrypick')) {
				claimAchievement('iLoveCherryPick');
			}
			if ([
				'https://youtu.be/Efrlqw8ytg4',
				'https://www.youtube.com/watch?v=Efrlqw8ytg4',
				'https://m.youtube.com/watch?v=Efrlqw8ytg4',

				'https://youtu.be/XVCwzwxdHuA',
				'https://www.youtube.com/watch?v=XVCwzwxdHuA',
				'https://m.youtube.com/watch?v=XVCwzwxdHuA',

				'https://open.spotify.com/track/3Cuj0mZrlLoXx9nydNi7RB',
				'https://open.spotify.com/track/7anfcaNPQWlWCwyCHmZqNy',
				'https://open.spotify.com/track/5Odr16TvEN4my22K9nbH7l',
				'https://open.spotify.com/album/5bOlxyl4igOrp2DwVQxBco',
			].some(url => text.includes(url))) {
				claimAchievement('brainDiver');
			}

			if (props.renote && (props.renote.userId === $i.id) && text.length > 0) {
				claimAchievement('selfQuote');
			}

			const date = new Date();
			const h = date.getHours();
			const m = date.getMinutes();
			const s = date.getSeconds();
			if (h >= 0 && h <= 3) {
				claimAchievement('postedAtLateNight');
			}
			if (m === 0 && s === 0) {
				claimAchievement('postedAt0min0sec');
			}
		});
	}).catch(err => {
		posting = false;
		os.alert({
			type: 'error',
			text: err.message + '\n' + (err as any).id,
		});
	});
	textareaEl.style.height = '140px';
	if (props.updateMode) sound.play('noteEdited');
	vibrate(ColdDeviceStorage.get('vibrateSystem') ? [10, 20, 10, 20, 10, 20, 60] : '');
}

function cancel() {
	emit('cancel');
}

function insertMention() {
	os.selectUser().then(user => {
		insertTextAtCursor(textareaEl, '@' + Misskey.acct.toString(user) + ' ');
	});
}

async function insertEmoji(ev: MouseEvent) {
	os.openEmojiPicker(ev.currentTarget ?? ev.target, {}, textareaEl);
}

function showActions(ev) {
	os.popupMenu(postFormActions.map(action => ({
		text: action.title,
		action: () => {
			action.handler({
				text: text,
				cw: cw,
			}, (key, value) => {
				if (key === 'text') { text = value; }
				if (key === 'cw') { useCw = value !== null; cw = value; }
			});
		},
	})), ev.currentTarget ?? ev.target);
}

async function openMfmCheatSheet() {
	os.popup(defineAsyncComponent(() => import('@/components/MkMfmCheatSheetDialog.vue')), {}, {}, 'closed');
}

let postAccount = $ref<Misskey.entities.UserDetailed | null>(null);

function openAccountMenu(ev: MouseEvent) {
	if (props.mock) return;

	openAccountMenu_({
		withExtraOperation: false,
		includeCurrentAccount: true,
		active: postAccount != null ? postAccount.id : $i.id,
		onChoose: (account) => {
			if (account.id === $i.id) {
				postAccount = null;
			} else {
				postAccount = account;
			}
		},
	}, ev);
}

function showPreviewMenu(ev: MouseEvent) {
	os.popupMenu([{
		type: 'switch',
		text: i18n.ts.previewNoteText,
		icon: 'ti ti-eye',
		ref: $$(showPreview),
	}, {
		type: 'switch',
		text: i18n.ts.previewNoteProfile,
		icon: 'ti ti-user-circle',
		ref: $$(showProfilePreview),
	}], ev.currentTarget ?? ev.target);
}

onMounted(() => {
	if (props.autofocus) {
		focus();

		nextTick(() => {
			focus();
		});
	}

	// TODO: detach when unmount
	new Autocomplete(textareaEl, $$(text));
	new Autocomplete(cwInputEl, $$(cw));
	new Autocomplete(hashtagsInputEl, $$(hashtags));

	nextTick(() => {
		// 書きかけの投稿を復元
		if (!props.instant && !props.mention && !props.specified && !props.mock) {
			const draft = JSON.parse(miLocalStorage.getItem('drafts') ?? '{}')[draftKey];
			if (draft) {
				text = draft.data.text;
				useCw = draft.data.useCw;
				cw = draft.data.cw;
				disableRightClick = draft.data.disableRightClick;
				visibility = draft.data.visibility;
				localOnly = draft.data.localOnly;
				files = (draft.data.files || []).filter(draftFile => draftFile);
				if (draft.data.poll) {
					poll = draft.data.poll;
				}
				if (draft.data.event) {
					event = draft.data.event;
				}
			}
		}

		// 削除して編集
		if (props.initialNote) {
			const init = props.initialNote;
			text = init.text ? init.text : '';
			files = init.files;
			cw = init.cw;
			useCw = init.cw != null;
			if (init.poll) {
				poll = {
					choices: init.poll.choices.map(x => x.text),
					multiple: init.poll.multiple,
					expiresAt: init.poll.expiresAt,
					expiredAfter: init.poll.expiredAfter,
				};
			}
			if (init.event) {
				event = {
					title: init.event.title,
					start: init.event.start,
					end: init.event.end,
					metadata: init.event.metadata,
				};
			}
			visibility = init.visibility;
			localOnly = init.localOnly;
			quoteId = init.renote ? init.renote.id : null;
			disableRightClick = init.disableRightClick != null;
		}

		nextTick(() => watchForDraft());
	});
});

defineExpose({
	clear,
});
</script>

<style lang="scss" module>
.root {
	position: relative;
	container-type: inline-size;
	max-width: 800px;

	&.modal {
		width: 100%;
		max-width: 640px;
	}
}

//#region header
.header {
	z-index: 1000;
	min-height: 50px;
	display: flex;
	flex-wrap: nowrap;
	gap: 4px;
	padding: 8px 12px;
}

.headerLeft {
	display: flex;
	flex: 0 1 100px;
}

.cancel {
	padding: 0;
	font-size: 1em;
	height: 100%;
	flex: 0 1 50px;
}

.account {
	height: 100%;
	display: inline-flex;
	vertical-align: bottom;
	flex: 0 1 50px;

  &.fixed {
    margin: 0 0 0 12px;
  }
}

.avatar {
	width: 28px;
	height: 28px;
	margin: auto 0;
}

.headerRight {
	display: flex;
	min-height: 48px;
	font-size: 0.9em;
	flex-wrap: nowrap;
	align-items: center;
	margin-left: auto;
	gap: 4px;
	overflow: clip;
	padding-left: 4px;
}

.submit {
	margin: 12px 12px 12px 6px;
	vertical-align: bottom;

	&:disabled {
		opacity: 0.7;
	}

	&.posting {
		cursor: wait;
	}

	&:not(:disabled):hover {
		> .inner {
			background: linear-gradient(90deg, var(--X8), var(--X8));
		}
	}

	&:not(:disabled):active {
		> .inner {
			background: linear-gradient(90deg, var(--X8), var(--X8));
		}
	}
}

.submitInner {
	padding: 0 12px;
	line-height: 34px;
	font-weight: bold;
	border-radius: 6px;
	min-width: 90px;
	box-sizing: border-box;
	color: var(--fgOnAccent);
	background: linear-gradient(90deg, var(--buttonGradateA), var(--buttonGradateB));
}

.headerRightItem {
	margin: 0;
	padding: 8px;
	border-radius: 6px;

	&:hover {
		background: var(--X5);
	}

	&:disabled {
		background: none;
	}

	&.danger {
		color: #ff2a2a;
	}
}

.headerRightButtonText {
	padding-left: 6px;
}

.visibility {
	overflow: clip;
    text-overflow: ellipsis;
    white-space: nowrap;

	&:enabled {
		> .headerRightButtonText {
			opacity: 0.8;
		}
	}
}
//#endregion

.preview {
	padding: 16px 20px 0 20px;
	max-height: 150px;
	overflow: auto;
}

.targetNote {
	padding: 0 20px 16px 20px;
}

.withQuote {
	margin: 0 0 8px 0;
	color: var(--accent);
}

.toSpecified {
	padding: 6px 30px;
	margin-bottom: 8px;
	overflow: auto;
	white-space: nowrap;
}

.visibleUsers {
	display: inline;
	top: -1px;
	font-size: 14px;
}

.visibleUser {
	margin-right: 14px;
	padding: 8px 0 8px 8px;
	border-radius: 8px;
	background: var(--X4);
}

.hasNotSpecifiedMentions {
	margin: 0 20px 16px 20px;
}

.cw,
.hashtags,
.text {
	display: block;
	box-sizing: border-box;
	padding: 0 30px;
	margin: 0;
	width: 100%;
	font-size: 16px;
	border: none;
	border-radius: 0;
	background: transparent;
	color: var(--fg);
	font-family: inherit;

	&:focus {
		outline: none;
	}

	&:disabled {
		opacity: 0.5;
	}
}

.cw {
	z-index: 1;
	padding-bottom: 8px;
	border-bottom: solid 0.5px var(--divider);
}

.hashtags {
	z-index: 1;
	padding-top: 8px;
	padding-bottom: 8px;
	border-top: solid 0.5px var(--divider);
}

.textOuter {
	width: 100%;
	position: relative;

	&.withCw {
		padding-top: 8px;
	}
}

.text {
	max-width: 100%;
	min-width: 100%;
	width: 100%;
	min-height: 140px;
	height: 100%;
}

.textCount {
	position: absolute;
	top: 0;
	right: 2px;
	padding: 4px 6px;
	font-size: .9em;
	color: var(--warn);
	border-radius: 6px;
	min-width: 1.6em;
	text-align: center;

	&.textOver {
		color: #ff2a2a;
	}
}

.footer {
	display: flex;
	padding: 0 16px 16px 16px;
	font-size: 1em;
}

.footerLeft {
	flex: 1;
	display: grid;
	grid-auto-flow: row;
	grid-template-columns: repeat(auto-fill, minmax(42px, 1fr));
	grid-auto-rows: 40px;
}

.footerRight {
	flex: 0;
	margin-left: auto;
	display: grid;
	grid-auto-flow: row;
	grid-template-columns: repeat(auto-fill, minmax(42px, 1fr));
	grid-auto-rows: 40px;
	direction: rtl;
}

.footerButton {
	display: inline-block;
	padding: 0;
	margin: 0;
	font-size: 1em;
	width: auto;
	height: 100%;
	border-radius: 6px;

	&:hover {
		background: var(--X5);
	}

	&.footerButtonActive {
		color: var(--accent);
	}
}

.previewButtonActive {
	color: var(--accent);
}

@container (max-width: 500px) {
	.header {
		padding: 4px;
	}

	.headerRight {
		font-size: .9em;
	}

	.headerRightButtonText {
		display: none;
	}

	.visibility {
		overflow: initial;
	}

	.submit {
		margin: 8px 8px 8px 4px;
	}

	.toSpecified {
		padding: 6px 22px;
	}

	.preview {
		padding: 16px 14px 0 14px;
	}

	.cw,
	.hashtags,
	.text {
		// padding: 0 16px;
	}

	.cw {
		padding: 0 22px 8px;
	}

	.hashtags {
		padding: 8px 22px;
	}

	.text {
		min-height: 120px;
		padding: 0 22px;
	}

	.footer {
		padding: 0 8px 8px 8px;
	}
}

@container (max-width: 350px) {
	.footer {
		font-size: 0.9em;
	}

	.footerLeft {
		grid-template-columns: repeat(auto-fill, minmax(38px, 1fr));
	}

	.footerRight {
		grid-template-columns: repeat(auto-fill, minmax(38px, 1fr));
	}

	.headerRight {
		gap: 0;
	}
}
</style><|MERGE_RESOLUTION|>--- conflicted
+++ resolved
@@ -102,15 +102,9 @@
 </template>
 
 <script lang="ts" setup>
-<<<<<<< HEAD
-import { inject, watch, nextTick, onMounted, defineAsyncComponent } from 'vue';
+import { inject, watch, nextTick, onMounted, defineAsyncComponent, provide } from 'vue';
 import * as mfm from 'cherrypick-mfm-js';
 import * as Misskey from 'cherrypick-js';
-=======
-import { inject, watch, nextTick, onMounted, defineAsyncComponent, provide } from 'vue';
-import * as mfm from 'mfm-js';
-import * as Misskey from 'misskey-js';
->>>>>>> 24e629ca
 import insertTextAtCursor from 'insert-text-at-cursor';
 import { toASCII } from 'punycode/';
 import MkNoteSimple from '@/components/MkNoteSimple.vue';
@@ -156,11 +150,8 @@
 	fixed?: boolean;
 	autofocus?: boolean;
 	freezeAfterPosted?: boolean;
-<<<<<<< HEAD
+	mock?: boolean;
 	updateMode?: boolean;
-=======
-	mock?: boolean;
->>>>>>> 24e629ca
 }>(), {
 	initialVisibleUsers: () => [],
 	autofocus: true,
@@ -279,13 +270,8 @@
 });
 
 const canPost = $computed((): boolean => {
-<<<<<<< HEAD
-	return !posting && !posted &&
+	return !props.mock && !posting && !posted &&
 		(1 <= textLength || 1 <= files.length || !!poll || !!props.renote || !!event) &&
-=======
-	return !props.mock && !posting && !posted &&
-		(1 <= textLength || 1 <= files.length || !!poll || !!props.renote) &&
->>>>>>> 24e629ca
 		(textLength <= maxTextLength) &&
 		(!poll || poll.choices.length >= 2);
 });
