--- conflicted
+++ resolved
@@ -734,11 +734,8 @@
 			localOnly: localOnly.value,
 			files: files.value,
 			poll: poll.value,
-<<<<<<< HEAD
 			event: event.value,
-=======
 			visibleUserIds: visibility.value === 'specified' ? visibleUsers.value.map(x => x.id) : undefined,
->>>>>>> e9e877f6
 		},
 	};
 
@@ -1050,10 +1047,9 @@
 				if (draft.data.poll) {
 					poll.value = draft.data.poll;
 				}
-<<<<<<< HEAD
 				if (draft.data.event) {
 					event.value = draft.data.event;
-=======
+				}
 				if (draft.data.visibleUserIds) {
 					misskeyApi('users/show', { userIds: draft.data.visibleUserIds }).then(users => {
 						for (let i = 0; i < users.length; i++) {
@@ -1062,7 +1058,6 @@
 							}
 						}
 					});
->>>>>>> e9e877f6
 				}
 			}
 		}
