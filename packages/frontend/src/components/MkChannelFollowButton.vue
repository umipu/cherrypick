--- conflicted
+++ resolved
@@ -26,11 +26,7 @@
 
 <script lang="ts" setup>
 import { ref } from 'vue';
-<<<<<<< HEAD
 import * as Misskey from 'cherrypick-js';
-=======
-import * as Misskey from 'misskey-js';
->>>>>>> 0d76842a
 import { misskeyApi } from '@/scripts/misskey-api.js';
 import { i18n } from '@/i18n.js';
 
