--- conflicted
+++ resolved
@@ -136,13 +136,8 @@
 			> .indicator {
 				position: absolute;
 				top: 32px;
-<<<<<<< HEAD
 				left: 16px;
-				color: var(--indicator);
-=======
-				left: 32px;
 				color: var(--MI_THEME-indicator);
->>>>>>> b99e13e6
 				font-size: 8px;
 
 				@media (max-width: 500px) {
