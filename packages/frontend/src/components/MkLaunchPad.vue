--- conflicted
+++ resolved
@@ -7,29 +7,17 @@
 <MkModal ref="modal" v-slot="{ type, maxHeight }" :preferType="preferedModalType" :anchor="anchor" :transparentBg="true" :src="src" @click="modal.close()" @closed="emit('closed')">
 	<div class="szkkfdyq _shadow" :class="{ asDrawer: type === 'drawer', _popup: !defaultStore.state.useBlurEffect || !defaultStore.state.useBlurEffectForModal || !defaultStore.state.removeModalBgColorForBlur, _popupAcrylic: defaultStore.state.useBlurEffect && defaultStore.state.useBlurEffectForModal && defaultStore.state.removeModalBgColorForBlur }" :style="{ maxHeight: maxHeight ? maxHeight + 'px' : '' }">
 		<div class="main">
-<<<<<<< HEAD
-			<template v-for="item in items">
-				<button v-if="item.action" :key="item.text" v-click-anime class="_button item" @click="$event => { item.action($event); close(); }">
-					<i class="icon" :class="item.icon"></i>
-					<div class="text">{{ item.text }}</div>
-					<span v-if="item.indicate && item.indicateValue && defaultStore.state.showUnreadNotificationCount" class="indicatorWithValue"><span>{{ item.indicateValue }}</span></span>
-=======
 			<template v-for="item in items" :key="item.text">
 				<button v-if="item.action" v-click-anime class="_button item" @click="$event => { item.action($event); close(); }">
 					<i class="icon" :class="item.icon"></i>
 					<div class="text">{{ item.text }}</div>
 					<span v-if="item.indicate && item.indicateValue" class="_indicateCounter indicatorWithValue">{{ item.indicateValue }}</span>
->>>>>>> e88dbad3
 					<span v-else-if="item.indicate" class="indicator"><i class="_indicatorCircle"></i></span>
 				</button>
 				<MkA v-else :key="item.text" v-click-anime :to="item.to" class="item" @click.passive="close()">
 					<i class="icon" :class="item.icon"></i>
 					<div class="text">{{ item.text }}</div>
-<<<<<<< HEAD
-					<span v-if="item.indicate && item.indicateValue && defaultStore.state.showUnreadNotificationCount" class="indicatorWithValue"><span>{{ item.indicateValue }}</span></span>
-=======
 					<span v-if="item.indicate && item.indicateValue" class="_indicateCounter indicatorWithValue">{{ item.indicateValue }}</span>
->>>>>>> e88dbad3
 					<span v-else-if="item.indicate" class="indicator"><i class="_indicatorCircle"></i></span>
 				</MkA>
 			</template>
@@ -135,33 +123,11 @@
 				position: absolute;
 				top: 32px;
 				left: 16px;
-<<<<<<< HEAD
-				font-size: 8px;
-				display: inline-flex;
-				color: var(--fgOnAccent);
-				font-weight: 700;
-				background: var(--indicator);
-				height: 1.5em;
-				min-width: 1.5em;
-				align-items: center;
-				justify-content: center;
-				border-radius: 99rem;
-=======
->>>>>>> e88dbad3
 
 				@media (max-width: 500px) {
 					top: 16px;
 					left: 8px;
 				}
-<<<<<<< HEAD
-
-				> span {
-					display: inline-block;
-					padding: 0 .25em;
-					line-height: 1.5em;
-				}
-=======
->>>>>>> e88dbad3
 			}
 
 			> .indicator {
