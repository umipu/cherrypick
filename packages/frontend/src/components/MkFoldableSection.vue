<!--
SPDX-FileCopyrightText: syuilo and misskey-project
SPDX-License-Identifier: AGPL-3.0-only
-->

<template>
<div ref="rootEl" :class="$style.root">
	<header :class="[$style.header, { [$style.reduceAnimation]: !defaultStore.state.animation, [$style.showEl]: (showEl && ['hideHeaderOnly', 'hideHeaderFloatBtn', 'hide'].includes(<string>defaultStore.state.displayHeaderNavBarWhenScroll)) && isMobile && mainRouter.currentRoute.value.name === 'explore' }]" class="_button" :style="{ background: bg }" @click="showBody = !showBody">
		<div :class="$style.title"><div><slot name="header"></slot></div></div>
		<div :class="$style.divider"></div>
		<button class="_button" :class="$style.button">
			<template v-if="showBody"><i class="ti ti-chevron-up"></i></template>
			<template v-else><i class="ti ti-chevron-down"></i></template>
		</button>
	</header>
	<Transition
		:enterActiveClass="defaultStore.state.animation ? $style.folderToggleEnterActive : ''"
		:leaveActiveClass="defaultStore.state.animation ? $style.folderToggleLeaveActive : ''"
		:enterFromClass="defaultStore.state.animation ? $style.folderToggleEnterFrom : ''"
		:leaveToClass="defaultStore.state.animation ? $style.folderToggleLeaveTo : ''"
		@enter="enter"
		@afterEnter="afterEnter"
		@leave="leave"
		@afterLeave="afterLeave"
	>
		<div v-show="showBody">
			<slot></slot>
		</div>
	</Transition>
</div>
</template>

<script lang="ts" setup>
import { onMounted, ref, shallowRef, watch } from 'vue';
import tinycolor from 'tinycolor2';
import { miLocalStorage } from '@/local-storage.js';
import { mainRouter } from '@/router/main.js';
import { defaultStore } from '@/store.js';
import { deviceKind } from '@/scripts/device-kind.js';
import { globalEvents } from '@/events.js';

const MOBILE_THRESHOLD = 500;

const isMobile = ref(deviceKind === 'smartphone' || window.innerWidth <= MOBILE_THRESHOLD);
window.addEventListener('resize', () => {
	isMobile.value = deviceKind === 'smartphone' || window.innerWidth <= MOBILE_THRESHOLD;
});

const showEl = ref(false);

const miLocalStoragePrefix = 'ui:folder:' as const;

const props = withDefaults(defineProps<{
	expanded?: boolean;
	persistKey?: string;
}>(), {
	expanded: true,
});

const rootEl = shallowRef<HTMLDivElement>();
const bg = ref<string>();
const showBody = ref((props.persistKey && miLocalStorage.getItem(`${miLocalStoragePrefix}${props.persistKey}`)) ? (miLocalStorage.getItem(`${miLocalStoragePrefix}${props.persistKey}`) === 't') : props.expanded);

watch(showBody, () => {
	if (props.persistKey) {
		miLocalStorage.setItem(`${miLocalStoragePrefix}${props.persistKey}`, showBody.value ? 't' : 'f');
	}
});

function enter(element: Element) {
	const el = element as HTMLElement;
	const elementHeight = el.getBoundingClientRect().height;
	el.style.height = '0';
	el.offsetHeight; // reflow
	el.style.height = elementHeight + 'px';
}

function afterEnter(element: Element) {
	const el = element as HTMLElement;
	el.style.height = 'unset';
}

function leave(element: Element) {
	const el = element as HTMLElement;
	const elementHeight = el.getBoundingClientRect().height;
	el.style.height = elementHeight + 'px';
	el.offsetHeight; // reflow
	el.style.height = '0';
}

function afterLeave(element: Element) {
	const el = element as HTMLElement;
	el.style.height = 'unset';
}

onMounted(() => {
	function getParentBg(el?: HTMLElement | null): string {
		if (el == null || el.tagName === 'BODY') return 'var(--MI_THEME-bg)';
		const background = el.style.background || el.style.backgroundColor;
		if (background) {
			return background;
		} else {
			return getParentBg(el.parentElement);
		}
	}

	const rawBg = getParentBg(rootEl.value);
	const _bg = tinycolor(rawBg.startsWith('var(') ? getComputedStyle(document.documentElement).getPropertyValue(rawBg.slice(4, -1)) : rawBg);
	_bg.setAlpha(0.85);
	bg.value = _bg.toRgbString();

	globalEvents.on('showEl', (showEl_receive) => {
		showEl.value = showEl_receive;
	});
});
</script>

<style lang="scss" module>
.folderToggleEnterActive, .folderToggleLeaveActive {
	overflow-y: clip;
	transition: opacity 0.5s, height 0.5s !important;
}

.folderToggleEnterFrom, .folderToggleLeaveTo {
	opacity: 0;
}

.root {
	position: relative;
}

.header {
	display: flex;
	position: relative;
	z-index: 10;
	position: sticky;
<<<<<<< HEAD
	top: var(--stickyTop, 0px);
	-webkit-backdrop-filter: var(--blur, blur(8px));
	backdrop-filter: var(--blur, blur(20px));
	transition: opacity 0.5s, transform 0.5s;

	&.reduceAnimation {
		transition: opacity 0s, transform 0s;
	}

	&.showEl {
		transform: translateY(-50.55px);
	}
=======
	top: var(--MI-stickyTop, 0px);
	-webkit-backdrop-filter: var(--MI-blur, blur(8px));
	backdrop-filter: var(--MI-blur, blur(20px));
>>>>>>> b99e13e6
}

.title {
	display: grid;
	place-content: center;
	margin: 0;
	padding: 12px 16px 12px 0;
}

.divider {
	flex: 1;
	margin: auto;
	height: 1px;
	background: var(--MI_THEME-divider);
}

.button {
	padding: 12px 0 12px 16px;
}

@container (max-width: 500px) {
	.title {
		padding: 8px 10px 8px 0;
	}
}
</style><|MERGE_RESOLUTION|>--- conflicted
+++ resolved
@@ -134,10 +134,9 @@
 	position: relative;
 	z-index: 10;
 	position: sticky;
-<<<<<<< HEAD
-	top: var(--stickyTop, 0px);
-	-webkit-backdrop-filter: var(--blur, blur(8px));
-	backdrop-filter: var(--blur, blur(20px));
+	top: var(--MI-stickyTop, 0px);
+	-webkit-backdrop-filter: var(--MI-blur, blur(8px));
+	backdrop-filter: var(--MI-blur, blur(20px));
 	transition: opacity 0.5s, transform 0.5s;
 
 	&.reduceAnimation {
@@ -147,11 +146,6 @@
 	&.showEl {
 		transform: translateY(-50.55px);
 	}
-=======
-	top: var(--MI-stickyTop, 0px);
-	-webkit-backdrop-filter: var(--MI-blur, blur(8px));
-	backdrop-filter: var(--MI-blur, blur(20px));
->>>>>>> b99e13e6
 }
 
 .title {
