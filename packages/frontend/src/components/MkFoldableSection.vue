--- conflicted
+++ resolved
@@ -1,17 +1,9 @@
 <template>
-<<<<<<< HEAD
-<div class="ssazuxis">
-	<header :class="{ reduceAnimation: !defaultStore.state.animation, showEl: showEl && isMobile && mainRouter().currentRoute.value.name === 'explore' }" class="_button" :style="{ background: bg }" @click="showBody = !showBody">
-		<div class="title"><div><slot name="header"></slot></div></div>
-		<div class="divider"></div>
-		<button class="_button">
-=======
 <div ref="el" :class="$style.root">
-	<header :class="$style.header" class="_button" :style="{ background: bg }" @click="showBody = !showBody">
+	<header :class="[$style.header, { reduceAnimation: !defaultStore.state.animation, showEl: showEl && isMobile && mainRouter.currentRoute.value.name === 'explore' }]" class="_button" :style="{ background: bg }" @click="showBody = !showBody">
 		<div :class="$style.title"><div><slot name="header"></slot></div></div>
 		<div :class="$style.divider"></div>
 		<button class="_button" :class="$style.button">
->>>>>>> b0344e07
 			<template v-if="showBody"><i class="ti ti-chevron-up"></i></template>
 			<template v-else><i class="ti ti-chevron-down"></i></template>
 		</button>
@@ -36,91 +28,22 @@
 import { miLocalStorage } from '@/local-storage';
 import { mainRouter } from '@/router';
 import { defaultStore } from '@/store';
+import { deviceKind } from '@/scripts/device-kind';
 import { eventBus } from '@/scripts/cherrypick/eventBus';
+
+const isFriendly = ref(miLocalStorage.getItem('ui') === 'friendly');
 
 const MOBILE_THRESHOLD = 500;
 
+const isMobile = ref(deviceKind === 'smartphone' || window.innerWidth <= MOBILE_THRESHOLD);
+window.addEventListener('resize', () => {
+	isMobile.value = deviceKind === 'smartphone' || window.innerWidth <= MOBILE_THRESHOLD;
+});
+
+let showEl = $ref(false);
+
 const miLocalStoragePrefix = 'ui:folder:' as const;
 
-<<<<<<< HEAD
-export default defineComponent({
-	props: {
-		expanded: {
-			type: Boolean,
-			required: false,
-			default: true,
-		},
-		persistKey: {
-			type: String,
-			required: false,
-			default: null,
-		},
-	},
-	data() {
-		return {
-			defaultStore,
-			bg: null,
-			showBody: (this.persistKey && miLocalStorage.getItem(`${miLocalStoragePrefix}${this.persistKey}`)) ? (miLocalStorage.getItem(`${miLocalStoragePrefix}${this.persistKey}`) === 't') : this.expanded,
-			showEl: false,
-			isMobile: window.innerWidth <= MOBILE_THRESHOLD,
-			isFriendly: miLocalStorage.getItem('ui') === 'friendly',
-			isAllowHideHeader: mainRouter.currentRoute.value.name === 'index' || mainRouter.currentRoute.value.name === 'explore' || mainRouter.currentRoute.value.name === 'my-notifications' || mainRouter.currentRoute.value.name === 'my-favorites',
-		};
-	},
-	watch: {
-		showBody() {
-			if (this.persistKey) {
-				miLocalStorage.setItem(`${miLocalStoragePrefix}${this.persistKey}`, this.showBody ? 't' : 'f');
-			}
-		},
-	},
-	mounted() {
-		function getParentBg(el: Element | null): string {
-			if (el == null || el.tagName === 'BODY') return 'var(--bg)';
-			const bg = el.style.background || el.style.backgroundColor;
-			if (bg) {
-				return bg;
-			} else {
-				return getParentBg(el.parentElement);
-			}
-		}
-		const rawBg = getParentBg(this.$el);
-		const bg = tinycolor(rawBg.startsWith('var(') ? getComputedStyle(document.documentElement).getPropertyValue(rawBg.slice(4, -1)) : rawBg);
-		bg.setAlpha(0.85);
-		this.bg = bg.toRgbString();
-
-		eventBus.on('showEl', (showEl_receive: boolean) => {
-			this.showEl = showEl_receive;
-		});
-	},
-	methods: {
-		mainRouter() {
-			return mainRouter
-		},
-		toggleContent(show: boolean) {
-			this.showBody = show;
-		},
-
-		enter(el) {
-			const elementHeight = el.getBoundingClientRect().height;
-			el.style.height = 0;
-			el.offsetHeight; // reflow
-			el.style.height = elementHeight + 'px';
-		},
-		afterEnter(el) {
-			el.style.height = null;
-		},
-		leave(el) {
-			const elementHeight = el.getBoundingClientRect().height;
-			el.style.height = elementHeight + 'px';
-			el.offsetHeight; // reflow
-			el.style.height = 0;
-		},
-		afterLeave(el) {
-			el.style.height = null;
-		},
-	},
-=======
 const props = withDefaults(defineProps<{
 	expanded?: boolean;
 	persistKey?: string;
@@ -174,7 +97,10 @@
 	const _bg = tinycolor(rawBg.startsWith('var(') ? getComputedStyle(document.documentElement).getPropertyValue(rawBg.slice(4, -1)) : rawBg);
 	_bg.setAlpha(0.85);
 	bg.value = _bg.toRgbString();
->>>>>>> b0344e07
+
+	eventBus.on('showEl', (showEl_receive) => {
+		showEl = showEl_receive;
+	});
 });
 </script>
 
@@ -194,24 +120,6 @@
 	position: relative;
 }
 
-<<<<<<< HEAD
-	> header {
-		display: flex;
-		position: relative;
-		z-index: 10;
-		position: sticky;
-		top: var(--stickyTop, 0px);
-		-webkit-backdrop-filter: var(--blur, blur(8px));
-		backdrop-filter: var(--blur, blur(20px));
-		transition: opacity 0.5s, transform 0.5s;
-
-		> .title {
-			display: grid;
-			place-content: center;
-			margin: 0;
-			padding: 12px 16px 12px 0;
-		}
-=======
 .header {
 	display: flex;
 	position: relative;
@@ -220,8 +128,16 @@
 	top: var(--stickyTop, 0px);
 	-webkit-backdrop-filter: var(--blur, blur(8px));
 	backdrop-filter: var(--blur, blur(20px));
+	transition: opacity 0.5s, transform 0.5s;
+
+	&.reduceAnimation {
+		transition: opacity 0s, transform 0s;
+	}
+
+	&.showEl {
+		transform: translateY(-50.55px);
+	}
 }
->>>>>>> b0344e07
 
 .title {
 	display: grid;
@@ -230,20 +146,6 @@
 	padding: 12px 16px 12px 0;
 }
 
-<<<<<<< HEAD
-		&.reduceAnimation {
-			transition: opacity 0s, transform 0s;
-		}
-
-		&.showEl {
-			transform: translateY(-50.55px);
-		}
-
-		> button {
-			padding: 12px 0 12px 16px;
-		}
-	}
-=======
 .divider {
 	flex: 1;
 	margin: auto;
@@ -253,7 +155,6 @@
 
 .button {
 	padding: 12px 0 12px 16px;
->>>>>>> b0344e07
 }
 
 @container (max-width: 500px) {
