<!--
SPDX-FileCopyrightText: syuilo and other misskey, cherrypick contributors
SPDX-License-Identifier: AGPL-3.0-only
-->

<template>
<MkPullToRefresh ref="prComponent" :refresher="() => reloadTimeline()">
	<MkNotes
		v-if="paginationQuery"
		ref="tlComponent"
		:pagination="paginationQuery"
		:noGap="!defaultStore.state.showGapBetweenNotesInTimeline"
		@queue="emit('queue', $event)"
		@status="prComponent?.setDisabled($event)"
	/>
</MkPullToRefresh>
</template>

<script lang="ts" setup>
<<<<<<< HEAD
import { computed, watch, onMounted, onUnmounted, provide, shallowRef } from 'vue';
import Misskey from 'cherrypick-js';
import { Connection } from 'cherrypick-js/built/streaming.js';
=======
import { computed, watch, onUnmounted, provide, ref, shallowRef } from 'vue';
import * as Misskey from 'misskey-js';
>>>>>>> 0f7918c5
import MkNotes from '@/components/MkNotes.vue';
import MkPullToRefresh from '@/components/MkPullToRefresh.vue';
import { useStream } from '@/stream.js';
import * as sound from '@/scripts/sound.js';
import { $i } from '@/account.js';
import { instance } from '@/instance.js';
import { defaultStore } from '@/store.js';
import { Paging } from '@/components/MkPagination.vue';
import { vibrate } from '@/scripts/vibrate.js';
import { globalEvents } from '@/events.js';

const props = withDefaults(defineProps<{
	src: 'home' | 'local' | 'social' | 'global' | 'mentions' | 'directs' | 'list' | 'antenna' | 'channel' | 'role';
	list?: string;
	antenna?: string;
	channel?: string;
	role?: string;
	sound?: boolean;
	withRenotes?: boolean;
	withReplies?: boolean;
	onlyFiles?: boolean;
  onlyCats?: boolean;
}>(), {
	withRenotes: true,
	withReplies: false,
	onlyFiles: false,
	onlyCats: false,
});

const emit = defineEmits<{
	(ev: 'note'): void;
	(ev: 'queue', count: number): void;
}>();

provide('inTimeline', true);
provide('inChannel', computed(() => props.src === 'channel'));

type TimelineQueryType = {
  antennaId?: string,
  withRenotes?: boolean,
  withReplies?: boolean,
  withFiles?: boolean,
  withCats?: boolean,
  visibility?: string,
  listId?: string,
  channelId?: string,
  roleId?: string
}

const prComponent = shallowRef<InstanceType<typeof MkPullToRefresh>>();
const tlComponent = shallowRef<InstanceType<typeof MkNotes>>();

let tlNotesCount = 0;

function prepend(note) {
	if (tlComponent.value == null) return;

	tlNotesCount++;

	if (instance.notesPerOneAd > 0 && tlNotesCount % instance.notesPerOneAd === 0) {
		note._shouldInsertAd_ = true;
	}

	tlComponent.value.pagingComponent?.prepend(note);

	emit('note');

	if (props.sound) {
		sound.playMisskeySfx($i && (note.userId === $i.id) ? 'noteMy' : 'note');
		vibrate($i && (note.userId === $i.id) ? [] : defaultStore.state.vibrateNote ? [30, 20] : []);
	}
}

let connection: Misskey.ChannelConnection | null = null;
let connection2: Misskey.ChannelConnection | null = null;
let paginationQuery: Paging | null = null;

const stream = useStream();

function connectChannel() {
	if (props.src === 'antenna') {
		if (props.antenna == null) return;
		connection = stream.useChannel('antenna', {
			antennaId: props.antenna,
		});
	} else if (props.src === 'home') {
		connection = stream.useChannel('homeTimeline', {
			withRenotes: props.withRenotes,
			withFiles: props.onlyFiles ? true : undefined,
			withCats: props.onlyCats,
		});
		connection2 = stream.useChannel('main');
	} else if (props.src === 'local') {
		connection = stream.useChannel('localTimeline', {
			withRenotes: props.withRenotes,
			withReplies: props.withReplies,
			withFiles: props.onlyFiles ? true : undefined,
			withCats: props.onlyCats,
		});
	} else if (props.src === 'social') {
		connection = stream.useChannel('hybridTimeline', {
			withRenotes: props.withRenotes,
			withReplies: props.withReplies,
			withFiles: props.onlyFiles ? true : undefined,
			withCats: props.onlyCats,
		});
	} else if (props.src === 'global') {
		connection = stream.useChannel('globalTimeline', {
			withRenotes: props.withRenotes,
			withFiles: props.onlyFiles ? true : undefined,
			withCats: props.onlyCats,
		});
	} else if (props.src === 'mentions') {
		connection = stream.useChannel('main');
		connection.on('mention', prepend);
	} else if (props.src === 'directs') {
		const onNote = note => {
			if (note.visibility === 'specified') {
				prepend(note);
			}
		};
		connection = stream.useChannel('main');
		connection.on('mention', onNote);
	} else if (props.src === 'list') {
		if (props.list == null) return;
		connection = stream.useChannel('userList', {
			withRenotes: props.withRenotes,
			withFiles: props.onlyFiles ? true : undefined,
			withCats: props.onlyCats,
			listId: props.list,
		});
	} else if (props.src === 'channel') {
		if (props.channel == null) return;
		connection = stream.useChannel('channel', {
			channelId: props.channel,
		});
	} else if (props.src === 'role') {
		if (props.role == null) return;
		connection = stream.useChannel('roleTimeline', {
			roleId: props.role,
		});
	}
	if (props.src !== 'directs' && props.src !== 'mentions') connection?.on('note', prepend);
}

function disconnectChannel() {
	if (connection) connection.dispose();
	if (connection2) connection2.dispose();
}

function updatePaginationQuery() {
	let endpoint: keyof Misskey.Endpoints | null;
	let query: TimelineQueryType | null;

	if (props.src === 'antenna') {
		endpoint = 'antennas/notes';
		query = {
			antennaId: props.antenna,
		};
	} else if (props.src === 'home') {
		endpoint = 'notes/timeline';
		query = {
			withRenotes: props.withRenotes,
			withFiles: props.onlyFiles ? true : undefined,
			withCats: props.onlyCats,
		};
	} else if (props.src === 'local') {
		endpoint = 'notes/local-timeline';
		query = {
			withRenotes: props.withRenotes,
			withReplies: props.withReplies,
			withFiles: props.onlyFiles ? true : undefined,
			withCats: props.onlyCats,
		};
	} else if (props.src === 'social') {
		endpoint = 'notes/hybrid-timeline';
		query = {
			withRenotes: props.withRenotes,
			withReplies: props.withReplies,
			withFiles: props.onlyFiles ? true : undefined,
			withCats: props.onlyCats,
		};
	} else if (props.src === 'global') {
		endpoint = 'notes/global-timeline';
		query = {
			withRenotes: props.withRenotes,
			withFiles: props.onlyFiles ? true : undefined,
			withCats: props.onlyCats,
		};
	} else if (props.src === 'mentions') {
		endpoint = 'notes/mentions';
		query = null;
	} else if (props.src === 'directs') {
		endpoint = 'notes/mentions';
		query = {
			visibility: 'specified',
		};
	} else if (props.src === 'list') {
		endpoint = 'notes/user-list-timeline';
		query = {
			withRenotes: props.withRenotes,
			withFiles: props.onlyFiles ? true : undefined,
			withCats: props.onlyCats,
			listId: props.list,
		};
	} else if (props.src === 'channel') {
		endpoint = 'channels/timeline';
		query = {
			channelId: props.channel,
		};
	} else if (props.src === 'role') {
		endpoint = 'roles/notes';
		query = {
			roleId: props.role,
		};
	} else {
		endpoint = null;
		query = null;
	}

	if (endpoint && query) {
		paginationQuery = {
			endpoint: endpoint,
			limit: 10,
			params: query,
		};
	} else {
		paginationQuery = null;
	}
}

function refreshEndpointAndChannel() {
	if (!defaultStore.state.disableStreamingTimeline) {
		disconnectChannel();
		connectChannel();
	}

	updatePaginationQuery();
}

// デッキのリストカラムでwithRenotesを変更した場合に自動的に更新されるようにさせる
// IDが切り替わったら切り替え先のTLを表示させたい
watch(() => [props.list, props.antenna, props.channel, props.role, props.withRenotes], refreshEndpointAndChannel);

// 初回表示用
refreshEndpointAndChannel();

onMounted(() => {
	globalEvents.on('reloadTimeline', () => reloadTimeline());
});

onUnmounted(() => {
	disconnectChannel();
});

function reloadTimeline() {
	return new Promise<void>((res) => {
		if (tlComponent.value == null) return;

		tlNotesCount = 0;

		tlComponent.value.pagingComponent?.reload().then(() => {
			res();
		});
	});
}

defineExpose({
	reloadTimeline,
});
</script><|MERGE_RESOLUTION|>--- conflicted
+++ resolved
@@ -17,14 +17,8 @@
 </template>
 
 <script lang="ts" setup>
-<<<<<<< HEAD
-import { computed, watch, onMounted, onUnmounted, provide, shallowRef } from 'vue';
-import Misskey from 'cherrypick-js';
-import { Connection } from 'cherrypick-js/built/streaming.js';
-=======
-import { computed, watch, onUnmounted, provide, ref, shallowRef } from 'vue';
-import * as Misskey from 'misskey-js';
->>>>>>> 0f7918c5
+import { computed, watch, onMounted, onUnmounted, provide, ref, shallowRef } from 'vue';
+import * as Misskey from 'cherrypick-js';
 import MkNotes from '@/components/MkNotes.vue';
 import MkPullToRefresh from '@/components/MkPullToRefresh.vue';
 import { useStream } from '@/stream.js';
