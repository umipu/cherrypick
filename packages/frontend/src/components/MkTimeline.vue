<!--
SPDX-FileCopyrightText: syuilo and other misskey, cherrypick contributors
SPDX-License-Identifier: AGPL-3.0-only
-->

<template>
<MkPullToRefresh ref="prComponent" :refresher="() => reloadTimeline()">
	<MkNotes
		v-if="paginationQuery"
		ref="tlComponent"
		:pagination="paginationQuery"
		:noGap="!defaultStore.state.showGapBetweenNotesInTimeline"
		@queue="emit('queue', $event)"
		@status="prComponent.setDisabled($event)"
	/>
</MkPullToRefresh>
</template>

<script lang="ts" setup>
import { computed, watch, onUnmounted, provide } from 'vue';
import { Connection } from 'misskey-js/built/streaming.js';
import MkNotes from '@/components/MkNotes.vue';
import MkPullToRefresh from '@/components/MkPullToRefresh.vue';
import { useStream } from '@/stream.js';
import * as sound from '@/scripts/sound.js';
import { $i } from '@/account.js';
import { instance } from '@/instance.js';
<<<<<<< HEAD
import { ColdDeviceStorage, defaultStore } from '@/store.js';
import { i18n } from '@/i18n.js';
import { vibrate } from '@/scripts/vibrate.js';
=======
import { defaultStore } from '@/store.js';
import { Paging } from '@/components/MkPagination.vue';
>>>>>>> 9784d10c

const props = withDefaults(defineProps<{
	src: string;
	list?: string;
	antenna?: string;
	channel?: string;
	role?: string;
	sound?: boolean;
	withRenotes?: boolean;
	withReplies?: boolean;
	onlyFiles?: boolean;
  onlyCats?: boolean;
}>(), {
	withRenotes: true,
	withReplies: false,
	onlyFiles: false,
	onlyCats: false,
});

const emit = defineEmits<{
	(ev: 'note'): void;
	(ev: 'queue', count: number): void;
}>();

provide('inChannel', computed(() => props.src === 'channel'));

type TimelineQueryType = {
  antennaId?: string,
  withRenotes?: boolean,
  withReplies?: boolean,
  withFiles?: boolean,
  visibility?: string,
  listId?: string,
  channelId?: string,
  roleId?: string
}

const prComponent: InstanceType<typeof MkPullToRefresh> = $ref();
const tlComponent: InstanceType<typeof MkNotes> = $ref();

let tlNotesCount = 0;

const prepend = note => {
	tlNotesCount++;

	if (instance.notesPerOneAd > 0 && tlNotesCount % instance.notesPerOneAd === 0) {
		note._shouldInsertAd_ = true;
	}

	tlComponent.pagingComponent?.prepend(note);

	emit('note');

	if (props.sound) {
		sound.play($i && (note.userId === $i.id) ? 'noteMy' : 'note');
		vibrate($i && (note.userId === $i.id) ? '' : ColdDeviceStorage.get('vibrateNote') ? [30, 20] : '');
	}
};

const prependFilterdMedia = note => {
	if (note.files !== null && note.files.length > 0) {
		tlComponent.pagingComponent?.prepend(note);
	}

	emit('note');

	if (props.sound) {
		sound.play($i && (note.userId === $i.id) ? 'noteMy' : 'note');
		vibrate($i && (note.userId === $i.id) ? '' : ColdDeviceStorage.get('vibrateNote') ? [30, 20] : '');
	}
};

let connection: Connection;
let connection2: Connection;
let paginationQuery: Paging | null = null;

const stream = useStream();

function connectChannel() {
	if (props.src === 'antenna') {
		connection = stream.useChannel('antenna', {
			antennaId: props.antenna,
		});
	} else if (props.src === 'home') {
		connection = stream.useChannel('homeTimeline', {
			withRenotes: props.withRenotes,
			withFiles: props.onlyFiles ? true : undefined,
			withCats: props.onlyCats,
		});
		connection2 = stream.useChannel('main');
	} else if (props.src === 'local') {
		connection = stream.useChannel('localTimeline', {
			withRenotes: props.withRenotes,
			withReplies: props.withReplies,
			withFiles: props.onlyFiles ? true : undefined,
			withCats: props.onlyCats,
		});
	} else if (props.src === 'social') {
		connection = stream.useChannel('hybridTimeline', {
			withRenotes: props.withRenotes,
			withReplies: props.withReplies,
			withFiles: props.onlyFiles ? true : undefined,
			withCats: props.onlyCats,
		});
	} else if (props.src === 'global') {
		connection = stream.useChannel('globalTimeline', {
			withRenotes: props.withRenotes,
			withFiles: props.onlyFiles ? true : undefined,
			withCats: props.onlyCats,
		});
	} else if (props.src === 'mentions') {
		connection = stream.useChannel('main');
		connection.on('mention', prepend);
	} else if (props.src === 'directs') {
		const onNote = note => {
			if (note.visibility === 'specified') {
				prepend(note);
			}
		};
		connection = stream.useChannel('main');
		connection.on('mention', onNote);
	} else if (props.src === 'list') {
		connection = stream.useChannel('userList', {
			withFiles: props.onlyFiles ? true : undefined,
			withCats: props.onlyCats,
			listId: props.list,
		});
	} else if (props.src === 'channel') {
		connection = stream.useChannel('channel', {
			channelId: props.channel,
		});
	} else if (props.src === 'role') {
		connection = stream.useChannel('roleTimeline', {
			roleId: props.role,
		});
	}
	if (props.src !== 'directs' || props.src !== 'mentions') connection.on('note', prepend);
}

<<<<<<< HEAD
if (props.src === 'antenna') {
	endpoint = 'antennas/notes';
	query = {
		antennaId: props.antenna,
	};
} else if (props.src === 'home') {
	endpoint = 'notes/timeline';
	query = {
		withRenotes: props.withRenotes,
		withFiles: props.onlyFiles ? true : undefined,
		withCats: props.onlyCats,
	};
} else if (props.src === 'local') {
	endpoint = 'notes/local-timeline';
	query = {
		withRenotes: props.withRenotes,
		withReplies: props.withReplies,
		withFiles: props.onlyFiles ? true : undefined,
		withCats: props.onlyCats,
	};
} else if (props.src === 'social') {
	endpoint = 'notes/hybrid-timeline';
	query = {
		withRenotes: props.withRenotes,
		withReplies: props.withReplies,
		withFiles: props.onlyFiles ? true : undefined,
		withCats: props.onlyCats,
	};
} else if (props.src === 'global') {
	endpoint = 'notes/global-timeline';
	query = {
		withRenotes: props.withRenotes,
		withFiles: props.onlyFiles ? true : undefined,
		withCats: props.onlyCats,
	};
} else if (props.src === 'mentions') {
	endpoint = 'notes/mentions';
} else if (props.src === 'directs') {
	endpoint = 'notes/mentions';
	query = {
		visibility: 'specified',
	};
} else if (props.src === 'list') {
	endpoint = 'notes/user-list-timeline';
	query = {
		withFiles: props.onlyFiles ? true : undefined,
		withCats: props.onlyCats,
		listId: props.list,
	};
} else if (props.src === 'channel') {
	endpoint = 'channels/timeline';
	query = {
		channelId: props.channel,
	};
} else if (props.src === 'role') {
	endpoint = 'roles/notes';
	query = {
		roleId: props.role,
	};
=======
function disconnectChannel() {
	if (connection) connection.dispose();
	if (connection2) connection2.dispose();
>>>>>>> 9784d10c
}

function updatePaginationQuery() {
	let endpoint: string | null;
	let query: TimelineQueryType | null;

	if (props.src === 'antenna') {
		endpoint = 'antennas/notes';
		query = {
			antennaId: props.antenna,
		};
	} else if (props.src === 'home') {
		endpoint = 'notes/timeline';
		query = {
			withRenotes: props.withRenotes,
			withFiles: props.onlyFiles ? true : undefined,
		};
	} else if (props.src === 'local') {
		endpoint = 'notes/local-timeline';
		query = {
			withRenotes: props.withRenotes,
			withReplies: props.withReplies,
			withFiles: props.onlyFiles ? true : undefined,
		};
	} else if (props.src === 'social') {
		endpoint = 'notes/hybrid-timeline';
		query = {
			withRenotes: props.withRenotes,
			withReplies: props.withReplies,
			withFiles: props.onlyFiles ? true : undefined,
		};
	} else if (props.src === 'global') {
		endpoint = 'notes/global-timeline';
		query = {
			withRenotes: props.withRenotes,
			withFiles: props.onlyFiles ? true : undefined,
		};
	} else if (props.src === 'mentions') {
		endpoint = 'notes/mentions';
		query = null;
	} else if (props.src === 'directs') {
		endpoint = 'notes/mentions';
		query = {
			visibility: 'specified',
		};
	} else if (props.src === 'list') {
		endpoint = 'notes/user-list-timeline';
		query = {
			withFiles: props.onlyFiles ? true : undefined,
			listId: props.list,
		};
	} else if (props.src === 'channel') {
		endpoint = 'channels/timeline';
		query = {
			channelId: props.channel,
		};
	} else if (props.src === 'role') {
		endpoint = 'roles/notes';
		query = {
			roleId: props.role,
		};
	} else {
		endpoint = null;
		query = null;
	}

	if (endpoint && query) {
		paginationQuery = {
			endpoint: endpoint,
			limit: 10,
			params: query,
		};
	} else {
		paginationQuery = null;
	}
}

function refreshEndpointAndChannel() {
	if (!defaultStore.state.disableStreamingTimeline) {
		disconnectChannel();
		connectChannel();
	}

	updatePaginationQuery();
}

// IDが切り替わったら切り替え先のTLを表示させたい
watch(() => [props.list, props.antenna, props.channel, props.role], refreshEndpointAndChannel);

// 初回表示用
refreshEndpointAndChannel();

onUnmounted(() => {
	disconnectChannel();
});

function reloadTimeline() {
	return new Promise<void>((res) => {
		tlNotesCount = 0;

		tlComponent.pagingComponent?.reload().then(() => {
			res();
		});
	});
}

defineExpose({
	reloadTimeline,
});
</script><|MERGE_RESOLUTION|>--- conflicted
+++ resolved
@@ -18,21 +18,17 @@
 
 <script lang="ts" setup>
 import { computed, watch, onUnmounted, provide } from 'vue';
-import { Connection } from 'misskey-js/built/streaming.js';
+import { Connection } from 'cherrypick-js/built/streaming.js';
 import MkNotes from '@/components/MkNotes.vue';
 import MkPullToRefresh from '@/components/MkPullToRefresh.vue';
 import { useStream } from '@/stream.js';
 import * as sound from '@/scripts/sound.js';
 import { $i } from '@/account.js';
 import { instance } from '@/instance.js';
-<<<<<<< HEAD
 import { ColdDeviceStorage, defaultStore } from '@/store.js';
+import { Paging } from '@/components/MkPagination.vue';
 import { i18n } from '@/i18n.js';
 import { vibrate } from '@/scripts/vibrate.js';
-=======
-import { defaultStore } from '@/store.js';
-import { Paging } from '@/components/MkPagination.vue';
->>>>>>> 9784d10c
 
 const props = withDefaults(defineProps<{
 	src: string;
@@ -64,6 +60,7 @@
   withRenotes?: boolean,
   withReplies?: boolean,
   withFiles?: boolean,
+  withCats?: boolean,
   visibility?: string,
   listId?: string,
   channelId?: string,
@@ -172,71 +169,9 @@
 	if (props.src !== 'directs' || props.src !== 'mentions') connection.on('note', prepend);
 }
 
-<<<<<<< HEAD
-if (props.src === 'antenna') {
-	endpoint = 'antennas/notes';
-	query = {
-		antennaId: props.antenna,
-	};
-} else if (props.src === 'home') {
-	endpoint = 'notes/timeline';
-	query = {
-		withRenotes: props.withRenotes,
-		withFiles: props.onlyFiles ? true : undefined,
-		withCats: props.onlyCats,
-	};
-} else if (props.src === 'local') {
-	endpoint = 'notes/local-timeline';
-	query = {
-		withRenotes: props.withRenotes,
-		withReplies: props.withReplies,
-		withFiles: props.onlyFiles ? true : undefined,
-		withCats: props.onlyCats,
-	};
-} else if (props.src === 'social') {
-	endpoint = 'notes/hybrid-timeline';
-	query = {
-		withRenotes: props.withRenotes,
-		withReplies: props.withReplies,
-		withFiles: props.onlyFiles ? true : undefined,
-		withCats: props.onlyCats,
-	};
-} else if (props.src === 'global') {
-	endpoint = 'notes/global-timeline';
-	query = {
-		withRenotes: props.withRenotes,
-		withFiles: props.onlyFiles ? true : undefined,
-		withCats: props.onlyCats,
-	};
-} else if (props.src === 'mentions') {
-	endpoint = 'notes/mentions';
-} else if (props.src === 'directs') {
-	endpoint = 'notes/mentions';
-	query = {
-		visibility: 'specified',
-	};
-} else if (props.src === 'list') {
-	endpoint = 'notes/user-list-timeline';
-	query = {
-		withFiles: props.onlyFiles ? true : undefined,
-		withCats: props.onlyCats,
-		listId: props.list,
-	};
-} else if (props.src === 'channel') {
-	endpoint = 'channels/timeline';
-	query = {
-		channelId: props.channel,
-	};
-} else if (props.src === 'role') {
-	endpoint = 'roles/notes';
-	query = {
-		roleId: props.role,
-	};
-=======
 function disconnectChannel() {
 	if (connection) connection.dispose();
 	if (connection2) connection2.dispose();
->>>>>>> 9784d10c
 }
 
 function updatePaginationQuery() {
@@ -253,6 +188,7 @@
 		query = {
 			withRenotes: props.withRenotes,
 			withFiles: props.onlyFiles ? true : undefined,
+      withCats: props.onlyCats,
 		};
 	} else if (props.src === 'local') {
 		endpoint = 'notes/local-timeline';
@@ -260,6 +196,7 @@
 			withRenotes: props.withRenotes,
 			withReplies: props.withReplies,
 			withFiles: props.onlyFiles ? true : undefined,
+      withCats: props.onlyCats,
 		};
 	} else if (props.src === 'social') {
 		endpoint = 'notes/hybrid-timeline';
@@ -267,12 +204,14 @@
 			withRenotes: props.withRenotes,
 			withReplies: props.withReplies,
 			withFiles: props.onlyFiles ? true : undefined,
+      withCats: props.onlyCats,
 		};
 	} else if (props.src === 'global') {
 		endpoint = 'notes/global-timeline';
 		query = {
 			withRenotes: props.withRenotes,
 			withFiles: props.onlyFiles ? true : undefined,
+      withCats: props.onlyCats,
 		};
 	} else if (props.src === 'mentions') {
 		endpoint = 'notes/mentions';
@@ -286,6 +225,7 @@
 		endpoint = 'notes/user-list-timeline';
 		query = {
 			withFiles: props.onlyFiles ? true : undefined,
+      withCats: props.onlyCats,
 			listId: props.list,
 		};
 	} else if (props.src === 'channel') {
