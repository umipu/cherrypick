<!--
SPDX-FileCopyrightText: syuilo and other misskey, cherrypick contributors
SPDX-License-Identifier: AGPL-3.0-only
-->

<template>
<<<<<<< HEAD
<MkInfo v-if="$i && tlHint && !tlHintClosed" :closeable="true" style="margin-bottom: 16px;" @closed="closeHint">
	<I18n :src="tlHint"><template #icon><i :class="tlIcon"></i></template></I18n>
</MkInfo>
<MkNotes ref="tlComponent" :noGap="!defaultStore.state.showGapBetweenNotesInTimeline" :pagination="pagination" @queue="emit('queue', $event)"/>
=======
	<MkPullToRefresh ref="prComponent" @refresh="() => reloadTimeline(true)">
		<MkNotes ref="tlComponent" :noGap="!defaultStore.state.showGapBetweenNotesInTimeline" :pagination="pagination" @queue="emit('queue', $event)" @status="prComponent.setDisabled($event)"/>
	</MkPullToRefresh>
>>>>>>> 9705a7c8
</template>

<script lang="ts" setup>
import { computed, provide, onUnmounted } from 'vue';
import MkNotes from '@/components/MkNotes.vue';
<<<<<<< HEAD
import MkInfo from '@/components/MkInfo.vue';
import { useStream } from '@/stream.js';
=======
import MkPullToRefresh from '@/components/MkPullToRefresh.vue';
import { useStream, reloadStream } from '@/stream.js';
>>>>>>> 9705a7c8
import * as sound from '@/scripts/sound.js';
import { $i } from '@/account.js';
import { instance } from '@/instance.js';
import { ColdDeviceStorage, defaultStore } from '@/store.js';
import { i18n } from '@/i18n.js';
import { vibrate } from '@/scripts/vibrate.js';

const props = withDefaults(defineProps<{
	src: string;
	list?: string;
	antenna?: string;
	channel?: string;
	role?: string;
	sound?: boolean;
	withRenotes?: boolean;
	withReplies?: boolean;
	onlyFiles?: boolean;
  onlyCats?: boolean;
}>(), {
	withRenotes: true,
	withReplies: false,
	onlyFiles: false,
	onlyCats: false,
});

const emit = defineEmits<{
	(ev: 'note'): void;
	(ev: 'queue', count: number): void;
}>();

provide('inChannel', computed(() => props.src === 'channel'));

const prComponent: InstanceType<typeof MkPullToRefresh> = $ref();
const tlComponent: InstanceType<typeof MkNotes> = $ref();

let tlNotesCount = 0;

const prepend = note => {
	tlNotesCount++;

	if (instance.notesPerOneAd > 0 && tlNotesCount % instance.notesPerOneAd === 0) {
		note._shouldInsertAd_ = true;
	}

	tlComponent.pagingComponent?.prepend(note);

	emit('note');

	if (props.sound) {
		sound.play($i && (note.userId === $i.id) ? 'noteMy' : 'note');
		vibrate($i && (note.userId === $i.id) ? '' : ColdDeviceStorage.get('vibrateNote') ? [30, 20] : '');
	}
};

const prependFilterdMedia = note => {
	if (note.files !== null && note.files.length > 0) {
		tlComponent.pagingComponent?.prepend(note);
	}

	emit('note');

	if (props.sound) {
		sound.play($i && (note.userId === $i.id) ? 'noteMy' : 'note');
		vibrate($i && (note.userId === $i.id) ? '' : ColdDeviceStorage.get('vibrateNote') ? [30, 20] : '');
	}
};

let endpoint;
let query;
let connection;
let connection2;

let tlIcon;
let tlHint;
let tlHintClosed;

const stream = useStream();
const connectChannel = () => {
	if (props.src === 'antenna') {
		connection = stream.useChannel('antenna', {
			antennaId: props.antenna,
		});
	} else if (props.src === 'home') {
		connection = stream.useChannel('homeTimeline', {
			withRenotes: props.withRenotes,
			withFiles: props.onlyFiles ? true : undefined,
		});
		connection2 = stream.useChannel('main');
	} else if (props.src === 'local') {
		connection = stream.useChannel('localTimeline', {
			withRenotes: props.withRenotes,
			withReplies: props.withReplies,
			withFiles: props.onlyFiles ? true : undefined,
		});
	} else if (props.src === 'social') {
		connection = stream.useChannel('hybridTimeline', {
			withRenotes: props.withRenotes,
			withReplies: props.withReplies,
			withFiles: props.onlyFiles ? true : undefined,
		});
	} else if (props.src === 'global') {
		connection = stream.useChannel('globalTimeline', {
			withRenotes: props.withRenotes,
			withFiles: props.onlyFiles ? true : undefined,
		});
	} else if (props.src === 'mentions') {
		connection = stream.useChannel('main');
		connection.on('mention', prepend);
	} else if (props.src === 'directs') {
		const onNote = note => {
			if (note.visibility === 'specified') {
				prepend(note);
			}
		};
		connection = stream.useChannel('main');
		connection.on('mention', onNote);
	} else if (props.src === 'list') {
		connection = stream.useChannel('userList', {
			withFiles: props.onlyFiles ? true : undefined,
			listId: props.list,
		});
	} else if (props.src === 'channel') {
		connection = stream.useChannel('channel', {
			channelId: props.channel,
		});
	} else if (props.src === 'role') {
		connection = stream.useChannel('roleTimeline', {
			roleId: props.role,
		});
	}
	if (props.src !== 'directs' || props.src !== 'mentions') connection.on('note', prepend);
};

if (props.src === 'antenna') {
	endpoint = 'antennas/notes';
	query = {
		antennaId: props.antenna,
	};
} else if (props.src === 'home') {
	endpoint = 'notes/timeline';
	query = {
		withRenotes: props.withRenotes,
		withFiles: props.onlyFiles ? true : undefined,
		withCats: props.onlyCats,
	};
<<<<<<< HEAD
	connection = stream.useChannel('homeTimeline', {
		withRenotes: props.withRenotes,
		withFiles: props.onlyFiles ? true : undefined,
		withCats: props.onlyCats,
	});
	connection.on('note', prepend);

	connection2 = stream.useChannel('main');

	tlIcon = 'ti ti-home';
	tlHint = i18n.ts._tlTutorial.step1_1;
	tlHintClosed = defaultStore.state.tlHomeHintClosed;
=======
>>>>>>> 9705a7c8
} else if (props.src === 'local') {
	endpoint = 'notes/local-timeline';
	query = {
		withRenotes: props.withRenotes,
		withReplies: props.withReplies,
		withFiles: props.onlyFiles ? true : undefined,
		withCats: props.onlyCats,
	};
<<<<<<< HEAD
	connection = stream.useChannel('localTimeline', {
		withRenotes: props.withRenotes,
		withReplies: props.withReplies,
		withFiles: props.onlyFiles ? true : undefined,
		withCats: props.onlyCats,
	});
	connection.on('note', prepend);

	tlIcon = 'ti ti-planet';
	tlHint = i18n.ts._tlTutorial.step1_2;
	tlHintClosed = defaultStore.state.tlLocalHintClosed;
=======
>>>>>>> 9705a7c8
} else if (props.src === 'social') {
	endpoint = 'notes/hybrid-timeline';
	query = {
		withRenotes: props.withRenotes,
		withReplies: props.withReplies,
		withFiles: props.onlyFiles ? true : undefined,
		withCats: props.onlyCats,
	};
<<<<<<< HEAD
	connection = stream.useChannel('hybridTimeline', {
		withRenotes: props.withRenotes,
		withReplies: props.withReplies,
		withFiles: props.onlyFiles ? true : undefined,
		withCats: props.onlyCats,
	});
	connection.on('note', prepend);

	tlIcon = 'ti ti-universe';
	tlHint = i18n.ts._tlTutorial.step1_3;
	tlHintClosed = defaultStore.state.tlSocialHintClosed;
=======
>>>>>>> 9705a7c8
} else if (props.src === 'global') {
	endpoint = 'notes/global-timeline';
	query = {
		withRenotes: props.withRenotes,
		withFiles: props.onlyFiles ? true : undefined,
		withCats: props.onlyCats,
	};
<<<<<<< HEAD
	connection = stream.useChannel('globalTimeline', {
		withRenotes: props.withRenotes,
		withFiles: props.onlyFiles ? true : undefined,
		withCats: props.onlyCats,
	});
	connection.on('note', prepend);

	tlIcon = 'ti ti-world';
	tlHint = i18n.ts._tlTutorial.step1_4;
	tlHintClosed = defaultStore.state.tlGlobalHintClosed;
=======
>>>>>>> 9705a7c8
} else if (props.src === 'mentions') {
	endpoint = 'notes/mentions';
} else if (props.src === 'directs') {
	endpoint = 'notes/mentions';
	query = {
		visibility: 'specified',
	};
} else if (props.src === 'list') {
	endpoint = 'notes/user-list-timeline';
	query = {
		withFiles: props.onlyFiles ? true : undefined,
		withCats: props.onlyCats,
		listId: props.list,
	};
<<<<<<< HEAD
	connection = stream.useChannel('userList', {
		withFiles: props.onlyFiles ? true : undefined,
		withCats: props.onlyCats,
		listId: props.list,
	});
	connection.on('note', prepend);
=======
>>>>>>> 9705a7c8
} else if (props.src === 'channel') {
	endpoint = 'channels/timeline';
	query = {
		channelId: props.channel,
	};
} else if (props.src === 'role') {
	endpoint = 'roles/notes';
	query = {
		roleId: props.role,
	};
}

if (!defaultStore.state.disableStreamingTimeline) {
	connectChannel();

	onUnmounted(() => {
		connection.dispose();
		if (connection2) connection2.dispose();
	});
}

function closeHint() {
	switch (props.src) {
		case 'home':
			defaultStore.set('tlHomeHintClosed', true);
			break;
		case 'local':
			defaultStore.set('tlLocalHintClosed', true);
			break;
		case 'social':
			defaultStore.set('tlSocialHintClosed', true);
			break;
		case 'global':
			defaultStore.set('tlGlobalHintClosed', true);
			break;
	}
}

const pagination = {
	endpoint: endpoint,
	limit: 10,
	params: query,
};

const reloadTimeline = (fromPR = false) => {
	tlNotesCount = 0;

	tlComponent.pagingComponent?.reload().then(() => {
		reloadStream();
		if (fromPR) prComponent.refreshFinished();
	});
};

//const pullRefresh = () => reloadTimeline(true);

defineExpose({
	reloadTimeline
});

/* TODO
const timetravel = (date?: Date) => {
	this.date = date;
	this.$refs.tl.reload();
};
*/
</script><|MERGE_RESOLUTION|>--- conflicted
+++ resolved
@@ -4,28 +4,20 @@
 -->
 
 <template>
-<<<<<<< HEAD
-<MkInfo v-if="$i && tlHint && !tlHintClosed" :closeable="true" style="margin-bottom: 16px;" @closed="closeHint">
-	<I18n :src="tlHint"><template #icon><i :class="tlIcon"></i></template></I18n>
-</MkInfo>
-<MkNotes ref="tlComponent" :noGap="!defaultStore.state.showGapBetweenNotesInTimeline" :pagination="pagination" @queue="emit('queue', $event)"/>
-=======
+	<MkInfo v-if="$i && tlHint && !tlHintClosed" :closeable="true" style="margin-bottom: 16px;" @closed="closeHint">
+		<I18n :src="tlHint"><template #icon><i :class="tlIcon"></i></template></I18n>
+	</MkInfo>
 	<MkPullToRefresh ref="prComponent" @refresh="() => reloadTimeline(true)">
 		<MkNotes ref="tlComponent" :noGap="!defaultStore.state.showGapBetweenNotesInTimeline" :pagination="pagination" @queue="emit('queue', $event)" @status="prComponent.setDisabled($event)"/>
 	</MkPullToRefresh>
->>>>>>> 9705a7c8
 </template>
 
 <script lang="ts" setup>
 import { computed, provide, onUnmounted } from 'vue';
 import MkNotes from '@/components/MkNotes.vue';
-<<<<<<< HEAD
 import MkInfo from '@/components/MkInfo.vue';
-import { useStream } from '@/stream.js';
-=======
 import MkPullToRefresh from '@/components/MkPullToRefresh.vue';
 import { useStream, reloadStream } from '@/stream.js';
->>>>>>> 9705a7c8
 import * as sound from '@/scripts/sound.js';
 import { $i } from '@/account.js';
 import { instance } from '@/instance.js';
@@ -112,25 +104,41 @@
 		connection = stream.useChannel('homeTimeline', {
 			withRenotes: props.withRenotes,
 			withFiles: props.onlyFiles ? true : undefined,
+			withCats: props.onlyCats,
 		});
 		connection2 = stream.useChannel('main');
+		tlIcon = 'ti ti-home';
+		tlHint = i18n.ts._tlTutorial.step1_1;
+		tlHintClosed = defaultStore.state.tlHomeHintClosed;
 	} else if (props.src === 'local') {
 		connection = stream.useChannel('localTimeline', {
 			withRenotes: props.withRenotes,
 			withReplies: props.withReplies,
 			withFiles: props.onlyFiles ? true : undefined,
-		});
+			withCats: props.onlyCats,
+		});
+		tlIcon = 'ti ti-planet';
+		tlHint = i18n.ts._tlTutorial.step1_2;
+		tlHintClosed = defaultStore.state.tlLocalHintClosed;
 	} else if (props.src === 'social') {
 		connection = stream.useChannel('hybridTimeline', {
 			withRenotes: props.withRenotes,
 			withReplies: props.withReplies,
 			withFiles: props.onlyFiles ? true : undefined,
-		});
+			withCats: props.onlyCats,
+		});
+		tlIcon = 'ti ti-universe';
+		tlHint = i18n.ts._tlTutorial.step1_3;
+		tlHintClosed = defaultStore.state.tlSocialHintClosed;
 	} else if (props.src === 'global') {
 		connection = stream.useChannel('globalTimeline', {
 			withRenotes: props.withRenotes,
 			withFiles: props.onlyFiles ? true : undefined,
-		});
+			withCats: props.onlyCats,
+		});
+		tlIcon = 'ti ti-world';
+		tlHint = i18n.ts._tlTutorial.step1_4;
+		tlHintClosed = defaultStore.state.tlGlobalHintClosed;
 	} else if (props.src === 'mentions') {
 		connection = stream.useChannel('main');
 		connection.on('mention', prepend);
@@ -145,6 +153,7 @@
 	} else if (props.src === 'list') {
 		connection = stream.useChannel('userList', {
 			withFiles: props.onlyFiles ? true : undefined,
+			withCats: props.onlyCats,
 			listId: props.list,
 		});
 	} else if (props.src === 'channel') {
@@ -171,21 +180,9 @@
 		withFiles: props.onlyFiles ? true : undefined,
 		withCats: props.onlyCats,
 	};
-<<<<<<< HEAD
-	connection = stream.useChannel('homeTimeline', {
-		withRenotes: props.withRenotes,
-		withFiles: props.onlyFiles ? true : undefined,
-		withCats: props.onlyCats,
-	});
-	connection.on('note', prepend);
-
-	connection2 = stream.useChannel('main');
-
 	tlIcon = 'ti ti-home';
 	tlHint = i18n.ts._tlTutorial.step1_1;
 	tlHintClosed = defaultStore.state.tlHomeHintClosed;
-=======
->>>>>>> 9705a7c8
 } else if (props.src === 'local') {
 	endpoint = 'notes/local-timeline';
 	query = {
@@ -194,20 +191,9 @@
 		withFiles: props.onlyFiles ? true : undefined,
 		withCats: props.onlyCats,
 	};
-<<<<<<< HEAD
-	connection = stream.useChannel('localTimeline', {
-		withRenotes: props.withRenotes,
-		withReplies: props.withReplies,
-		withFiles: props.onlyFiles ? true : undefined,
-		withCats: props.onlyCats,
-	});
-	connection.on('note', prepend);
-
 	tlIcon = 'ti ti-planet';
 	tlHint = i18n.ts._tlTutorial.step1_2;
 	tlHintClosed = defaultStore.state.tlLocalHintClosed;
-=======
->>>>>>> 9705a7c8
 } else if (props.src === 'social') {
 	endpoint = 'notes/hybrid-timeline';
 	query = {
@@ -216,20 +202,9 @@
 		withFiles: props.onlyFiles ? true : undefined,
 		withCats: props.onlyCats,
 	};
-<<<<<<< HEAD
-	connection = stream.useChannel('hybridTimeline', {
-		withRenotes: props.withRenotes,
-		withReplies: props.withReplies,
-		withFiles: props.onlyFiles ? true : undefined,
-		withCats: props.onlyCats,
-	});
-	connection.on('note', prepend);
-
 	tlIcon = 'ti ti-universe';
 	tlHint = i18n.ts._tlTutorial.step1_3;
 	tlHintClosed = defaultStore.state.tlSocialHintClosed;
-=======
->>>>>>> 9705a7c8
 } else if (props.src === 'global') {
 	endpoint = 'notes/global-timeline';
 	query = {
@@ -237,19 +212,9 @@
 		withFiles: props.onlyFiles ? true : undefined,
 		withCats: props.onlyCats,
 	};
-<<<<<<< HEAD
-	connection = stream.useChannel('globalTimeline', {
-		withRenotes: props.withRenotes,
-		withFiles: props.onlyFiles ? true : undefined,
-		withCats: props.onlyCats,
-	});
-	connection.on('note', prepend);
-
 	tlIcon = 'ti ti-world';
 	tlHint = i18n.ts._tlTutorial.step1_4;
 	tlHintClosed = defaultStore.state.tlGlobalHintClosed;
-=======
->>>>>>> 9705a7c8
 } else if (props.src === 'mentions') {
 	endpoint = 'notes/mentions';
 } else if (props.src === 'directs') {
@@ -264,15 +229,6 @@
 		withCats: props.onlyCats,
 		listId: props.list,
 	};
-<<<<<<< HEAD
-	connection = stream.useChannel('userList', {
-		withFiles: props.onlyFiles ? true : undefined,
-		withCats: props.onlyCats,
-		listId: props.list,
-	});
-	connection.on('note', prepend);
-=======
->>>>>>> 9705a7c8
 } else if (props.src === 'channel') {
 	endpoint = 'channels/timeline';
 	query = {
