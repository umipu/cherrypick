--- conflicted
+++ resolved
@@ -38,7 +38,6 @@
 	}
 };
 
-<<<<<<< HEAD
 const prependFilterdMedia = note => {
 	if (note.files !== null && note.files.length > 0) {
 		tlComponent.pagingComponent?.prepend(note);
@@ -51,16 +50,6 @@
 	}
 };
 
-const onUserAdded = () => {
-	tlComponent.pagingComponent?.reload();
-};
-
-const onUserRemoved = () => {
-	tlComponent.pagingComponent?.reload();
-};
-
-=======
->>>>>>> ac6a8edf
 let endpoint;
 let query;
 let connection;
