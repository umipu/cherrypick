--- conflicted
+++ resolved
@@ -37,11 +37,7 @@
 </template>
 
 <script lang="ts" setup>
-<<<<<<< HEAD
-import * as Acct from 'cherrypick-js/built/acct';
-=======
-import * as Misskey from 'misskey-js';
->>>>>>> 2630513c
+import * as Misskey from 'cherrypick-js';
 import MkPagination from '@/components/MkPagination.vue';
 import MkDriveFileThumbnail from '@/components/MkDriveFileThumbnail.vue';
 import bytes from '@/filters/bytes';
