--- conflicted
+++ resolved
@@ -57,20 +57,13 @@
 import MkButton from '@/components/MkButton.vue';
 import MkInput from '@/components/MkInput.vue';
 import MkInfo from '@/components/MkInfo.vue';
-<<<<<<< HEAD
-import { host as configHost } from '@/config';
-import * as os from '@/os';
-import { login } from '@/account';
-import { i18n } from '@/i18n';
-import { defaultStore } from '@/store';
-
-const squareAvatars = $ref(defaultStore.state.squareAvatars);
-=======
 import { host as configHost } from '@/config.js';
 import * as os from '@/os.js';
 import { login } from '@/account.js';
 import { i18n } from '@/i18n.js';
->>>>>>> 578b0ebe
+import { defaultStore } from '@/store.js';
+
+const squareAvatars = $ref(defaultStore.state.squareAvatars);
 
 let signing = $ref(false);
 let user = $ref<UserDetailed | null>(null);
