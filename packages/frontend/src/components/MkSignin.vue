--- conflicted
+++ resolved
@@ -72,13 +72,9 @@
 import { toUnicode } from 'punycode/';
 import * as Misskey from 'cherrypick-js';
 import { supported as webAuthnSupported, get as webAuthnRequest, parseRequestOptionsFromJSON } from '@github/webauthn-json/browser-ponyfill';
-import { SigninWithPasskeyResponse } from 'misskey-js/entities.js';
+import { SigninWithPasskeyResponse } from 'cherrypick-js/entities.js';
 import { query, extractDomain } from '@@/js/url.js';
 import { host as configHost } from '@@/js/config.js';
-<<<<<<< HEAD
-=======
-import MkDivider from './MkDivider.vue';
->>>>>>> 4c76ea1f
 import type { OpenOnRemoteOptions } from '@/scripts/please-login.js';
 import { showSuspendedDialog } from '@/scripts/show-suspended-dialog.js';
 import MkButton from '@/components/MkButton.vue';
