--- conflicted
+++ resolved
@@ -55,21 +55,13 @@
 		if (confirm.canceled) return;
 	}
 
-<<<<<<< HEAD
-	await os.api('i/read-announcement', { announcementId: props.announcement.id });
+	await misskeyApi('i/read-announcement', { announcementId: props.announcement.id });
 	if ($i) {
 		updateAccount({
 			unreadAnnouncements: $i.unreadAnnouncements.filter((a: { id: string; }) => a.id !== props.announcement.id),
 		});
 	}
 	modal.value?.close();
-=======
-	modal.value.close();
-	misskeyApi('i/read-announcement', { announcementId: props.announcement.id });
-	updateAccount({
-		unreadAnnouncements: $i!.unreadAnnouncements.filter(a => a.id !== props.announcement.id),
-	});
->>>>>>> 14aedc17
 }
 
 function onBgClick(): void {
