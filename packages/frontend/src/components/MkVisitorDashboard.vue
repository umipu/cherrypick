<!--
SPDX-FileCopyrightText: syuilo and other misskey, cherrypick contributors
SPDX-License-Identifier: AGPL-3.0-only
-->

<template>
<div v-if="meta" :class="$style.root">
	<div :class="[$style.main, $style.panel]">
		<img :src="instance.iconUrl || instance.faviconUrl || '/favicon.ico'" alt="" :class="$style.mainIcon"/>
		<button class="_button _acrylic" :class="$style.mainMenu" @click="showMenu"><i class="ti ti-dots"></i></button>
		<div :class="$style.mainFg">
			<h1 :class="$style.mainTitle">
				<!-- 背景色によってはロゴが見えなくなるのでとりあえず無効に -->
				<!-- <img class="logo" v-if="meta.logoImageUrl" :src="meta.logoImageUrl"><span v-else class="text">{{ instanceName }}</span> -->
				<span>{{ instanceName }}</span>
			</h1>
			<div :class="$style.mainAbout">
				<!-- eslint-disable-next-line vue/no-v-html -->
				<div v-html="meta.description || i18n.ts.headlineMisskey"></div>
			</div>
			<div v-if="instance.disableRegistration" :class="$style.mainWarn">
				<MkInfo warn>{{ i18n.ts.invitationRequiredToRegister }}</MkInfo>
			</div>
			<div class="_gaps_s" :class="$style.mainActions">
				<MkButton :class="$style.mainAction" full rounded gradate data-cy-signup style="margin-right: 12px;" @click="signup()">{{ i18n.ts.joinThisServer }}</MkButton>
				<!-- <MkButton :class="$style.mainAction" full rounded @click="exploreOtherServers()">{{ i18n.ts.exploreOtherServers }}</MkButton> -->
				<MkButton :class="$style.mainAction" full rounded @click="mainRouter.push('/explore')">{{ i18n.ts.explore }}</MkButton>
				<MkButton :class="$style.mainAction" full rounded data-cy-signin @click="signin()">{{ i18n.ts.login }}</MkButton>
			</div>
		</div>
	</div>
	<div v-if="stats" :class="$style.stats">
		<div :class="[$style.statsItem, $style.panel]">
			<div :class="$style.statsItemLabel">{{ i18n.ts.users }}</div>
			<div :class="$style.statsItemCount"><MkNumber :value="stats.originalUsersCount"/></div>
		</div>
		<div :class="[$style.statsItem, $style.panel]">
			<div :class="$style.statsItemLabel">{{ i18n.ts.notes }}</div>
			<div :class="$style.statsItemCount"><MkNumber :value="stats.originalNotesCount"/></div>
		</div>
	</div>
	<div v-if="instance.policies.ltlAvailable" :class="[$style.tl, $style.panel]">
		<div :class="$style.tlHeader">{{ i18n.ts.letsLookAtTimeline }}</div>
		<div :class="$style.tlBody">
			<MkTimeline src="local"/>
		</div>
	</div>
	<div :class="$style.panel">
		<XActiveUsersChart/>
	</div>
</div>
</template>

<script lang="ts" setup>
import { ref } from 'vue';
<<<<<<< HEAD
import * as Misskey from 'cherrypick-js';
=======
import * as Misskey from 'misskey-js';
>>>>>>> daea5a39
import XTimeline from './welcome.timeline.vue';
import XSigninDialog from '@/components/MkSigninDialog.vue';
import XSignupDialog from '@/components/MkSignupDialog.vue';
import MkButton from '@/components/MkButton.vue';
import MkTimeline from '@/components/MkTimeline.vue';
import MkInfo from '@/components/MkInfo.vue';
import { instanceName } from '@/config.js';
import * as os from '@/os.js';
import { i18n } from '@/i18n.js';
import { instance } from '@/instance.js';
import { mainRouter } from '@/router.js';
import number from '@/filters/number.js';
import MkNumber from '@/components/MkNumber.vue';
import XActiveUsersChart from '@/components/MkVisitorDashboard.ActiveUsersChart.vue';

const meta = ref<Misskey.entities.MetaResponse | null>(null);
const stats = ref<Misskey.entities.StatsResponse | null>(null);

os.api('meta', { detail: true }).then(_meta => {
	meta.value = _meta;
});

os.api('stats', {}).then((res) => {
	stats.value = res;
});

function signin() {
	os.popup(XSigninDialog, {
		autoSet: true,
	}, {}, 'closed');
}

function signup() {
	os.popup(XSignupDialog, {
		autoSet: true,
	}, {}, 'closed');
}

function showMenu(ev) {
	os.popupMenu([{
		text: i18n.ts.instanceInfo,
		icon: 'ti ti-info-circle',
		action: () => {
			os.pageWindow('/about');
		},
	}, {
		text: i18n.ts.aboutMisskey,
		icon: 'ti ti-info-circle',
		action: () => {
			os.pageWindow('/about-misskey');
		},
	}, { type: 'divider' }, (instance.impressumUrl) ? {
		text: i18n.ts.impressum,
		icon: 'ti ti-file-invoice',
		action: () => {
			window.open(instance.impressumUrl, '_blank', 'noopener');
		},
	} : undefined, (instance.tosUrl) ? {
		text: i18n.ts.termsOfService,
		icon: 'ti ti-notebook',
		action: () => {
			window.open(instance.tosUrl, '_blank', 'noopener');
		},
	} : undefined, (instance.privacyPolicyUrl) ? {
		text: i18n.ts.privacyPolicy,
		icon: 'ti ti-shield-lock',
		action: () => {
			window.open(instance.privacyPolicyUrl, '_blank', 'noopener');
		},
	} : undefined, (!instance.impressumUrl && !instance.tosUrl && !instance.privacyPolicyUrl) ? undefined : { type: 'divider' }, {
		text: i18n.ts.help,
		icon: 'ti ti-help-circle',
		action: () => {
			window.open('https://misskey-hub.net/help.md', '_blank', 'noopener');
		},
	}], ev.currentTarget ?? ev.target);
}

function exploreOtherServers() {
	window.open('https://join.misskey.page/instances', '_blank', 'noopener');
}
</script>

<style lang="scss" module>
.root {
	position: relative;
	display: flex;
	flex-direction: column;
	gap: 16px;
	padding: 32px 0 0 0;
}

.panel {
	position: relative;
	background: var(--panel);
	border-radius: var(--radius);
	box-shadow: 0 12px 32px rgb(0 0 0 / 25%);
}

.main {
	text-align: center;
}

.mainIcon {
	width: 85px;
	margin-top: -47px;
	vertical-align: bottom;
	filter: drop-shadow(0 2px 5px rgba(0, 0, 0, 0.5));
}

.mainMenu {
	position: absolute;
	top: 16px;
	right: 16px;
	width: 32px;
	height: 32px;
	border-radius: 8px;
	font-size: 18px;
}

.mainFg {
	position: relative;
	z-index: 1;
}

.mainTitle {
	display: block;
	margin: 0;
	padding: 16px 32px 24px 32px;
	font-size: 1.4em;
}

.mainLogo {
	vertical-align: bottom;
	max-height: 120px;
	max-width: min(100%, 300px);
}

.mainAbout {
	padding: 0 32px;
}

.mainWarn {
	padding: 32px 32px 0 32px;
}

.mainActions {
	padding: 32px;
}

.mainAction {
	line-height: 28px;
}

.stats {
	display: grid;
	grid-template-columns: 1fr 1fr;
	grid-gap: 16px;
}

.statsItem {
	overflow: clip;
	padding: 16px 20px;
}

.statsItemLabel {
	color: var(--fgTransparentWeak);
	font-size: 0.9em;
}

.statsItemCount {
	font-weight: bold;
	font-size: 1.2em;
	color: var(--accent);
}

.tl {
	overflow: clip;
}

.tlHeader {
	padding: 12px 16px;
	border-bottom: solid 1px var(--divider);
}

.tlBody {
	height: 350px;
	overflow: auto;
}
</style><|MERGE_RESOLUTION|>--- conflicted
+++ resolved
@@ -53,11 +53,7 @@
 
 <script lang="ts" setup>
 import { ref } from 'vue';
-<<<<<<< HEAD
 import * as Misskey from 'cherrypick-js';
-=======
-import * as Misskey from 'misskey-js';
->>>>>>> daea5a39
 import XTimeline from './welcome.timeline.vue';
 import XSigninDialog from '@/components/MkSigninDialog.vue';
 import XSignupDialog from '@/components/MkSignupDialog.vue';
