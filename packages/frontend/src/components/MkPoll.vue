<!--
SPDX-FileCopyrightText: syuilo and misskey-project
SPDX-License-Identifier: AGPL-3.0-only
-->

<template>
<div :class="{ [$style.done]: closed || isVoted }">
	<ul :class="$style.choices">
		<li v-for="(choice, i) in poll.choices" :key="i" :class="$style.choice" @click="vote(i)">
			<div :class="$style.bg" :style="{ 'width': `${showResult ? (choice.votes / total * 100) : 0}%` }"></div>
			<span :class="$style.fg">
<<<<<<< HEAD
				<template v-if="choice.isVoted"><i class="ti ti-check" style="margin-right: 4px; color: var(--accent);"></i></template>
				<Mfm :text="choice.text" :plain="true" :author="author" :emojiUrls="emojiUrls"/>
=======
				<template v-if="choice.isVoted"><i class="ti ti-check" style="margin-right: 4px; color: var(--MI_THEME-accent);"></i></template>
				<Mfm :text="translation ? translation.text[i] : choice.text" :plain="true"/>
>>>>>>> b180f8ec
				<span v-if="showResult" style="margin-left: 4px; opacity: 0.7;">({{ i18n.tsx._poll.votesCount({ n: choice.votes }) }})</span>
			</span>
		</li>
	</ul>
	<p v-if="!readOnly" :class="$style.info">
		<span>{{ i18n.tsx._poll.totalVotes({ n: total }) }}</span>
		<span> · </span>
		<a v-if="!closed && !isVoted" style="color: inherit;" @click="showResult = !showResult">{{ showResult ? i18n.ts._poll.vote : i18n.ts._poll.showResult }}</a>
		<span v-if="isVoted">{{ i18n.ts._poll.voted }}</span>
		<span v-else-if="closed">{{ i18n.ts._poll.closed }}</span>
		<span v-if="remaining > 0"> · {{ timer }}</span>
	</p>
</div>
</template>

<script lang="ts" setup>
import { computed, onMounted, ref } from 'vue';
import * as Misskey from 'cherrypick-js';
import { sum } from '@@/js/array.js';
import { host } from '@@/js/config.js';
import { useInterval } from '@@/js/use-interval.js';
import type { OpenOnRemoteOptions } from '@/scripts/please-login.js';
import { pleaseLogin } from '@/scripts/please-login.js';
import * as os from '@/os.js';
import { misskeyApi } from '@/scripts/misskey-api.js';
import { i18n } from '@/i18n.js';
import { miLocalStorage } from '@/local-storage.js';

const props = defineProps<{
	noteId: string;
	poll: NonNullable<Misskey.entities.Note['poll']>;
	readOnly?: boolean;
<<<<<<< HEAD
	emojiUrls?: Record<string, string>;
	author?: Misskey.entities.UserLite;
=======
	isTranslation?: boolean;
>>>>>>> b180f8ec
}>();

const translation = ref<Misskey.entities.NotesPollsTranslateResponse | null>(null);
const translating = ref(false);

const remaining = ref(-1);

const total = computed(() => sum(props.poll.choices.map(x => x.votes)));
const closed = computed(() => remaining.value === 0);
const isVoted = computed(() => !props.poll.multiple && props.poll.choices.some(c => c.isVoted));
const timer = computed(() => i18n.tsx._poll[
	remaining.value >= 86400 ? 'remainingDays' :
	remaining.value >= 3600 ? 'remainingHours' :
	remaining.value >= 60 ? 'remainingMinutes' : 'remainingSeconds'
]({
	s: Math.floor(remaining.value % 60),
	m: Math.floor(remaining.value / 60) % 60,
	h: Math.floor(remaining.value / 3600) % 24,
	d: Math.floor(remaining.value / 86400),
}));

const showResult = ref(props.readOnly || isVoted.value);

const pleaseLoginContext = computed<OpenOnRemoteOptions>(() => ({
	type: 'lookup',
	url: `https://${host}/notes/${props.noteId}`,
}));

// 期限付きアンケート
if (props.poll.expiresAt) {
	const tick = () => {
		remaining.value = Math.floor(Math.max(new Date(props.poll.expiresAt!).getTime() - Date.now(), 0) / 1000);
		if (remaining.value === 0) {
			showResult.value = true;
		}
	};

	useInterval(tick, 3000, {
		immediate: true,
		afterMounted: false,
	});
}

const vote = async (id) => {
	if (props.readOnly || closed.value || isVoted.value) return;

	pleaseLogin(undefined, pleaseLoginContext.value);

	const { canceled } = await os.confirm({
		type: 'question',
		text: i18n.tsx.voteConfirm({ choice: props.poll.choices[id].text }),
	});
	if (canceled) return;

	await misskeyApi('notes/polls/vote', {
		noteId: props.noteId,
		choice: id,
	});
	if (!showResult.value) showResult.value = !props.poll.multiple;
};

async function translate(): Promise<void> {
	if (translation.value != null) return;
	translating.value = true;

	const res = await misskeyApi('notes/polls/translate', {
		noteId: props.noteId,
		targetLang: miLocalStorage.getItem('lang') ?? navigator.language,
	});
	translating.value = false;
	translation.value = res;
}

onMounted(() => {
	if (props.isTranslation) translate();
});
</script>

<style lang="scss" module>
.choices {
	display: block;
	margin: 0;
	padding: 0;
	list-style: none;
}

.choice {
	display: block;
	position: relative;
	margin: 4px 0;
	padding: 4px;
	//border: solid 0.5px var(--MI_THEME-divider);
	background: var(--MI_THEME-accentedBg);
	border-radius: 4px;
	overflow: clip;
	cursor: pointer;
}

.bg {
	position: absolute;
	top: 0;
	left: 0;
	height: 100%;
	background: var(--MI_THEME-accent);
	background: linear-gradient(90deg,var(--MI_THEME-buttonGradateA),var(--MI_THEME-buttonGradateB));
	transition: width 1s ease;
}

.fg {
	position: relative;
	display: inline-block;
	padding: 3px 5px;
	background: var(--MI_THEME-panel);
	border-radius: 3px;
}

.info {
	color: var(--MI_THEME-fg);
}

.done {
	.choice {
		cursor: initial;
	}
}
</style><|MERGE_RESOLUTION|>--- conflicted
+++ resolved
@@ -9,13 +9,8 @@
 		<li v-for="(choice, i) in poll.choices" :key="i" :class="$style.choice" @click="vote(i)">
 			<div :class="$style.bg" :style="{ 'width': `${showResult ? (choice.votes / total * 100) : 0}%` }"></div>
 			<span :class="$style.fg">
-<<<<<<< HEAD
-				<template v-if="choice.isVoted"><i class="ti ti-check" style="margin-right: 4px; color: var(--accent);"></i></template>
-				<Mfm :text="choice.text" :plain="true" :author="author" :emojiUrls="emojiUrls"/>
-=======
 				<template v-if="choice.isVoted"><i class="ti ti-check" style="margin-right: 4px; color: var(--MI_THEME-accent);"></i></template>
-				<Mfm :text="translation ? translation.text[i] : choice.text" :plain="true"/>
->>>>>>> b180f8ec
+				<Mfm :text="translation ? translation.text[i] : choice.text" :plain="true" :author="author" :emojiUrls="emojiUrls"/>
 				<span v-if="showResult" style="margin-left: 4px; opacity: 0.7;">({{ i18n.tsx._poll.votesCount({ n: choice.votes }) }})</span>
 			</span>
 		</li>
@@ -48,12 +43,9 @@
 	noteId: string;
 	poll: NonNullable<Misskey.entities.Note['poll']>;
 	readOnly?: boolean;
-<<<<<<< HEAD
+	isTranslation?: boolean;
 	emojiUrls?: Record<string, string>;
 	author?: Misskey.entities.UserLite;
-=======
-	isTranslation?: boolean;
->>>>>>> b180f8ec
 }>();
 
 const translation = ref<Misskey.entities.NotesPollsTranslateResponse | null>(null);
