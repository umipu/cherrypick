<!--
SPDX-FileCopyrightText: syuilo and other misskey, cherrypick contributors
SPDX-License-Identifier: AGPL-3.0-only
-->

<template>
<div :class="{ [$style.done]: closed || isVoted }">
	<ul :class="$style.choices">
		<li v-for="(choice, i) in note.poll.choices" :key="i" :class="$style.choice" @click="vote(i)">
			<div :class="$style.bg" :style="{ 'width': `${showResult ? (choice.votes / total * 100) : 0}%` }"></div>
			<span :class="$style.fg">
				<template v-if="choice.isVoted"><i class="ti ti-check" style="margin-right: 4px; color: var(--accent);"></i></template>
				<Mfm :text="choice.text" :plain="true"/>
				<span v-if="showResult" style="margin-left: 4px; opacity: 0.7;">({{ i18n.t('_poll.votesCount', { n: choice.votes }) }})</span>
			</span>
		</li>
	</ul>
	<p v-if="!readOnly" :class="$style.info">
		<span>{{ i18n.t('_poll.totalVotes', { n: total }) }}</span>
		<span> · </span>
		<a v-if="!closed && !isVoted" style="color: inherit;" @click="showResult = !showResult">{{ showResult ? i18n.ts._poll.vote : i18n.ts._poll.showResult }}</a>
		<span v-if="isVoted">{{ i18n.ts._poll.voted }}</span>
		<span v-else-if="closed">{{ i18n.ts._poll.closed }}</span>
		<span v-if="remaining > 0"> · {{ timer }}</span>
	</p>
</div>
</template>

<script lang="ts" setup>
import { computed, ref } from 'vue';
<<<<<<< HEAD
import * as Misskey from 'cherrypick-js';
import { sum } from '@/scripts/array';
import { pleaseLogin } from '@/scripts/please-login';
import * as os from '@/os';
import { i18n } from '@/i18n';
import { useInterval } from '@/scripts/use-interval';
=======
import * as Misskey from 'misskey-js';
import { sum } from '@/scripts/array.js';
import { pleaseLogin } from '@/scripts/please-login.js';
import * as os from '@/os.js';
import { i18n } from '@/i18n.js';
import { useInterval } from '@/scripts/use-interval.js';
>>>>>>> 578b0ebe

const props = defineProps<{
	note: Misskey.entities.Note;
	readOnly?: boolean;
}>();

const remaining = ref(-1);

const total = computed(() => sum(props.note.poll.choices.map(x => x.votes)));
const closed = computed(() => remaining.value === 0);
const isVoted = computed(() => !props.note.poll.multiple && props.note.poll.choices.some(c => c.isVoted));
const timer = computed(() => i18n.t(
	remaining.value >= 86400 ? '_poll.remainingDays' :
	remaining.value >= 3600 ? '_poll.remainingHours' :
	remaining.value >= 60 ? '_poll.remainingMinutes' : '_poll.remainingSeconds', {
		s: Math.floor(remaining.value % 60),
		m: Math.floor(remaining.value / 60) % 60,
		h: Math.floor(remaining.value / 3600) % 24,
		d: Math.floor(remaining.value / 86400),
	}));

const showResult = ref(props.readOnly || isVoted.value);

// 期限付きアンケート
if (props.note.poll.expiresAt) {
	const tick = () => {
		remaining.value = Math.floor(Math.max(new Date(props.note.poll.expiresAt).getTime() - Date.now(), 0) / 1000);
		if (remaining.value === 0) {
			showResult.value = true;
		}
	};

	useInterval(tick, 3000, {
		immediate: true,
		afterMounted: false,
	});
}

const vote = async (id) => {
	pleaseLogin();

	if (props.readOnly || closed.value || isVoted.value) return;

	const { canceled } = await os.confirm({
		type: 'question',
		text: i18n.t('voteConfirm', { choice: props.note.poll.choices[id].text }),
	});
	if (canceled) return;

	await os.api('notes/polls/vote', {
		noteId: props.note.id,
		choice: id,
	});
	if (!showResult.value) showResult.value = !props.note.poll.multiple;
};
</script>

<style lang="scss" module>
.choices {
	display: block;
	margin: 0;
	padding: 0;
	list-style: none;
}

.choice {
	display: block;
	position: relative;
	margin: 4px 0;
	padding: 4px;
	//border: solid 0.5px var(--divider);
	background: var(--accentedBg);
	border-radius: 4px;
	overflow: clip;
	cursor: pointer;
}

.bg {
	position: absolute;
	top: 0;
	left: 0;
	height: 100%;
	background: var(--accent);
	background: linear-gradient(90deg,var(--buttonGradateA),var(--buttonGradateB));
	transition: width 1s ease;
}

.fg {
	position: relative;
	display: inline-block;
	padding: 3px 5px;
	background: var(--panel);
	border-radius: 3px;
}

.info {
	color: var(--fg);
}

.done {
	.choice {
		cursor: default;
	}
}
</style><|MERGE_RESOLUTION|>--- conflicted
+++ resolved
@@ -28,21 +28,12 @@
 
 <script lang="ts" setup>
 import { computed, ref } from 'vue';
-<<<<<<< HEAD
 import * as Misskey from 'cherrypick-js';
-import { sum } from '@/scripts/array';
-import { pleaseLogin } from '@/scripts/please-login';
-import * as os from '@/os';
-import { i18n } from '@/i18n';
-import { useInterval } from '@/scripts/use-interval';
-=======
-import * as Misskey from 'misskey-js';
 import { sum } from '@/scripts/array.js';
 import { pleaseLogin } from '@/scripts/please-login.js';
 import * as os from '@/os.js';
 import { i18n } from '@/i18n.js';
 import { useInterval } from '@/scripts/use-interval.js';
->>>>>>> 578b0ebe
 
 const props = defineProps<{
 	note: Misskey.entities.Note;
