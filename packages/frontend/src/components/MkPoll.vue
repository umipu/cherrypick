<!--
SPDX-FileCopyrightText: syuilo and other misskey, cherrypick contributors
SPDX-License-Identifier: AGPL-3.0-only
-->

<template>
<div :class="{ [$style.done]: closed || isVoted }">
	<ul :class="$style.choices">
		<li v-for="(choice, i) in note.poll.choices" :key="i" :class="$style.choice" @click="vote(i)">
			<div :class="$style.bg" :style="{ 'width': `${showResult ? (choice.votes / total * 100) : 0}%` }"></div>
			<span :class="$style.fg">
				<template v-if="choice.isVoted"><i class="ti ti-check" style="margin-right: 4px; color: var(--accent);"></i></template>
				<Mfm :text="choice.text" :plain="true"/>
				<span v-if="showResult" style="margin-left: 4px; opacity: 0.7;">({{ i18n.t('_poll.votesCount', { n: choice.votes }) }})</span>
			</span>
		</li>
	</ul>
	<p v-if="!readOnly" :class="$style.info">
		<span>{{ i18n.t('_poll.totalVotes', { n: total }) }}</span>
		<span> · </span>
		<a v-if="!closed && !isVoted" style="color: inherit;" @click="showResult = !showResult">{{ showResult ? i18n.ts._poll.vote : i18n.ts._poll.showResult }}</a>
		<span v-if="isVoted">{{ i18n.ts._poll.voted }}</span>
		<span v-else-if="closed">{{ i18n.ts._poll.closed }}</span>
		<span v-if="remaining > 0"> · {{ timer }}</span>
	</p>
</div>
</template>

<script lang="ts" setup>
import { computed, ref } from 'vue';
<<<<<<< HEAD
import * as misskey from 'cherrypick-js';
=======
import * as Misskey from 'misskey-js';
>>>>>>> 2630513c
import { sum } from '@/scripts/array';
import { pleaseLogin } from '@/scripts/please-login';
import * as os from '@/os';
import { i18n } from '@/i18n';
import { useInterval } from '@/scripts/use-interval';

const props = defineProps<{
	note: Misskey.entities.Note;
	readOnly?: boolean;
}>();

const remaining = ref(-1);

const total = computed(() => sum(props.note.poll.choices.map(x => x.votes)));
const closed = computed(() => remaining.value === 0);
const isVoted = computed(() => !props.note.poll.multiple && props.note.poll.choices.some(c => c.isVoted));
const timer = computed(() => i18n.t(
	remaining.value >= 86400 ? '_poll.remainingDays' :
	remaining.value >= 3600 ? '_poll.remainingHours' :
	remaining.value >= 60 ? '_poll.remainingMinutes' : '_poll.remainingSeconds', {
		s: Math.floor(remaining.value % 60),
		m: Math.floor(remaining.value / 60) % 60,
		h: Math.floor(remaining.value / 3600) % 24,
		d: Math.floor(remaining.value / 86400),
	}));

const showResult = ref(props.readOnly || isVoted.value);

// 期限付きアンケート
if (props.note.poll.expiresAt) {
	const tick = () => {
		remaining.value = Math.floor(Math.max(new Date(props.note.poll.expiresAt).getTime() - Date.now(), 0) / 1000);
		if (remaining.value === 0) {
			showResult.value = true;
		}
	};

	useInterval(tick, 3000, {
		immediate: true,
		afterMounted: false,
	});
}

const vote = async (id) => {
	pleaseLogin();

	if (props.readOnly || closed.value || isVoted.value) return;

	const { canceled } = await os.confirm({
		type: 'question',
		text: i18n.t('voteConfirm', { choice: props.note.poll.choices[id].text }),
	});
	if (canceled) return;

	await os.api('notes/polls/vote', {
		noteId: props.note.id,
		choice: id,
	});
	if (!showResult.value) showResult.value = !props.note.poll.multiple;
};
</script>

<style lang="scss" module>
.choices {
	display: block;
	margin: 0;
	padding: 0;
	list-style: none;
}

.choice {
	display: block;
	position: relative;
	margin: 4px 0;
	padding: 4px;
	//border: solid 0.5px var(--divider);
	background: var(--accentedBg);
	border-radius: 4px;
	overflow: clip;
	cursor: pointer;
}

.bg {
	position: absolute;
	top: 0;
	left: 0;
	height: 100%;
	background: var(--accent);
	background: linear-gradient(90deg,var(--buttonGradateA),var(--buttonGradateB));
	transition: width 1s ease;
}

.fg {
	position: relative;
	display: inline-block;
	padding: 3px 5px;
	background: var(--panel);
	border-radius: 3px;
}

.info {
	color: var(--fg);
}

.done {
	.choice {
		cursor: default;
	}
}
</style><|MERGE_RESOLUTION|>--- conflicted
+++ resolved
@@ -28,11 +28,7 @@
 
 <script lang="ts" setup>
 import { computed, ref } from 'vue';
-<<<<<<< HEAD
-import * as misskey from 'cherrypick-js';
-=======
-import * as Misskey from 'misskey-js';
->>>>>>> 2630513c
+import * as Misskey from 'cherrypick-js';
 import { sum } from '@/scripts/array';
 import { pleaseLogin } from '@/scripts/please-login';
 import * as os from '@/os';
