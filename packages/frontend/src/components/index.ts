/*
 * SPDX-FileCopyrightText: syuilo and other misskey, cherrypick contributors
 * SPDX-License-Identifier: AGPL-3.0-only
 */

import { App } from 'vue';

<<<<<<< HEAD
import CPPageHeader from './global/CPPageHeader.vue';
import Mfm from './global/MkMisskeyFlavoredMarkdown.ts';
=======
import Mfm from './global/MkMisskeyFlavoredMarkdown.js';
>>>>>>> 7c692283
import MkA from './global/MkA.vue';
import MkAcct from './global/MkAcct.vue';
import MkAvatar from './global/MkAvatar.vue';
import MkEmoji from './global/MkEmoji.vue';
import MkCondensedLine from './global/MkCondensedLine.vue';
import MkCustomEmoji from './global/MkCustomEmoji.vue';
import MkUserName from './global/MkUserName.vue';
import MkEllipsis from './global/MkEllipsis.vue';
import MkTime from './global/MkTime.vue';
import MkUrl from './global/MkUrl.vue';
import I18n from './global/i18n.js';
import RouterView from './global/RouterView.vue';
import MkLoading from './global/MkLoading.vue';
import MkError from './global/MkError.vue';
import MkAd from './global/MkAd.vue';
import MkPageHeader from './global/MkPageHeader.vue';
import MkSpacer from './global/MkSpacer.vue';
import MkFooterSpacer from './global/MkFooterSpacer.vue';
import MkStickyContainer from './global/MkStickyContainer.vue';

export default function(app: App) {
	for (const [key, value] of Object.entries(components)) {
		app.component(key, value);
	}
}

export const components = {
	I18n: I18n,
	RouterView: RouterView,
	CPPageHeader: CPPageHeader,
	Mfm: Mfm,
	MkA: MkA,
	MkAcct: MkAcct,
	MkAvatar: MkAvatar,
	MkEmoji: MkEmoji,
	MkCondensedLine: MkCondensedLine,
	MkCustomEmoji: MkCustomEmoji,
	MkUserName: MkUserName,
	MkEllipsis: MkEllipsis,
	MkTime: MkTime,
	MkUrl: MkUrl,
	MkLoading: MkLoading,
	MkError: MkError,
	MkAd: MkAd,
	MkPageHeader: MkPageHeader,
	MkSpacer: MkSpacer,
	MkFooterSpacer: MkFooterSpacer,
	MkStickyContainer: MkStickyContainer,
};

declare module '@vue/runtime-core' {
	export interface GlobalComponents {
		I18n: typeof I18n;
		RouterView: typeof RouterView;
		CPPageHeader: typeof CPPageHeader;
		Mfm: typeof Mfm;
		MkA: typeof MkA;
		MkAcct: typeof MkAcct;
		MkAvatar: typeof MkAvatar;
		MkEmoji: typeof MkEmoji;
		MkCondensedLine: typeof MkCondensedLine;
		MkCustomEmoji: typeof MkCustomEmoji;
		MkUserName: typeof MkUserName;
		MkEllipsis: typeof MkEllipsis;
		MkTime: typeof MkTime;
		MkUrl: typeof MkUrl;
		MkLoading: typeof MkLoading;
		MkError: typeof MkError;
		MkAd: typeof MkAd;
		MkPageHeader: typeof MkPageHeader;
		MkSpacer: typeof MkSpacer;
		MkFooterSpacer: typeof MkFooterSpacer;
		MkStickyContainer: typeof MkStickyContainer;
	}
}<|MERGE_RESOLUTION|>--- conflicted
+++ resolved
@@ -5,12 +5,8 @@
 
 import { App } from 'vue';
 
-<<<<<<< HEAD
 import CPPageHeader from './global/CPPageHeader.vue';
-import Mfm from './global/MkMisskeyFlavoredMarkdown.ts';
-=======
 import Mfm from './global/MkMisskeyFlavoredMarkdown.js';
->>>>>>> 7c692283
 import MkA from './global/MkA.vue';
 import MkAcct from './global/MkAcct.vue';
 import MkAvatar from './global/MkAvatar.vue';
