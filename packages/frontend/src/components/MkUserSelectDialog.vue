--- conflicted
+++ resolved
@@ -58,11 +58,7 @@
 
 <script lang="ts" setup>
 import { onMounted } from 'vue';
-<<<<<<< HEAD
-import * as misskey from 'cherrypick-js';
-=======
-import * as Misskey from 'misskey-js';
->>>>>>> 2630513c
+import * as Misskey from 'cherrypick-js';
 import MkInput from '@/components/MkInput.vue';
 import FormSplit from '@/components/form/split.vue';
 import MkModalWindow from '@/components/MkModalWindow.vue';
