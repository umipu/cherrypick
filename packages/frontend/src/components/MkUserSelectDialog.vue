<!--
SPDX-FileCopyrightText: syuilo and misskey-project
SPDX-License-Identifier: AGPL-3.0-only
-->

<template>
<MkModalWindow
	ref="dialogEl"
	:withOkButton="true"
	:okButtonDisabled="selected == null"
	@click="cancel()"
	@close="cancel()"
	@ok="ok()"
	@closed="$emit('closed')"
>
	<template #header>{{ i18n.ts.selectUser }}</template>
	<div>
		<div :class="$style.form">
			<MkInput v-if="localOnly" v-model="username" :autofocus="true" @update:modelValue="search">
				<template #label>{{ i18n.ts.username }}</template>
				<template #prefix>@</template>
			</MkInput>
			<FormSplit v-else :minWidth="170">
				<MkInput v-model="username" :autofocus="true" @update:modelValue="search">
					<template #label>{{ i18n.ts.username }}</template>
					<template #prefix>@</template>
				</MkInput>
				<MkInput v-model="host" :datalist="[hostname]" @update:modelValue="search">
					<template #label>{{ i18n.ts.host }}</template>
					<template #prefix>@</template>
				</MkInput>
			</FormSplit>
		</div>
		<div v-if="username != '' || host != ''" :class="[$style.result, { [$style.hit]: users.length > 0 }]">
			<div v-if="users.length > 0" :class="$style.users">
				<div v-for="user in users" :key="user.id" class="_button" :class="[$style.user, { [$style.selected]: selected && selected.id === user.id }]" @click="selected = user" @dblclick="ok()">
					<MkAvatar :user="user" :class="$style.avatar" indicator/>
					<div :class="$style.userBody">
						<MkUserName :user="user" :class="$style.userName"/>
						<MkAcct :user="user" :class="$style.userAcct"/>
					</div>
				</div>
			</div>
			<div v-else :class="$style.empty">
				<span>{{ i18n.ts.noUsers }}</span>
			</div>
		</div>
		<div v-if="username == '' && host == ''" :class="$style.recent">
			<div :class="$style.users">
				<div v-for="user in recentUsers" :key="user.id" class="_button" :class="[$style.user, { [$style.selected]: selected && selected.id === user.id }]" @click="selected = user" @dblclick="ok()">
					<MkAvatar :user="user" :class="$style.avatar" indicator/>
					<div :class="$style.userBody">
						<MkUserName :user="user" :class="$style.userName"/>
						<MkAcct :user="user" :class="$style.userAcct"/>
					</div>
				</div>
			</div>
		</div>
	</div>
</MkModalWindow>
</template>

<script lang="ts" setup>
<<<<<<< HEAD
import { onMounted, ref } from 'vue';
import * as Misskey from 'cherrypick-js';
=======
import { onMounted, ref, shallowRef } from 'vue';
import * as Misskey from 'misskey-js';
>>>>>>> 22c4e9d7
import MkInput from '@/components/MkInput.vue';
import FormSplit from '@/components/form/split.vue';
import MkModalWindow from '@/components/MkModalWindow.vue';
import { misskeyApi } from '@/scripts/misskey-api.js';
import { defaultStore } from '@/store.js';
import { i18n } from '@/i18n.js';
import { $i } from '@/account.js';
import { host as currentHost, hostname } from '@/config.js';

const emit = defineEmits<{
	(ev: 'ok', selected: Misskey.entities.UserDetailed): void;
	(ev: 'cancel'): void;
	(ev: 'closed'): void;
}>();

const props = withDefaults(defineProps<{
	includeSelf?: boolean;
	localOnly?: boolean;
}>(), {
	includeSelf: false,
	localOnly: false,
});

const username = ref('');
const host = ref('');
const users = ref<Misskey.entities.UserLite[]>([]);
const recentUsers = ref<Misskey.entities.UserDetailed[]>([]);
const selected = ref<Misskey.entities.UserLite | null>(null);
const dialogEl = shallowRef<InstanceType<typeof MkModalWindow>>();

function search() {
	if (username.value === '' && host.value === '') {
		users.value = [];
		return;
	}
	misskeyApi('users/search-by-username-and-host', {
		username: username.value,
		host: props.localOnly ? '.' : host.value,
		limit: 10,
		detail: false,
	}).then(_users => {
		users.value = _users.filter((u) => {
			if (props.includeSelf) {
				return true;
			} else {
				return u.id !== $i?.id;
			}
		});
	});
}

async function ok() {
	if (selected.value == null) return;

	const user = await misskeyApi('users/show', {
		userId: selected.value.id,
	});
	emit('ok', user);

	dialogEl.value?.close();

	// 最近使ったユーザー更新
	let recents = defaultStore.state.recentlyUsedUsers;
	recents = recents.filter(x => x !== selected.value?.id);
	recents.unshift(selected.value.id);
	defaultStore.set('recentlyUsedUsers', recents.splice(0, 16));
}

function cancel() {
	emit('cancel');
	dialogEl.value?.close();
}

onMounted(() => {
	misskeyApi('users/show', {
		userIds: defaultStore.state.recentlyUsedUsers,
	}).then(foundUsers => {
		let _users = foundUsers;
		_users = _users.filter((u) => {
			if (props.localOnly) {
				return u.host == null;
			} else {
				return true;
			}
		});
		_users = _users.filter((u) => {
			if (props.includeSelf) {
				return true;
			} else {
				return u.id !== $i?.id;
			}
		});
		recentUsers.value = _users;
	});
});
</script>

<style lang="scss" module>
.form {
	padding: calc(var(--root-margin) / 2) var(--root-margin);
}

.result,
.recent {
	display: flex;
	flex-direction: column;
	overflow: auto;
	height: 100%;

	&.result.hit {
		padding: 0;
	}

	&.recent {
		padding: 0;
	}
}

.users {
	flex: 1;
	overflow: auto;
	padding: 8px 0;
}

.user {
	display: flex;
	align-items: center;
	padding: 8px var(--root-margin);
	font-size: 14px;

	&:hover {
		background: var(--X7);
	}

	&.selected {
		background: var(--accent);
		color: #fff;
	}
}

.userBody {
	padding: 0 8px;
	min-width: 0;
}

.avatar {
	width: 45px;
	height: 45px;
}

.userName {
	display: block;
	font-weight: bold;
}

.userAcct {
	opacity: 0.5;
}

.empty {
	opacity: 0.7;
	text-align: center;
	padding: 16px;
}
</style><|MERGE_RESOLUTION|>--- conflicted
+++ resolved
@@ -61,13 +61,8 @@
 </template>
 
 <script lang="ts" setup>
-<<<<<<< HEAD
-import { onMounted, ref } from 'vue';
+import { onMounted, ref, shallowRef } from 'vue';
 import * as Misskey from 'cherrypick-js';
-=======
-import { onMounted, ref, shallowRef } from 'vue';
-import * as Misskey from 'misskey-js';
->>>>>>> 22c4e9d7
 import MkInput from '@/components/MkInput.vue';
 import FormSplit from '@/components/form/split.vue';
 import MkModalWindow from '@/components/MkModalWindow.vue';
