--- conflicted
+++ resolved
@@ -333,7 +333,6 @@
 			os.popup(MkRippleEffect, { x, y }, {}, 'end');
 		}
 
-<<<<<<< HEAD
 		os.api('notes/create', {
 			renoteId: appearNote.id,
 			channelId: appearNote.channelId,
@@ -353,9 +352,15 @@
 	const configuredVisibility = defaultStore.state.rememberNoteVisibility ? defaultStore.state.visibility : defaultStore.state.defaultNoteVisibility;
 	const localOnly = defaultStore.state.rememberNoteVisibility ? defaultStore.state.localOnly : defaultStore.state.defaultNoteLocalOnly;
 
+	let visibility = appearNote.visibility;
+	visibility = smallerVisibility(visibility, configuredVisibility);
+	if (appearNote.channel?.isSensitive) {
+		visibility = smallerVisibility(visibility, 'home');
+	}
+
 	os.api('notes/create', {
 		localOnly,
-		visibility: smallerVisibility(appearNote.visibility, configuredVisibility),
+		visibility,
 		renoteId: appearNote.id,
 	}).then(() => {
 		os.noteToast(i18n.ts.renoted);
@@ -375,37 +380,6 @@
 
 	os.post({
 		renote: appearNote,
-=======
-			const configuredVisibility = defaultStore.state.rememberNoteVisibility ? defaultStore.state.visibility : defaultStore.state.defaultNoteVisibility;
-			const localOnly = defaultStore.state.rememberNoteVisibility ? defaultStore.state.localOnly : defaultStore.state.defaultNoteLocalOnly;
-
-			let visibility = appearNote.visibility;
-			visibility = smallerVisibility(visibility, configuredVisibility);
-			if (appearNote.channel?.isSensitive) {
-				visibility = smallerVisibility(visibility, 'home');
-			}
-
-			os.api('notes/create', {
-				localOnly,
-				visibility,
-				renoteId: appearNote.id,
-			}).then(() => {
-				os.toast(i18n.ts.renoted);
-			});
-		},
-	}, {
-		text: i18n.ts.quote,
-		icon: 'ti ti-quote',
-		action: () => {
-			os.post({
-				renote: appearNote,
-			});
-		},
-	}]);
-
-	os.popupMenu(items, renoteButton.value, {
-		viaKeyboard,
->>>>>>> 90b058e2
 	});
 }
 
