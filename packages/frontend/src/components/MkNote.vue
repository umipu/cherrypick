--- conflicted
+++ resolved
@@ -208,14 +208,9 @@
 
 <script lang="ts" setup>
 import { computed, inject, onMounted, ref, shallowRef, Ref, watch, provide } from 'vue';
-<<<<<<< HEAD
 import * as mfm from 'cherrypick-mfm-js';
 import * as Misskey from 'cherrypick-js';
-=======
-import * as mfm from 'mfm-js';
-import * as Misskey from 'misskey-js';
 import { isLink } from '@@/js/is-link.js';
->>>>>>> 837a8e15
 import MkNoteSub from '@/components/MkNoteSub.vue';
 import MkNoteHeader from '@/components/MkNoteHeader.vue';
 import MkNoteSimple from '@/components/MkNoteSimple.vue';
@@ -248,15 +243,9 @@
 import { MenuItem } from '@/types/menu.js';
 import MkRippleEffect from '@/components/MkRippleEffect.vue';
 import { showMovedDialog } from '@/scripts/show-moved-dialog.js';
-<<<<<<< HEAD
-import { shouldCollapsed, shouldMfmCollapsed } from '@/scripts/collapsed.js';
-import { host } from '@/config.js';
+import { shouldCollapsed, shouldMfmCollapsed } from '@@/js/collapsed.js';
+import { host } from '@@/js/config.js';
 import { isEnabledUrlPreview, instance } from '@/instance.js';
-=======
-import { shouldCollapsed } from '@@/js/collapsed.js';
-import { host } from '@@/js/config.js';
-import { isEnabledUrlPreview } from '@/instance.js';
->>>>>>> 837a8e15
 import { type Keymap } from '@/scripts/hotkey.js';
 import { focusPrev, focusNext } from '@/scripts/focus.js';
 import { getAppearNote } from '@/scripts/get-appear-note.js';
