<template>
<div
	v-if="!muted"
	v-show="!isDeleted"
	ref="el"
	v-hotkey="keymap"
	:class="[$style.root, { [$style.showActionsOnlyHover]: defaultStore.state.showNoteActionsOnlyHover }]"
	:tabindex="!isDeleted ? '-1' : undefined"
>
	<MkNoteSub v-if="appearNote.reply && !renoteCollapsed" :note="appearNote.reply" :class="$style.replyTo"/>
	<div v-if="pinned" :class="$style.tip"><i class="ti ti-pin"></i> {{ i18n.ts.pinnedNote }}</div>
	<!--<div v-if="appearNote._prId_" class="tip"><i class="ti ti-speakerphone"></i> {{ i18n.ts.promotion }}<button class="_textButton hide" @click="readPromo()">{{ i18n.ts.hideThisNote }} <i class="ti ti-x"></i></button></div>-->
	<!--<div v-if="appearNote._featuredId_" class="tip"><i class="ti ti-bolt"></i> {{ i18n.ts.featured }}</div>-->
	<div v-if="isRenote" :class="$style.renote">
		<div v-if="note.channel" :class="$style.colorBar" :style="{ background: note.channel.color }"></div>
		<MkAvatar :class="$style.renoteAvatar" :user="note.user" link preview/>
		<i class="ti ti-repeat" style="margin-right: 4px;"></i>
		<I18n :src="i18n.ts.renotedBy" tag="span" :class="$style.renoteText">
			<template #user>
				<MkA v-user-preview="note.userId" :class="$style.renoteUserName" :to="userPage(note.user)">
					<MkUserName :user="note.user"/>
				</MkA>
			</template>
		</I18n>
		<div :class="$style.renoteInfo">
			<button ref="renoteTime" :class="$style.renoteTime" class="_button" @click="showRenoteMenu()">
				<i v-if="isMyRenote" class="ti ti-dots" :class="$style.renoteMenu"></i>
				<MkTime :time="note.createdAt"/>
			</button>
			<span v-if="note.visibility !== 'public'" style="margin-left: 0.5em;" :title="i18n.ts._visibility[note.visibility]">
				<i v-if="note.visibility === 'home'" class="ti ti-home"></i>
				<i v-else-if="note.visibility === 'followers'" class="ti ti-lock"></i>
				<i v-else-if="note.visibility === 'specified'" ref="specified" class="ti ti-mail"></i>
			</span>
			<span v-if="note.localOnly" style="margin-left: 0.5em;" :title="i18n.ts._visibility['disableFederation']"><i class="ti ti-rocket-off"></i></span>
			<span v-if="note.channel" style="margin-left: 0.5em;" :title="note.channel.name"><i class="ti ti-device-tv"></i></span>
		</div>
	</div>
	<div v-if="renoteCollapsed" :class="$style.collapsedRenoteTarget">
		<MkAvatar :class="$style.collapsedRenoteTargetAvatar" :user="appearNote.user" link preview/>
		<Mfm :text="getNoteSummary(appearNote)" :plain="true" :nowrap="true" :author="appearNote.user" :class="$style.collapsedRenoteTargetText" @click="renoteCollapsed = false"/>
	</div>
	<article v-else :class="$style.article" @contextmenu.stop="onContextmenu">
		<div v-if="appearNote.channel" :class="$style.colorBar" :style="{ background: appearNote.channel.color }"></div>
		<MkAvatar :class="[$style.avatar, { [$style.showEl]: showEl && mainRouter.currentRoute.value.name === 'index', [$style.showElTab]: showEl && mainRouter.currentRoute.value.name !== 'index' }]" :user="appearNote.user" link preview/>
		<div :class="$style.main">
			<MkNoteHeader :class="$style.header" :note="appearNote" :mini="true"/>
			<MkInstanceTicker v-if="showTicker" :class="$style.ticker" :instance="appearNote.user.instance"/>
			<div style="container-type: inline-size;">
				<p v-if="appearNote.cw != null" :class="$style.cw">
					<Mfm v-if="appearNote.cw != ''" style="margin-right: 8px;" :text="appearNote.cw" :author="appearNote.user" :i="$i"/>
					<MkCwButton v-model="showContent" :note="appearNote"/>
				</p>
				<div v-show="appearNote.cw == null || showContent" :class="[{ [$style.contentCollapsed]: collapsed }]">
					<div :class="$style.text">
						<span v-if="appearNote.isHidden" style="opacity: 0.5">({{ i18n.ts.private }})</span>
						<MkA v-if="appearNote.replyId" :class="$style.replyIcon" :to="`/notes/${appearNote.replyId}`"><i class="ti ti-arrow-back-up"></i></MkA>
						<Mfm v-if="appearNote.text" :text="appearNote.text" :author="appearNote.user" :i="$i" :emojiUrls="appearNote.emojis"/>
						<div v-if="translating || translation" :class="$style.translation">
							<MkLoading v-if="translating" mini/>
							<div v-else :class="$style.translated">
								<b>{{ i18n.t('translatedFrom', { x: translation.sourceLang }) }}: </b>
								<Mfm :text="translation.text" :author="appearNote.user" :i="$i" :emojiUrls="appearNote.emojis"/>
							</div>
						</div>
					</div>
					<div v-if="appearNote.files.length > 0" :class="$style.files">
<<<<<<< HEAD
						<MkMediaList v-if="appearNote.disableRightClick" :media-list="appearNote.files" @contextmenu.prevent/>
						<MkMediaList v-else :media-list="appearNote.files"/>
=======
						<MkMediaList :mediaList="appearNote.files"/>
>>>>>>> b0344e07
					</div>
					<MkPoll v-if="appearNote.poll" :note="appearNote" :class="$style.poll"/>
					<MkUrlPreview v-for="url in urls" :key="url" :url="url" :compact="true" :detail="false" :class="$style.urlPreview"/>
					<div v-if="appearNote.renote" :class="$style.quote"><MkNoteSimple :note="appearNote.renote" :class="$style.quoteNote"/></div>
					<button v-if="isLong && collapsed" :class="$style.collapsed" class="_button" @click="collapsed = false">
						<span :class="$style.collapsedLabel">{{ i18n.ts.showMore }}</span>
					</button>
					<button v-else-if="isLong && !collapsed" :class="$style.showLess" class="_button" @click="collapsed = true">
						<span :class="$style.showLessLabel">{{ i18n.ts.showLess }}</span>
					</button>
				</div>
				<MkA v-if="appearNote.channel && !inChannel" :class="$style.channel" :to="`/channels/${appearNote.channel.id}`"><i class="ti ti-device-tv"></i> {{ appearNote.channel.name }}</MkA>
			</div>
			<MkReactionsViewer :note="appearNote" :maxNumber="16">
				<template #more>
					<button class="_button" :class="$style.reactionDetailsButton" @click="showReactions">
						{{ i18n.ts.more }}
					</button>
				</template>
			</MkReactionsViewer>
			<footer :class="$style.footer">
				<button :class="$style.footerButton" class="_button" @click="reply()">
					<i class="ti ti-arrow-back-up"></i>
					<p v-if="appearNote.repliesCount > 0" :class="$style.footerButtonCount">{{ appearNote.repliesCount }}</p>
				</button>
				<button
					v-if="canRenote"
					ref="renoteButton"
					:class="$style.footerButton"
					class="_button"
					@mousedown="renote()"
				>
					<i class="ti ti-repeat"></i>
					<p v-if="appearNote.renoteCount > 0" :class="$style.footerButtonCount">{{ appearNote.renoteCount }}</p>
				</button>
				<button v-else :class="$style.footerButton" class="_button" disabled>
					<i class="ti ti-ban"></i>
				</button>
				<button v-if="appearNote.myReaction == null" ref="reactButton" :class="$style.footerButton" class="_button" @mousedown="react()">
					<i v-if="appearNote.reactionAcceptance === 'likeOnly'" class="ti ti-heart"></i>
					<i v-else class="ti ti-plus"></i>
				</button>
				<button v-if="appearNote.myReaction != null" ref="reactButton" :class="$style.footerButton" class="_button" @click="undoReact(appearNote)">
					<i class="ti ti-minus"></i>
				</button>
				<button v-if="defaultStore.state.showClipButtonInNoteFooter" ref="clipButton" :class="$style.footerButton" class="_button" @mousedown="clip()">
					<i class="ti ti-paperclip"></i>
				</button>
				<button ref="menuButton" :class="$style.footerButton" class="_button" @mousedown="menu()">
					<i class="ti ti-dots"></i>
				</button>
			</footer>
		</div>
	</article>
</div>
<div v-else :class="$style.muted" @click="muted = false">
	<I18n :src="i18n.ts.userSaysSomething" tag="small">
		<template #name>
			<MkA v-user-preview="appearNote.userId" :to="userPage(appearNote.user)">
				<MkUserName :user="appearNote.user"/>
			</MkA>
		</template>
	</I18n>
</div>
</template>

<script lang="ts" setup>
import { computed, inject, onMounted, ref, shallowRef, Ref, defineAsyncComponent } from 'vue';
import * as mfm from 'mfm-js';
import * as misskey from 'misskey-js';
import MkNoteSub from '@/components/MkNoteSub.vue';
import MkNoteHeader from '@/components/MkNoteHeader.vue';
import MkNoteSimple from '@/components/MkNoteSimple.vue';
import MkReactionsViewer from '@/components/MkReactionsViewer.vue';
import MkMediaList from '@/components/MkMediaList.vue';
import MkCwButton from '@/components/MkCwButton.vue';
import MkPoll from '@/components/MkPoll.vue';
import MkUsersTooltip from '@/components/MkUsersTooltip.vue';
import MkUrlPreview from '@/components/MkUrlPreview.vue';
import MkInstanceTicker from '@/components/MkInstanceTicker.vue';
import { pleaseLogin } from '@/scripts/please-login';
import { focusPrev, focusNext } from '@/scripts/focus';
import { checkWordMute } from '@/scripts/check-word-mute';
import { userPage } from '@/filters/user';
import * as os from '@/os';
import { defaultStore, noteViewInterruptors } from '@/store';
import { reactionPicker } from '@/scripts/reaction-picker';
import { extractUrlFromMfm } from '@/scripts/extract-url-from-mfm';
import { $i } from '@/account';
import { i18n } from '@/i18n';
import { getNoteClipMenu, getNoteMenu } from '@/scripts/get-note-menu';
import { useNoteCapture } from '@/scripts/use-note-capture';
import { deepClone } from '@/scripts/clone';
import { useTooltip } from '@/scripts/use-tooltip';
import { claimAchievement } from '@/scripts/achievements';
import { getNoteSummary } from '@/scripts/get-note-summary';
import { MenuItem } from '@/types/menu';
import MkRippleEffect from '@/components/MkRippleEffect.vue';
import { showMovedDialog } from '@/scripts/show-moved-dialog';
import { eventBus } from '@/scripts/cherrypick/eventBus';
import { mainRouter } from '@/router';

let showEl = $ref(false);

const props = defineProps<{
	note: misskey.entities.Note;
	pinned?: boolean;
}>();

const inChannel = inject('inChannel', null);
const currentClip = inject<Ref<misskey.entities.Clip> | null>('currentClip', null);

let note = $ref(deepClone(props.note));

// plugin
if (noteViewInterruptors.length > 0) {
	onMounted(async () => {
		let result = deepClone(note);
		for (const interruptor of noteViewInterruptors) {
			result = await interruptor.handler(result);
		}
		note = result;
	});
}

const isRenote = (
	note.renote != null &&
	note.text == null &&
	note.fileIds.length === 0 &&
	note.poll == null
);

const el = shallowRef<HTMLElement>();
const menuButton = shallowRef<HTMLElement>();
const renoteButton = shallowRef<HTMLElement>();
const renoteTime = shallowRef<HTMLElement>();
const reactButton = shallowRef<HTMLElement>();
const clipButton = shallowRef<HTMLElement>();
let appearNote = $computed(() => isRenote ? note.renote as misskey.entities.Note : note);
const isMyRenote = $i && ($i.id === note.userId);
const showContent = ref(false);
const urls = appearNote.text ? extractUrlFromMfm(mfm.parse(appearNote.text)) : null;
const isLong = (appearNote.cw == null && appearNote.text != null && (
	(appearNote.text.includes('$[x3')) ||
	(appearNote.text.includes('$[x4')) ||
	(appearNote.text.split('\n').length > 9) ||
	(appearNote.text.length > 500) ||
	(appearNote.files.length >= 5) ||
	(urls && urls.length >= 4)
));
const collapsed = ref(appearNote.cw == null && isLong);
const isDeleted = ref(false);
const muted = ref(checkWordMute(appearNote, $i, defaultStore.state.mutedWords));
const translation = ref<any>(null);
const translating = ref(false);
const showTicker = (defaultStore.state.instanceTicker === 'always') || (defaultStore.state.instanceTicker === 'remote' && appearNote.user.instance);
const canRenote = computed(() => ['public', 'home'].includes(appearNote.visibility) || appearNote.userId === $i.id);
let renoteCollapsed = $ref(defaultStore.state.collapseRenotes && isRenote && (($i && ($i.id === note.userId)) || (appearNote.myReaction != null)));

const keymap = {
	'r': () => reply(true),
	'e|a|plus': () => react(true),
	'q': () => renoteButton.value.renote(true),
	'up|k|shift+tab': focusBefore,
	'down|j|tab': focusAfter,
	'esc': blur,
	'm|o': () => menu(true),
	's': () => showContent.value !== showContent.value,
};

onMounted(() => {
	eventBus.on('showEl', (showEl_receive) => {
		showEl = showEl_receive;
	});
});

useNoteCapture({
	rootEl: el,
	note: $$(appearNote),
	isDeletedRef: isDeleted,
});

useTooltip(renoteButton, async (showing) => {
	const renotes = await os.api('notes/renotes', {
		noteId: appearNote.id,
		limit: 11,
	});

	const users = renotes.map(x => x.user);

	if (users.length < 1) return;

	os.popup(MkUsersTooltip, {
		showing,
		users,
		count: appearNote.renoteCount,
		targetElement: renoteButton.value,
	}, {}, 'closed');
});

function renote(viaKeyboard = false) {
	pleaseLogin();
	showMovedDialog();

	let items = [] as MenuItem[];

	if (appearNote.channel) {
		items = items.concat([{
			text: i18n.ts.inChannelRenote,
			icon: 'ti ti-repeat',
			action: () => {
				const el = renoteButton.value as HTMLElement | null | undefined;
				if (el) {
					const rect = el.getBoundingClientRect();
					const x = rect.left + (el.offsetWidth / 2);
					const y = rect.top + (el.offsetHeight / 2);
					os.popup(MkRippleEffect, { x, y }, {}, 'end');
				}

				os.api('notes/create', {
					renoteId: appearNote.id,
					channelId: appearNote.channelId,
				}).then(() => {
					os.toast(i18n.ts.renoted);
				});
			},
		}, {
			text: i18n.ts.inChannelQuote,
			icon: 'ti ti-quote',
			action: () => {
				os.post({
					renote: appearNote,
					channel: appearNote.channel,
				});
			},
		}, null]);
	}

	items = items.concat([{
		text: i18n.ts.renote,
		icon: 'ti ti-repeat',
		action: () => {
			const el = renoteButton.value as HTMLElement | null | undefined;
			if (el) {
				const rect = el.getBoundingClientRect();
				const x = rect.left + (el.offsetWidth / 2);
				const y = rect.top + (el.offsetHeight / 2);
				os.popup(MkRippleEffect, { x, y }, {}, 'end');
			}

			os.api('notes/create', {
				renoteId: appearNote.id,
			}).then(() => {
				os.toast(i18n.ts.renoted);
			});
		},
	}, {
		text: i18n.ts.quote,
		icon: 'ti ti-quote',
		action: () => {
			os.post({
				renote: appearNote,
			});
		},
	}]);

	os.popupMenu(items, renoteButton.value, {
		viaKeyboard,
	});
}

function reply(viaKeyboard = false): void {
	pleaseLogin();
	os.post({
		reply: appearNote,
		animation: !viaKeyboard,
	}, () => {
		focus();
	});
}

function react(viaKeyboard = false): void {
	pleaseLogin();
	showMovedDialog();
	if (appearNote.reactionAcceptance === 'likeOnly') {
		os.api('notes/reactions/create', {
			noteId: appearNote.id,
			reaction: '❤️',
		});
		const el = reactButton.value as HTMLElement | null | undefined;
		if (el) {
			const rect = el.getBoundingClientRect();
			const x = rect.left + (el.offsetWidth / 2);
			const y = rect.top + (el.offsetHeight / 2);
			os.popup(MkRippleEffect, { x, y }, {}, 'end');
		}
	} else {
		blur();
		reactionPicker.show(reactButton.value, reaction => {
			os.api('notes/reactions/create', {
				noteId: appearNote.id,
				reaction: reaction,
			});
			if (appearNote.text && appearNote.text.length > 100 && (Date.now() - new Date(appearNote.createdAt).getTime() < 1000 * 3)) {
				claimAchievement('reactWithoutRead');
			}
		}, () => {
			focus();
		});
	}
}

function undoReact(note): void {
	const oldReaction = note.myReaction;
	if (!oldReaction) return;
	os.api('notes/reactions/delete', {
		noteId: note.id,
	});
}

function onContextmenu(ev: MouseEvent): void {
	const isLink = (el: HTMLElement) => {
		if (el.tagName === 'A') return true;
		if (el.parentElement) {
			return isLink(el.parentElement);
		}
	};
	if (isLink(ev.target)) return;
	if (window.getSelection().toString() !== '') return;

	if (defaultStore.state.useReactionPickerForContextMenu) {
		ev.preventDefault();
		react();
	} else {
		os.contextMenu(getNoteMenu({ note: note, translating, translation, menuButton, isDeleted, currentClip: currentClip?.value }), ev).then(focus);
	}
}

function menu(viaKeyboard = false): void {
	os.popupMenu(getNoteMenu({ note: note, translating, translation, menuButton, isDeleted, currentClip: currentClip?.value }), menuButton.value, {
		viaKeyboard,
	}).then(focus);
}

async function clip() {
	os.popupMenu(await getNoteClipMenu({ note: note, isDeleted, currentClip: currentClip?.value }), clipButton.value).then(focus);
}

function showRenoteMenu(viaKeyboard = false): void {
	if (!isMyRenote) return;
	pleaseLogin();
	os.popupMenu([{
		text: i18n.ts.unrenote,
		icon: 'ti ti-trash',
		danger: true,
		action: () => {
			os.api('notes/delete', {
				noteId: note.id,
			});
			isDeleted.value = true;
		},
	}], renoteTime.value, {
		viaKeyboard: viaKeyboard,
	});
}

function focus() {
	el.value.focus();
}

function blur() {
	el.value.blur();
}

function focusBefore() {
	focusPrev(el.value);
}

function focusAfter() {
	focusNext(el.value);
}

function readPromo() {
	os.api('promo/read', {
		noteId: appearNote.id,
	});
	isDeleted.value = true;
}

function showReactions(): void {
	os.popup(defineAsyncComponent(() => import('@/components/MkReactedUsersDialog.vue')), {
		noteId: appearNote.id,
	}, {}, 'closed');
}
</script>

<style lang="scss" module>
.root {
	position: relative;
	transition: box-shadow 0.1s ease;
	font-size: 1.05em;
	overflow: clip;
	contain: content;

	// これらの指定はパフォーマンス向上には有効だが、ノートの高さは一定でないため、
	// 下の方までスクロールすると上のノートの高さがここで決め打ちされたものに変化し、表示しているノートの位置が変わってしまう
	// ノートがマウントされたときに自身の高さを取得し contain-intrinsic-size を設定しなおせばほぼ解決できそうだが、
	// 今度はその処理自体がパフォーマンス低下の原因にならないか懸念される。また、被リアクションでも高さは変化するため、やはり多少のズレは生じる
	// 一度レンダリングされた要素はブラウザがよしなにサイズを覚えておいてくれるような実装になるまで待った方が良さそう(なるのか？)
	//content-visibility: auto;
  //contain-intrinsic-size: 0 128px;

	&:focus-visible {
		outline: none;

		&:after {
			content: "";
			pointer-events: none;
			display: block;
			position: absolute;
			z-index: 10;
			top: 0;
			left: 0;
			right: 0;
			bottom: 0;
			margin: auto;
			width: calc(100% - 8px);
			height: calc(100% - 8px);
			border: dashed 1px var(--focus);
			border-radius: var(--radius);
			box-sizing: border-box;
		}
	}

	.footer {
		position: relative;
		z-index: 1;
	}

	&:hover > .article > .main > .footer > .footerButton {
		opacity: 1;
	}

	&.showActionsOnlyHover {
		.footer {
			visibility: hidden;
			position: absolute;
			top: 12px;
			right: 12px;
			padding: 0 4px;
			margin-bottom: 0 !important;
			background: var(--popup);
			border-radius: 8px;
			box-shadow: 0px 4px 32px var(--shadow);
		}

		.footerButton {
			font-size: 90%;

			&:not(:last-child) {
				margin-right: 0;
			}
		}
	}

	&.showActionsOnlyHover:hover {
		.footer {
			visibility: visible;
		}
	}
}

.tip {
	display: flex;
	align-items: center;
	padding: 16px 32px 8px 32px;
	line-height: 24px;
	font-size: 90%;
	white-space: pre;
	color: #d28a3f;
}

.tip + .article {
	padding-top: 8px;
}

.replyTo {
	opacity: 0.7;
	padding-bottom: 0;
}

.renote {
	position: relative;
	display: flex;
	align-items: center;
	padding: 16px 32px 8px 32px;
	line-height: 28px;
	white-space: pre;
	color: var(--renote);

	& + .article {
		padding-top: 8px;
	}

	> .colorBar {
		height: calc(100% - 6px);
	}
}

.renoteAvatar {
	flex-shrink: 0;
	display: inline-block;
	width: 28px;
	height: 28px;
	margin: 0 8px 0 0;
}

.renoteText {
	overflow: hidden;
	flex-shrink: 1;
	text-overflow: ellipsis;
	white-space: nowrap;
}

.renoteUserName {
	font-weight: bold;
}

.renoteInfo {
	margin-left: auto;
	font-size: 0.9em;
}

.renoteTime {
	flex-shrink: 0;
	color: inherit;
}

.renoteMenu {
	margin-right: 4px;
}

.collapsedRenoteTarget {
	display: flex;
	align-items: center;
	line-height: 28px;
	white-space: pre;
	padding: 0 32px 18px;
}

.collapsedRenoteTargetAvatar {
	flex-shrink: 0;
	display: inline-block;
	width: 28px;
	height: 28px;
	margin: 0 8px 0 0;
}

.collapsedRenoteTargetText {
	overflow: hidden;
	flex-shrink: 1;
	text-overflow: ellipsis;
	white-space: nowrap;
	font-size: 90%;
	opacity: 0.7;
	cursor: pointer;

	&:hover {
		text-decoration: underline;
	}
}

.article {
	position: relative;
	display: flex;
	padding: 28px 32px;
}

.colorBar {
	position: absolute;
	top: 8px;
	left: 8px;
	width: 5px;
	height: calc(100% - 16px);
	border-radius: 999px;
	pointer-events: none;
}

.avatar {
	flex-shrink: 0;
	display: block !important;
	margin: 0 14px 0 0;
	width: 58px;
	height: 58px;
	position: sticky !important;
	top: calc(22px + var(--stickyTop, 0px));
	left: 0;
}

.main {
	flex: 1;
	min-width: 0;
}

.cw {
	cursor: default;
	display: block;
	margin: 0;
	padding: 0;
	overflow-wrap: break-word;
}

.showLess {
	width: 100%;
	margin-top: 14px;
	position: sticky;
	bottom: calc(var(--stickyBottom, 0px) + 14px);
}

.showLessLabel {
	display: inline-block;
	background: var(--popup);
	padding: 6px 10px;
	font-size: 0.8em;
	border-radius: 999px;
	box-shadow: 0 2px 6px rgb(0 0 0 / 20%);
}

.contentCollapsed {
	position: relative;
	max-height: 9em;
	overflow: clip;
}

.collapsed {
	display: block;
	position: absolute;
	bottom: 0;
	left: 0;
	z-index: 2;
	width: 100%;
	height: 64px;
	background: linear-gradient(0deg, var(--panel), var(--X15));

	&:hover > .collapsedLabel {
		background: var(--panelHighlight);
	}
}

.collapsedLabel {
	display: inline-block;
	background: var(--panel);
	padding: 6px 10px;
	font-size: 0.8em;
	border-radius: 999px;
	box-shadow: 0 2px 6px rgb(0 0 0 / 20%);
}

.text {
	overflow-wrap: break-word;
}

.replyIcon {
	color: var(--accent);
	margin-right: 0.5em;
}

.translation {
	border: solid 0.5px var(--divider);
	border-radius: var(--radius);
	padding: 12px;
	margin-top: 8px;
}

.urlPreview {
	margin-top: 8px;
}

.poll {
	font-size: 80%;
}

.quote {
	padding: 8px 0;
}

.quoteNote {
	padding: 16px;
	border: dashed 1px var(--renote);
	border-radius: 8px;
}

.channel {
	opacity: 0.7;
	font-size: 80%;
}

.footer {
	margin-bottom: -14px;
}

.footerButton {
	margin: 0;
	padding: 8px;
	opacity: 0.7;

	&:not(:last-child) {
		margin-right: 28px;
	}

	&:hover {
		color: var(--fgHighlighted);
	}
}

.footerButtonCount {
	display: inline;
	margin: 0 0 0 8px;
	opacity: 0.7;
}

@container (max-width: 580px) {
	.root {
		font-size: 0.95em;
	}

	.renote {
		padding: 12px 26px 0 26px;
	}

	.article {
		padding: 24px 26px;
	}

	.avatar {
		width: 50px;
		height: 50px;
	}
}

@container (max-width: 500px) {
	.root {
		font-size: 0.9em;
	}

	.renote {
		padding: 10px 22px 0 22px;
	}

	.article {
		padding: 20px 22px;
	}

	.footer {
		margin-bottom: -8px;
	}
}

@container (max-width: 480px) {
	.renote {
		padding: 8px 16px 0 16px;
	}

	.tip {
		padding: 8px 16px 0 16px;
	}

	.collapsedRenoteTarget {
		padding: 0 16px 9px;
		margin-top: 4px;
	}

	.article {
		padding: 14px 16px;
	}
}

@container (max-width: 450px) {
	.avatar {
		margin: 0 10px 0 0;
		width: 46px;
		height: 46px;
		top: calc(14px + var(--stickyTop, 0px));
		transition: top 0.5s;

		&.showEl {
			top: 14px;
		}

		&.showElTab {
			top: 54px;
		}
	}
}

@container (max-width: 400px) {
	.root:not(.showActionsOnlyHover) {
		.footerButton {
			&:not(:last-child) {
				margin-right: 18px;
			}
		}
	}
}

@container (max-width: 350px) {
	.root:not(.showActionsOnlyHover) {
		.footerButton {
			&:not(:last-child) {
				margin-right: 12px;
			}
		}
	}

	.colorBar {
		top: 6px;
		left: 6px;
		width: 4px;
		height: calc(100% - 12px);
	}
}

@container (max-width: 300px) {
	.avatar {
		width: 44px;
		height: 44px;
	}

	.root:not(.showActionsOnlyHover) {
		.footerButton {
			&:not(:last-child) {
				margin-right: 8px;
			}
		}
	}
}

@container (max-width: 250px) {
	.quoteNote {
		padding: 12px;
	}
}

.muted {
	padding: 8px;
	text-align: center;
	opacity: 0.7;
}

.reactionDetailsButton {
	display: inline-block;
	height: 32px;
	margin: 2px;
	padding: 0 6px;
	border: dashed 1px var(--divider);
	border-radius: 4px;
	background: transparent;
	opacity: .8;

	&:hover {
		background: var(--X5);
	}
}
</style><|MERGE_RESOLUTION|>--- conflicted
+++ resolved
@@ -65,12 +65,8 @@
 						</div>
 					</div>
 					<div v-if="appearNote.files.length > 0" :class="$style.files">
-<<<<<<< HEAD
-						<MkMediaList v-if="appearNote.disableRightClick" :media-list="appearNote.files" @contextmenu.prevent/>
-						<MkMediaList v-else :media-list="appearNote.files"/>
-=======
-						<MkMediaList :mediaList="appearNote.files"/>
->>>>>>> b0344e07
+						<MkMediaList v-if="appearNote.disableRightClick" :mediaList="appearNote.files" @contextmenu.prevent/>
+						<MkMediaList v-else :mediaList="appearNote.files"/>
 					</div>
 					<MkPoll v-if="appearNote.poll" :note="appearNote" :class="$style.poll"/>
 					<MkUrlPreview v-for="url in urls" :key="url" :url="url" :compact="true" :detail="false" :class="$style.urlPreview"/>
