<!--
SPDX-FileCopyrightText: syuilo and other misskey, cherrypick contributors
SPDX-License-Identifier: AGPL-3.0-only
-->

<template>
<div
	v-if="!muted"
	v-show="!isDeleted"
	ref="el"
	v-hotkey="keymap"
	:class="[$style.root, { [$style.showActionsOnlyHover]: defaultStore.state.showNoteActionsOnlyHover, [$style.radius]: defaultStore.state.showGapBetweenNotesInTimeline && mainRouter.currentRoute.value.name === 'my-notifications' }]"
	:tabindex="!isDeleted ? '-1' : undefined"
>
	<div v-if="pinned" :class="$style.tip"><i class="ti ti-pin"></i> {{ i18n.ts.pinnedNote }}</div>
	<!--<div v-if="appearNote._prId_" class="tip"><i class="ti ti-speakerphone"></i> {{ i18n.ts.promotion }}<button class="_textButton hide" @click="readPromo()">{{ i18n.ts.hideThisNote }} <i class="ti ti-x"></i></button></div>-->
	<!--<div v-if="appearNote._featuredId_" class="tip"><i class="ti ti-bolt"></i> {{ i18n.ts.featured }}</div>-->
	<div v-if="isRenote" :class="$style.renote">
		<div v-if="note.channel" :class="$style.colorBar" :style="{ background: note.channel.color }"></div>
		<MkAvatar v-if="!defaultStore.state.hideAvatarsInNote" :class="$style.renoteAvatar" :user="note.user" link preview/>
		<i class="ti ti-repeat" style="margin-right: 4px;"></i>
		<I18n :src="i18n.ts.renotedBy" tag="span" :class="$style.renoteText">
			<template #user>
				<MkA v-user-preview="note.userId" :class="$style.renoteUserName" :to="userPage(note.user)">
					<MkUserName :user="note.user"/>
				</MkA>
			</template>
		</I18n>
		<div :class="$style.renoteInfo">
<<<<<<< HEAD
			<span v-if="note.visibility !== 'public'" style="margin-right: 0.5em;">
				<i v-if="note.visibility === 'home'" v-tooltip="i18n.ts._visibility[note.visibility]" class="ti ti-home"></i>
				<i v-else-if="note.visibility === 'followers'" v-tooltip="i18n.ts._visibility[note.visibility]" class="ti ti-lock"></i>
				<i v-else-if="note.visibility === 'specified'" ref="specified" v-tooltip="i18n.ts._visibility[note.visibility]" class="ti ti-mail"></i>
			</span>
			<span v-if="note.reactionAcceptance != null" style="margin-right: 0.5em;" :class="{ [$style.danger]: ['nonSensitiveOnly', 'nonSensitiveOnlyForLocalLikeOnlyForRemote', 'likeOnly'].includes(<string>note.reactionAcceptance) }" :title="i18n.ts.reactionAcceptance">
				<i v-if="note.reactionAcceptance === 'likeOnlyForRemote'" v-tooltip="i18n.ts.likeOnlyForRemote" class="ti ti-heart-plus"></i>
				<i v-else-if="note.reactionAcceptance === 'nonSensitiveOnly'" v-tooltip="i18n.ts.nonSensitiveOnly" class="ti ti-icons"></i>
				<i v-else-if="note.reactionAcceptance === 'nonSensitiveOnlyForLocalLikeOnlyForRemote'" v-tooltip="i18n.ts.nonSensitiveOnlyForLocalLikeOnlyForRemote" class="ti ti-heart-plus"></i>
				<i v-else-if="note.reactionAcceptance === 'likeOnly'" v-tooltip="i18n.ts.likeOnly" class="ti ti-heart"></i>
			</span>
			<span v-if="note.localOnly" style="margin-right: 0.5em;"><i v-tooltip="i18n.ts._visibility['disableFederation']" class="ti ti-rocket-off"></i></span>
			<span v-if="note.channel" style="margin-right: 0.5em;"><i v-tooltip="note.channel.name" class="ti ti-device-tv"></i></span>
			<span :class="$style.renoteTime">
				<button ref="renoteTime" class="_button">
					<i class="ti ti-dots" :class="$style.renoteMenu" @click="showRenoteMenu()"></i>
				</button>
				<MkA :to="notePage(note)">
					<MkTime v-if="defaultStore.state.enableAbsoluteTime" :time="note.createdAt" mode="absolute"/>
					<MkTime v-else :time="note.createdAt" mode="relative"/>
				</MkA>
=======
			<button ref="renoteTime" :class="$style.renoteTime" class="_button" @click="showRenoteMenu()">
				<i class="ti ti-dots" :class="$style.renoteMenu"></i>
				<MkTime :time="note.createdAt"/>
			</button>
			<span v-if="note.visibility !== 'public'" style="margin-left: 0.5em;" :title="i18n.ts._visibility[note.visibility]">
				<i v-if="note.visibility === 'home'" class="ti ti-home"></i>
				<i v-else-if="note.visibility === 'followers'" class="ti ti-lock"></i>
				<i v-else-if="note.visibility === 'specified'" ref="specified" class="ti ti-mail"></i>
>>>>>>> 2ccef59b
			</span>
		</div>
	</div>
	<MkNoteSub v-if="appearNote.reply && !renoteCollapsed" :note="appearNote.reply" :class="$style.replyTo"/>
	<div v-if="renoteCollapsed" :class="$style.collapsedRenoteTarget">
		<MkAvatar v-if="!defaultStore.state.hideAvatarsInNote" :class="$style.collapsedRenoteTargetAvatar" :user="appearNote.user" link preview/>
		<Mfm :text="getNoteSummary(appearNote)" :plain="true" :nowrap="true" :author="appearNote.user" :class="$style.collapsedRenoteTargetText" @click="renoteCollapsed = false"/>
	</div>
	<article v-else :class="$style.article" @contextmenu.stop="onContextmenu">
		<div style="display: flex; padding-bottom: 10px;">
			<div v-if="appearNote.channel" :class="$style.colorBar" :style="{ background: appearNote.channel.color }"></div>
			<MkAvatar v-if="!defaultStore.state.hideAvatarsInNote" :class="[$style.avatar, { [$style.avatarReplyTo]: appearNote.reply, [$style.showEl]: !appearNote.reply && (showEl && ['hideHeaderOnly', 'hideHeaderFloatBtn', 'hide'].includes(<string>defaultStore.state.displayHeaderNavBarWhenScroll)) && mainRouter.currentRoute.value.name === 'index', [$style.showElTab]: !appearNote.reply && (showEl && ['hideHeaderOnly', 'hideHeaderFloatBtn', 'hide'].includes(<string>defaultStore.state.displayHeaderNavBarWhenScroll)) && mainRouter.currentRoute.value.name !== 'index' }]" :user="appearNote.user" link preview/>
			<div :class="$style.main">
				<MkNoteHeader :note="appearNote" :mini="true"/>
			</div>
		</div>
		<div style="container-type: inline-size;">
			<MkEvent v-if="appearNote.event" :note="appearNote"/>
			<p v-if="appearNote.cw != null" :class="$style.cw">
				<Mfm v-if="appearNote.cw != ''" :text="appearNote.cw" :author="appearNote.user" :i="$i"/>
				<MkCwButton v-model="showContent" :note="appearNote"/>
			</p>
			<div v-show="appearNote.cw == null || showContent" :class="[{ [$style.contentCollapsed]: collapsed }]">
				<div :class="$style.text">
					<span v-if="appearNote.isHidden" style="opacity: 0.5">({{ i18n.ts._ffVisibility.private }})</span>
					<MkA v-if="appearNote.replyId" :class="$style.replyIcon" :to="`/notes/${appearNote.replyId}`"><i class="ti ti-arrow-back-up"></i></MkA>
					<Mfm v-if="appearNote.text" :text="appearNote.text" :author="appearNote.user" :i="$i" :emojiUrls="appearNote.emojis"/>
					<div v-if="defaultStore.state.showTranslateButtonInNote && instance.translatorAvailable && appearNote.text" style="padding-top: 5px; color: var(--accent);">
						<button v-if="!(translating || translation)" ref="translateButton" class="_button" @mousedown="translate()">{{ i18n.ts.translateNote }}</button>
						<button v-else class="_button" @mousedown="translation = null">{{ i18n.ts.close }}</button>
					</div>
					<div v-if="translating || translation" :class="$style.translation">
						<MkLoading v-if="translating" mini/>
						<div v-else>
							<b>{{ i18n.t('translatedFrom', { x: translation.sourceLang }) }}:</b><hr style="margin: 10px 0;">
							<Mfm :text="translation.text" :author="appearNote.user" :i="$i" :emojiUrls="appearNote.emojis"/>
							<div v-if="translation.translator == 'ctav3'" style="margin-top: 10px; padding: 0 0 15px;">
								<img v-if="!defaultStore.state.darkMode" src="/client-assets/color-short.svg" alt="" style="float: right;">
								<img v-else src="/client-assets/white-short.svg" alt="" style="float: right;"/>
							</div>
						</div>
					</div>
				</div>
				<div v-if="appearNote.files.length > 0">
					<MkMediaList v-if="appearNote.disableRightClick" :mediaList="appearNote.files" @contextmenu.prevent/>
					<MkMediaList v-else :mediaList="appearNote.files"/>
				</div>
				<MkPoll v-if="appearNote.poll" :note="appearNote" :class="$style.poll"/>
				<MkUrlPreview v-for="url in urls" :key="url" :url="url" :compact="true" :detail="false" :class="$style.urlPreview"/>
				<button v-if="(isLong || (isMFM && defaultStore.state.collapseDefault)) && collapsed" :class="$style.collapsed" class="_button" @click="collapsed = false">
					<span :class="$style.collapsedLabel">{{ i18n.ts.showMore }}</span>
				</button>
				<button v-else-if="(isLong || (isMFM && defaultStore.state.collapseDefault)) && !collapsed" :class="$style.showLess" class="_button" @click="collapsed = true">
					<span :class="$style.showLessLabel">{{ i18n.ts.showLess }}</span>
				</button>
			</div>
			<MkA v-if="appearNote.channel && !inChannel" :class="$style.channel" :to="`/channels/${appearNote.channel.id}`"><i class="ti ti-device-tv"></i> {{ appearNote.channel.name }}</MkA>
		</div>
		<div v-if="appearNote.renote" :class="$style.quote"><MkNoteSimple :note="appearNote.renote" :class="$style.quoteNote"/></div>
		<div>
			<MkReactionsViewer :note="appearNote" :maxNumber="16">
				<template #more>
					<button class="_button" :class="$style.reactionDetailsButton" @click="showReactions">
						{{ i18n.ts.more }}
					</button>
				</template>
			</MkReactionsViewer>
			<footer :class="$style.footer">
				<button v-tooltip="i18n.ts.reply" :class="$style.footerButton" class="_button" @click="reply()">
					<i class="ti ti-arrow-back-up"></i>
					<p v-if="appearNote.repliesCount > 0" :class="$style.footerButtonCount">{{ appearNote.repliesCount }}</p>
				</button>
				<button
					v-if="canRenote"
					ref="renoteButton"
					v-tooltip="i18n.ts.renote"
					:class="$style.footerButton"
					class="_button"
					@mousedown="renote()"
				>
					<i class="ti ti-repeat"></i>
					<p v-if="appearNote.renoteCount > 0" :class="$style.footerButtonCount">{{ appearNote.renoteCount }}</p>
				</button>
				<button v-else :class="$style.footerButton" class="_button" disabled>
					<i class="ti ti-ban"></i>
				</button>
				<button v-if="appearNote.myReaction == null" ref="heartReactButton" v-tooltip="i18n.ts.like" :class="$style.footerButton" class="_button" @mousedown="heartReact()">
					<i class="ti ti-heart"></i>
				</button>
				<button v-if="appearNote.reactionAcceptance !== 'likeOnly'" ref="reactButton" v-tooltip="i18n.ts.reaction" :class="$style.footerButton" class="_button" @mousedown="react()">
					<i v-if="appearNote.myReaction == null" class="ti ti-mood-plus"></i>
					<i v-else class="ti ti-mood-edit"></i>
				</button>
				<button v-if="appearNote.myReaction != null && appearNote.reactionAcceptance == 'likeOnly'" ref="reactButton" :class="$style.footerButton" class="_button" @click="undoReact(appearNote)">
					<i class="ti ti-heart-minus"></i>
				</button>
				<button v-if="canRenote" v-tooltip="i18n.ts.quote" class="_button" :class="$style.footerButton" @mousedown="quote()"><i class="ti ti-quote"></i></button>
				<button v-if="defaultStore.state.showClipButtonInNoteFooter" ref="clipButton" v-tooltip="i18n.ts.clip" :class="$style.footerButton" class="_button" @mousedown="clip()">
					<i class="ti ti-paperclip"></i>
				</button>
				<MkA v-if="defaultStore.state.infoButtonForNoteActionsEnabled && defaultStore.state.showNoteActionsOnlyHover" v-tooltip="i18n.ts.details" :to="notePage(note)" :class="$style.footerButton" style="text-decoration: none;" class="_button">
					<i class="ti ti-info-circle"></i>
				</MkA>
				<button ref="menuButton" v-tooltip="i18n.ts.more" :class="$style.footerButton" class="_button" @mousedown="menu()">
					<i class="ti ti-dots"></i>
				</button>
			</footer>
		</div>
	</article>
</div>
<div v-else :class="$style.muted" @click="muted = false">
	<I18n :src="i18n.ts.userSaysSomething" tag="small">
		<template #name>
			<MkA v-user-preview="appearNote.userId" :to="userPage(appearNote.user)">
				<MkUserName :user="appearNote.user"/>
			</MkA>
		</template>
	</I18n>
</div>
</template>

<script lang="ts" setup>
import { computed, inject, onMounted, ref, shallowRef, Ref, defineAsyncComponent } from 'vue';
import * as mfm from 'cherrypick-mfm-js';
import * as Misskey from 'cherrypick-js';
import MkNoteSub from '@/components/MkNoteSub.vue';
import MkNoteHeader from '@/components/MkNoteHeader.vue';
import MkNoteSimple from '@/components/MkNoteSimple.vue';
import MkReactionsViewer from '@/components/MkReactionsViewer.vue';
import MkMediaList from '@/components/MkMediaList.vue';
import MkCwButton from '@/components/MkCwButton.vue';
import MkPoll from '@/components/MkPoll.vue';
import MkUsersTooltip from '@/components/MkUsersTooltip.vue';
import MkUrlPreview from '@/components/MkUrlPreview.vue';
import MkEvent from '@/components/MkEvent.vue';
import { pleaseLogin } from '@/scripts/please-login';
import { focusPrev, focusNext } from '@/scripts/focus';
import { checkWordMute } from '@/scripts/check-word-mute';
import { userPage } from '@/filters/user';
import * as os from '@/os';
import { defaultStore, noteViewInterruptors } from '@/store';
import { reactionPicker } from '@/scripts/reaction-picker';
import { extractUrlFromMfm } from '@/scripts/extract-url-from-mfm';
import { $i } from '@/account';
import { i18n } from '@/i18n';
<<<<<<< HEAD
import { getAbuseNoteMenu, getNoteClipMenu, getNoteMenu } from '@/scripts/get-note-menu';
=======
import { getAbuseNoteMenu, getCopyNoteLinkMenu, getNoteClipMenu, getNoteMenu } from '@/scripts/get-note-menu';
>>>>>>> 2ccef59b
import { useNoteCapture } from '@/scripts/use-note-capture';
import { deepClone } from '@/scripts/clone';
import { useTooltip } from '@/scripts/use-tooltip';
import { claimAchievement } from '@/scripts/achievements';
import { getNoteSummary } from '@/scripts/get-note-summary';
import MkRippleEffect from '@/components/MkRippleEffect.vue';
import { showMovedDialog } from '@/scripts/show-moved-dialog';
import { shouldCollapsed, shouldMfmCollapsed } from '@/scripts/collapsed';
import { eventBus } from '@/scripts/cherrypick/eventBus';
import { mainRouter } from '@/router';
import { notePage } from '@/filters/note';
import { miLocalStorage } from '@/local-storage';
import { instance } from '@/instance';

let showEl = $ref(false);

const props = defineProps<{
	note: Misskey.entities.Note;
	pinned?: boolean;
}>();

const inChannel = inject('inChannel', null);
const currentClip = inject<Ref<Misskey.entities.Clip> | null>('currentClip', null);

let note = $ref(deepClone(props.note));

// plugin
if (noteViewInterruptors.length > 0) {
	onMounted(async () => {
		let result = deepClone(note);
		for (const interruptor of noteViewInterruptors) {
			result = await interruptor.handler(result);
		}
		note = result;
	});
}

const isRenote = (
	note.renote != null &&
	note.text == null &&
	note.fileIds.length === 0 &&
	note.poll == null
);

const el = shallowRef<HTMLElement>();
const menuButton = shallowRef<HTMLElement>();
const renoteButton = shallowRef<HTMLElement>();
const renoteTime = shallowRef<HTMLElement>();
const reactButton = shallowRef<HTMLElement>();
const heartReactButton = shallowRef<HTMLElement>();
const clipButton = shallowRef<HTMLElement>();
let appearNote = $computed(() => isRenote ? note.renote as Misskey.entities.Note : note);
const isMyRenote = $i && ($i.id === note.userId);
const showContent = ref(false);
const urls = appearNote.text ? extractUrlFromMfm(mfm.parse(appearNote.text)) : null;
const isLong = shouldCollapsed(appearNote);
const isMFM = shouldMfmCollapsed(appearNote);
const collapsed = ref(appearNote.cw == null && (isLong || (isMFM && defaultStore.state.collapseDefault)));
const isDeleted = ref(false);
const muted = ref(checkWordMute(appearNote, $i, defaultStore.state.mutedWords));
const translation = ref<any>(null);
const translating = ref(false);
const canRenote = computed(() => ['public', 'home'].includes(appearNote.visibility) || appearNote.userId === $i.id);
let renoteCollapsed = $ref(defaultStore.state.collapseRenotes && isRenote && (($i && ($i.id === note.userId || $i.id === appearNote.userId)) || (appearNote.myReaction != null)));

const keymap = {
	'r': () => reply(true),
	'e|a|plus': () => react(true),
	'q': () => renoteButton.value.renote(true),
	'up|k|shift+tab': focusBefore,
	'down|j|tab': focusAfter,
	'esc': blur,
	'm|o': () => menu(true),
	's': () => showContent.value !== showContent.value,
};

onMounted(() => {
	eventBus.on('showEl', (showEl_receive) => {
		showEl = showEl_receive;
	});
});

useNoteCapture({
	rootEl: el,
	note: $$(appearNote),
	isDeletedRef: isDeleted,
});

useTooltip(renoteButton, async (showing) => {
	const renotes = await os.api('notes/renotes', {
		noteId: appearNote.id,
		limit: 11,
	});

	const users = renotes.map(x => x.user);

	if (users.length < 1) return;

	os.popup(MkUsersTooltip, {
		showing,
		users,
		count: appearNote.renoteCount,
		targetElement: renoteButton.value,
	}, {}, 'closed');
});

type Visibility = 'public' | 'home' | 'followers' | 'specified';

// defaultStore.state.visibilityがstringなためstringも受け付けている
function smallerVisibility(a: Visibility | string, b: Visibility | string): Visibility {
	if (a === 'specified' || b === 'specified') return 'specified';
	if (a === 'followers' || b === 'followers') return 'followers';
	if (a === 'home' || b === 'home') return 'home';
	// if (a === 'public' || b === 'public')
	return 'public';
}

async function renote() {
	pleaseLogin();
	showMovedDialog();

	if (defaultStore.state.showRenoteConfirmPopup) {
		const { canceled } = await os.confirm({
			type: 'info',
			text: i18n.ts.renoteConfirm,
			caption: i18n.ts.renoteConfirmDescription,
		});
		if (canceled) return;
	}

	if (appearNote.channel) {
		const el = renoteButton.value as HTMLElement | null | undefined;
		if (el) {
			const rect = el.getBoundingClientRect();
			const x = rect.left + (el.offsetWidth / 2);
			const y = rect.top + (el.offsetHeight / 2);
			os.popup(MkRippleEffect, { x, y }, {}, 'end');
		}

		os.api('notes/create', {
			renoteId: appearNote.id,
			channelId: appearNote.channelId,
		}).then(() => {
			os.noteToast(i18n.ts.renoted);
		});
	}

	const el = renoteButton.value as HTMLElement | null | undefined;
	if (el) {
		const rect = el.getBoundingClientRect();
		const x = rect.left + (el.offsetWidth / 2);
		const y = rect.top + (el.offsetHeight / 2);
		os.popup(MkRippleEffect, { x, y }, {}, 'end');
	}

	const configuredVisibility = defaultStore.state.rememberNoteVisibility ? defaultStore.state.visibility : defaultStore.state.defaultNoteVisibility;
	const localOnly = defaultStore.state.rememberNoteVisibility ? defaultStore.state.localOnly : defaultStore.state.defaultNoteLocalOnly;

	os.api('notes/create', {
		localOnly,
		visibility: smallerVisibility(appearNote.visibility, configuredVisibility),
		renoteId: appearNote.id,
	}).then(() => {
		os.noteToast(i18n.ts.renoted);
	});
}

function quote() {
	pleaseLogin();
	showMovedDialog();

	if (appearNote.channel) {
		os.post({
			renote: appearNote,
			channel: appearNote.channel,
		});
	}

	os.post({
		renote: appearNote,
	});
}

function reply(viaKeyboard = false): void {
	pleaseLogin();
	os.post({
		reply: appearNote,
		channel: appearNote.channel,
		animation: !viaKeyboard,
	}, () => {
		focus();
	});
}

function react(viaKeyboard = false): void {
	pleaseLogin();
	showMovedDialog();
	if (appearNote.reactionAcceptance === 'likeOnly') {
		os.api('notes/reactions/create', {
			noteId: appearNote.id,
			reaction: '❤️',
		});
		const el = reactButton.value as HTMLElement | null | undefined;
		if (el) {
			const rect = el.getBoundingClientRect();
			const x = rect.left + (el.offsetWidth / 2);
			const y = rect.top + (el.offsetHeight / 2);
			os.popup(MkRippleEffect, { x, y }, {}, 'end');
		}
	} else {
		blur();
		reactionPicker.show(reactButton.value, reaction => {
			toggleReaction(reaction);
		}, () => {
			focus();
		});
	}
}

async function toggleReaction(reaction) {
	const oldReaction = note.myReaction;
	if (oldReaction) {
		const confirm = await os.confirm({
			type: 'warning',
			text: oldReaction !== reaction ? i18n.ts.changeReactionConfirm : i18n.ts.cancelReactionConfirm,
		});
		if (confirm.canceled) return;

		os.api('notes/reactions/delete', {
			noteId: note.id,
		}).then(() => {
			if (oldReaction !== reaction) {
				os.api('notes/reactions/create', {
					noteId: note.id,
					reaction: reaction,
				});
			}
		});
	} else {
		os.api('notes/reactions/create', {
			noteId: appearNote.id,
			reaction: reaction,
		});
	}
	if (appearNote.text && appearNote.text.length > 100 && (Date.now() - new Date(appearNote.createdAt).getTime() < 1000 * 3)) {
		claimAchievement('reactWithoutRead');
	}
}

function heartReact(): void {
	pleaseLogin();
	showMovedDialog();
	os.api('notes/reactions/create', {
		noteId: appearNote.id,
		reaction: '❤️',
	});
	if (appearNote.text && appearNote.text.length > 100 && (Date.now() - new Date(appearNote.createdAt).getTime() < 1000 * 3)) {
		claimAchievement('reactWithoutRead');
	}
	const el = heartReactButton.value as HTMLElement | null | undefined;
	if (el) {
		const rect = el.getBoundingClientRect();
		const x = rect.left + (el.offsetWidth / 2);
		const y = rect.top + (el.offsetHeight / 2);
		os.popup(MkRippleEffect, { x, y }, {}, 'end');
	}
}

function undoReact(note): void {
	const oldReaction = note.myReaction;
	if (!oldReaction) return;
	os.api('notes/reactions/delete', {
		noteId: note.id,
	});
}

function onContextmenu(ev: MouseEvent): void {
	const isLink = (el: HTMLElement) => {
		if (el.tagName === 'A') return true;
		// 再生速度の選択などのために、Audio要素のコンテキストメニューはブラウザデフォルトとする。
		if (el.tagName === 'AUDIO') return true;
		if (el.parentElement) {
			return isLink(el.parentElement);
		}
	};
	if (isLink(ev.target)) return;
	if (window.getSelection().toString() !== '') return;

	if (defaultStore.state.useReactionPickerForContextMenu) {
		ev.preventDefault();
		react();
	} else {
		const { menu, cleanup } = getNoteMenu({ note: note, translating, translation, menuButton, isDeleted, currentClip: currentClip?.value });
		os.contextMenu(menu, ev).then(focus).finally(cleanup);
	}
}

function menu(viaKeyboard = false): void {
	const { menu, cleanup } = getNoteMenu({ note: note, translating, translation, menuButton, isDeleted, currentClip: currentClip?.value });
	os.popupMenu(menu, menuButton.value, {
		viaKeyboard,
	}).then(focus).finally(cleanup);
}

async function clip() {
	os.popupMenu(await getNoteClipMenu({ note: note, isDeleted, currentClip: currentClip?.value }), clipButton.value).then(focus);
}

<<<<<<< HEAD
async function translate(): Promise<void> {
	if (translation.value != null) return;
	translating.value = true;
	const res = await os.api('notes/translate', {
		noteId: appearNote.id,
		targetLang: miLocalStorage.getItem('lang') ?? navigator.language,
	});
	translating.value = false;
	translation.value = res;
}

function showRenoteMenu(viaKeyboard = false): void {
	if (isMyRenote) {
		pleaseLogin();
		os.popupMenu([{
			text: i18n.ts.unrenote,
			icon: 'ti ti-trash',
			danger: true,
			action: () => {
				os.api('notes/delete', {
					noteId: note.id,
				});
				isDeleted.value = true;
			},
		}], renoteTime.value, {
			viaKeyboard: viaKeyboard,
		});
	} else {
		os.popupMenu([getAbuseNoteMenu(note, i18n.ts.reportAbuseRenote)], renoteTime.value, {
=======
function showRenoteMenu(viaKeyboard = false): void {
	if (isMyRenote) {
		pleaseLogin();
		os.popupMenu([
			getCopyNoteLinkMenu(note, i18n.ts.copyLinkRenote),
			null,
			{
				text: i18n.ts.unrenote,
				icon: 'ti ti-trash',
				danger: true,
				action: () => {
					os.api('notes/delete', {
						noteId: note.id,
					});
					isDeleted.value = true;
				},
			},
		], renoteTime.value, {
			viaKeyboard: viaKeyboard,
		});
	} else {
		os.popupMenu([
			getCopyNoteLinkMenu(note, i18n.ts.copyLinkRenote),
			null, 
			getAbuseNoteMenu(note, i18n.ts.reportAbuseRenote),
		], renoteTime.value, {
>>>>>>> 2ccef59b
			viaKeyboard: viaKeyboard,
		});
	}
}

function focus() {
	el.value.focus();
}

function blur() {
	el.value.blur();
}

function focusBefore() {
	focusPrev(el.value);
}

function focusAfter() {
	focusNext(el.value);
}

function readPromo() {
	os.api('promo/read', {
		noteId: appearNote.id,
	});
	isDeleted.value = true;
}

function showReactions(): void {
	os.popup(defineAsyncComponent(() => import('@/components/MkReactedUsersDialog.vue')), {
		noteId: appearNote.id,
	}, {}, 'closed');
}
</script>

<style lang="scss" module>
.root {
	position: relative;
	transition: box-shadow 0.1s ease;
	font-size: 1.05em;
	overflow: clip;
	contain: content;
	background: var(--panel);

	// これらの指定はパフォーマンス向上には有効だが、ノートの高さは一定でないため、
	// 下の方までスクロールすると上のノートの高さがここで決め打ちされたものに変化し、表示しているノートの位置が変わってしまう
	// ノートがマウントされたときに自身の高さを取得し contain-intrinsic-size を設定しなおせばほぼ解決できそうだが、
	// 今度はその処理自体がパフォーマンス低下の原因にならないか懸念される。また、被リアクションでも高さは変化するため、やはり多少のズレは生じる
	// 一度レンダリングされた要素はブラウザがよしなにサイズを覚えておいてくれるような実装になるまで待った方が良さそう(なるのか？)
	//content-visibility: auto;
  //contain-intrinsic-size: 0 128px;

	&:focus-visible {
		outline: none;

		&:after {
			content: "";
			pointer-events: none;
			display: block;
			position: absolute;
			z-index: 10;
			top: 0;
			left: 0;
			right: 0;
			bottom: 0;
			margin: auto;
			width: calc(100% - 8px);
			height: calc(100% - 8px);
			border: dashed 1px var(--focus);
			border-radius: var(--radius);
			box-sizing: border-box;
		}
	}

	.footer {
		position: relative;
		z-index: 1;
	}

	&:hover > .article > .main > .footer > .footerButton {
		opacity: 1;
	}

	&.showActionsOnlyHover {
		.footer {
			visibility: hidden;
			position: absolute;
			top: 12px;
			right: 12px;
			padding: 0 4px;
			margin-bottom: 0 !important;
			background: var(--popup);
			border-radius: 8px;
			box-shadow: 0px 4px 32px var(--shadow);
		}

		.footerButton {
			font-size: 90%;

			&:not(:last-child) {
				margin-right: 0;
			}
		}
	}

	&.showActionsOnlyHover:hover {
		.footer {
			visibility: visible;
		}
	}

	&.radius {
		border-radius: var(--radius);
	}
}

.tip {
	display: flex;
	align-items: center;
	padding: 24px 38px 16px;
	line-height: 24px;
	font-size: 90%;
	white-space: pre;
	color: #d28a3f;
}

.tip + .article {
	padding-top: 8px;
}

.replyTo {
	opacity: 0.7;
	padding-bottom: 0;
}

.renote {
	position: relative;
	display: flex;
	align-items: center;
	padding: 24px 38px 16px;
	line-height: 28px;
	white-space: pre;
	color: var(--renote);

	& + .article {
		padding-top: 8px;
	}

	> .colorBar {
		height: calc(100% - 6px);
	}
}

.renoteAvatar {
	flex-shrink: 0;
	display: inline-block;
	width: 28px;
	height: 28px;
	margin: 0 8px 0 0;
	background: var(--panel);
}

.renoteText {
	overflow: hidden;
	flex-shrink: 1;
	text-overflow: ellipsis;
	white-space: nowrap;
}

.renoteUserName {
	font-weight: bold;
	text-decoration: none;

	&:hover {
		color: var(--renoteHover);
		text-decoration: none;
	}
}

.renoteInfo {
	margin-left: auto;
	font-size: 0.9em;
}

.renoteTime {
	flex-shrink: 0;
	color: inherit;
}

.renoteMenu {
	margin-right: 4px;
}

.collapsedRenoteTarget {
	display: flex;
	align-items: center;
	line-height: 28px;
	white-space: pre;
	padding: 8px 38px 24px;
}

.collapsedRenoteTargetAvatar {
	flex-shrink: 0;
	display: inline-block;
	width: 28px;
	height: 28px;
	margin: 0 8px 0 0;
	background: var(--panel);
}

.collapsedRenoteTargetText {
	overflow: hidden;
	flex-shrink: 1;
	text-overflow: ellipsis;
	white-space: nowrap;
	font-size: 90%;
	opacity: 0.7;
	cursor: pointer;

	&:hover {
		text-decoration: underline;
	}
}

.article {
	position: relative;
	padding: 28px 32px;
}

.colorBar {
	position: absolute;
	top: 8px;
	left: 8px;
	width: 5px;
	height: calc(100% - 16px);
	border-radius: 999px;
	pointer-events: none;
}

.avatar {
	flex-shrink: 0;
	display: block !important;
	position: sticky !important;
	margin: 0 14px 0 0;
	width: 58px;
	height: 58px;
	top: calc(22px + var(--stickyTop, 0px));
	left: 0;
	background: var(--panel);
	transition: top 0.5s;

	&.avatarReplyTo {
		position: relative !important;
		top: 0 !important;
	}
}

.main {
	flex: 1;
	min-width: 0;
}

.cw {
	cursor: default;
	display: grid;
	margin: 0;
	padding: 0;
	overflow-wrap: break-word;
}

.showLess {
	width: 100%;
	margin-top: 14px;
	position: sticky;
	bottom: calc(var(--stickyBottom, 0px) + 14px);
}

.showLessLabel {
	display: inline-block;
	background: var(--popup);
	padding: 6px 10px;
	font-size: 0.8em;
	border-radius: 999px;
	box-shadow: 0 2px 6px rgb(0 0 0 / 20%);
}

.contentCollapsed {
	position: relative;
	max-height: 9em;
	overflow: clip;
}

.collapsed {
	display: block;
	position: absolute;
	bottom: 0;
	left: 0;
	z-index: 2;
	width: 100%;
	height: 64px;
	background: linear-gradient(0deg, var(--panel), var(--X15));

	&:hover > .collapsedLabel {
		background: var(--panelHighlight);
	}
}

.collapsedLabel {
	display: inline-block;
	background: var(--panel);
	padding: 6px 10px;
	font-size: 0.8em;
	border-radius: 999px;
	box-shadow: 0 2px 6px rgb(0 0 0 / 20%);
}

.text {
	overflow-wrap: break-word;
}

.replyIcon {
	color: var(--accent);
	margin-right: 0.5em;
}

.translation {
	border: solid 0.5px var(--divider);
	border-radius: var(--radius);
	padding: 12px;
	margin-top: 8px;
}

.urlPreview {
	margin-top: 8px;
}

.poll {
	font-size: 80%;
}

.quote {
	padding: 8px 0;
}

.quoteNote {
	padding: 24px;
	border: solid 1px var(--renote);
	border-radius: 8px;
	overflow: clip;
}

.channel {
	opacity: 0.7;
	font-size: 80%;
}

.footer {
	margin: 7px 0 -14px;
}

.footerButton {
	margin: 0;
	padding: 8px;
	opacity: 0.7;

	&:not(:last-child) {
		margin-right: 10px;
	}

	&:hover {
		color: var(--fgHighlighted);
	}
}

.footerButtonCount {
	display: inline;
	margin: 0 0 0 8px;
	opacity: 0.7;
}

.danger {
	color: var(--accent);
}

@container (max-width: 580px) {
	.root {
		font-size: 0.95em;
	}

	.renote {
		padding: 24px 28px 16px;
	}

	.collapsedRenoteTarget {
		padding: 8px 28px 24px;
	}

	.article {
		padding: 24px 26px;
	}

	.avatar {
		width: 50px;
		height: 50px;
	}
}

@container (max-width: 500px) {
	.root {
		font-size: 0.9em;
	}

	.article {
		padding: 23px 25px;
	}

	.avatar {
		&.showEl {
			top: 14px;
		}

		&.showElTab {
			top: 54px;
		}
	}

	.footer {
		margin-bottom: -8px;
	}
}

@container (max-width: 480px) {
	.renote {
		padding: 20px 24px 8px;
	}

	.tip {
		padding: 20px 24px 8px;
	}

	.collapsedRenoteTarget {
		padding: 8px 24px 20px;
		margin-top: 4px;
	}

	.article {
		padding: 22px 24px;
	}
}

@container (max-width: 450px) {
	.avatar {
		margin: 0 10px 0 0;
		width: 46px;
		height: 46px;
		top: calc(14px + var(--stickyTop, 0px));
	}
}

@container (max-width: 400px) {
	.root:not(.showActionsOnlyHover) {
		.footerButton {
			&:not(:last-child) {
				margin-right: 18px;
			}
		}
	}
}

@container (max-width: 350px) {
	.root:not(.showActionsOnlyHover) {
		.footerButton {
			&:not(:last-child) {
				margin-right: 12px;
			}
		}
	}

	.colorBar {
		top: 6px;
		left: 6px;
		width: 4px;
		height: calc(100% - 12px);
	}
}

@container (max-width: 300px) {
	.avatar {
		width: 44px;
		height: 44px;
	}

	.root:not(.showActionsOnlyHover) {
		.footerButton {
			&:not(:last-child) {
				margin-right: 8px;
			}
		}
	}
}

@container (max-width: 250px) {
	.quoteNote {
		padding: 12px;
	}
}

.muted {
	padding: 8px;
	text-align: center;
	opacity: 0.7;
}

.reactionDetailsButton {
	display: inline-block;
	height: 32px;
	margin: 2px;
	padding: 0 6px;
	border: dashed 1px var(--divider);
	border-radius: 4px;
	background: transparent;
	opacity: .8;

	&:hover {
		background: var(--X5);
	}
}
</style><|MERGE_RESOLUTION|>--- conflicted
+++ resolved
@@ -27,7 +27,6 @@
 			</template>
 		</I18n>
 		<div :class="$style.renoteInfo">
-<<<<<<< HEAD
 			<span v-if="note.visibility !== 'public'" style="margin-right: 0.5em;">
 				<i v-if="note.visibility === 'home'" v-tooltip="i18n.ts._visibility[note.visibility]" class="ti ti-home"></i>
 				<i v-else-if="note.visibility === 'followers'" v-tooltip="i18n.ts._visibility[note.visibility]" class="ti ti-lock"></i>
@@ -49,16 +48,6 @@
 					<MkTime v-if="defaultStore.state.enableAbsoluteTime" :time="note.createdAt" mode="absolute"/>
 					<MkTime v-else :time="note.createdAt" mode="relative"/>
 				</MkA>
-=======
-			<button ref="renoteTime" :class="$style.renoteTime" class="_button" @click="showRenoteMenu()">
-				<i class="ti ti-dots" :class="$style.renoteMenu"></i>
-				<MkTime :time="note.createdAt"/>
-			</button>
-			<span v-if="note.visibility !== 'public'" style="margin-left: 0.5em;" :title="i18n.ts._visibility[note.visibility]">
-				<i v-if="note.visibility === 'home'" class="ti ti-home"></i>
-				<i v-else-if="note.visibility === 'followers'" class="ti ti-lock"></i>
-				<i v-else-if="note.visibility === 'specified'" ref="specified" class="ti ti-mail"></i>
->>>>>>> 2ccef59b
 			</span>
 		</div>
 	</div>
@@ -204,11 +193,7 @@
 import { extractUrlFromMfm } from '@/scripts/extract-url-from-mfm';
 import { $i } from '@/account';
 import { i18n } from '@/i18n';
-<<<<<<< HEAD
-import { getAbuseNoteMenu, getNoteClipMenu, getNoteMenu } from '@/scripts/get-note-menu';
-=======
 import { getAbuseNoteMenu, getCopyNoteLinkMenu, getNoteClipMenu, getNoteMenu } from '@/scripts/get-note-menu';
->>>>>>> 2ccef59b
 import { useNoteCapture } from '@/scripts/use-note-capture';
 import { deepClone } from '@/scripts/clone';
 import { useTooltip } from '@/scripts/use-tooltip';
@@ -517,7 +502,6 @@
 	os.popupMenu(await getNoteClipMenu({ note: note, isDeleted, currentClip: currentClip?.value }), clipButton.value).then(focus);
 }
 
-<<<<<<< HEAD
 async function translate(): Promise<void> {
 	if (translation.value != null) return;
 	translating.value = true;
@@ -529,25 +513,6 @@
 	translation.value = res;
 }
 
-function showRenoteMenu(viaKeyboard = false): void {
-	if (isMyRenote) {
-		pleaseLogin();
-		os.popupMenu([{
-			text: i18n.ts.unrenote,
-			icon: 'ti ti-trash',
-			danger: true,
-			action: () => {
-				os.api('notes/delete', {
-					noteId: note.id,
-				});
-				isDeleted.value = true;
-			},
-		}], renoteTime.value, {
-			viaKeyboard: viaKeyboard,
-		});
-	} else {
-		os.popupMenu([getAbuseNoteMenu(note, i18n.ts.reportAbuseRenote)], renoteTime.value, {
-=======
 function showRenoteMenu(viaKeyboard = false): void {
 	if (isMyRenote) {
 		pleaseLogin();
@@ -571,10 +536,9 @@
 	} else {
 		os.popupMenu([
 			getCopyNoteLinkMenu(note, i18n.ts.copyLinkRenote),
-			null, 
+			null,
 			getAbuseNoteMenu(note, i18n.ts.reportAbuseRenote),
 		], renoteTime.value, {
->>>>>>> 2ccef59b
 			viaKeyboard: viaKeyboard,
 		});
 	}
