<!--
SPDX-FileCopyrightText: syuilo and other misskey, cherrypick contributors
SPDX-License-Identifier: AGPL-3.0-only
-->

<template>
<div
	v-if="!muted"
	v-show="!isDeleted"
	ref="el"
	v-hotkey="keymap"
	v-vibrate="ColdDeviceStorage.get('vibrateSystem') ? 5 : ''"
	:class="[$style.root, { [$style.showActionsOnlyHover]: defaultStore.state.showNoteActionsOnlyHover, [$style.radius]: defaultStore.state.showGapBetweenNotesInTimeline && mainRouter.currentRoute.value.name === 'my-notifications' }]"
	:tabindex="!isDeleted ? '-1' : undefined"
>
	<div v-if="pinned" :class="$style.tip"><i class="ti ti-pin"></i> {{ i18n.ts.pinnedNote }}</div>
	<!--<div v-if="appearNote._prId_" class="tip"><i class="ti ti-speakerphone"></i> {{ i18n.ts.promotion }}<button class="_textButton hide" @click="readPromo()">{{ i18n.ts.hideThisNote }} <i class="ti ti-x"></i></button></div>-->
	<!--<div v-if="appearNote._featuredId_" class="tip"><i class="ti ti-bolt"></i> {{ i18n.ts.featured }}</div>-->
	<div v-if="isRenote" :class="$style.renote">
		<div v-if="note.channel" :class="$style.colorBar" :style="{ background: note.channel.color }"></div>
		<MkAvatar v-if="!defaultStore.state.hideAvatarsInNote" :class="$style.renoteAvatar" :user="note.user" link preview/>
		<i class="ti ti-repeat" style="margin-right: 4px;"></i>
		<I18n :src="i18n.ts.renotedBy" tag="span" :class="$style.renoteText">
			<template #user>
				<MkA v-user-preview="note.userId" :class="$style.renoteUserName" :to="userPage(note.user)">
					<MkUserName :user="note.user"/>
				</MkA>
			</template>
		</I18n>
		<div :class="$style.renoteInfo">
			<span v-if="note.visibility !== 'public'" style="margin-right: 0.5em;">
				<i v-if="note.visibility === 'home'" v-tooltip="i18n.ts._visibility[note.visibility]" class="ti ti-home"></i>
				<i v-else-if="note.visibility === 'followers'" v-tooltip="i18n.ts._visibility[note.visibility]" class="ti ti-lock"></i>
				<i v-else-if="note.visibility === 'specified'" ref="specified" v-tooltip="i18n.ts._visibility[note.visibility]" class="ti ti-mail"></i>
			</span>
			<span v-if="note.reactionAcceptance != null" style="margin-right: 0.5em;" :class="{ [$style.danger]: ['nonSensitiveOnly', 'nonSensitiveOnlyForLocalLikeOnlyForRemote', 'likeOnly'].includes(<string>note.reactionAcceptance) }" :title="i18n.ts.reactionAcceptance">
				<i v-if="note.reactionAcceptance === 'likeOnlyForRemote'" v-tooltip="i18n.ts.likeOnlyForRemote" class="ti ti-heart-plus"></i>
				<i v-else-if="note.reactionAcceptance === 'nonSensitiveOnly'" v-tooltip="i18n.ts.nonSensitiveOnly" class="ti ti-icons"></i>
				<i v-else-if="note.reactionAcceptance === 'nonSensitiveOnlyForLocalLikeOnlyForRemote'" v-tooltip="i18n.ts.nonSensitiveOnlyForLocalLikeOnlyForRemote" class="ti ti-heart-plus"></i>
				<i v-else-if="note.reactionAcceptance === 'likeOnly'" v-tooltip="i18n.ts.likeOnly" class="ti ti-heart"></i>
			</span>
			<span v-if="note.localOnly" style="margin-right: 0.5em;"><i v-tooltip="i18n.ts._visibility['disableFederation']" class="ti ti-rocket-off"></i></span>
			<span v-if="note.channel" style="margin-right: 0.5em;"><i v-tooltip="note.channel.name" class="ti ti-device-tv"></i></span>
			<span :class="$style.renoteTime">
				<button ref="renoteTime" class="_button">
					<i class="ti ti-dots" :class="$style.renoteMenu" @click="showRenoteMenu()"></i>
				</button>
				<MkA :to="notePage(note)">
					<MkTime v-if="defaultStore.state.enableAbsoluteTime" :time="note.createdAt" mode="absolute"/>
					<MkTime v-else :time="note.createdAt" mode="relative"/>
				</MkA>
			</span>
		</div>
	</div>
	<MkNoteSub v-if="appearNote.reply && !renoteCollapsed && notification && defaultStore.state.showReplyInNotification" :note="appearNote.reply" :class="$style.replyTo"/>
	<MkNoteSub v-else-if="appearNote.reply && !renoteCollapsed && !notification" :note="appearNote.reply" :class="$style.replyTo"/>
	<div v-if="renoteCollapsed" :class="$style.collapsedRenoteTarget">
<<<<<<< HEAD
		<MkAvatar v-if="!defaultStore.state.hideAvatarsInNote" :class="$style.collapsedRenoteTargetAvatar" :user="appearNote.user" link preview/>
		<Mfm :text="getNoteSummary(appearNote)" :plain="true" :nowrap="true" :author="appearNote.user" :class="$style.collapsedRenoteTargetText" @click="renoteCollapsed = false"/>
	</div>
	<article v-else :class="$style.article" @contextmenu.stop="onContextmenu">
		<div style="display: flex; padding-bottom: 10px;">
			<div v-if="appearNote.channel" :class="$style.colorBar" :style="{ background: appearNote.channel.color }"></div>
			<MkAvatar v-if="!defaultStore.state.hideAvatarsInNote" :class="[$style.avatar, { [$style.avatarReplyTo]: appearNote.reply, [$style.showEl]: !appearNote.reply && (showEl && ['hideHeaderOnly', 'hideHeaderFloatBtn', 'hide'].includes(<string>defaultStore.state.displayHeaderNavBarWhenScroll)) && mainRouter.currentRoute.value.name === 'index', [$style.showElTab]: !appearNote.reply && (showEl && ['hideHeaderOnly', 'hideHeaderFloatBtn', 'hide'].includes(<string>defaultStore.state.displayHeaderNavBarWhenScroll)) && mainRouter.currentRoute.value.name !== 'index' }]" :user="appearNote.user" link preview/>
			<div :class="$style.main">
				<MkNoteHeader :note="appearNote" :mini="true"/>
			</div>
		</div>
		<div style="container-type: inline-size;">
			<MkEvent v-if="appearNote.event" :note="appearNote"/>
			<p v-if="appearNote.cw != null" :class="$style.cw">
				<Mfm v-if="appearNote.cw != ''" :text="appearNote.cw" :author="appearNote.user" :i="$i"/>
				<MkCwButton v-model="showContent" :note="appearNote" style="margin: 4px 0;"/>
			</p>
			<div v-show="appearNote.cw == null || showContent" :class="[{ [$style.contentCollapsed]: collapsed }]">
				<div :class="$style.text">
					<span v-if="appearNote.isHidden" style="opacity: 0.5">({{ i18n.ts._ffVisibility.private }})</span>
					<MkA v-if="appearNote.replyId" :class="$style.replyIcon" :to="`/notes/${appearNote.replyId}`"><i class="ti ti-arrow-back-up"></i></MkA>
					<Mfm v-if="appearNote.text" :text="appearNote.text" :author="appearNote.user" :i="$i" :emojiUrls="appearNote.emojis"/>
					<div v-if="defaultStore.state.showTranslateButtonInNote && instance.translatorAvailable && appearNote.text" style="padding-top: 5px; color: var(--accent);">
						<button v-if="!(translating || translation)" ref="translateButton" class="_button" @mousedown="translate()">{{ i18n.ts.translateNote }}</button>
						<button v-else class="_button" @mousedown="translation = null">{{ i18n.ts.close }}</button>
					</div>
					<div v-if="translating || translation" :class="$style.translation">
						<MkLoading v-if="translating" mini/>
						<div v-else>
							<b>{{ i18n.t('translatedFrom', { x: translation.sourceLang }) }}:</b><hr style="margin: 10px 0;">
							<Mfm :text="translation.text" :author="appearNote.user" :i="$i" :emojiUrls="appearNote.emojis"/>
							<div v-if="translation.translator == 'ctav3'" style="margin-top: 10px; padding: 0 0 15px;">
								<img v-if="!defaultStore.state.darkMode" src="/client-assets/color-short.svg" alt="" style="float: right;">
								<img v-else src="/client-assets/white-short.svg" alt="" style="float: right;"/>
=======
		<MkAvatar :class="$style.collapsedRenoteTargetAvatar" :user="appearNote.user" link preview/>
		<Mfm :text="getNoteSummary(appearNote)" :plain="true" :nowrap="true" :author="appearNote.user" :nyaize="'account'" :class="$style.collapsedRenoteTargetText" @click="renoteCollapsed = false"/>
	</div>
	<article v-else :class="$style.article" @contextmenu.stop="onContextmenu">
		<div v-if="appearNote.channel" :class="$style.colorBar" :style="{ background: appearNote.channel.color }"></div>
		<MkAvatar :class="$style.avatar" :user="appearNote.user" link preview/>
		<div :class="$style.main">
			<MkNoteHeader :note="appearNote" :mini="true"/>
			<MkInstanceTicker v-if="showTicker" :instance="appearNote.user.instance"/>
			<div style="container-type: inline-size;">
				<p v-if="appearNote.cw != null" :class="$style.cw">
					<Mfm v-if="appearNote.cw != ''" style="margin-right: 8px;" :text="appearNote.cw" :author="appearNote.user" :nyaize="'account'" :i="$i"/>
					<MkCwButton v-model="showContent" :note="appearNote" style="margin: 4px 0;"/>
				</p>
				<div v-show="appearNote.cw == null || showContent" :class="[{ [$style.contentCollapsed]: collapsed }]">
					<div :class="$style.text">
						<span v-if="appearNote.isHidden" style="opacity: 0.5">({{ i18n.ts.private }})</span>
						<MkA v-if="appearNote.replyId" :class="$style.replyIcon" :to="`/notes/${appearNote.replyId}`"><i class="ti ti-arrow-back-up"></i></MkA>
						<Mfm v-if="appearNote.text" :text="appearNote.text" :author="appearNote.user" :nyaize="'account'" :i="$i" :emojiUrls="appearNote.emojis"/>
						<div v-if="translating || translation" :class="$style.translation">
							<MkLoading v-if="translating" mini/>
							<div v-else>
								<b>{{ i18n.t('translatedFrom', { x: translation.sourceLang }) }}: </b>
								<Mfm :text="translation.text" :author="appearNote.user" :nyaize="'account'" :i="$i" :emojiUrls="appearNote.emojis"/>
>>>>>>> 4f180ad4
							</div>
						</div>
					</div>
				</div>
				<div v-if="appearNote.files.length > 0">
					<MkMediaList v-if="appearNote.disableRightClick" :mediaList="appearNote.files" @contextmenu.prevent/>
					<MkMediaList v-else :mediaList="appearNote.files"/>
				</div>
				<MkPoll v-if="appearNote.poll" :note="appearNote" :class="$style.poll"/>
				<MkUrlPreview v-for="url in urls" :key="url" :url="url" :compact="true" :detail="false" :class="$style.urlPreview"/>
				<button v-if="(isLong || (isMFM && defaultStore.state.collapseDefault) || (appearNote.files.length > 0 && defaultStore.state.allMediaNoteCollapse)) && collapsed" v-vibrate="ColdDeviceStorage.get('vibrateSystem') ? 5 : ''" :class="$style.collapsed" class="_button" @click="collapsed = false">
					<span :class="$style.collapsedLabel">
						{{ i18n.ts.showMore }}
						<span v-if="appearNote.files.length > 0" :class="$style.label">({{ collapseLabel }})</span>
					</span>
				</button>
				<button v-else-if="(isLong || (isMFM && defaultStore.state.collapseDefault) || defaultStore.state.allMediaNoteCollapse) && !collapsed" v-vibrate="ColdDeviceStorage.get('vibrateSystem') ? 5 : ''" :class="$style.showLess" class="_button" @click="collapsed = true">
					<span :class="$style.showLessLabel">{{ i18n.ts.showLess }}</span>
				</button>
			</div>
			<MkA v-if="appearNote.channel && !inChannel" :class="$style.channel" :to="`/channels/${appearNote.channel.id}`"><i class="ti ti-device-tv"></i> {{ appearNote.channel.name }}</MkA>
		</div>
		<div v-if="appearNote.renote" :class="$style.quote"><MkNoteSimple :note="appearNote.renote" :class="$style.quoteNote"/></div>
		<div>
			<MkReactionsViewer :note="appearNote" :maxNumber="16">
				<template #more>
					<div :class="$style.reactionOmitted">{{ i18n.ts.more }}</div>
				</template>
			</MkReactionsViewer>
			<footer :class="$style.footer">
				<button v-vibrate="ColdDeviceStorage.get('vibrateSystem') ? 5 : ''" v-tooltip="i18n.ts.reply" :class="$style.footerButton" class="_button" @click="reply()">
					<i class="ti ti-arrow-back-up"></i>
					<p v-if="appearNote.repliesCount > 0" :class="$style.footerButtonCount">{{ appearNote.repliesCount }}</p>
				</button>
				<button
					v-if="canRenote"
					ref="renoteButton"
					v-vibrate="ColdDeviceStorage.get('vibrateSystem') ? [30, 30, 60] : ''"
					v-tooltip="i18n.ts.renote"
					:class="$style.footerButton"
					class="_button"
					@mousedown="defaultStore.state.renoteQuoteButtonSeparation ? renoteOnly() : renote()"
				>
					<i class="ti ti-repeat"></i>
					<p v-if="appearNote.renoteCount > 0" :class="$style.footerButtonCount">{{ appearNote.renoteCount }}</p>
				</button>
				<button v-else :class="$style.footerButton" class="_button" disabled>
					<i class="ti ti-ban"></i>
				</button>
				<button v-if="appearNote.myReaction == null" ref="heartReactButton" v-vibrate="ColdDeviceStorage.get('vibrateSystem') ? [30, 50, 50] : ''" v-tooltip="i18n.ts.like" :class="$style.footerButton" class="_button" @mousedown="heartReact()">
					<i class="ti ti-heart"></i>
				</button>
				<button v-if="appearNote.reactionAcceptance !== 'likeOnly'" ref="reactButton" v-vibrate="ColdDeviceStorage.get('vibrateSystem') ? [30, 50, 50] : ''" v-tooltip="i18n.ts.reaction" :class="$style.footerButton" class="_button" @mousedown="react()">
					<i v-if="appearNote.myReaction == null" class="ti ti-mood-plus"></i>
					<i v-else class="ti ti-mood-edit"></i>
				</button>
				<button v-if="appearNote.myReaction != null && appearNote.reactionAcceptance == 'likeOnly'" ref="reactButton" v-vibrate="ColdDeviceStorage.get('vibrateSystem') ? [30, 50, 50] : ''" :class="$style.footerButton" class="_button" @click="undoReact(appearNote)">
					<i class="ti ti-heart-minus"></i>
				</button>
				<button v-if="canRenote && defaultStore.state.renoteQuoteButtonSeparation" v-vibrate="ColdDeviceStorage.get('vibrateSystem') ? 5 : ''" v-tooltip="i18n.ts.quote" class="_button" :class="$style.footerButton" @mousedown="quote()">
					<i class="ti ti-quote"></i>
				</button>
				<button v-if="defaultStore.state.showClipButtonInNoteFooter" ref="clipButton" v-vibrate="ColdDeviceStorage.get('vibrateSystem') ? 5 : ''" v-tooltip="i18n.ts.clip" :class="$style.footerButton" class="_button" @mousedown="clip()">
					<i class="ti ti-paperclip"></i>
				</button>
				<MkA v-if="defaultStore.state.infoButtonForNoteActionsEnabled && defaultStore.state.showNoteActionsOnlyHover" v-tooltip="i18n.ts.details" :to="notePage(note)" :class="$style.footerButton" style="text-decoration: none;" class="_button">
					<i class="ti ti-info-circle"></i>
				</MkA>
				<button ref="menuButton" v-vibrate="ColdDeviceStorage.get('vibrateSystem') ? 5 : ''" v-tooltip="i18n.ts.more" :class="$style.footerButton" class="_button" @mousedown="menu()">
					<i class="ti ti-dots"></i>
				</button>
			</footer>
		</div>
	</article>
</div>
<div v-else :class="$style.muted" @click="muted = false">
	<I18n :src="i18n.ts.userSaysSomething" tag="small">
		<template #name>
			<MkA v-user-preview="appearNote.userId" :to="userPage(appearNote.user)">
				<MkUserName :user="appearNote.user"/>
			</MkA>
		</template>
	</I18n>
</div>
</template>

<script lang="ts" setup>
import { computed, inject, onMounted, ref, shallowRef, Ref, defineAsyncComponent } from 'vue';
import * as mfm from 'cherrypick-mfm-js';
import * as Misskey from 'cherrypick-js';
import MkNoteSub from '@/components/MkNoteSub.vue';
import MkNoteHeader from '@/components/MkNoteHeader.vue';
import MkNoteSimple from '@/components/MkNoteSimple.vue';
import MkReactionsViewer from '@/components/MkReactionsViewer.vue';
import MkMediaList from '@/components/MkMediaList.vue';
import MkCwButton from '@/components/MkCwButton.vue';
import MkPoll from '@/components/MkPoll.vue';
import MkUsersTooltip from '@/components/MkUsersTooltip.vue';
import MkUrlPreview from '@/components/MkUrlPreview.vue';
import MkEvent from '@/components/MkEvent.vue';
import { pleaseLogin } from '@/scripts/please-login.js';
import { focusPrev, focusNext } from '@/scripts/focus.js';
import { checkWordMute } from '@/scripts/check-word-mute.js';
import { userPage } from '@/filters/user.js';
import * as os from '@/os.js';
import { ColdDeviceStorage, defaultStore, noteViewInterruptors } from '@/store.js';
import { reactionPicker } from '@/scripts/reaction-picker.js';
import { extractUrlFromMfm } from '@/scripts/extract-url-from-mfm.js';
import { $i } from '@/account.js';
import { i18n } from '@/i18n.js';
import { getAbuseNoteMenu, getCopyNoteLinkMenu, getNoteClipMenu, getNoteMenu } from '@/scripts/get-note-menu.js';
import { useNoteCapture } from '@/scripts/use-note-capture.js';
import { deepClone } from '@/scripts/clone.js';
import { useTooltip } from '@/scripts/use-tooltip.js';
import { claimAchievement } from '@/scripts/achievements.js';
import { getNoteSummary } from '@/scripts/get-note-summary.js';
import { MenuItem } from '@/types/menu.js';
import MkRippleEffect from '@/components/MkRippleEffect.vue';
import { showMovedDialog } from '@/scripts/show-moved-dialog.js';
import { shouldCollapsed, shouldMfmCollapsed } from '@/scripts/collapsed.js';
import { globalEvents } from '@/events.js';
import { mainRouter } from '@/router.js';
import { notePage } from '@/filters/note.js';
import { miLocalStorage } from '@/local-storage.js';
import { instance } from '@/instance.js';
import { concat } from '@/scripts/array.js';

let showEl = $ref(false);

const props = withDefaults(defineProps<{
	note: Misskey.entities.Note;
	pinned?: boolean;
  notification?: boolean;
}>(), {
	notification: false,
});

const inChannel = inject('inChannel', null);
const currentClip = inject<Ref<Misskey.entities.Clip> | null>('currentClip', null);

let note = $ref(deepClone(props.note));

// plugin
if (noteViewInterruptors.length > 0) {
	onMounted(async () => {
		let result:Misskey.entities.Note | null = deepClone(note);
		for (const interruptor of noteViewInterruptors) {
			result = await interruptor.handler(result);

			if (result === null) return isDeleted.value = true;
		}
		note = result;
	});
}

const isRenote = (
	note.renote != null &&
	note.text == null &&
	note.fileIds.length === 0 &&
	note.poll == null
);

const el = shallowRef<HTMLElement>();
const menuButton = shallowRef<HTMLElement>();
const renoteButton = shallowRef<HTMLElement>();
const renoteTime = shallowRef<HTMLElement>();
const reactButton = shallowRef<HTMLElement>();
const heartReactButton = shallowRef<HTMLElement>();
const clipButton = shallowRef<HTMLElement>();
let appearNote = $computed(() => isRenote ? note.renote as Misskey.entities.Note : note);
const isMyRenote = $i && ($i.id === note.userId);
const showContent = ref(false);
const urls = appearNote.text ? extractUrlFromMfm(mfm.parse(appearNote.text)) : null;
const isLong = shouldCollapsed(appearNote);
const isMFM = shouldMfmCollapsed(appearNote);
const collapsed = ref(appearNote.cw == null && (isLong || (isMFM && defaultStore.state.collapseDefault) || defaultStore.state.allMediaNoteCollapse));
const isDeleted = ref(false);
const muted = ref($i ? checkWordMute(appearNote, $i, $i.mutedWords) : false);
const translation = ref<any>(null);
const translating = ref(false);
const canRenote = computed(() => ['public', 'home'].includes(appearNote.visibility) || (appearNote.visibility === 'followers' && appearNote.userId === $i.id));
let renoteCollapsed = $ref(defaultStore.state.collapseRenotes && isRenote && (($i && ($i.id === note.userId || $i.id === appearNote.userId)) || (appearNote.myReaction != null)));

const collapseLabel = computed(() => {
	return concat([
		appearNote.files && appearNote.files.length !== 0 ? [i18n.t('_cw.files', { count: appearNote.files.length })] : [],
	] as string[][]).join(' / ');
});

const keymap = {
	'r': () => reply(true),
	'e|a|plus': () => react(true),
	'q': () => renoteButton.value.renote(true),
	'up|k|shift+tab': focusBefore,
	'down|j|tab': focusAfter,
	'esc': blur,
	'm|o': () => menu(true),
	's': () => showContent.value !== showContent.value,
};

onMounted(() => {
	globalEvents.on('showEl', (showEl_receive) => {
		showEl = showEl_receive;
	});
});

useNoteCapture({
	rootEl: el,
	note: $$(appearNote),
	pureNote: $$(note),
	isDeletedRef: isDeleted,
});

useTooltip(renoteButton, async (showing) => {
	const renotes = await os.api('notes/renotes', {
		noteId: appearNote.id,
		limit: 11,
	});

	const users = renotes.map(x => x.user);

	if (users.length < 1) return;

	os.popup(MkUsersTooltip, {
		showing,
		users,
		count: appearNote.renoteCount,
		targetElement: renoteButton.value,
	}, {}, 'closed');
});

type Visibility = 'public' | 'home' | 'followers' | 'specified';

// defaultStore.state.visibilityがstringなためstringも受け付けている
function smallerVisibility(a: Visibility | string, b: Visibility | string): Visibility {
	if (a === 'specified' || b === 'specified') return 'specified';
	if (a === 'followers' || b === 'followers') return 'followers';
	if (a === 'home' || b === 'home') return 'home';
	// if (a === 'public' || b === 'public')
	return 'public';
}

function renote(viaKeyboard = false) {
	pleaseLogin();
	showMovedDialog();

	let items = [] as MenuItem[];

	if (appearNote.channel) {
		items = items.concat([{
			text: i18n.ts.inChannelRenote,
			icon: 'ti ti-repeat',
			action: () => {
				const el = renoteButton.value as HTMLElement | null | undefined;
				if (el) {
					const rect = el.getBoundingClientRect();
					const x = rect.left + (el.offsetWidth / 2);
					const y = rect.top + (el.offsetHeight / 2);
					os.popup(MkRippleEffect, { x, y }, {}, 'end');
				}

				os.api('notes/create', {
					renoteId: appearNote.id,
					channelId: appearNote.channelId,
				}).then(() => {
					os.noteToast(i18n.ts.renoted, 'renote');
				});
			},
		}, {
			text: i18n.ts.inChannelQuote,
			icon: 'ti ti-quote',
			action: () => {
				os.post({
					renote: appearNote,
					channel: appearNote.channel,
				}, () => {
					focus();
				});
			},
		}, null]);
	}

	items = items.concat([{
		text: i18n.ts.renote,
		icon: 'ti ti-repeat',
		action: () => {
			const el = renoteButton.value as HTMLElement | null | undefined;
			if (el) {
				const rect = el.getBoundingClientRect();
				const x = rect.left + (el.offsetWidth / 2);
				const y = rect.top + (el.offsetHeight / 2);
				os.popup(MkRippleEffect, { x, y }, {}, 'end');
			}

			const configuredVisibility = defaultStore.state.rememberNoteVisibility ? defaultStore.state.visibility : defaultStore.state.defaultNoteVisibility;
			const localOnly = defaultStore.state.rememberNoteVisibility ? defaultStore.state.localOnly : defaultStore.state.defaultNoteLocalOnly;

			let visibility = appearNote.visibility;
			visibility = smallerVisibility(visibility, configuredVisibility);
			if (appearNote.channel?.isSensitive) {
				visibility = smallerVisibility(visibility, 'home');
			}

			os.api('notes/create', {
				localOnly,
				visibility,
				renoteId: appearNote.id,
			}).then(() => {
				os.noteToast(i18n.ts.renoted, 'renote');
			});
		},
	}, {
		text: i18n.ts.quote,
		icon: 'ti ti-quote',
		action: () => {
			os.post({
				renote: appearNote,
			}, () => {
				focus();
			});
		},
	}]);

	os.popupMenu(items, renoteButton.value, {
		viaKeyboard,
	});
}

async function renoteOnly() {
	pleaseLogin();
	showMovedDialog();

	if (defaultStore.state.showRenoteConfirmPopup) {
		const { canceled } = await os.confirm({
			type: 'info',
			text: i18n.ts.renoteConfirm,
			caption: i18n.ts.renoteConfirmDescription,
		});
		if (canceled) return;
	}

	if (appearNote.channel) {
		const el = renoteButton.value as HTMLElement | null | undefined;
		if (el) {
			const rect = el.getBoundingClientRect();
			const x = rect.left + (el.offsetWidth / 2);
			const y = rect.top + (el.offsetHeight / 2);
			os.popup(MkRippleEffect, { x, y }, {}, 'end');
		}

		os.api('notes/create', {
			renoteId: appearNote.id,
			channelId: appearNote.channelId,
		}).then(() => {
			os.noteToast(i18n.ts.renoted, 'renote');
		});
	}

	const el = renoteButton.value as HTMLElement | null | undefined;
	if (el) {
		const rect = el.getBoundingClientRect();
		const x = rect.left + (el.offsetWidth / 2);
		const y = rect.top + (el.offsetHeight / 2);
		os.popup(MkRippleEffect, { x, y }, {}, 'end');
	}

	const configuredVisibility = defaultStore.state.rememberNoteVisibility ? defaultStore.state.visibility : defaultStore.state.defaultNoteVisibility;
	const localOnly = defaultStore.state.rememberNoteVisibility ? defaultStore.state.localOnly : defaultStore.state.defaultNoteLocalOnly;

	let visibility = appearNote.visibility;
	visibility = smallerVisibility(visibility, configuredVisibility);
	if (appearNote.channel?.isSensitive) {
		visibility = smallerVisibility(visibility, 'home');
	}

	os.api('notes/create', {
		localOnly,
		visibility,
		renoteId: appearNote.id,
	}).then(() => {
		os.noteToast(i18n.ts.renoted, 'renote');
	});
}

function quote(viaKeyboard = false): void {
	pleaseLogin();
	if (appearNote.channel) {
		os.post({
			renote: appearNote,
			channel: appearNote.channel,
			animation: !viaKeyboard,
		}, () => {
			focus();
		});
	}
	os.post({
		renote: appearNote,
	}, () => {
		focus();
	});
}

function reply(viaKeyboard = false): void {
	pleaseLogin();
	os.post({
		reply: appearNote,
		channel: appearNote.channel,
		animation: !viaKeyboard,
	}, () => {
		focus();
	});
}

function react(viaKeyboard = false): void {
	pleaseLogin();
	showMovedDialog();
	if (appearNote.reactionAcceptance === 'likeOnly') {
		os.api('notes/reactions/create', {
			noteId: appearNote.id,
			reaction: '❤️',
		});
		const el = reactButton.value as HTMLElement | null | undefined;
		if (el) {
			const rect = el.getBoundingClientRect();
			const x = rect.left + (el.offsetWidth / 2);
			const y = rect.top + (el.offsetHeight / 2);
			os.popup(MkRippleEffect, { x, y }, {}, 'end');
		}
	} else {
		blur();
		reactionPicker.show(reactButton.value, reaction => {
			toggleReaction(reaction);
		}, () => {
			focus();
		});
	}
}

async function toggleReaction(reaction) {
	const oldReaction = note.myReaction;
	if (oldReaction) {
		const confirm = await os.confirm({
			type: 'warning',
			text: oldReaction !== reaction ? i18n.ts.changeReactionConfirm : i18n.ts.cancelReactionConfirm,
		});
		if (confirm.canceled) return;

		os.api('notes/reactions/delete', {
			noteId: note.id,
		}).then(() => {
			if (oldReaction !== reaction) {
				os.api('notes/reactions/create', {
					noteId: note.id,
					reaction: reaction,
				});
			}
		});
	} else {
		os.api('notes/reactions/create', {
			noteId: appearNote.id,
			reaction: reaction,
		});
	}
	if (appearNote.text && appearNote.text.length > 100 && (Date.now() - new Date(appearNote.createdAt).getTime() < 1000 * 3)) {
		claimAchievement('reactWithoutRead');
	}
}

function heartReact(): void {
	pleaseLogin();
	showMovedDialog();
	os.api('notes/reactions/create', {
		noteId: appearNote.id,
		reaction: '❤️',
	});
	if (appearNote.text && appearNote.text.length > 100 && (Date.now() - new Date(appearNote.createdAt).getTime() < 1000 * 3)) {
		claimAchievement('reactWithoutRead');
	}
	const el = heartReactButton.value as HTMLElement | null | undefined;
	if (el) {
		const rect = el.getBoundingClientRect();
		const x = rect.left + (el.offsetWidth / 2);
		const y = rect.top + (el.offsetHeight / 2);
		os.popup(MkRippleEffect, { x, y }, {}, 'end');
	}
}

function undoReact(note): void {
	const oldReaction = note.myReaction;
	if (!oldReaction) return;
	os.api('notes/reactions/delete', {
		noteId: note.id,
	});
}

function onContextmenu(ev: MouseEvent): void {
	const isLink = (el: HTMLElement) => {
		if (el.tagName === 'A') return true;
		// 再生速度の選択などのために、Audio要素のコンテキストメニューはブラウザデフォルトとする。
		if (el.tagName === 'AUDIO') return true;
		if (el.parentElement) {
			return isLink(el.parentElement);
		}
	};
	if (isLink(ev.target)) return;
	if (window.getSelection().toString() !== '') return;

	if (defaultStore.state.useReactionPickerForContextMenu) {
		ev.preventDefault();
		react();
	} else {
		const { menu, cleanup } = getNoteMenu({ note: note, translating, translation, menuButton, isDeleted, currentClip: currentClip?.value });
		os.contextMenu(menu, ev).then(focus).finally(cleanup);
	}
}

function menu(viaKeyboard = false): void {
	const { menu, cleanup } = getNoteMenu({ note: note, translating, translation, menuButton, isDeleted, currentClip: currentClip?.value });
	os.popupMenu(menu, menuButton.value, {
		viaKeyboard,
	}).then(focus).finally(cleanup);
}

async function clip() {
	os.popupMenu(await getNoteClipMenu({ note: note, isDeleted, currentClip: currentClip?.value }), clipButton.value).then(focus);
}

async function translate(): Promise<void> {
	if (translation.value != null) return;
	translating.value = true;
	const res = await os.api('notes/translate', {
		noteId: appearNote.id,
		targetLang: miLocalStorage.getItem('lang') ?? navigator.language,
	});
	translating.value = false;
	translation.value = res;
}

function showRenoteMenu(viaKeyboard = false): void {
	function getUnrenote(): MenuItem {
		return {
			text: i18n.ts.unrenote,
			icon: 'ti ti-trash',
			danger: true,
			action: () => {
				os.api('notes/delete', {
					noteId: note.id,
				});
				isDeleted.value = true;
			},
		};
	}

	if (isMyRenote) {
		pleaseLogin();
		os.popupMenu([
			getCopyNoteLinkMenu(note, i18n.ts.copyLinkRenote),
			null,
			getUnrenote(),
		], renoteTime.value, {
			viaKeyboard: viaKeyboard,
		});
	} else {
		os.popupMenu([
			getCopyNoteLinkMenu(note, i18n.ts.copyLinkRenote),
			null,
			getAbuseNoteMenu(note, i18n.ts.reportAbuseRenote),
			$i.isModerator || $i.isAdmin ? getUnrenote() : undefined,
		], renoteTime.value, {
			viaKeyboard: viaKeyboard,
		});
	}
}

function focus() {
	el.value.focus();
}

function blur() {
	el.value.blur();
}

function focusBefore() {
	focusPrev(el.value);
}

function focusAfter() {
	focusNext(el.value);
}

function readPromo() {
	os.api('promo/read', {
		noteId: appearNote.id,
	});
	isDeleted.value = true;
}
</script>

<style lang="scss" module>
.root {
	position: relative;
	transition: box-shadow 0.1s ease;
	font-size: 1.05em;
	overflow: clip;
	contain: content;
	background: var(--panel);

	// これらの指定はパフォーマンス向上には有効だが、ノートの高さは一定でないため、
	// 下の方までスクロールすると上のノートの高さがここで決め打ちされたものに変化し、表示しているノートの位置が変わってしまう
	// ノートがマウントされたときに自身の高さを取得し contain-intrinsic-size を設定しなおせばほぼ解決できそうだが、
	// 今度はその処理自体がパフォーマンス低下の原因にならないか懸念される。また、被リアクションでも高さは変化するため、やはり多少のズレは生じる
	// 一度レンダリングされた要素はブラウザがよしなにサイズを覚えておいてくれるような実装になるまで待った方が良さそう(なるのか？)
	//content-visibility: auto;
  //contain-intrinsic-size: 0 128px;

	&:focus-visible {
		outline: none;

		&:after {
			content: "";
			pointer-events: none;
			display: block;
			position: absolute;
			z-index: 10;
			top: 0;
			left: 0;
			right: 0;
			bottom: 0;
			margin: auto;
			width: calc(100% - 8px);
			height: calc(100% - 8px);
			border: dashed 1px var(--focus);
			border-radius: var(--radius);
			box-sizing: border-box;
		}
	}

	.footer {
		position: relative;
		z-index: 1;
	}

	&:hover > .article > .main > .footer > .footerButton {
		opacity: 1;
	}

	&.showActionsOnlyHover {
		.footer {
			visibility: hidden;
			position: absolute;
			top: 12px;
			right: 12px;
			padding: 0 4px;
			margin-bottom: 0 !important;
			background: var(--popup);
			border-radius: 8px;
			box-shadow: 0px 4px 32px var(--shadow);
		}

		.footerButton {
			font-size: 90%;

			&:not(:last-child) {
				margin-right: 0;
			}
		}
	}

	&.showActionsOnlyHover:hover {
		.footer {
			visibility: visible;
		}
	}

	&.radius {
		border-radius: var(--radius);
	}
}

.tip {
	display: flex;
	align-items: center;
	padding: 24px 38px 16px;
	line-height: 24px;
	font-size: 90%;
	white-space: pre;
	color: #d28a3f;
}

.tip + .article {
	padding-top: 8px;
}

.replyTo {
	opacity: 0.7;
	padding-bottom: 0;
}

.renote {
	position: relative;
	display: flex;
	align-items: center;
	padding: 24px 38px 16px;
	line-height: 28px;
	white-space: pre;
	color: var(--renote);

	& + .article {
		padding-top: 8px;
	}

	> .colorBar {
		height: calc(100% - 6px);
	}
}

.renoteAvatar {
	flex-shrink: 0;
	display: inline-block;
	width: 28px;
	height: 28px;
	margin: 0 8px 0 0;
	background: var(--panel);
}

.renoteText {
	overflow: hidden;
	flex-shrink: 1;
	text-overflow: ellipsis;
	white-space: nowrap;
}

.renoteUserName {
	font-weight: bold;
	text-decoration: none;

	&:hover {
		color: var(--renoteHover);
		text-decoration: none;
	}
}

.renoteInfo {
	margin-left: auto;
	font-size: 0.9em;
}

.renoteTime {
	flex-shrink: 0;
	color: inherit;
}

.renoteMenu {
	margin-right: 4px;
}

.collapsedRenoteTarget {
	display: flex;
	align-items: center;
	line-height: 28px;
	white-space: pre;
	padding: 8px 38px 24px;
}

.collapsedRenoteTargetAvatar {
	flex-shrink: 0;
	display: inline-block;
	width: 28px;
	height: 28px;
	margin: 0 8px 0 0;
	background: var(--panel);
}

.collapsedRenoteTargetText {
	overflow: hidden;
	flex-shrink: 1;
	text-overflow: ellipsis;
	white-space: nowrap;
	font-size: 90%;
	opacity: 0.7;
	cursor: pointer;

	&:hover {
		text-decoration: underline;
	}
}

.article {
	position: relative;
	padding: 28px 32px;
}

.colorBar {
	position: absolute;
	top: 8px;
	left: 8px;
	width: 5px;
	height: calc(100% - 16px);
	border-radius: 999px;
	pointer-events: none;
}

.avatar {
	flex-shrink: 0;
	display: block !important;
	position: sticky !important;
	margin: 0 14px 0 0;
	width: 58px;
	height: 58px;
	top: calc(22px + var(--stickyTop, 0px));
	left: 0;
	background: var(--panel);
	transition: top 0.5s;

	&.avatarReplyTo {
		position: relative !important;
		top: 0 !important;
	}
}

.main {
	flex: 1;
	min-width: 0;
}

.cw {
	cursor: default;
	display: grid;
	margin: 0;
	padding: 0;
	overflow-wrap: break-word;
}

.showLess {
	width: 100%;
	margin-top: 14px;
	position: sticky;
	bottom: calc(var(--stickyBottom, 0px) + 14px);
}

.showLessLabel {
	display: inline-block;
	background: var(--popup);
	padding: 6px 10px;
	font-size: 0.8em;
	border-radius: 999px;
	box-shadow: 0 2px 6px rgb(0 0 0 / 20%);
}

.contentCollapsed {
	position: relative;
	max-height: 9em;
	overflow: clip;
}

.collapsed {
	display: block;
	position: absolute;
	bottom: 0;
	left: 0;
	z-index: 2;
	width: 100%;
	height: 64px;
	background: linear-gradient(0deg, var(--panel), var(--X15));

	&:hover > .collapsedLabel {
		background: var(--panelHighlight);
	}
}

.collapsedLabel {
	display: inline-block;
	background: var(--panel);
	padding: 6px 10px;
	font-size: 0.8em;
	border-radius: 999px;
	box-shadow: 0 2px 6px rgb(0 0 0 / 20%);
}

.text {
	overflow-wrap: break-word;
}

.replyIcon {
	color: var(--accent);
	margin-right: 0.5em;
}

.translation {
	border: solid 0.5px var(--divider);
	border-radius: var(--radius);
	padding: 12px;
	margin-top: 8px;
}

.urlPreview {
	margin-top: 8px;
}

.poll {
	font-size: 80%;
}

.quote {
	padding: 8px 0;
}

.quoteNote {
	padding: 24px;
	border: solid 1px var(--renote);
	border-radius: 8px;
	overflow: clip;
}

.channel {
	opacity: 0.7;
	font-size: 80%;
}

.footer {
	margin: 7px 0 -14px;
}

.footerButton {
	margin: 0;
	padding: 8px;
	opacity: 0.7;

	&:not(:last-child) {
		margin-right: 10px;
	}

	&:hover {
		color: var(--fgHighlighted);
	}
}

.footerButtonCount {
	display: inline;
	margin: 0 0 0 8px;
	opacity: 0.7;
}

.danger {
	color: var(--accent);
}

@container (max-width: 580px) {
	.root {
		font-size: 0.95em;
	}

	.renote {
		padding: 24px 28px 16px;
	}

	.collapsedRenoteTarget {
		padding: 8px 28px 24px;
	}

	.article {
		padding: 24px 26px;
	}

	.avatar {
		width: 50px;
		height: 50px;
	}
}

@container (max-width: 500px) {
	.root {
		font-size: 0.9em;
	}

	.article {
		padding: 23px 25px;
	}

	.avatar {
		&.showEl {
			top: 14px;
		}

		&.showElTab {
			top: 54px;
		}
	}

	.footer {
		margin-bottom: -8px;
	}
}

@container (max-width: 480px) {
	.renote {
		padding: 20px 24px 8px;
	}

	.tip {
		padding: 20px 24px 8px;
	}

	.collapsedRenoteTarget {
		padding: 8px 24px 20px;
		margin-top: 4px;
	}

	.article {
		padding: 22px 24px;
	}
}

@container (max-width: 450px) {
	.avatar {
		margin: 0 10px 0 0;
		width: 46px;
		height: 46px;
		top: calc(14px + var(--stickyTop, 0px));
	}
}

@container (max-width: 400px) {
	.root:not(.showActionsOnlyHover) {
		.footerButton {
			&:not(:last-child) {
				margin-right: 18px;
			}
		}
	}
}

@container (max-width: 350px) {
	.root:not(.showActionsOnlyHover) {
		.footerButton {
			&:not(:last-child) {
				margin-right: 12px;
			}
		}
	}

	.colorBar {
		top: 6px;
		left: 6px;
		width: 4px;
		height: calc(100% - 12px);
	}
}

@container (max-width: 300px) {
	.avatar {
		width: 44px;
		height: 44px;
	}

	.root:not(.showActionsOnlyHover) {
		.footerButton {
			&:not(:last-child) {
				margin-right: 8px;
			}
		}
	}
}

@container (max-width: 250px) {
	.quoteNote {
		padding: 12px;
	}
}

.muted {
	padding: 8px;
	text-align: center;
	opacity: 0.7;
}

.reactionOmitted {
	display: inline-block;
	height: 32px;
	margin: 2px;
	padding: 0 6px;
	opacity: .8;
}
</style><|MERGE_RESOLUTION|>--- conflicted
+++ resolved
@@ -55,9 +55,8 @@
 	<MkNoteSub v-if="appearNote.reply && !renoteCollapsed && notification && defaultStore.state.showReplyInNotification" :note="appearNote.reply" :class="$style.replyTo"/>
 	<MkNoteSub v-else-if="appearNote.reply && !renoteCollapsed && !notification" :note="appearNote.reply" :class="$style.replyTo"/>
 	<div v-if="renoteCollapsed" :class="$style.collapsedRenoteTarget">
-<<<<<<< HEAD
 		<MkAvatar v-if="!defaultStore.state.hideAvatarsInNote" :class="$style.collapsedRenoteTargetAvatar" :user="appearNote.user" link preview/>
-		<Mfm :text="getNoteSummary(appearNote)" :plain="true" :nowrap="true" :author="appearNote.user" :class="$style.collapsedRenoteTargetText" @click="renoteCollapsed = false"/>
+		<Mfm :text="getNoteSummary(appearNote)" :plain="true" :nowrap="true" :author="appearNote.user" :nyaize="'account'" :class="$style.collapsedRenoteTargetText" @click="renoteCollapsed = false"/>
 	</div>
 	<article v-else :class="$style.article" @contextmenu.stop="onContextmenu">
 		<div style="display: flex; padding-bottom: 10px;">
@@ -70,14 +69,14 @@
 		<div style="container-type: inline-size;">
 			<MkEvent v-if="appearNote.event" :note="appearNote"/>
 			<p v-if="appearNote.cw != null" :class="$style.cw">
-				<Mfm v-if="appearNote.cw != ''" :text="appearNote.cw" :author="appearNote.user" :i="$i"/>
+				<Mfm v-if="appearNote.cw != ''" :text="appearNote.cw" :author="appearNote.user" :nyaize="'account'" :i="$i"/>
 				<MkCwButton v-model="showContent" :note="appearNote" style="margin: 4px 0;"/>
 			</p>
 			<div v-show="appearNote.cw == null || showContent" :class="[{ [$style.contentCollapsed]: collapsed }]">
 				<div :class="$style.text">
 					<span v-if="appearNote.isHidden" style="opacity: 0.5">({{ i18n.ts._ffVisibility.private }})</span>
 					<MkA v-if="appearNote.replyId" :class="$style.replyIcon" :to="`/notes/${appearNote.replyId}`"><i class="ti ti-arrow-back-up"></i></MkA>
-					<Mfm v-if="appearNote.text" :text="appearNote.text" :author="appearNote.user" :i="$i" :emojiUrls="appearNote.emojis"/>
+					<Mfm v-if="appearNote.text" :text="appearNote.text" :author="appearNote.user" :nyaize="'account'" :i="$i" :emojiUrls="appearNote.emojis"/>
 					<div v-if="defaultStore.state.showTranslateButtonInNote && instance.translatorAvailable && appearNote.text" style="padding-top: 5px; color: var(--accent);">
 						<button v-if="!(translating || translation)" ref="translateButton" class="_button" @mousedown="translate()">{{ i18n.ts.translateNote }}</button>
 						<button v-else class="_button" @mousedown="translation = null">{{ i18n.ts.close }}</button>
@@ -86,36 +85,10 @@
 						<MkLoading v-if="translating" mini/>
 						<div v-else>
 							<b>{{ i18n.t('translatedFrom', { x: translation.sourceLang }) }}:</b><hr style="margin: 10px 0;">
-							<Mfm :text="translation.text" :author="appearNote.user" :i="$i" :emojiUrls="appearNote.emojis"/>
+							<Mfm :text="translation.text" :author="appearNote.user" :nyaize="'account'" :i="$i" :emojiUrls="appearNote.emojis"/>
 							<div v-if="translation.translator == 'ctav3'" style="margin-top: 10px; padding: 0 0 15px;">
 								<img v-if="!defaultStore.state.darkMode" src="/client-assets/color-short.svg" alt="" style="float: right;">
 								<img v-else src="/client-assets/white-short.svg" alt="" style="float: right;"/>
-=======
-		<MkAvatar :class="$style.collapsedRenoteTargetAvatar" :user="appearNote.user" link preview/>
-		<Mfm :text="getNoteSummary(appearNote)" :plain="true" :nowrap="true" :author="appearNote.user" :nyaize="'account'" :class="$style.collapsedRenoteTargetText" @click="renoteCollapsed = false"/>
-	</div>
-	<article v-else :class="$style.article" @contextmenu.stop="onContextmenu">
-		<div v-if="appearNote.channel" :class="$style.colorBar" :style="{ background: appearNote.channel.color }"></div>
-		<MkAvatar :class="$style.avatar" :user="appearNote.user" link preview/>
-		<div :class="$style.main">
-			<MkNoteHeader :note="appearNote" :mini="true"/>
-			<MkInstanceTicker v-if="showTicker" :instance="appearNote.user.instance"/>
-			<div style="container-type: inline-size;">
-				<p v-if="appearNote.cw != null" :class="$style.cw">
-					<Mfm v-if="appearNote.cw != ''" style="margin-right: 8px;" :text="appearNote.cw" :author="appearNote.user" :nyaize="'account'" :i="$i"/>
-					<MkCwButton v-model="showContent" :note="appearNote" style="margin: 4px 0;"/>
-				</p>
-				<div v-show="appearNote.cw == null || showContent" :class="[{ [$style.contentCollapsed]: collapsed }]">
-					<div :class="$style.text">
-						<span v-if="appearNote.isHidden" style="opacity: 0.5">({{ i18n.ts.private }})</span>
-						<MkA v-if="appearNote.replyId" :class="$style.replyIcon" :to="`/notes/${appearNote.replyId}`"><i class="ti ti-arrow-back-up"></i></MkA>
-						<Mfm v-if="appearNote.text" :text="appearNote.text" :author="appearNote.user" :nyaize="'account'" :i="$i" :emojiUrls="appearNote.emojis"/>
-						<div v-if="translating || translation" :class="$style.translation">
-							<MkLoading v-if="translating" mini/>
-							<div v-else>
-								<b>{{ i18n.t('translatedFrom', { x: translation.sourceLang }) }}: </b>
-								<Mfm :text="translation.text" :author="appearNote.user" :nyaize="'account'" :i="$i" :emojiUrls="appearNote.emojis"/>
->>>>>>> 4f180ad4
 							</div>
 						</div>
 					</div>
