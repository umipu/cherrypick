--- conflicted
+++ resolved
@@ -122,15 +122,11 @@
 					<span :class="$style.showLessLabel">{{ i18n.ts.showLess }}</span>
 				</button>
 			</div>
-<<<<<<< HEAD
 			<MkA v-if="appearNote.channel && !inChannel" :class="$style.channel" :to="`/channels/${appearNote.channel.id}`"><i class="ti ti-device-tv"></i> {{ appearNote.channel.name }}</MkA>
 		</div>
 		<div v-if="appearNote.renote" :class="$style.quote"><MkNoteSimple :note="appearNote.renote" :class="$style.quoteNote"/></div>
 		<div>
-			<MkReactionsViewer :note="appearNote" :maxNumber="16" @click.stop @contextmenu.prevent.stop @mockUpdateMyReaction="emitUpdReaction">
-=======
-			<MkReactionsViewer v-if="appearNote.reactionAcceptance !== 'likeOnly'" :note="appearNote" :maxNumber="16" @mockUpdateMyReaction="emitUpdReaction">
->>>>>>> ca2df14a
+			<MkReactionsViewer v-if="appearNote.reactionAcceptance !== 'likeOnly'" :note="appearNote" :maxNumber="16" @click.stop @contextmenu.prevent.stop @mockUpdateMyReaction="emitUpdReaction">
 				<template #more>
 					<div :class="$style.reactionOmitted">{{ i18n.ts.more }}</div>
 				</template>
@@ -158,27 +154,18 @@
 				<button v-else :class="$style.footerButton" class="_button" disabled>
 					<i class="ti ti-ban"></i>
 				</button>
-<<<<<<< HEAD
-				<button v-if="appearNote.myReaction == null" ref="heartReactButton" v-vibrate="defaultStore.state.vibrateSystem ? [30, 50, 50] : []" v-tooltip="i18n.ts.like" :class="$style.footerButton" class="_button" @click.stop="heartReact()">
+				<button v-if="appearNote.reactionAcceptance !== 'likeOnly' && appearNote.myReaction == null" ref="heartReactButton" v-vibrate="defaultStore.state.vibrateSystem ? [30, 50, 50] : []" v-tooltip="i18n.ts.like" :class="$style.footerButton" class="_button" @click.stop="heartReact()">
 					<i class="ti ti-heart"></i>
 				</button>
-				<button v-if="appearNote.reactionAcceptance !== 'likeOnly'" ref="reactButton" v-vibrate="defaultStore.state.vibrateSystem ? [30, 50, 50] : []" :class="$style.footerButton" class="_button" @click.stop="react()">
-					<i v-if="appearNote.myReaction == null" v-tooltip="i18n.ts.reaction" class="ti ti-mood-plus"></i>
-					<i v-else v-tooltip="i18n.ts.editReaction" class="ti ti-mood-edit"></i>
-				</button>
-				<button v-if="appearNote.myReaction != null && appearNote.reactionAcceptance == 'likeOnly'" ref="reactButton" v-vibrate="defaultStore.state.vibrateSystem ? [30, 50, 50] : []" v-tooltip="i18n.ts.removeReaction" :class="$style.footerButton" class="_button" @click.stop="undoReact(appearNote)">
-					<i class="ti ti-heart-minus"></i>
+				<button ref="reactButton" v-vibrate="defaultStore.state.vibrateSystem ? [30, 50, 50] : []" :class="$style.footerButton" class="_button" @click.stop="toggleReact()">
+					<i v-if="appearNote.reactionAcceptance === 'likeOnly' && appearNote.myReaction != null" class="ti ti-heart-filled" style="color: var(--eventReactionHeart);"></i>
+					<i v-else-if="appearNote.myReaction != null" class="ti ti-mood-edit" style="color: var(--accent);"></i>
+					<i v-else-if="appearNote.reactionAcceptance === 'likeOnly'" class="ti ti-heart"></i>
+					<i v-else class="ti ti-mood-plus"></i>
+					<p v-if="(appearNote.reactionAcceptance === 'likeOnly' || defaultStore.state.showReactionsCount) && appearNote.reactionCount > 0" :class="$style.footerButtonCount">{{ number(appearNote.reactionCount) }}</p>
 				</button>
 				<button v-if="canRenote && defaultStore.state.renoteQuoteButtonSeparation" ref="quoteButton" v-vibrate="defaultStore.state.vibrateSystem ? 5 : []" v-tooltip="i18n.ts.quote" class="_button" :class="$style.footerButton" @click.stop="quote()">
 					<i class="ti ti-quote"></i>
-=======
-				<button ref="reactButton" :class="$style.footerButton" class="_button" @click="toggleReact()">
-					<i v-if="appearNote.reactionAcceptance === 'likeOnly' && appearNote.myReaction != null" class="ti ti-heart-filled" style="color: var(--eventReactionHeart);"></i>
-					<i v-else-if="appearNote.myReaction != null" class="ti ti-minus" style="color: var(--accent);"></i>
-					<i v-else-if="appearNote.reactionAcceptance === 'likeOnly'" class="ti ti-heart"></i>
-					<i v-else class="ti ti-plus"></i>
-					<p v-if="(appearNote.reactionAcceptance === 'likeOnly' || defaultStore.state.showReactionsCount) && appearNote.reactionCount > 0" :class="$style.footerButtonCount">{{ number(appearNote.reactionCount) }}</p>
->>>>>>> ca2df14a
 				</button>
 				<button v-if="defaultStore.state.showClipButtonInNoteFooter" ref="clipButton" v-vibrate="defaultStore.state.vibrateSystem ? 5 : []" v-tooltip="i18n.ts.clip" :class="$style.footerButton" class="_button" @click.stop="clip()">
 					<i class="ti ti-paperclip"></i>
@@ -612,10 +599,10 @@
 }
 
 function toggleReact() {
-	if (appearNote.value.myReaction == null) {
+	if (appearNote.value.myReaction != null && appearNote.value.reactionAcceptance === 'likeOnly') {
+		undoReact(appearNote.value);
+	} else {
 		react();
-	} else {
-		undoReact(appearNote.value);
 	}
 }
 
