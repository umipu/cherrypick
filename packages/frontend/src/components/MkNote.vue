<!--
SPDX-FileCopyrightText: syuilo and misskey-project
SPDX-License-Identifier: AGPL-3.0-only
-->

<template>
<div
	v-if="!hardMuted && muted === false"
	v-show="!isDeleted"
	ref="rootEl"
	v-hotkey="keymap"
	v-vibrate="defaultStore.state.vibrateSystem ? 5 : []"
	:class="[$style.root, { [$style.showActionsOnlyHover]: defaultStore.state.showNoteActionsOnlyHover, [$style.radius]: defaultStore.state.showGapBetweenNotesInTimeline && mainRouter.currentRoute.value.name === 'my-notifications' }]"
	:tabindex="isDeleted ? '-1' : '0'"
>
	<div v-if="pinned" :class="$style.tip"><i class="ti ti-pin"></i> {{ i18n.ts.pinnedNote }}</div>
	<!--<div v-if="appearNote._prId_" class="tip"><i class="ti ti-speakerphone"></i> {{ i18n.ts.promotion }}<button class="_textButton hide" @click="readPromo()">{{ i18n.ts.hideThisNote }} <i class="ti ti-x"></i></button></div>-->
	<!--<div v-if="appearNote._featuredId_" class="tip"><i class="ti ti-bolt"></i> {{ i18n.ts.featured }}</div>-->
	<div v-if="isRenote" :class="$style.renote">
		<div v-if="note.channel" :class="$style.colorBar" :style="{ background: note.channel.color }"></div>
		<MkAvatar v-if="!defaultStore.state.hideAvatarsInNote" :class="$style.renoteAvatar" :user="note.user" link preview/>
		<i class="ti ti-repeat" style="margin-right: 4px;"></i>
		<I18n :src="i18n.ts.renotedBy" tag="span" :class="$style.renoteText">
			<template #user>
				<MkA v-user-preview="note.userId" :class="$style.renoteUserName" :to="userPage(note.user)">
					<MkUserName :user="note.user"/>
				</MkA>
			</template>
		</I18n>
		<div :class="$style.renoteInfo">
			<span v-if="note.visibility !== 'public'" style="margin-right: 0.5em;">
				<i v-if="note.visibility === 'home'" v-tooltip="i18n.ts._visibility[note.visibility]" class="ti ti-home"></i>
				<i v-else-if="note.visibility === 'followers'" v-tooltip="i18n.ts._visibility[note.visibility]" class="ti ti-lock"></i>
				<i v-else-if="note.visibility === 'specified'" ref="specified" v-tooltip="i18n.ts._visibility[note.visibility]" class="ti ti-mail"></i>
			</span>
			<span v-if="note.reactionAcceptance != null" style="margin-right: 0.5em;" :class="{ [$style.danger]: ['nonSensitiveOnly', 'nonSensitiveOnlyForLocalLikeOnlyForRemote', 'likeOnly'].includes(<string>note.reactionAcceptance) }" :title="i18n.ts.reactionAcceptance">
				<i v-if="note.reactionAcceptance === 'likeOnlyForRemote'" v-tooltip="i18n.ts.likeOnlyForRemote" class="ti ti-heart-plus"></i>
				<i v-else-if="note.reactionAcceptance === 'nonSensitiveOnly'" v-tooltip="i18n.ts.nonSensitiveOnly" class="ti ti-icons"></i>
				<i v-else-if="note.reactionAcceptance === 'nonSensitiveOnlyForLocalLikeOnlyForRemote'" v-tooltip="i18n.ts.nonSensitiveOnlyForLocalLikeOnlyForRemote" class="ti ti-heart-plus"></i>
				<i v-else-if="note.reactionAcceptance === 'likeOnly'" v-tooltip="i18n.ts.likeOnly" class="ti ti-heart"></i>
			</span>
			<span v-if="note.localOnly" style="margin-right: 0.5em;"><i v-tooltip="i18n.ts._visibility['disableFederation']" class="ti ti-rocket-off"></i></span>
			<span v-if="note.channel" style="margin-right: 0.5em;"><i v-tooltip="note.channel.name" class="ti ti-device-tv"></i></span>
			<span :class="$style.renoteTime">
				<button ref="renoteTime" class="_button">
					<i class="ti ti-dots" :class="$style.renoteMenu" @mousedown.prevent="showRenoteMenu()"></i>
				</button>
				<MkA :to="notePage(note)">
					<MkTime :time="note.createdAt" :mode="defaultStore.state.enableAbsoluteTime ? 'absolute' : 'relative'"/>
				</MkA>
			</span>
		</div>
	</div>
	<MkNoteSub v-if="appearNote.reply && !renoteCollapsed && notification && defaultStore.state.showReplyInNotification" :note="appearNote.reply" :class="$style.replyTo"/>
	<MkNoteSub v-else-if="appearNote.reply && !renoteCollapsed && !notification" :note="appearNote.reply" :class="$style.replyTo"/>
	<div v-if="renoteCollapsed" :class="$style.collapsedRenoteTarget">
		<MkAvatar v-if="!defaultStore.state.hideAvatarsInNote" :class="$style.collapsedRenoteTargetAvatar" :user="appearNote.user" link preview/>
		<Mfm :text="getNoteSummary(appearNote)" :plain="true" :nowrap="true" :author="appearNote.user" :nyaize="'respect'" :class="$style.collapsedRenoteTargetText" @click="renoteCollapsed = false"/>
	</div>
	<article v-else :class="$style.article" :style="{ cursor: expandOnNoteClick ? 'pointer' : '', paddingTop: defaultStore.state.showSubNoteFooterButton && appearNote.reply && !renoteCollapsed ? '14px' : '' }" @click.stop="noteClick" @dblclick.stop="noteDblClick" @contextmenu.stop="onContextmenu">
		<div style="display: flex; padding-bottom: 10px;">
			<div v-if="appearNote.channel" :class="$style.colorBar" :style="{ background: appearNote.channel.color }"></div>
			<MkAvatar v-if="!defaultStore.state.hideAvatarsInNote" :class="[$style.avatar, { [$style.avatarReplyTo]: appearNote.reply, [$style.showEl]: !appearNote.reply && (showEl && ['hideHeaderOnly', 'hideHeaderFloatBtn', 'hide'].includes(<string>defaultStore.state.displayHeaderNavBarWhenScroll)) && mainRouter.currentRoute.value.name === 'index', [$style.showElTab]: !appearNote.reply && (showEl && ['hideHeaderOnly', 'hideHeaderFloatBtn', 'hide'].includes(<string>defaultStore.state.displayHeaderNavBarWhenScroll)) && mainRouter.currentRoute.value.name !== 'index' }]" :user="appearNote.user" :link="!mock" :preview="!mock" noteClick/>
			<div :class="$style.main">
				<MkNoteHeader :note="appearNote" :mini="true"/>
			</div>
		</div>
		<div style="container-type: inline-size;">
			<MkEvent v-if="appearNote.event" :note="appearNote"/>
			<p v-if="appearNote.cw != null" :class="$style.cw">
				<Mfm v-if="appearNote.cw != ''" :text="appearNote.cw" :author="appearNote.user" :nyaize="noNyaize ? false : 'respect'"/>
				<MkCwButton v-model="showContent" :text="appearNote.text" :renote="appearNote.renote" :files="appearNote.files" :poll="appearNote.poll" style="margin: 4px 0;" @click.stop/>
			</p>
			<div v-show="appearNote.cw == null || showContent" :class="[{ [$style.contentCollapsed]: collapsed }]">
				<div :class="$style.text">
					<span v-if="appearNote.isHidden" style="opacity: 0.5">({{ i18n.ts._ffVisibility.private }})</span>
					<MkA v-if="appearNote.replyId" :class="$style.replyIcon" :to="`/notes/${appearNote.replyId}`"><i class="ti ti-arrow-back-up"></i></MkA>
					<Mfm
						v-if="appearNote.text"
						:parsedNodes="parsed"
						:text="appearNote.text"
						:author="appearNote.user"
						:nyaize="noNyaize ? false : 'respect'"
						:emojiUrls="appearNote.emojis"
						:enableEmojiMenu="true"
						:enableEmojiMenuReaction="true"
					/>
					<div v-if="defaultStore.state.showTranslateButtonInNote && instance.translatorAvailable && $i && appearNote.text && isForeignLanguage" style="padding-top: 5px; color: var(--accent);">
						<button v-if="!(translating || translation)" ref="translateButton" class="_button" @click.stop="translate()">{{ i18n.ts.translateNote }}</button>
						<button v-else class="_button" @click.stop="translation = null">{{ i18n.ts.close }}</button>
					</div>
					<div v-if="translating || translation" :class="$style.translation">
						<MkLoading v-if="translating" mini/>
						<div v-else-if="translation">
							<b>{{ i18n.tsx.translatedFrom({ x: translation.sourceLang }) }}:</b><hr style="margin: 10px 0;">
							<Mfm :text="translation.text" :author="appearNote.user" :nyaize="noNyaize ? false : 'respect'" :emojiUrls="appearNote.emojis" @click.stop/>
							<div v-if="translation.translator == 'ctav3'" style="margin-top: 10px; padding: 0 0 15px;">
								<img v-if="!defaultStore.state.darkMode" src="/client-assets/color-short.svg" alt="" style="float: right;">
								<img v-else src="/client-assets/white-short.svg" alt="" style="float: right;"/>
							</div>
						</div>
					</div>
					<div v-if="viewTextSource">
						<hr style="margin: 10px 0;">
						<pre style="margin: initial;"><small>{{ appearNote.text }}</small></pre>
						<button class="_button" style="padding-top: 5px; color: var(--accent);" @click.stop="viewTextSource = false"><small>{{ i18n.ts.close }}</small></button>
					</div>
				</div>
				<div v-if="appearNote.files && appearNote.files.length > 0">
					<MkMediaList v-if="appearNote.disableRightClick" ref="galleryEl" :mediaList="appearNote.files" @click.stop @contextmenu.prevent/>
					<MkMediaList v-else ref="galleryEl" :mediaList="appearNote.files" @click.stop/>
				</div>
				<MkPoll v-if="appearNote.poll" :noteId="appearNote.id" :poll="appearNote.poll" :class="$style.poll" @click.stop/>
				<div v-if="isEnabledUrlPreview">
					<MkUrlPreview v-for="url in urls" :key="url" :url="url" :compact="true" :detail="false" :class="$style.urlPreview"/>
				</div>
				<button v-if="(isLong || (isMFM && defaultStore.state.collapseDefault) || (appearNote.files && appearNote.files.length > 0 && defaultStore.state.allMediaNoteCollapse)) && collapsed" v-vibrate="defaultStore.state.vibrateSystem ? 5 : []" :class="$style.collapsed" class="_button" @click.stop="collapsed = false">
					<span :class="$style.collapsedLabel">
						{{ i18n.ts.showMore }}
						<span v-if="appearNote.files && appearNote.files.length > 0" :class="$style.label">({{ collapseLabel }})</span>
					</span>
				</button>
				<button v-else-if="(isLong || (isMFM && defaultStore.state.collapseDefault) || (appearNote.files && appearNote.files.length > 0 && defaultStore.state.allMediaNoteCollapse)) && !collapsed" v-vibrate="defaultStore.state.vibrateSystem ? 5 : []" :class="$style.showLess" class="_button" @click.stop="collapsed = true">
					<span :class="$style.showLessLabel">{{ i18n.ts.showLess }}</span>
				</button>
			</div>
			<MkA v-if="appearNote.channel && !inChannel" :class="$style.channel" :to="`/channels/${appearNote.channel.id}`"><i class="ti ti-device-tv"></i> {{ appearNote.channel.name }}</MkA>
		</div>
		<div v-if="appearNote.renote" :class="$style.quote"><MkNoteSimple :note="appearNote.renote" :class="$style.quoteNote"/></div>
		<div>
			<MkReactionsViewer v-if="appearNote.reactionAcceptance !== 'likeOnly'" :note="appearNote" :maxNumber="16" @click.stop @contextmenu.prevent.stop @mockUpdateMyReaction="emitUpdReaction">
				<template #more>
					<MkA :to="`/notes/${appearNote.id}/reactions`" :class="[$style.reactionOmitted]">{{ i18n.ts.more }}</MkA>
				</template>
			</MkReactionsViewer>
			<footer :class="$style.footer">
				<button v-if="!note.isHidden" v-vibrate="defaultStore.state.vibrateSystem ? 5 : []" v-tooltip="i18n.ts.reply" :class="$style.footerButton" class="_button" @click.stop="reply()">
					<i class="ti ti-arrow-back-up"></i>
					<p v-if="appearNote.repliesCount > 0" :class="$style.footerButtonCount">{{ number(appearNote.repliesCount) }}</p>
				</button>
				<button v-else :class="$style.footerButton" class="_button" disabled>
					<i class="ti ti-ban"></i>
				</button>
				<button
					v-if="canRenote"
					ref="renoteButton"
					v-vibrate="defaultStore.state.vibrateSystem ? [30, 30, 60] : []"
					v-tooltip="i18n.ts.renote"
					:class="$style.footerButton"
					class="_button"
					@click.stop="defaultStore.state.renoteQuoteButtonSeparation && ((!defaultStore.state.renoteVisibilitySelection && !appearNote.channel) || (appearNote.channel && !appearNote.channel.allowRenoteToExternal) || appearNote.visibility === 'followers') ? renoteOnly() : renote()"
				>
					<i class="ti ti-repeat"></i>
					<p v-if="appearNote.renoteCount > 0" :class="$style.footerButtonCount">{{ number(appearNote.renoteCount) }}</p>
				</button>
				<button v-else :class="$style.footerButton" class="_button" disabled>
					<i class="ti ti-ban"></i>
				</button>
				<button v-if="appearNote.reactionAcceptance !== 'likeOnly' && appearNote.myReaction == null" ref="heartReactButton" v-vibrate="defaultStore.state.vibrateSystem ? [30, 50, 50] : []" v-tooltip="i18n.ts.like" :class="$style.footerButton" class="_button" @click.stop="heartReact()">
					<i class="ti ti-heart"></i>
				</button>
				<button ref="reactButton" v-vibrate="defaultStore.state.vibrateSystem ? [30, 50, 50] : []" :class="$style.footerButton" class="_button" @click.stop="toggleReact()">
					<i v-if="appearNote.reactionAcceptance === 'likeOnly' && appearNote.myReaction != null" class="ti ti-heart-filled" style="color: var(--eventReactionHeart);"></i>
					<i v-else-if="appearNote.myReaction != null" class="ti ti-mood-edit" style="color: var(--accent);"></i>
					<i v-else-if="appearNote.reactionAcceptance === 'likeOnly'" class="ti ti-heart"></i>
					<i v-else class="ti ti-mood-plus"></i>
					<p v-if="(appearNote.reactionAcceptance === 'likeOnly' || defaultStore.state.showReactionsCount) && appearNote.reactionCount > 0" :class="$style.footerButtonCount">{{ number(appearNote.reactionCount) }}</p>
				</button>
				<button v-if="canRenote && defaultStore.state.renoteQuoteButtonSeparation" ref="quoteButton" v-vibrate="defaultStore.state.vibrateSystem ? 5 : []" v-tooltip="i18n.ts.quote" class="_button" :class="$style.footerButton" @click.stop="quote()">
					<i class="ti ti-quote"></i>
				</button>
				<button v-if="defaultStore.state.showClipButtonInNoteFooter" ref="clipButton" v-vibrate="defaultStore.state.vibrateSystem ? 5 : []" v-tooltip="i18n.ts.clip" :class="$style.footerButton" class="_button" @click.stop="clip()">
					<i class="ti ti-paperclip"></i>
				</button>
				<MkA v-if="defaultStore.state.infoButtonForNoteActionsEnabled && defaultStore.state.showNoteActionsOnlyHover" v-tooltip="i18n.ts.details" :to="notePage(note)" :class="$style.footerButton" style="text-decoration: none;" class="_button">
					<i class="ti ti-info-circle"></i>
				</MkA>
				<button ref="menuButton" v-vibrate="defaultStore.state.vibrateSystem ? 5 : []" v-tooltip="i18n.ts.more" :class="$style.footerButton" class="_button" @click.stop="showMenu()">
					<i class="ti ti-dots"></i>
				</button>
			</footer>
		</div>
	</article>
</div>
<div v-else-if="!hardMuted" :class="$style.muted" @click="muted = false">
	<I18n v-if="muted === 'sensitiveMute'" :src="i18n.ts.userSaysSomethingSensitive" tag="small">
		<template #name>
			<MkA v-user-preview="appearNote.userId" :to="userPage(appearNote.user)">
				<MkUserName :user="appearNote.user"/>
			</MkA>
		</template>
	</I18n>
	<I18n v-else :src="i18n.ts.userSaysSomething" tag="small">
		<template #name>
			<MkA v-user-preview="appearNote.userId" :to="userPage(appearNote.user)">
				<MkUserName :user="appearNote.user"/>
			</MkA>
		</template>
	</I18n>
</div>
<div v-else>
	<!--
		MkDateSeparatedList uses TransitionGroup which requires single element in the child elements
		so MkNote create empty div instead of no elements
	-->
</div>
</template>

<script lang="ts" setup>
import { computed, inject, onMounted, ref, shallowRef, Ref, watch, provide } from 'vue';
import * as mfm from 'cherrypick-mfm-js';
import * as Misskey from 'cherrypick-js';
import MkNoteSub from '@/components/MkNoteSub.vue';
import MkNoteHeader from '@/components/MkNoteHeader.vue';
import MkNoteSimple from '@/components/MkNoteSimple.vue';
import MkReactionsViewer from '@/components/MkReactionsViewer.vue';
import MkReactionsViewerDetails from '@/components/MkReactionsViewer.details.vue';
import MkMediaList from '@/components/MkMediaList.vue';
import MkCwButton from '@/components/MkCwButton.vue';
import MkPoll from '@/components/MkPoll.vue';
import MkUsersTooltip from '@/components/MkUsersTooltip.vue';
import MkUrlPreview from '@/components/MkUrlPreview.vue';
import MkEvent from '@/components/MkEvent.vue';
import { pleaseLogin, type OpenOnRemoteOptions } from '@/scripts/please-login.js';
import { checkWordMute } from '@/scripts/check-word-mute.js';
import { userPage } from '@/filters/user.js';
import number from '@/filters/number.js';
import * as os from '@/os.js';
import * as sound from '@/scripts/sound.js';
import { misskeyApi, misskeyApiGet } from '@/scripts/misskey-api.js';
import { defaultStore, noteViewInterruptors } from '@/store.js';
import { reactionPicker } from '@/scripts/reaction-picker.js';
import { extractUrlFromMfm } from '@/scripts/extract-url-from-mfm.js';
import { $i } from '@/account.js';
import { i18n } from '@/i18n.js';
import { getAbuseNoteMenu, getCopyNoteLinkMenu, getNoteClipMenu, getNoteMenu, getRenoteMenu, getRenoteOnly, getQuoteMenu } from '@/scripts/get-note-menu.js';
import { useNoteCapture } from '@/scripts/use-note-capture.js';
import { deepClone } from '@/scripts/clone.js';
import { useTooltip } from '@/scripts/use-tooltip.js';
import { claimAchievement } from '@/scripts/achievements.js';
import { getNoteSummary } from '@/scripts/get-note-summary.js';
import { MenuItem } from '@/types/menu.js';
import MkRippleEffect from '@/components/MkRippleEffect.vue';
import { showMovedDialog } from '@/scripts/show-moved-dialog.js';
import { shouldCollapsed, shouldMfmCollapsed } from '@/scripts/collapsed.js';
import { host } from '@/config.js';
import { isEnabledUrlPreview, instance } from '@/instance.js';
import { type Keymap } from '@/scripts/hotkey.js';
import { focusPrev, focusNext } from '@/scripts/focus.js';
<<<<<<< HEAD
import { globalEvents } from '@/events.js';
import { mainRouter } from '@/router/main.js';
import { useRouter } from '@/router/supplier.js';
import { notePage } from '@/filters/note.js';
import { miLocalStorage } from '@/local-storage.js';
import { concat } from '@/scripts/array.js';
import { vibrate } from '@/scripts/vibrate.js';
import detectLanguage from '@/scripts/detect-language.js';

const showEl = ref(false);
=======
import { getAppearNote } from '@/scripts/get-appear-note.js';
>>>>>>> 882c8b93

const props = withDefaults(defineProps<{
	note: Misskey.entities.Note;
	pinned?: boolean;
	mock?: boolean;
	withHardMute?: boolean;
  notification?: boolean;
}>(), {
	mock: false,
});

provide('mock', props.mock);

const emit = defineEmits<{
  (ev: 'reaction', emoji: string): void;
  (ev: 'removeReaction', emoji: string): void;
}>();

const inTimeline = inject<boolean>('inTimeline', false);
const inChannel = inject('inChannel', null);
const currentClip = inject<Ref<Misskey.entities.Clip> | null>('currentClip', null);

const note = ref(deepClone(props.note));

// plugin
if (noteViewInterruptors.length > 0) {
	onMounted(async () => {
		let result: Misskey.entities.Note | null = deepClone(note.value);
		for (const interruptor of noteViewInterruptors) {
			try {
				result = await interruptor.handler(result!) as Misskey.entities.Note | null;
				if (result === null) {
					isDeleted.value = true;
					return;
				}
			} catch (err) {
				console.error(err);
			}
		}
		note.value = result as Misskey.entities.Note;
	});
}

const isRenote = Misskey.note.isPureRenote(note.value);

const rootEl = shallowRef<HTMLElement>();
const menuButton = shallowRef<HTMLElement>();
const renoteButton = shallowRef<HTMLElement>();
const renoteTime = shallowRef<HTMLElement>();
const reactButton = shallowRef<HTMLElement>();
const heartReactButton = shallowRef<HTMLElement>();
const quoteButton = shallowRef<HTMLElement>();
const clipButton = shallowRef<HTMLElement>();
const appearNote = computed(() => getAppearNote(note.value));
const galleryEl = shallowRef<InstanceType<typeof MkMediaList>>();
const isMyRenote = $i && ($i.id === note.value.userId);
const showContent = ref(false);
const parsed = computed(() => appearNote.value.text ? mfm.parse(appearNote.value.text) : null);
const urls = computed(() => parsed.value ? extractUrlFromMfm(parsed.value).filter((url) => appearNote.value.renote?.url !== url && appearNote.value.renote?.uri !== url) : null);
const isLong = shouldCollapsed(appearNote.value, urls.value ?? []);
const isMFM = shouldMfmCollapsed(appearNote.value);
const collapsed = ref(appearNote.value.cw == null && (isLong || (isMFM && defaultStore.state.collapseDefault) || (appearNote.value.files.length > 0 && defaultStore.state.allMediaNoteCollapse)));
const isDeleted = ref(false);
const muted = ref(checkMute(appearNote.value, $i?.mutedWords));
const hardMuted = ref(props.withHardMute && checkMute(appearNote.value, $i?.hardMutedWords, true));
const translation = ref<Misskey.entities.NotesTranslateResponse | null>(null);
const translating = ref(false);
const viewTextSource = ref(false);
const noNyaize = ref(false);
const canRenote = computed(() => ['public', 'home'].includes(appearNote.value.visibility) || (appearNote.value.visibility === 'followers' && appearNote.value.userId === $i?.id));
const expandOnNoteClick = defaultStore.state.expandOnNoteClick;
const router = useRouter();
const renoteCollapsed = ref(
	defaultStore.state.collapseRenotes && isRenote && (
		($i && ($i.id === note.value.userId || $i.id === appearNote.value.userId)) || // `||` must be `||`! See https://github.com/misskey-dev/misskey/issues/13131
		(appearNote.value.myReaction != null)
	),
);

const pleaseLoginContext = computed<OpenOnRemoteOptions>(() => ({
	type: 'lookup',
	url: `https://${host}/notes/${appearNote.value.id}`,
}));

const collapseLabel = computed(() => {
	return concat([
		appearNote.value.files && appearNote.value.files.length !== 0 ? [i18n.tsx._cw.files({ count: appearNote.value.files.length })] : [],
	] as string[][]).join(' / ');
});

/* Overload FunctionにLintが対応していないのでコメントアウト
function checkMute(noteToCheck: Misskey.entities.Note, mutedWords: Array<string | string[]> | undefined | null, checkOnly: true): boolean;
function checkMute(noteToCheck: Misskey.entities.Note, mutedWords: Array<string | string[]> | undefined | null, checkOnly: false): boolean | 'sensitiveMute';
*/
function checkMute(noteToCheck: Misskey.entities.Note, mutedWords: Array<string | string[]> | undefined | null, checkOnly = false): boolean | 'sensitiveMute' {
	if (mutedWords == null) return false;

	if (checkWordMute(noteToCheck, $i, mutedWords)) return true;
	if (noteToCheck.reply && checkWordMute(noteToCheck.reply, $i, mutedWords)) return true;
	if (noteToCheck.renote && checkWordMute(noteToCheck.renote, $i, mutedWords)) return true;

	if (checkOnly) return false;

	if (inTimeline && !defaultStore.state.tl.filter.withSensitive && noteToCheck.files?.some((v) => v.isSensitive)) return 'sensitiveMute';
	return false;
}

const keymap = {
	'r': () => {
		if (renoteCollapsed.value) return;
		reply();
	},
	'e|a|plus': () => {
		if (renoteCollapsed.value) return;
		react();
	},
	'q': () => {
		if (renoteCollapsed.value) return;
		renote();
	},
	'm': () => {
		if (renoteCollapsed.value) return;
		showMenu();
	},
	'c': () => {
		if (renoteCollapsed.value) return;
		if (!defaultStore.state.showClipButtonInNoteFooter) return;
		clip();
	},
	'o': () => {
		if (renoteCollapsed.value) return;
		galleryEl.value?.openGallery();
	},
	'v|enter': () => {
		if (renoteCollapsed.value) {
			renoteCollapsed.value = false;
		} else if (appearNote.value.cw != null) {
			showContent.value = !showContent.value;
		} else if (isLong) {
			collapsed.value = !collapsed.value;
		}
	},
	'esc': {
		allowRepeat: true,
		callback: () => blur(),
	},
	'up|k|shift+tab': {
		allowRepeat: true,
		callback: () => focusBefore(),
	},
	'down|j|tab': {
		allowRepeat: true,
		callback: () => focusAfter(),
	},
} as const satisfies Keymap;

provide('react', (reaction: string) => {
	misskeyApi('notes/reactions/create', {
		noteId: appearNote.value.id,
		reaction: reaction,
	});
});

onMounted(() => {
	globalEvents.on('showEl', (showEl_receive) => {
		showEl.value = showEl_receive;
	});
});

if (props.mock) {
	watch(() => props.note, (to) => {
		note.value = deepClone(to);
	}, { deep: true });
} else {
	useNoteCapture({
		rootEl: rootEl,
		note: appearNote,
		pureNote: note,
		isDeletedRef: isDeleted,
	});
}

if (!props.mock) {
	useTooltip(renoteButton, async (showing) => {
		const renotes = await misskeyApi('notes/renotes', {
			noteId: appearNote.value.id,
			limit: 11,
		});

		const users = renotes.map(x => x.user);

		if (users.length < 1) return;

		const { dispose } = os.popup(MkUsersTooltip, {
			showing,
			users,
			count: appearNote.value.renoteCount,
			targetElement: renoteButton.value,
		}, {
			closed: () => dispose(),
		});
	});

	if (appearNote.value.reactionAcceptance === 'likeOnly') {
		useTooltip(reactButton, async (showing) => {
			const reactions = await misskeyApiGet('notes/reactions', {
				noteId: appearNote.value.id,
				limit: 10,
				_cacheKey_: appearNote.value.reactionCount,
			});

			const users = reactions.map(x => x.user);

			if (users.length < 1) return;

			const { dispose } = os.popup(MkReactionsViewerDetails, {
				showing,
				reaction: '❤️',
				users,
				count: appearNote.value.reactionCount,
				targetElement: reactButton.value!,
			}, {
				closed: () => dispose(),
			});
		});
	}
}

function noteClick(ev: MouseEvent) {
	if (!expandOnNoteClick || window.getSelection()?.toString() !== '' || defaultStore.state.expandOnNoteClickBehavior === 'doubleClick') ev.stopPropagation();
	else router.push(notePage(appearNote.value));
}

function noteDblClick(ev: MouseEvent) {
	if (!expandOnNoteClick || window.getSelection()?.toString() !== '' || defaultStore.state.expandOnNoteClickBehavior === 'click') ev.stopPropagation();
	else router.push(notePage(appearNote.value));
}

function renote() {
	pleaseLogin(undefined, pleaseLoginContext.value);
	showMovedDialog();

	const { menu } = getRenoteMenu({ note: note.value, renoteButton, mock: props.mock });
	os.popupMenu(menu, renoteButton.value);
}

async function renoteOnly() {
	pleaseLogin(undefined, pleaseLoginContext.value);
	showMovedDialog();

	await getRenoteOnly({ note: note.value, renoteButton, mock: props.mock });
}

function quote(): void {
	pleaseLogin(undefined, pleaseLoginContext.value);
	if (props.mock) {
		return;
	}
	if (appearNote.value.channel) {
		if (appearNote.value.channel.allowRenoteToExternal) {
			const { menu } = getQuoteMenu({ note: note.value, mock: props.mock });
			os.popupMenu(menu, quoteButton.value);
		} else {
			os.post({
				renote: appearNote.value,
				channel: appearNote.value.channel,
			}, () => {
				focus();
			});
		}
	} else {
		os.post({
			renote: appearNote.value,
		}, () => {
			focus();
		});
	}
}

function reply(): void {
	pleaseLogin(undefined, pleaseLoginContext.value);
	if (props.mock) {
		return;
	}
	os.post({
		reply: appearNote.value,
		channel: appearNote.value.channel,
	}).then(() => {
		focus();
	});
}

function react(): void {
	pleaseLogin(undefined, pleaseLoginContext.value);
	showMovedDialog();
	if (appearNote.value.reactionAcceptance === 'likeOnly') {
		sound.playMisskeySfx('reaction');

		if (props.mock) {
			return;
		}

		misskeyApi('notes/reactions/create', {
			noteId: appearNote.value.id,
			reaction: '❤️',
		});
		const el = reactButton.value;
		if (el) {
			const rect = el.getBoundingClientRect();
			const x = rect.left + (el.offsetWidth / 2);
			const y = rect.top + (el.offsetHeight / 2);
			const { dispose } = os.popup(MkRippleEffect, { x, y }, {
				end: () => dispose(),
			});
		}
	} else {
		blur();
		reactionPicker.show(reactButton.value ?? null, note.value, reaction => {
			if (props.mock) {
				emit('reaction', reaction);
				return;
			}
			toggleReaction(reaction);
		}, () => {
			focus();
		});
	}
}

async function toggleReaction(reaction) {
	const oldReaction = note.value.myReaction;
	if (oldReaction) {
		const confirm = await os.confirm({
			type: 'warning',
			text: oldReaction !== reaction ? i18n.ts.changeReactionConfirm : i18n.ts.cancelReactionConfirm,
		});
		if (confirm.canceled) return;

		sound.playMisskeySfx('reaction');

		misskeyApi('notes/reactions/delete', {
			noteId: note.value.id,
		}).then(() => {
			if (oldReaction !== reaction) {
				misskeyApi('notes/reactions/create', {
					noteId: note.value.id,
					reaction: reaction,
				});
			}
		});
	} else {
		sound.playMisskeySfx('reaction');

		misskeyApi('notes/reactions/create', {
			noteId: appearNote.value.id,
			reaction: reaction,
		});
	}

	if (appearNote.value.text && appearNote.value.text.length > 100 && (Date.now() - new Date(appearNote.value.createdAt).getTime() < 1000 * 3)) {
		claimAchievement('reactWithoutRead');
	}
}

function heartReact(): void {
	pleaseLogin(undefined, pleaseLoginContext.value);
	showMovedDialog();

	sound.playMisskeySfx('reaction');

	if (props.mock) {
		return;
	}

	misskeyApi('notes/reactions/create', {
		noteId: appearNote.value.id,
		reaction: '❤️',
	});

	if (appearNote.value.text && appearNote.value.text.length > 100 && (Date.now() - new Date(appearNote.value.createdAt).getTime() < 1000 * 3)) {
		claimAchievement('reactWithoutRead');
	}

	const el = heartReactButton.value;
	if (el) {
		const rect = el.getBoundingClientRect();
		const x = rect.left + (el.offsetWidth / 2);
		const y = rect.top + (el.offsetHeight / 2);
		os.popup(MkRippleEffect, { x, y }, {}, 'end');
	}
}

function undoReact(targetNote: Misskey.entities.Note): void {
	const oldReaction = targetNote.myReaction;
	if (!oldReaction) return;

	if (props.mock) {
		emit('removeReaction', oldReaction);
		return;
	}

	misskeyApi('notes/reactions/delete', {
		noteId: targetNote.id,
	});
}

function toggleReact() {
	if (appearNote.value.myReaction != null && appearNote.value.reactionAcceptance === 'likeOnly') {
		undoReact(appearNote.value);
	} else {
		react();
	}
}

function onContextmenu(ev: MouseEvent): void {
	if (props.mock) {
		return;
	}

	const isLink = (el: HTMLElement): boolean => {
		if (el.tagName === 'A') return true;
		// 再生速度の選択などのために、Audio要素のコンテキストメニューはブラウザデフォルトとする。
		if (el.tagName === 'AUDIO') return true;
		if (el.parentElement) {
			return isLink(el.parentElement);
		}
		return false;
	};

	if (ev.target && isLink(ev.target as HTMLElement)) return;
	if (window.getSelection()?.toString() !== '') return;

	if (defaultStore.state.useReactionPickerForContextMenu) {
		ev.preventDefault();
		react();
	} else {
		const { menu, cleanup } = getNoteMenu({ note: note.value, translating, translation, viewTextSource, noNyaize, isDeleted, currentClip: currentClip?.value });
		os.contextMenu(menu, ev).then(focus).finally(cleanup);
	}
}

function showMenu(): void {
	if (props.mock) {
		return;
	}

	const { menu, cleanup } = getNoteMenu({ note: note.value, translating, translation, viewTextSource, noNyaize, isDeleted, currentClip: currentClip?.value });
	os.popupMenu(menu, menuButton.value).then(focus).finally(cleanup);
}

async function clip(): Promise<void> {
	if (props.mock) {
		return;
	}

	os.popupMenu(await getNoteClipMenu({ note: note.value, isDeleted, currentClip: currentClip?.value }), clipButton.value).then(focus);
}

const isForeignLanguage: boolean = appearNote.value.text != null && (() => {
	const targetLang = (miLocalStorage.getItem('lang') ?? navigator.language).slice(0, 2);
	const postLang = detectLanguage(appearNote.value.text);
	return postLang !== '' && postLang !== targetLang;
})();

async function translate(): Promise<void> {
	if (translation.value != null) return;
	translating.value = true;

	vibrate(defaultStore.state.vibrateSystem ? 5 : []);

	if (props.mock) {
		return;
	}

	const res = await misskeyApi('notes/translate', {
		noteId: appearNote.value.id,
		targetLang: miLocalStorage.getItem('lang') ?? navigator.language,
	});
	translating.value = false;
	translation.value = res;

	vibrate(defaultStore.state.vibrateSystem ? [5, 5, 10] : []);
}

function showRenoteMenu(): void {
	if (props.mock) {
		return;
	}

	function getUnrenote(): MenuItem {
		return {
			text: i18n.ts.unrenote,
			icon: 'ti ti-trash',
			danger: true,
			action: () => {
				misskeyApi('notes/delete', {
					noteId: note.value.id,
				});
				isDeleted.value = true;
			},
		};
	}

	if (isMyRenote) {
		pleaseLogin(undefined, pleaseLoginContext.value);
		os.popupMenu([
			getCopyNoteLinkMenu(note.value, i18n.ts.copyLinkRenote),
			{ type: 'divider' },
			getUnrenote(),
		], renoteTime.value);
	} else {
		os.popupMenu([
			getCopyNoteLinkMenu(note.value, i18n.ts.copyLinkRenote),
			{ type: 'divider' },
			getAbuseNoteMenu(note.value, i18n.ts.reportAbuseRenote),
			($i?.isModerator || $i?.isAdmin) ? getUnrenote() : undefined,
		], renoteTime.value);
	}
}

function focus() {
	rootEl.value?.focus();
}

function blur() {
	rootEl.value?.blur();
}

function focusBefore() {
	focusPrev(rootEl.value);
}

function focusAfter() {
	focusNext(rootEl.value);
}

function readPromo() {
	misskeyApi('promo/read', {
		noteId: appearNote.value.id,
	});
	isDeleted.value = true;
}

function emitUpdReaction(emoji: string, delta: number) {
	if (delta < 0) {
		emit('removeReaction', emoji);
	} else if (delta > 0) {
		emit('reaction', emoji);
	}
}
</script>

<style lang="scss" module>
.root {
	position: relative;
	transition: box-shadow 0.1s ease;
	font-size: 1.05em;
	overflow: clip;
	contain: content;
	background: var(--panel);

	// これらの指定はパフォーマンス向上には有効だが、ノートの高さは一定でないため、
	// 下の方までスクロールすると上のノートの高さがここで決め打ちされたものに変化し、表示しているノートの位置が変わってしまう
	// ノートがマウントされたときに自身の高さを取得し contain-intrinsic-size を設定しなおせばほぼ解決できそうだが、
	// 今度はその処理自体がパフォーマンス低下の原因にならないか懸念される。また、被リアクションでも高さは変化するため、やはり多少のズレは生じる
	// 一度レンダリングされた要素はブラウザがよしなにサイズを覚えておいてくれるような実装になるまで待った方が良さそう(なるのか？)
	//content-visibility: auto;
  //contain-intrinsic-size: 0 128px;

	&:focus-visible {
		outline: none;

		&::after {
			content: "";
			pointer-events: none;
			display: block;
			position: absolute;
			z-index: 10;
			top: 0;
			left: 0;
			right: 0;
			bottom: 0;
			margin: auto;
			width: calc(100% - 8px);
			height: calc(100% - 8px);
			border: dashed 2px var(--focus);
			border-radius: var(--radius);
			box-sizing: border-box;
		}
	}

	.footer {
		position: relative;
		z-index: 1;
	}

	&:hover > .article > .main > .footer > .footerButton {
		opacity: 1;
	}

	&.showActionsOnlyHover {
		.footer {
			visibility: hidden;
			position: absolute;
			top: 12px;
			right: 12px;
			padding: 0 4px;
			margin-bottom: 0 !important;
			background: var(--popup);
			border-radius: 8px;
			box-shadow: 0px 4px 32px var(--shadow);
		}

		.footerButton {
			font-size: 90%;

			&:not(:last-child) {
				margin-right: 0;
			}
		}
	}

	&.showActionsOnlyHover:hover {
		.footer {
			visibility: visible;
		}
	}

	&.radius {
		border-radius: var(--radius);
	}
}

.tip {
	display: flex;
	align-items: center;
	padding: 24px 38px 16px;
	line-height: 24px;
	font-size: 90%;
	white-space: pre;
	color: #d28a3f;
}

.tip + .article {
	padding-top: 8px;
}

.replyTo {
	opacity: 0.7;
	padding-bottom: 0;
}

.renote {
	position: relative;
	display: flex;
	align-items: center;
	padding: 24px 38px 16px;
	line-height: 28px;
	white-space: pre;
	color: var(--renote);

	& + .article {
		padding-top: 8px;
	}

	> .colorBar {
		height: calc(100% - 6px);
	}
}

.renoteAvatar {
	flex-shrink: 0;
	display: inline-block;
	width: 28px;
	height: 28px;
	margin: 0 8px 0 0;
	background: var(--panel);
}

.renoteText {
	overflow: hidden;
	flex-shrink: 1;
	text-overflow: ellipsis;
	white-space: nowrap;
}

.renoteUserName {
	font-weight: bold;
	text-decoration: none;

	&:hover {
		color: var(--renoteHover);
		text-decoration: none;
	}
}

.renoteInfo {
	margin-left: auto;
	font-size: 0.9em;
}

.renoteTime {
	flex-shrink: 0;
	color: inherit;
}

.renoteMenu {
	margin-right: 4px;
}

.collapsedRenoteTarget {
	display: flex;
	align-items: center;
	line-height: 28px;
	white-space: pre;
	padding: 8px 38px 24px;
}

.collapsedRenoteTargetAvatar {
	flex-shrink: 0;
	display: inline-block;
	width: 28px;
	height: 28px;
	margin: 0 8px 0 0;
	background: var(--panel);
}

.collapsedRenoteTargetText {
	overflow: hidden;
	flex-shrink: 1;
	text-overflow: ellipsis;
	white-space: nowrap;
	font-size: 90%;
	opacity: 0.7;
	cursor: pointer;

	&:hover {
		text-decoration: underline;
	}
}

.article {
	position: relative;
	padding: 28px 32px;
	-webkit-tap-highlight-color: transparent;
}

.colorBar {
	position: absolute;
	top: 8px;
	left: 8px;
	width: 5px;
	height: calc(100% - 16px);
	border-radius: 999px;
	pointer-events: none;
}

.avatar {
	flex-shrink: 0;
	display: block !important;
	position: sticky !important;
	margin: 0 14px 0 0;
	width: 58px;
	height: 58px;
	top: calc(22px + var(--stickyTop, 0px));
	left: 0;
	background: var(--panel);
	transition: top 0.5s;

	&.avatarReplyTo {
		position: relative !important;
		top: 0 !important;
	}
}

.main {
	flex: 1;
	min-width: 0;
}

.cw {
	cursor: default;
	display: grid;
	margin: 0;
	padding: 0;
	overflow-wrap: break-word;
}

.showLess {
	width: 100%;
	margin-top: 14px;
	position: sticky;
	bottom: calc(var(--stickyBottom, 0px) + 14px);
}

.showLessLabel {
	display: inline-block;
	background: var(--popup);
	padding: 6px 10px;
	font-size: 0.8em;
	border-radius: 999px;
	box-shadow: 0 2px 6px rgb(0 0 0 / 20%);
}

.contentCollapsed {
	position: relative;
	max-height: 9em;
	overflow: clip;
}

.collapsed {
	display: block;
	position: absolute;
	bottom: 0;
	left: 0;
	z-index: 2;
	width: 100%;
	height: 64px;
	background: linear-gradient(0deg, var(--panel), var(--X15));

	&:hover > .collapsedLabel {
		background: var(--panelHighlight);
	}
}

.collapsedLabel {
	display: inline-block;
	background: var(--panel);
	padding: 6px 10px;
	font-size: 0.8em;
	border-radius: 999px;
	box-shadow: 0 2px 6px rgb(0 0 0 / 20%);
}

.text {
	overflow-wrap: break-word;
}

.replyIcon {
	color: var(--accent);
	margin-right: 0.5em;
}

.translation {
	border: solid 0.5px var(--divider);
	border-radius: var(--radius);
	padding: 12px;
	margin-top: 8px;
}

.urlPreview {
	margin-top: 8px;
}

.poll {
	font-size: 80%;
}

.quote {
	padding: 8px 0;
}

.quoteNote {
	padding: 24px;
	border: solid 1px var(--renote);
	border-radius: 8px;
	overflow: clip;
}

.channel {
	opacity: 0.7;
	font-size: 80%;
}

.footer {
	margin: 7px 0 -14px;
}

.footerButton {
	margin: 0;
	padding: 8px;
	opacity: 0.7;

	&:not(:last-child) {
		margin-right: 10px;
	}

	&:hover {
		color: var(--fgHighlighted);
	}
}

.footerButtonCount {
	display: inline;
	margin: 0 0 0 8px;
	opacity: 0.7;
}

.danger {
	color: var(--accent);
}

@container (max-width: 580px) {
	.root {
		font-size: 0.95em;
	}

	.renote {
		padding: 24px 28px 16px;
	}

	.collapsedRenoteTarget {
		padding: 8px 28px 24px;
	}

	.article {
		padding: 24px 26px;
	}

	.avatar {
		width: 50px;
		height: 50px;
	}
}

@container (max-width: 500px) {
	.root {
		font-size: 0.9em;
	}

	.article {
		padding: 23px 25px;
	}

	.avatar {
		&.showEl {
			top: 14px;
		}

		&.showElTab {
			top: 54px;
		}
	}

	.footer {
		margin-bottom: -8px;
	}
}

@container (max-width: 480px) {
	.renote {
		padding: 20px 24px 8px;
	}

	.tip {
		padding: 20px 24px 8px;
	}

	.collapsedRenoteTarget {
		padding: 8px 24px 20px;
		margin-top: 4px;
	}

	.article {
		padding: 22px 24px;
	}
}

@container (max-width: 450px) {
	.avatar {
		margin: 0 10px 0 0;
		width: 46px;
		height: 46px;
		top: calc(14px + var(--stickyTop, 0px));
	}
}

@container (max-width: 400px) {
	.root:not(.showActionsOnlyHover) {
		.footerButton {
			&:not(:last-child) {
				margin-right: 18px;
			}
		}
	}
}

@container (max-width: 350px) {
	.root:not(.showActionsOnlyHover) {
		.footerButton {
			&:not(:last-child) {
				margin-right: 12px;
			}
		}
	}

	.colorBar {
		top: 6px;
		left: 6px;
		width: 4px;
		height: calc(100% - 12px);
	}
}

@container (max-width: 300px) {
	.avatar {
		width: 44px;
		height: 44px;
	}

	.root:not(.showActionsOnlyHover) {
		.footerButton {
			&:not(:last-child) {
				margin-right: 8px;
			}
		}
	}
}

@container (max-width: 250px) {
	.quoteNote {
		padding: 12px;
	}
}

.muted {
	padding: 8px;
	text-align: center;
	opacity: 0.7;
}

.reactionOmitted {
	display: inline-block;
	margin-left: 8px;
	opacity: .8;
	font-size: 95%;
}
</style><|MERGE_RESOLUTION|>--- conflicted
+++ resolved
@@ -247,7 +247,7 @@
 import { isEnabledUrlPreview, instance } from '@/instance.js';
 import { type Keymap } from '@/scripts/hotkey.js';
 import { focusPrev, focusNext } from '@/scripts/focus.js';
-<<<<<<< HEAD
+import { getAppearNote } from '@/scripts/get-appear-note.js';
 import { globalEvents } from '@/events.js';
 import { mainRouter } from '@/router/main.js';
 import { useRouter } from '@/router/supplier.js';
@@ -258,9 +258,6 @@
 import detectLanguage from '@/scripts/detect-language.js';
 
 const showEl = ref(false);
-=======
-import { getAppearNote } from '@/scripts/get-appear-note.js';
->>>>>>> 882c8b93
 
 const props = withDefaults(defineProps<{
 	note: Misskey.entities.Note;
