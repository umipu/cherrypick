--- conflicted
+++ resolved
@@ -64,14 +64,9 @@
 							</div>
 						</div>
 					</div>
-<<<<<<< HEAD
-					<div v-if="appearNote.files.length > 0" :class="$style.files">
+					<div v-if="appearNote.files.length > 0">
 						<MkMediaList v-if="appearNote.disableRightClick" :mediaList="appearNote.files" @contextmenu.prevent/>
 						<MkMediaList v-else :mediaList="appearNote.files"/>
-=======
-					<div v-if="appearNote.files.length > 0">
-						<MkMediaList :mediaList="appearNote.files"/>
->>>>>>> f6830885
 					</div>
 					<MkPoll v-if="appearNote.poll" :note="appearNote" :class="$style.poll"/>
 					<MkUrlPreview v-for="url in urls" :key="url" :url="url" :compact="true" :detail="false" :class="$style.urlPreview"/>
