<template>
<div
	v-if="!muted"
	v-show="!isDeleted"
	ref="el"
	v-hotkey="keymap"
	:class="[$style.root, { [$style.showActionsOnlyHover]: defaultStore.state.showNoteActionsOnlyHover, [$style.radius]: defaultStore.state.showGapBetweenNotesInTimeline && mainRouter.currentRoute.value.name === 'my-notifications' }]"
	:tabindex="!isDeleted ? '-1' : undefined"
>
	<div v-if="pinned" :class="$style.tip"><i class="ti ti-pin"></i> {{ i18n.ts.pinnedNote }}</div>
	<!--<div v-if="appearNote._prId_" class="tip"><i class="ti ti-speakerphone"></i> {{ i18n.ts.promotion }}<button class="_textButton hide" @click="readPromo()">{{ i18n.ts.hideThisNote }} <i class="ti ti-x"></i></button></div>-->
	<!--<div v-if="appearNote._featuredId_" class="tip"><i class="ti ti-bolt"></i> {{ i18n.ts.featured }}</div>-->
	<div v-if="isRenote" :class="$style.renote">
		<div v-if="note.channel" :class="$style.colorBar" :style="{ background: note.channel.color }"></div>
		<MkAvatar v-if="!defaultStore.state.hideAvatarsInNote" :class="$style.renoteAvatar" :user="note.user" link preview/>
		<i class="ti ti-repeat" style="margin-right: 4px;"></i>
		<I18n :src="i18n.ts.renotedBy" tag="span" :class="$style.renoteText">
			<template #user>
				<MkA v-user-preview="note.userId" :class="$style.renoteUserName" :to="userPage(note.user)">
					<MkUserName :user="note.user"/>
				</MkA>
			</template>
		</I18n>
		<div :class="$style.renoteInfo">
			<span v-if="note.visibility !== 'public'" style="margin-right: 0.5em;">
				<i v-if="note.visibility === 'home'" v-tooltip="i18n.ts._visibility[note.visibility]" class="ti ti-home"></i>
				<i v-else-if="note.visibility === 'followers'" v-tooltip="i18n.ts._visibility[note.visibility]" class="ti ti-lock"></i>
				<i v-else-if="note.visibility === 'specified'" ref="specified" v-tooltip="i18n.ts._visibility[note.visibility]" class="ti ti-mail"></i>
			</span>
			<span v-if="note.reactionAcceptance != null" style="margin-right: 0.5em;" :class="{ [$style.danger]: ['nonSensitiveOnly', 'nonSensitiveOnlyForLocalLikeOnlyForRemote', 'likeOnly'].includes(<string>note.reactionAcceptance) }" :title="i18n.ts.reactionAcceptance">
				<i v-if="note.reactionAcceptance === 'likeOnlyForRemote'" v-tooltip="i18n.ts.likeOnlyForRemote" class="ti ti-heart-plus"></i>
				<i v-else-if="note.reactionAcceptance === 'nonSensitiveOnly'" v-tooltip="i18n.ts.nonSensitiveOnly" class="ti ti-icons"></i>
				<i v-else-if="note.reactionAcceptance === 'nonSensitiveOnlyForLocalLikeOnlyForRemote'" v-tooltip="i18n.ts.nonSensitiveOnlyForLocalLikeOnlyForRemote" class="ti ti-heart-plus"></i>
				<i v-else-if="note.reactionAcceptance === 'likeOnly'" v-tooltip="i18n.ts.likeOnly" class="ti ti-heart"></i>
			</span>
			<span v-if="note.localOnly" style="margin-right: 0.5em;"><i v-tooltip="i18n.ts._visibility['disableFederation']" class="ti ti-rocket-off"></i></span>
			<span v-if="note.channel" style="margin-right: 0.5em;"><i v-tooltip="note.channel.name" class="ti ti-device-tv"></i></span>
			<button ref="renoteTime" :class="$style.renoteTime" class="_button" @click="showRenoteMenu()">
				<i v-if="isMyRenote" class="ti ti-dots" :class="$style.renoteMenu"></i>
				<MkTime v-if="defaultStore.state.enableAbsoluteTime" :time="note.createdAt" mode="absolute"/>
				<MkTime v-else-if="!defaultStore.state.enableAbsoluteTime" :time="note.createdAt" mode="relative"/>
			</button>
		</div>
	</div>
	<MkNoteSub v-if="appearNote.reply && !renoteCollapsed" :note="appearNote.reply" :class="$style.replyTo"/>
	<div v-if="renoteCollapsed" :class="$style.collapsedRenoteTarget">
		<MkAvatar v-if="!defaultStore.state.hideAvatarsInNote" :class="$style.collapsedRenoteTargetAvatar" :user="appearNote.user" link preview/>
		<Mfm :text="getNoteSummary(appearNote)" :plain="true" :nowrap="true" :author="appearNote.user" :class="$style.collapsedRenoteTargetText" @click="renoteCollapsed = false"/>
	</div>
	<article v-else :class="$style.article" @contextmenu.stop="onContextmenu">
		<div style="display: flex; padding-bottom: 10px;">
			<div v-if="appearNote.channel" :class="$style.colorBar" :style="{ background: appearNote.channel.color }"></div>
			<MkAvatar v-if="!defaultStore.state.hideAvatarsInNote" :class="[$style.avatar, { [$style.avatarReplyTo]: appearNote.reply, [$style.showEl]: !appearNote.reply && showEl && mainRouter.currentRoute.value.name === 'index', [$style.showElTab]: !appearNote.reply && showEl && mainRouter.currentRoute.value.name !== 'index' }]" :user="appearNote.user" link preview/>
			<div :class="$style.main">
				<MkNoteHeader :note="appearNote" :mini="true"/>
			</div>
		</div>
		<div style="container-type: inline-size;">
			<MkEvent v-if="appearNote.event" :note="appearNote"/>
			<p v-if="appearNote.cw != null" :class="$style.cw">
				<Mfm v-if="appearNote.cw != ''" :text="appearNote.cw" :author="appearNote.user" :i="$i"/>
				<MkCwButton v-model="showContent" :note="appearNote"/>
			</p>
			<div v-show="appearNote.cw == null || showContent" :class="[{ [$style.contentCollapsed]: collapsed }]">
				<div :class="$style.text">
					<span v-if="appearNote.isHidden" style="opacity: 0.5">({{ i18n.ts.private }})</span>
					<MkA v-if="appearNote.replyId" :class="$style.replyIcon" :to="`/notes/${appearNote.replyId}`"><i class="ti ti-arrow-back-up"></i></MkA>
					<Mfm v-if="appearNote.text" :text="appearNote.text" :author="appearNote.user" :i="$i" :emojiUrls="appearNote.emojis"/>
					<div v-if="defaultStore.state.showTranslateButtonInNote && instance.translatorAvailable && appearNote.text" style="padding-top: 5px; color: var(--accent);">
						<button v-if="!(translating || translation)" ref="translateButton" class="_button" @mousedown="translate()">{{ i18n.ts.translateNote }}</button>
						<button v-else class="_button" @mousedown="translation = null">{{ i18n.ts.close }}</button>
					</div>
					<div v-if="translating || translation" :class="$style.translation">
						<MkLoading v-if="translating" mini/>
						<div v-else>
							<b>{{ i18n.t('translatedFrom', { x: translation.sourceLang }) }}:</b><hr style="margin: 10px 0;">
							<Mfm :text="translation.text" :author="appearNote.user" :i="$i" :emojiUrls="appearNote.emojis"/>
							<div v-if="translation.translator == 'ctav3'" style="margin-top: 10px; padding: 0 0 15px;">
								<img v-if="!defaultStore.state.darkMode" src="/client-assets/color-short.svg" alt="" style="float: right;">
								<img v-else src="/client-assets/white-short.svg" alt="" style="float: right;"/>
							</div>
						</div>
					</div>
				</div>
				<div v-if="appearNote.files.length > 0">
					<MkMediaList v-if="appearNote.disableRightClick" :mediaList="appearNote.files" @contextmenu.prevent/>
					<MkMediaList v-else :mediaList="appearNote.files"/>
				</div>
				<MkPoll v-if="appearNote.poll" :note="appearNote" :class="$style.poll"/>
				<MkUrlPreview v-for="url in urls" :key="url" :url="url" :compact="true" :detail="false" :class="$style.urlPreview"/>
				<button v-if="(isLong || (isMFM && defaultStore.state.collapseDefault)) && collapsed" :class="$style.collapsed" class="_button" @click="collapsed = false">
					<span :class="$style.collapsedLabel">{{ i18n.ts.showMore }}</span>
				</button>
				<button v-else-if="(isLong || (isMFM && defaultStore.state.collapseDefault)) && !collapsed" :class="$style.showLess" class="_button" @click="collapsed = true">
					<span :class="$style.showLessLabel">{{ i18n.ts.showLess }}</span>
				</button>
			</div>
			<MkA v-if="appearNote.channel && !inChannel" :class="$style.channel" :to="`/channels/${appearNote.channel.id}`"><i class="ti ti-device-tv"></i> {{ appearNote.channel.name }}</MkA>
		</div>
		<div v-if="appearNote.renote" :class="$style.quote"><MkNoteSimple :note="appearNote.renote" :class="$style.quoteNote"/></div>
		<div>
			<MkReactionsViewer :note="appearNote" :maxNumber="16">
				<template #more>
					<button class="_button" :class="$style.reactionDetailsButton" @click="showReactions">
						{{ i18n.ts.more }}
					</button>
				</template>
			</MkReactionsViewer>
			<footer :class="$style.footer">
				<button v-tooltip="i18n.ts.reply" :class="$style.footerButton" class="_button" @click="reply()">
					<i class="ti ti-arrow-back-up"></i>
					<p v-if="appearNote.repliesCount > 0" :class="$style.footerButtonCount">{{ appearNote.repliesCount }}</p>
				</button>
				<button
					v-if="canRenote"
					ref="renoteButton"
					v-tooltip="i18n.ts.renote"
					:class="$style.footerButton"
					class="_button"
					@mousedown="renote()"
				>
					<i class="ti ti-repeat"></i>
					<p v-if="appearNote.renoteCount > 0" :class="$style.footerButtonCount">{{ appearNote.renoteCount }}</p>
				</button>
				<button v-else :class="$style.footerButton" class="_button" disabled>
					<i class="ti ti-ban"></i>
				</button>
				<button v-if="appearNote.myReaction == null" ref="heartReactButton" v-tooltip="i18n.ts.like" :class="$style.footerButton" class="_button" @mousedown="heartReact()">
					<i class="ti ti-heart"></i>
				</button>
				<button v-if="appearNote.myReaction == null && appearNote.reactionAcceptance !== 'likeOnly'" ref="reactButton" v-tooltip="i18n.ts.reaction" :class="$style.footerButton" class="_button" @mousedown="react()">
					<i class="ti ti-mood-plus"></i>
				</button>
				<button v-if="appearNote.myReaction != null" ref="reactButton" :class="$style.footerButton" class="_button" @click="undoReact(appearNote)">
					<i class="ti ti-mood-minus"></i>
				</button>
				<button v-if="canRenote" v-tooltip="i18n.ts.quote" class="_button" :class="$style.footerButton" @mousedown="quote()"><i class="ti ti-quote"></i></button>
				<button v-if="defaultStore.state.showClipButtonInNoteFooter" ref="clipButton" v-tooltip="i18n.ts.clip" :class="$style.footerButton" class="_button" @mousedown="clip()">
					<i class="ti ti-paperclip"></i>
				</button>
				<MkA v-if="defaultStore.state.infoButtonForNoteActionsEnabled && defaultStore.state.showNoteActionsOnlyHover" v-tooltip="i18n.ts.details" :to="notePage(note)" :class="$style.footerButton" style="text-decoration: none;" class="_button">
					<i class="ti ti-info-circle"></i>
				</MkA>
				<button ref="menuButton" v-tooltip="i18n.ts.more" :class="$style.footerButton" class="_button" @mousedown="menu()">
					<i class="ti ti-dots"></i>
				</button>
			</footer>
		</div>
	</article>
</div>
<div v-else :class="$style.muted" @click="muted = false">
	<I18n :src="i18n.ts.userSaysSomething" tag="small">
		<template #name>
			<MkA v-user-preview="appearNote.userId" :to="userPage(appearNote.user)">
				<MkUserName :user="appearNote.user"/>
			</MkA>
		</template>
	</I18n>
</div>
</template>

<script lang="ts" setup>
import { computed, inject, onMounted, ref, shallowRef, Ref, defineAsyncComponent } from 'vue';
import * as mfm from 'cherrypick-mfm-js';
import * as misskey from 'cherrypick-js';
import MkNoteSub from '@/components/MkNoteSub.vue';
import MkNoteHeader from '@/components/MkNoteHeader.vue';
import MkNoteSimple from '@/components/MkNoteSimple.vue';
import MkReactionsViewer from '@/components/MkReactionsViewer.vue';
import MkMediaList from '@/components/MkMediaList.vue';
import MkCwButton from '@/components/MkCwButton.vue';
import MkPoll from '@/components/MkPoll.vue';
import MkUsersTooltip from '@/components/MkUsersTooltip.vue';
import MkUrlPreview from '@/components/MkUrlPreview.vue';
import MkEvent from '@/components/MkEvent.vue';
import { pleaseLogin } from '@/scripts/please-login';
import { focusPrev, focusNext } from '@/scripts/focus';
import { checkWordMute } from '@/scripts/check-word-mute';
import { userPage } from '@/filters/user';
import * as os from '@/os';
import { defaultStore, noteViewInterruptors } from '@/store';
import { reactionPicker } from '@/scripts/reaction-picker';
import { extractUrlFromMfm } from '@/scripts/extract-url-from-mfm';
import { $i } from '@/account';
import { i18n } from '@/i18n';
import { getNoteClipMenu, getNoteMenu } from '@/scripts/get-note-menu';
import { useNoteCapture } from '@/scripts/use-note-capture';
import { deepClone } from '@/scripts/clone';
import { useTooltip } from '@/scripts/use-tooltip';
import { claimAchievement } from '@/scripts/achievements';
import { getNoteSummary } from '@/scripts/get-note-summary';
import MkRippleEffect from '@/components/MkRippleEffect.vue';
import { showMovedDialog } from '@/scripts/show-moved-dialog';
<<<<<<< HEAD
import { eventBus } from '@/scripts/cherrypick/eventBus';
import { mainRouter } from '@/router';
import { notePage } from '@/filters/note';
import { miLocalStorage } from '@/local-storage';
import { instance } from '@/instance';

let showEl = $ref(false);
=======
import { shouldCollapsed } from '@/scripts/collapsed';
>>>>>>> 4e24aff4

const props = defineProps<{
	note: misskey.entities.Note;
	pinned?: boolean;
}>();

const inChannel = inject('inChannel', null);
const currentClip = inject<Ref<misskey.entities.Clip> | null>('currentClip', null);

let note = $ref(deepClone(props.note));

// plugin
if (noteViewInterruptors.length > 0) {
	onMounted(async () => {
		let result = deepClone(note);
		for (const interruptor of noteViewInterruptors) {
			result = await interruptor.handler(result);
		}
		note = result;
	});
}

const isRenote = (
	note.renote != null &&
	note.text == null &&
	note.fileIds.length === 0 &&
	note.poll == null
);

const el = shallowRef<HTMLElement>();
const menuButton = shallowRef<HTMLElement>();
const renoteButton = shallowRef<HTMLElement>();
const renoteTime = shallowRef<HTMLElement>();
const reactButton = shallowRef<HTMLElement>();
const heartReactButton = shallowRef<HTMLElement>();
const clipButton = shallowRef<HTMLElement>();
let appearNote = $computed(() => isRenote ? note.renote as misskey.entities.Note : note);
const isMyRenote = $i && ($i.id === note.userId);
const showContent = ref(false);
const urls = appearNote.text ? extractUrlFromMfm(mfm.parse(appearNote.text)) : null;
<<<<<<< HEAD
const isLong = (appearNote.cw == null && appearNote.text != null && (
	(appearNote.text.split('\n').length > 9) ||
	(appearNote.text.length > 500) ||
	(appearNote.files.length >= 5) ||
	(urls && urls.length >= 4)
));
const isMFM = (appearNote.cw == null && appearNote.text != null && (
	(appearNote.text.includes('$[x2')) ||
	(appearNote.text.includes('$[x3')) ||
	(appearNote.text.includes('$[x4')) ||
	(appearNote.text.includes('$[scale')) ||
	(appearNote.text.includes('$[position'))
));
const collapsed = ref(appearNote.cw == null && (isLong || (isMFM && defaultStore.state.collapseDefault)));
=======
const isLong = shouldCollapsed(appearNote);
const collapsed = ref(appearNote.cw == null && isLong);
>>>>>>> 4e24aff4
const isDeleted = ref(false);
const muted = ref(checkWordMute(appearNote, $i, defaultStore.state.mutedWords));
const translation = ref<any>(null);
const translating = ref(false);
const canRenote = computed(() => ['public', 'home'].includes(appearNote.visibility) || appearNote.userId === $i.id);
let renoteCollapsed = $ref(defaultStore.state.collapseRenotes && isRenote && (($i && ($i.id === note.userId || $i.id === appearNote.userId)) || (appearNote.myReaction != null)));

const keymap = {
	'r': () => reply(true),
	'e|a|plus': () => react(true),
	'q': () => renoteButton.value.renote(true),
	'up|k|shift+tab': focusBefore,
	'down|j|tab': focusAfter,
	'esc': blur,
	'm|o': () => menu(true),
	's': () => showContent.value !== showContent.value,
};

onMounted(() => {
	eventBus.on('showEl', (showEl_receive) => {
		showEl = showEl_receive;
	});
});

useNoteCapture({
	rootEl: el,
	note: $$(appearNote),
	isDeletedRef: isDeleted,
});

useTooltip(renoteButton, async (showing) => {
	const renotes = await os.api('notes/renotes', {
		noteId: appearNote.id,
		limit: 11,
	});

	const users = renotes.map(x => x.user);

	if (users.length < 1) return;

	os.popup(MkUsersTooltip, {
		showing,
		users,
		count: appearNote.renoteCount,
		targetElement: renoteButton.value,
	}, {}, 'closed');
});

type Visibility = 'public' | 'home' | 'followers' | 'specified';

// defaultStore.state.visibilityがstringなためstringも受け付けている
function smallerVisibility(a: Visibility | string, b: Visibility | string): Visibility {
	if (a === 'specified' || b === 'specified') return 'specified';
	if (a === 'followers' || b === 'followers') return 'followers';
	if (a === 'home' || b === 'home') return 'home';
	// if (a === 'public' || b === 'public')
	return 'public';
}

async function renote() {
	pleaseLogin();
	showMovedDialog();

	const { canceled } = await os.confirm({
		type: 'info',
		text: i18n.ts.renoteConfirm,
	});
	if (canceled) return;

	if (appearNote.channel) {
		const el = renoteButton.value as HTMLElement | null | undefined;
		if (el) {
			const rect = el.getBoundingClientRect();
			const x = rect.left + (el.offsetWidth / 2);
			const y = rect.top + (el.offsetHeight / 2);
			os.popup(MkRippleEffect, { x, y }, {}, 'end');
		}

		os.api('notes/create', {
			renoteId: appearNote.id,
			channelId: appearNote.channelId,
		}).then(() => {
			os.noteToast(i18n.ts.renoted);
		});
	}

	const el = renoteButton.value as HTMLElement | null | undefined;
	if (el) {
		const rect = el.getBoundingClientRect();
		const x = rect.left + (el.offsetWidth / 2);
		const y = rect.top + (el.offsetHeight / 2);
		os.popup(MkRippleEffect, { x, y }, {}, 'end');
	}

	const configuredVisibility = defaultStore.state.rememberNoteVisibility ? defaultStore.state.visibility : defaultStore.state.defaultNoteVisibility;
	const localOnly = defaultStore.state.rememberNoteVisibility ? defaultStore.state.localOnly : defaultStore.state.defaultNoteLocalOnly;

	os.api('notes/create', {
		localOnly,
		visibility: smallerVisibility(appearNote.visibility, configuredVisibility),
		renoteId: appearNote.id,
	}).then(() => {
		os.noteToast(i18n.ts.renoted);
	});
}

function quote() {
	pleaseLogin();
	showMovedDialog();

	if (appearNote.channel) {
		os.post({
			renote: appearNote,
			channel: appearNote.channel,
		});
	}

	os.post({
		renote: appearNote,
	});
}

function reply(viaKeyboard = false): void {
	pleaseLogin();
	os.post({
		reply: appearNote,
		animation: !viaKeyboard,
	}, () => {
		focus();
	});
}

function react(viaKeyboard = false): void {
	pleaseLogin();
	showMovedDialog();
	if (appearNote.reactionAcceptance === 'likeOnly') {
		os.api('notes/reactions/create', {
			noteId: appearNote.id,
			reaction: '❤️',
		});
		const el = reactButton.value as HTMLElement | null | undefined;
		if (el) {
			const rect = el.getBoundingClientRect();
			const x = rect.left + (el.offsetWidth / 2);
			const y = rect.top + (el.offsetHeight / 2);
			os.popup(MkRippleEffect, { x, y }, {}, 'end');
		}
	} else {
		blur();
		reactionPicker.show(reactButton.value, reaction => {
			os.api('notes/reactions/create', {
				noteId: appearNote.id,
				reaction: reaction,
			});
			if (appearNote.text && appearNote.text.length > 100 && (Date.now() - new Date(appearNote.createdAt).getTime() < 1000 * 3)) {
				claimAchievement('reactWithoutRead');
			}
		}, () => {
			focus();
		});
	}
}

function heartReact(): void {
	pleaseLogin();
	showMovedDialog();
	os.api('notes/reactions/create', {
		noteId: appearNote.id,
		reaction: '❤️',
	});
	if (appearNote.text && appearNote.text.length > 100 && (Date.now() - new Date(appearNote.createdAt).getTime() < 1000 * 3)) {
		claimAchievement('reactWithoutRead');
	}
	const el = heartReactButton.value as HTMLElement | null | undefined;
	if (el) {
		const rect = el.getBoundingClientRect();
		const x = rect.left + (el.offsetWidth / 2);
		const y = rect.top + (el.offsetHeight / 2);
		os.popup(MkRippleEffect, { x, y }, {}, 'end');
	}
}

function undoReact(note): void {
	const oldReaction = note.myReaction;
	if (!oldReaction) return;
	os.api('notes/reactions/delete', {
		noteId: note.id,
	});
}

function onContextmenu(ev: MouseEvent): void {
	const isLink = (el: HTMLElement) => {
		if (el.tagName === 'A') return true;
		// 再生速度の選択などのために、Audio要素のコンテキストメニューはブラウザデフォルトとする。
		if (el.tagName === 'AUDIO') return true;
		if (el.parentElement) {
			return isLink(el.parentElement);
		}
	};
	if (isLink(ev.target)) return;
	if (window.getSelection().toString() !== '') return;

	if (defaultStore.state.useReactionPickerForContextMenu) {
		ev.preventDefault();
		react();
	} else {
		os.contextMenu(getNoteMenu({ note: note, translating, translation, menuButton, isDeleted, currentClip: currentClip?.value }), ev).then(focus);
	}
}

function menu(viaKeyboard = false): void {
	os.popupMenu(getNoteMenu({ note: note, translating, translation, menuButton, isDeleted, currentClip: currentClip?.value }), menuButton.value, {
		viaKeyboard,
	}).then(focus);
}

async function clip() {
	os.popupMenu(await getNoteClipMenu({ note: note, isDeleted, currentClip: currentClip?.value }), clipButton.value).then(focus);
}

async function translate(): Promise<void> {
	if (translation.value != null) return;
	translating.value = true;
	const res = await os.api('notes/translate', {
		noteId: appearNote.id,
		targetLang: miLocalStorage.getItem('lang') ?? navigator.language,
	});
	translating.value = false;
	translation.value = res;
}

function showRenoteMenu(viaKeyboard = false): void {
	if (!isMyRenote) return;
	pleaseLogin();
	os.popupMenu([{
		text: i18n.ts.unrenote,
		icon: 'ti ti-trash',
		danger: true,
		action: () => {
			os.api('notes/delete', {
				noteId: note.id,
			});
			isDeleted.value = true;
		},
	}], renoteTime.value, {
		viaKeyboard: viaKeyboard,
	});
}

function focus() {
	el.value.focus();
}

function blur() {
	el.value.blur();
}

function focusBefore() {
	focusPrev(el.value);
}

function focusAfter() {
	focusNext(el.value);
}

function readPromo() {
	os.api('promo/read', {
		noteId: appearNote.id,
	});
	isDeleted.value = true;
}

function showReactions(): void {
	os.popup(defineAsyncComponent(() => import('@/components/MkReactedUsersDialog.vue')), {
		noteId: appearNote.id,
	}, {}, 'closed');
}
</script>

<style lang="scss" module>
.root {
	position: relative;
	transition: box-shadow 0.1s ease;
	font-size: 1.05em;
	overflow: clip;
	contain: content;
	background: var(--panel);

	// これらの指定はパフォーマンス向上には有効だが、ノートの高さは一定でないため、
	// 下の方までスクロールすると上のノートの高さがここで決め打ちされたものに変化し、表示しているノートの位置が変わってしまう
	// ノートがマウントされたときに自身の高さを取得し contain-intrinsic-size を設定しなおせばほぼ解決できそうだが、
	// 今度はその処理自体がパフォーマンス低下の原因にならないか懸念される。また、被リアクションでも高さは変化するため、やはり多少のズレは生じる
	// 一度レンダリングされた要素はブラウザがよしなにサイズを覚えておいてくれるような実装になるまで待った方が良さそう(なるのか？)
	//content-visibility: auto;
  //contain-intrinsic-size: 0 128px;

	&:focus-visible {
		outline: none;

		&:after {
			content: "";
			pointer-events: none;
			display: block;
			position: absolute;
			z-index: 10;
			top: 0;
			left: 0;
			right: 0;
			bottom: 0;
			margin: auto;
			width: calc(100% - 8px);
			height: calc(100% - 8px);
			border: dashed 1px var(--focus);
			border-radius: var(--radius);
			box-sizing: border-box;
		}
	}

	.footer {
		position: relative;
		z-index: 1;
	}

	&:hover > .article > .main > .footer > .footerButton {
		opacity: 1;
	}

	&.showActionsOnlyHover {
		.footer {
			visibility: hidden;
			position: absolute;
			top: 12px;
			right: 12px;
			padding: 0 4px;
			margin-bottom: 0 !important;
			background: var(--popup);
			border-radius: 8px;
			box-shadow: 0px 4px 32px var(--shadow);
		}

		.footerButton {
			font-size: 90%;

			&:not(:last-child) {
				margin-right: 0;
			}
		}
	}

	&.showActionsOnlyHover:hover {
		.footer {
			visibility: visible;
		}
	}

	&.radius {
		border-radius: var(--radius);
	}
}

.tip {
	display: flex;
	align-items: center;
	padding: 24px 38px 16px;
	line-height: 24px;
	font-size: 90%;
	white-space: pre;
	color: #d28a3f;
}

.tip + .article {
	padding-top: 8px;
}

.replyTo {
	opacity: 0.7;
	padding-bottom: 0;
}

.renote {
	position: relative;
	display: flex;
	align-items: center;
	padding: 24px 38px 16px;
	line-height: 28px;
	white-space: pre;
	color: var(--renote);

	& + .article {
		padding-top: 8px;
	}

	> .colorBar {
		height: calc(100% - 6px);
	}
}

.renoteAvatar {
	flex-shrink: 0;
	display: inline-block;
	width: 28px;
	height: 28px;
	margin: 0 8px 0 0;
	background: var(--panel);
}

.renoteText {
	overflow: hidden;
	flex-shrink: 1;
	text-overflow: ellipsis;
	white-space: nowrap;
}

.renoteUserName {
	font-weight: bold;
	text-decoration: none;

	&:hover {
		color: var(--renoteHover);
		text-decoration: none;
	}
}

.renoteInfo {
	margin-left: auto;
	font-size: 0.9em;
}

.renoteTime {
	flex-shrink: 0;
	color: inherit;
}

.renoteMenu {
	margin-right: 4px;
}

.collapsedRenoteTarget {
	display: flex;
	align-items: center;
	line-height: 28px;
	white-space: pre;
	padding: 8px 38px 24px;
}

.collapsedRenoteTargetAvatar {
	flex-shrink: 0;
	display: inline-block;
	width: 28px;
	height: 28px;
	margin: 0 8px 0 0;
	background: var(--panel);
}

.collapsedRenoteTargetText {
	overflow: hidden;
	flex-shrink: 1;
	text-overflow: ellipsis;
	white-space: nowrap;
	font-size: 90%;
	opacity: 0.7;
	cursor: pointer;

	&:hover {
		text-decoration: underline;
	}
}

.article {
	position: relative;
	padding: 28px 32px;
}

.colorBar {
	position: absolute;
	top: 8px;
	left: 8px;
	width: 5px;
	height: calc(100% - 16px);
	border-radius: 999px;
	pointer-events: none;
}

.avatar {
	flex-shrink: 0;
	display: block !important;
	position: sticky !important;
	margin: 0 14px 0 0;
	width: 58px;
	height: 58px;
	top: calc(22px + var(--stickyTop, 0px));
	left: 0;
	background: var(--panel);
	transition: top 0.5s;

	&.avatarReplyTo {
		position: relative !important;
		top: 0 !important;
	}
}

.main {
	flex: 1;
	min-width: 0;
}

.cw {
	cursor: default;
	display: grid;
	margin: 0;
	padding: 0;
	overflow-wrap: break-word;
}

.showLess {
	width: 100%;
	margin-top: 14px;
	position: sticky;
	bottom: calc(var(--stickyBottom, 0px) + 14px);
}

.showLessLabel {
	display: inline-block;
	background: var(--popup);
	padding: 6px 10px;
	font-size: 0.8em;
	border-radius: 999px;
	box-shadow: 0 2px 6px rgb(0 0 0 / 20%);
}

.contentCollapsed {
	position: relative;
	max-height: 9em;
	overflow: clip;
}

.collapsed {
	display: block;
	position: absolute;
	bottom: 0;
	left: 0;
	z-index: 2;
	width: 100%;
	height: 64px;
	background: linear-gradient(0deg, var(--panel), var(--X15));

	&:hover > .collapsedLabel {
		background: var(--panelHighlight);
	}
}

.collapsedLabel {
	display: inline-block;
	background: var(--panel);
	padding: 6px 10px;
	font-size: 0.8em;
	border-radius: 999px;
	box-shadow: 0 2px 6px rgb(0 0 0 / 20%);
}

.text {
	overflow-wrap: break-word;
}

.replyIcon {
	color: var(--accent);
	margin-right: 0.5em;
}

.translation {
	border: solid 0.5px var(--divider);
	border-radius: var(--radius);
	padding: 12px;
	margin-top: 8px;
}

.urlPreview {
	margin-top: 8px;
}

.poll {
	font-size: 80%;
}

.quote {
	padding: 8px 0;
}

.quoteNote {
	padding: 24px;
	border: solid 1px var(--renote);
	border-radius: 8px;
}

.channel {
	opacity: 0.7;
	font-size: 80%;
}

.footer {
	margin: 7px 0 -14px;
}

.footerButton {
	margin: 0;
	padding: 8px;
	opacity: 0.7;

	&:not(:last-child) {
		margin-right: 10px;
	}

	&:hover {
		color: var(--fgHighlighted);
	}
}

.footerButtonCount {
	display: inline;
	margin: 0 0 0 8px;
	opacity: 0.7;
}

.danger {
	color: var(--accent);
}

@container (max-width: 580px) {
	.root {
		font-size: 0.95em;
	}

	.renote {
		padding: 24px 28px 16px;
	}

	.collapsedRenoteTarget {
		padding: 8px 28px 24px;
	}

	.article {
		padding: 24px 26px;
	}

	.avatar {
		width: 50px;
		height: 50px;
	}
}

@container (max-width: 500px) {
	.root {
		font-size: 0.9em;
	}

	.article {
		padding: 23px 25px;
	}

	.avatar {
		&.showEl {
			top: 14px;
		}

		&.showElTab {
			top: 54px;
		}
	}

	.footer {
		margin-bottom: -8px;
	}
}

@container (max-width: 480px) {
	.renote {
		padding: 20px 24px 8px;
	}

	.tip {
		padding: 20px 24px 8px;
	}

	.collapsedRenoteTarget {
		padding: 8px 24px 20px;
		margin-top: 4px;
	}

	.article {
		padding: 22px 24px;
	}
}

@container (max-width: 450px) {
	.avatar {
		margin: 0 10px 0 0;
		width: 46px;
		height: 46px;
		top: calc(14px + var(--stickyTop, 0px));
	}
}

@container (max-width: 400px) {
	.root:not(.showActionsOnlyHover) {
		.footerButton {
			&:not(:last-child) {
				margin-right: 18px;
			}
		}
	}
}

@container (max-width: 350px) {
	.root:not(.showActionsOnlyHover) {
		.footerButton {
			&:not(:last-child) {
				margin-right: 12px;
			}
		}
	}

	.colorBar {
		top: 6px;
		left: 6px;
		width: 4px;
		height: calc(100% - 12px);
	}
}

@container (max-width: 300px) {
	.avatar {
		width: 44px;
		height: 44px;
	}

	.root:not(.showActionsOnlyHover) {
		.footerButton {
			&:not(:last-child) {
				margin-right: 8px;
			}
		}
	}
}

@container (max-width: 250px) {
	.quoteNote {
		padding: 12px;
	}
}

.muted {
	padding: 8px;
	text-align: center;
	opacity: 0.7;
}

.reactionDetailsButton {
	display: inline-block;
	height: 32px;
	margin: 2px;
	padding: 0 6px;
	border: dashed 1px var(--divider);
	border-radius: 4px;
	background: transparent;
	opacity: .8;

	&:hover {
		background: var(--X5);
	}
}
</style><|MERGE_RESOLUTION|>--- conflicted
+++ resolved
@@ -191,7 +191,7 @@
 import { getNoteSummary } from '@/scripts/get-note-summary';
 import MkRippleEffect from '@/components/MkRippleEffect.vue';
 import { showMovedDialog } from '@/scripts/show-moved-dialog';
-<<<<<<< HEAD
+import { shouldCollapsed, shouldMfmCollapsed } from '@/scripts/collapsed';
 import { eventBus } from '@/scripts/cherrypick/eventBus';
 import { mainRouter } from '@/router';
 import { notePage } from '@/filters/note';
@@ -199,9 +199,6 @@
 import { instance } from '@/instance';
 
 let showEl = $ref(false);
-=======
-import { shouldCollapsed } from '@/scripts/collapsed';
->>>>>>> 4e24aff4
 
 const props = defineProps<{
 	note: misskey.entities.Note;
@@ -242,25 +239,9 @@
 const isMyRenote = $i && ($i.id === note.userId);
 const showContent = ref(false);
 const urls = appearNote.text ? extractUrlFromMfm(mfm.parse(appearNote.text)) : null;
-<<<<<<< HEAD
-const isLong = (appearNote.cw == null && appearNote.text != null && (
-	(appearNote.text.split('\n').length > 9) ||
-	(appearNote.text.length > 500) ||
-	(appearNote.files.length >= 5) ||
-	(urls && urls.length >= 4)
-));
-const isMFM = (appearNote.cw == null && appearNote.text != null && (
-	(appearNote.text.includes('$[x2')) ||
-	(appearNote.text.includes('$[x3')) ||
-	(appearNote.text.includes('$[x4')) ||
-	(appearNote.text.includes('$[scale')) ||
-	(appearNote.text.includes('$[position'))
-));
+const isLong = shouldCollapsed(appearNote);
+const isMFM = shouldMfmCollapsed(appearNote);
 const collapsed = ref(appearNote.cw == null && (isLong || (isMFM && defaultStore.state.collapseDefault)));
-=======
-const isLong = shouldCollapsed(appearNote);
-const collapsed = ref(appearNote.cw == null && isLong);
->>>>>>> 4e24aff4
 const isDeleted = ref(false);
 const muted = ref(checkWordMute(appearNote, $i, defaultStore.state.mutedWords));
 const translation = ref<any>(null);
