--- conflicted
+++ resolved
@@ -180,36 +180,8 @@
 import MkPoll from '@/components/MkPoll.vue';
 import MkUsersTooltip from '@/components/MkUsersTooltip.vue';
 import MkUrlPreview from '@/components/MkUrlPreview.vue';
-<<<<<<< HEAD
+import MkInstanceTicker from '@/components/MkInstanceTicker.vue';
 import MkEvent from '@/components/MkEvent.vue';
-import { pleaseLogin } from '@/scripts/please-login';
-import { focusPrev, focusNext } from '@/scripts/focus';
-import { checkWordMute } from '@/scripts/check-word-mute';
-import { userPage } from '@/filters/user';
-import * as os from '@/os';
-import { defaultStore, noteViewInterruptors } from '@/store';
-import { reactionPicker } from '@/scripts/reaction-picker';
-import { extractUrlFromMfm } from '@/scripts/extract-url-from-mfm';
-import { $i } from '@/account';
-import { i18n } from '@/i18n';
-import { getAbuseNoteMenu, getCopyNoteLinkMenu, getNoteClipMenu, getNoteMenu } from '@/scripts/get-note-menu';
-import { useNoteCapture } from '@/scripts/use-note-capture';
-import { deepClone } from '@/scripts/clone';
-import { useTooltip } from '@/scripts/use-tooltip';
-import { claimAchievement } from '@/scripts/achievements';
-import { getNoteSummary } from '@/scripts/get-note-summary';
-import MkRippleEffect from '@/components/MkRippleEffect.vue';
-import { showMovedDialog } from '@/scripts/show-moved-dialog';
-import { shouldCollapsed, shouldMfmCollapsed } from '@/scripts/collapsed';
-import { globalEvents } from '@/events';
-import { mainRouter } from '@/router';
-import { notePage } from '@/filters/note';
-import { miLocalStorage } from '@/local-storage';
-import { instance } from '@/instance';
-
-let showEl = $ref(false);
-=======
-import MkInstanceTicker from '@/components/MkInstanceTicker.vue';
 import { pleaseLogin } from '@/scripts/please-login.js';
 import { focusPrev, focusNext } from '@/scripts/focus.js';
 import { checkWordMute } from '@/scripts/check-word-mute.js';
@@ -229,8 +201,14 @@
 import { MenuItem } from '@/types/menu';
 import MkRippleEffect from '@/components/MkRippleEffect.vue';
 import { showMovedDialog } from '@/scripts/show-moved-dialog.js';
-import { shouldCollapsed } from '@/scripts/collapsed.js';
->>>>>>> 578b0ebe
+import { shouldCollapsed, shouldMfmCollapsed } from '@/scripts/collapsed.js';
+import { globalEvents } from '@/events';
+import { mainRouter } from '@/router.js';
+import { notePage } from '@/filters/note.js';
+import { miLocalStorage } from '@/local-storage.js';
+import { instance } from '@/instance.js';
+
+let showEl = $ref(false);
 
 const props = defineProps<{
 	note: Misskey.entities.Note;
