--- conflicted
+++ resolved
@@ -9,12 +9,8 @@
 	v-show="!isDeleted"
 	ref="rootEl"
 	v-hotkey="keymap"
-<<<<<<< HEAD
 	v-vibrate="defaultStore.state.vibrateSystem ? 5 : []"
-	:class="[$style.root, { [$style.showActionsOnlyHover]: defaultStore.state.showNoteActionsOnlyHover, [$style.radius]: defaultStore.state.showGapBetweenNotesInTimeline && mainRouter.currentRoute.value.name === 'my-notifications' }]"
-=======
-	:class="[$style.root, { [$style.showActionsOnlyHover]: defaultStore.state.showNoteActionsOnlyHover, [$style.skipRender]: defaultStore.state.skipNoteRender }]"
->>>>>>> b99e13e6
+	:class="[$style.root, { [$style.showActionsOnlyHover]: defaultStore.state.showNoteActionsOnlyHover, [$style.radius]: defaultStore.state.showGapBetweenNotesInTimeline && mainRouter.currentRoute.value.name === 'my-notifications', [$style.skipRender]: defaultStore.state.skipNoteRender }]"
 	:tabindex="isDeleted ? '-1' : '0'"
 >
 	<div v-if="pinned" :class="$style.tip"><i class="ti ti-pin"></i> {{ i18n.ts.pinnedNote }}</div>
@@ -96,7 +92,7 @@
 						:enableEmojiMenu="!!$i"
 						:enableEmojiMenuReaction="!!$i"
 					/>
-					<div v-if="defaultStore.state.showTranslateButtonInNote && (!defaultStore.state.useAutoTranslate || (!$i.policies.canUseAutoTranslate || (defaultStore.state.useAutoTranslate && (isLong || appearNote.cw != null || !showContent)))) && instance.translatorAvailable && $i && $i.policies.canUseTranslator && appearNote.text && isForeignLanguage" style="padding-top: 5px; color: var(--accent);">
+					<div v-if="defaultStore.state.showTranslateButtonInNote && (!defaultStore.state.useAutoTranslate || (!$i.policies.canUseAutoTranslate || (defaultStore.state.useAutoTranslate && (isLong || appearNote.cw != null || !showContent)))) && instance.translatorAvailable && $i && $i.policies.canUseTranslator && appearNote.text && isForeignLanguage" style="padding-top: 5px; color: var(--MI_THEME-accent);">
 						<button v-if="!(translating || translation)" ref="translateButton" class="_button" @click.stop="translate()">{{ i18n.ts.translateNote }}</button>
 						<button v-else class="_button" @click.stop="translation = null">{{ i18n.ts.close }}</button>
 					</div>
@@ -122,7 +118,7 @@
 					<div v-if="viewTextSource">
 						<hr style="margin: 10px 0;">
 						<pre style="margin: initial;"><small>{{ appearNote.text }}</small></pre>
-						<button class="_button" style="padding-top: 5px; color: var(--accent);" @click.stop="viewTextSource = false"><small>{{ i18n.ts.close }}</small></button>
+						<button class="_button" style="padding-top: 5px; color: var(--MI_THEME-accent);" @click.stop="viewTextSource = false"><small>{{ i18n.ts.close }}</small></button>
 					</div>
 				</div>
 				<div v-if="appearNote.files && appearNote.files.length > 0">
@@ -182,15 +178,9 @@
 				<button v-if="appearNote.reactionAcceptance !== 'likeOnly' && appearNote.myReaction == null && defaultStore.state.showLikeButtonInNoteFooter" ref="heartReactButton" v-vibrate="defaultStore.state.vibrateSystem ? [30, 50, 50] : []" v-tooltip="i18n.ts.like" :class="$style.footerButton" class="_button" @click.stop="heartReact()">
 					<i class="ti ti-heart"></i>
 				</button>
-<<<<<<< HEAD
 				<button v-if="defaultStore.state.showDoReactionButtonInNoteFooter" ref="reactButton" v-vibrate="defaultStore.state.vibrateSystem ? [30, 50, 50] : []" v-tooltip="appearNote.reactionAcceptance === 'likeOnly' && appearNote.myReaction != null ? i18n.ts.unlike : appearNote.myReaction != null ? i18n.ts.editReaction : appearNote.reactionAcceptance === 'likeOnly' ? i18n.ts.like : i18n.ts.doReaction" :class="$style.footerButton" class="_button" @click.stop="toggleReact()">
-					<i v-if="appearNote.reactionAcceptance === 'likeOnly' && appearNote.myReaction != null" class="ti ti-heart-filled" style="color: var(--love);"></i>
-					<i v-else-if="appearNote.myReaction != null" class="ti ti-mood-edit" style="color: var(--accent);"></i>
-=======
-				<button ref="reactButton" :class="$style.footerButton" class="_button" @click="toggleReact()">
 					<i v-if="appearNote.reactionAcceptance === 'likeOnly' && appearNote.myReaction != null" class="ti ti-heart-filled" style="color: var(--MI_THEME-love);"></i>
-					<i v-else-if="appearNote.myReaction != null" class="ti ti-minus" style="color: var(--MI_THEME-accent);"></i>
->>>>>>> b99e13e6
+					<i v-else-if="appearNote.myReaction != null" class="ti ti-mood-edit" style="color: var(--MI_THEME-accent);"></i>
 					<i v-else-if="appearNote.reactionAcceptance === 'likeOnly'" class="ti ti-heart"></i>
 					<i v-else class="ti ti-mood-plus"></i>
 					<p v-if="(appearNote.reactionAcceptance === 'likeOnly' || defaultStore.state.showReactionsCount) && appearNote.reactionCount > 0" :class="$style.footerButtonCount">{{ number(appearNote.reactionCount) }}</p>
@@ -240,14 +230,9 @@
 import * as mfm from 'mfc-js';
 import * as Misskey from 'cherrypick-js';
 import { isLink } from '@@/js/is-link.js';
-<<<<<<< HEAD
 import { shouldCollapsed, shouldMfmCollapsed } from '@@/js/collapsed.js';
 import { host } from '@@/js/config.js';
 import { concat } from '@@/js/array.js';
-=======
-import { shouldCollapsed } from '@@/js/collapsed.js';
-import { host } from '@@/js/config.js';
->>>>>>> b99e13e6
 import type { MenuItem } from '@/types/menu.js';
 import MkNoteSub from '@/components/MkNoteSub.vue';
 import MkNoteHeader from '@/components/MkNoteHeader.vue';
@@ -280,11 +265,7 @@
 import { getNoteSummary } from '@/scripts/get-note-summary.js';
 import MkRippleEffect from '@/components/MkRippleEffect.vue';
 import { showMovedDialog } from '@/scripts/show-moved-dialog.js';
-<<<<<<< HEAD
 import { isEnabledUrlPreview, instance } from '@/instance.js';
-=======
-import { isEnabledUrlPreview } from '@/instance.js';
->>>>>>> b99e13e6
 import { type Keymap } from '@/scripts/hotkey.js';
 import { focusPrev, focusNext } from '@/scripts/focus.js';
 import { getAppearNote } from '@/scripts/get-appear-note.js';
@@ -866,7 +847,7 @@
 	font-size: 1.05em;
 	overflow: clip;
 	contain: content;
-	background: var(--panel);
+	background: var(--MI_THEME-panel);
 
 	&:focus-visible {
 		outline: none;
@@ -909,11 +890,7 @@
 			margin-bottom: 0 !important;
 			background: var(--MI_THEME-popup);
 			border-radius: 8px;
-<<<<<<< HEAD
-			box-shadow: 0 4px 32px var(--shadow);
-=======
-			box-shadow: 0px 4px 32px var(--MI_THEME-shadow);
->>>>>>> b99e13e6
+			box-shadow: 0 4px 32px var(--MI_THEME-shadow);
 		}
 
 		.footerButton {
@@ -932,7 +909,7 @@
 	}
 
 	&.radius {
-		border-radius: var(--radius);
+		border-radius: var(--MI-radius);
 	}
 }
 
@@ -987,7 +964,7 @@
 	width: 28px;
 	height: 28px;
 	margin: 0 8px 0 0;
-	background: var(--panel);
+	background: var(--MI_THEME-panel);
 }
 
 .renoteText {
@@ -1002,7 +979,7 @@
 	text-decoration: none;
 
 	&:hover {
-		color: var(--renoteHover);
+		color: var(--MI_THEME-renoteHover);
 		text-decoration: none;
 	}
 }
@@ -1035,7 +1012,7 @@
 	width: 28px;
 	height: 28px;
 	margin: 0 8px 0 0;
-	background: var(--panel);
+	background: var(--MI_THEME-panel);
 }
 
 .collapsedRenoteTargetText {
@@ -1078,14 +1055,9 @@
 	margin: 0 14px 0 0;
 	width: 58px;
 	height: 58px;
-<<<<<<< HEAD
-	top: calc(22px + var(--stickyTop, 0px));
-=======
-	position: sticky !important;
 	top: calc(22px + var(--MI-stickyTop, 0px));
->>>>>>> b99e13e6
 	left: 0;
-	background: var(--panel);
+	background: var(--MI_THEME-panel);
 	transition: top 0.5s;
 
 	&.avatarReplyTo {
@@ -1183,13 +1155,8 @@
 }
 
 .quoteNote {
-<<<<<<< HEAD
 	padding: 24px;
-	border: solid 1px var(--renote);
-=======
-	padding: 16px;
 	border: dashed 1px var(--MI_THEME-renote);
->>>>>>> b99e13e6
 	border-radius: 8px;
 	overflow: clip;
 }
@@ -1224,7 +1191,7 @@
 }
 
 .danger {
-	color: var(--accent);
+	color: var(--MI_THEME-accent);
 }
 
 @container (max-width: 580px) {
