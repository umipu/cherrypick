--- conflicted
+++ resolved
@@ -105,27 +105,15 @@
 						<pre style="margin: initial;"><small>{{ appearNote.text }}</small></pre>
 						<button class="_button" style="padding-top: 5px; color: var(--accent);" @click.stop="viewTextSource = false"><small>{{ i18n.ts.close }}</small></button>
 					</div>
-<<<<<<< HEAD
-=======
-					<MkPoll v-if="appearNote.poll" :noteId="appearNote.id" :poll="appearNote.poll" :class="$style.poll"/>
-					<div v-if="isEnabledUrlPreview">
-						<MkUrlPreview v-for="url in urls" :key="url" :url="url" :compact="true" :detail="false" :class="$style.urlPreview"/>
-					</div>
-					<div v-if="appearNote.renote" :class="$style.quote"><MkNoteSimple :note="appearNote.renote" :class="$style.quoteNote"/></div>
-					<button v-if="isLong && collapsed" :class="$style.collapsed" class="_button" @click="collapsed = false">
-						<span :class="$style.collapsedLabel">{{ i18n.ts.showMore }}</span>
-					</button>
-					<button v-else-if="isLong && !collapsed" :class="$style.showLess" class="_button" @click="collapsed = true">
-						<span :class="$style.showLessLabel">{{ i18n.ts.showLess }}</span>
-					</button>
->>>>>>> 8f415d69
 				</div>
 				<div v-if="appearNote.files && appearNote.files.length > 0">
 					<MkMediaList v-if="appearNote.disableRightClick" :mediaList="appearNote.files" @click.stop @contextmenu.prevent/>
 					<MkMediaList v-else :mediaList="appearNote.files" @click.stop/>
 				</div>
 				<MkPoll v-if="appearNote.poll" :noteId="appearNote.id" :poll="appearNote.poll" :class="$style.poll" @click.stop/>
-				<MkUrlPreview v-for="url in urls" :key="url" :url="url" :compact="true" :detail="false" :class="$style.urlPreview"/>
+				<div v-if="isEnabledUrlPreview">
+					<MkUrlPreview v-for="url in urls" :key="url" :url="url" :compact="true" :detail="false" :class="$style.urlPreview"/>
+				</div>
 				<button v-if="(isLong || (isMFM && defaultStore.state.collapseDefault) || (appearNote.files.length > 0 && defaultStore.state.allMediaNoteCollapse)) && collapsed" v-vibrate="defaultStore.state.vibrateSystem ? 5 : []" :class="$style.collapsed" class="_button" @click.stop="collapsed = false">
 					<span :class="$style.collapsedLabel">
 						{{ i18n.ts.showMore }}
@@ -255,23 +243,18 @@
 import { MenuItem } from '@/types/menu.js';
 import MkRippleEffect from '@/components/MkRippleEffect.vue';
 import { showMovedDialog } from '@/scripts/show-moved-dialog.js';
-<<<<<<< HEAD
 import { shouldCollapsed, shouldMfmCollapsed } from '@/scripts/collapsed.js';
+import { isEnabledUrlPreview, instance } from '@/instance.js';
 import { globalEvents } from '@/events.js';
 import { mainRouter } from '@/router/main.js';
 import { useRouter } from '@/router/supplier.js';
 import { notePage } from '@/filters/note.js';
 import { miLocalStorage } from '@/local-storage.js';
-import { instance } from '@/instance.js';
 import { concat } from '@/scripts/array.js';
 import { vibrate } from '@/scripts/vibrate.js';
 import detectLanguage from '@/scripts/detect-language.js';
 
 const showEl = ref(false);
-=======
-import { shouldCollapsed } from '@/scripts/collapsed.js';
-import { isEnabledUrlPreview } from '@/instance.js';
->>>>>>> 8f415d69
 
 const props = withDefaults(defineProps<{
 	note: Misskey.entities.Note;
