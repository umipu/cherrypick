<!--
SPDX-FileCopyrightText: syuilo and misskey-project
SPDX-License-Identifier: AGPL-3.0-only
-->

<template>
<div
	v-if="!hardMuted && muted === false"
	v-show="!isDeleted"
	ref="rootEl"
	v-hotkey="keymap"
<<<<<<< HEAD
	v-vibrate="defaultStore.state.vibrateSystem ? 5 : []"
	:class="[$style.root, { [$style.showActionsOnlyHover]: defaultStore.state.showNoteActionsOnlyHover, [$style.radius]: defaultStore.state.showGapBetweenNotesInTimeline && mainRouter.currentRoute.value.name === 'my-notifications' }]"
	:tabindex="!isDeleted ? '-1' : undefined"
=======
	:class="[$style.root, { [$style.showActionsOnlyHover]: defaultStore.state.showNoteActionsOnlyHover }]"
	:tabindex="isDeleted ? '-1' : '0'"
>>>>>>> 0d76842a
>
	<div v-if="pinned" :class="$style.tip"><i class="ti ti-pin"></i> {{ i18n.ts.pinnedNote }}</div>
	<!--<div v-if="appearNote._prId_" class="tip"><i class="ti ti-speakerphone"></i> {{ i18n.ts.promotion }}<button class="_textButton hide" @click="readPromo()">{{ i18n.ts.hideThisNote }} <i class="ti ti-x"></i></button></div>-->
	<!--<div v-if="appearNote._featuredId_" class="tip"><i class="ti ti-bolt"></i> {{ i18n.ts.featured }}</div>-->
	<div v-if="isRenote" :class="$style.renote">
		<div v-if="note.channel" :class="$style.colorBar" :style="{ background: note.channel.color }"></div>
		<MkAvatar v-if="!defaultStore.state.hideAvatarsInNote" :class="$style.renoteAvatar" :user="note.user" link preview/>
		<i class="ti ti-repeat" style="margin-right: 4px;"></i>
		<I18n :src="i18n.ts.renotedBy" tag="span" :class="$style.renoteText">
			<template #user>
				<MkA v-user-preview="note.userId" :class="$style.renoteUserName" :to="userPage(note.user)">
					<MkUserName :user="note.user"/>
				</MkA>
			</template>
		</I18n>
		<div :class="$style.renoteInfo">
<<<<<<< HEAD
			<span v-if="note.visibility !== 'public'" style="margin-right: 0.5em;">
				<i v-if="note.visibility === 'home'" v-tooltip="i18n.ts._visibility[note.visibility]" class="ti ti-home"></i>
				<i v-else-if="note.visibility === 'followers'" v-tooltip="i18n.ts._visibility[note.visibility]" class="ti ti-lock"></i>
				<i v-else-if="note.visibility === 'specified'" ref="specified" v-tooltip="i18n.ts._visibility[note.visibility]" class="ti ti-mail"></i>
			</span>
			<span v-if="note.reactionAcceptance != null" style="margin-right: 0.5em;" :class="{ [$style.danger]: ['nonSensitiveOnly', 'nonSensitiveOnlyForLocalLikeOnlyForRemote', 'likeOnly'].includes(<string>note.reactionAcceptance) }" :title="i18n.ts.reactionAcceptance">
				<i v-if="note.reactionAcceptance === 'likeOnlyForRemote'" v-tooltip="i18n.ts.likeOnlyForRemote" class="ti ti-heart-plus"></i>
				<i v-else-if="note.reactionAcceptance === 'nonSensitiveOnly'" v-tooltip="i18n.ts.nonSensitiveOnly" class="ti ti-icons"></i>
				<i v-else-if="note.reactionAcceptance === 'nonSensitiveOnlyForLocalLikeOnlyForRemote'" v-tooltip="i18n.ts.nonSensitiveOnlyForLocalLikeOnlyForRemote" class="ti ti-heart-plus"></i>
				<i v-else-if="note.reactionAcceptance === 'likeOnly'" v-tooltip="i18n.ts.likeOnly" class="ti ti-heart"></i>
			</span>
			<span v-if="note.localOnly" style="margin-right: 0.5em;"><i v-tooltip="i18n.ts._visibility['disableFederation']" class="ti ti-rocket-off"></i></span>
			<span v-if="note.channel" style="margin-right: 0.5em;"><i v-tooltip="note.channel.name" class="ti ti-device-tv"></i></span>
			<span :class="$style.renoteTime">
				<button ref="renoteTime" class="_button">
					<i class="ti ti-dots" :class="$style.renoteMenu" @click="showRenoteMenu()"></i>
				</button>
				<MkA :to="notePage(note)">
					<MkTime :time="note.createdAt" :mode="defaultStore.state.enableAbsoluteTime ? 'absolute' : 'relative'"/>
				</MkA>
=======
			<button ref="renoteTime" :class="$style.renoteTime" class="_button" @mousedown.prevent="showRenoteMenu()">
				<i class="ti ti-dots" :class="$style.renoteMenu"></i>
				<MkTime :time="note.createdAt"/>
			</button>
			<span v-if="note.visibility !== 'public'" style="margin-left: 0.5em;" :title="i18n.ts._visibility[note.visibility]">
				<i v-if="note.visibility === 'home'" class="ti ti-home"></i>
				<i v-else-if="note.visibility === 'followers'" class="ti ti-lock"></i>
				<i v-else-if="note.visibility === 'specified'" ref="specified" class="ti ti-mail"></i>
>>>>>>> 0d76842a
			</span>
		</div>
	</div>
	<MkNoteSub v-if="appearNote.reply && !renoteCollapsed && notification && defaultStore.state.showReplyInNotification" :note="appearNote.reply" :class="$style.replyTo"/>
	<MkNoteSub v-else-if="appearNote.reply && !renoteCollapsed && !notification" :note="appearNote.reply" :class="$style.replyTo"/>
	<div v-if="renoteCollapsed" :class="$style.collapsedRenoteTarget">
		<MkAvatar v-if="!defaultStore.state.hideAvatarsInNote" :class="$style.collapsedRenoteTargetAvatar" :user="appearNote.user" link preview/>
		<Mfm :text="getNoteSummary(appearNote)" :plain="true" :nowrap="true" :author="appearNote.user" :nyaize="'respect'" :class="$style.collapsedRenoteTargetText" @click="renoteCollapsed = false"/>
	</div>
	<article v-else :class="$style.article" :style="{ cursor: expandOnNoteClick ? 'pointer' : '', paddingTop: defaultStore.state.showSubNoteFooterButton && appearNote.reply && !renoteCollapsed ? '14px' : '' }" @click.stop="noteClick" @dblclick.stop="noteDblClick" @contextmenu.stop="onContextmenu">
		<div style="display: flex; padding-bottom: 10px;">
			<div v-if="appearNote.channel" :class="$style.colorBar" :style="{ background: appearNote.channel.color }"></div>
			<MkAvatar v-if="!defaultStore.state.hideAvatarsInNote" :class="[$style.avatar, { [$style.avatarReplyTo]: appearNote.reply, [$style.showEl]: !appearNote.reply && (showEl && ['hideHeaderOnly', 'hideHeaderFloatBtn', 'hide'].includes(<string>defaultStore.state.displayHeaderNavBarWhenScroll)) && mainRouter.currentRoute.value.name === 'index', [$style.showElTab]: !appearNote.reply && (showEl && ['hideHeaderOnly', 'hideHeaderFloatBtn', 'hide'].includes(<string>defaultStore.state.displayHeaderNavBarWhenScroll)) && mainRouter.currentRoute.value.name !== 'index' }]" :user="appearNote.user" :link="!mock" :preview="!mock" noteClick/>
			<div :class="$style.main">
				<MkNoteHeader :note="appearNote" :mini="true"/>
			</div>
		</div>
		<div style="container-type: inline-size;">
			<MkEvent v-if="appearNote.event" :note="appearNote"/>
			<p v-if="appearNote.cw != null" :class="$style.cw">
				<Mfm v-if="appearNote.cw != ''" :text="appearNote.cw" :author="appearNote.user" :nyaize="noNyaize ? false : 'respect'"/>
				<MkCwButton v-model="showContent" :text="appearNote.text" :renote="appearNote.renote" :files="appearNote.files" :poll="appearNote.poll" style="margin: 4px 0;" @click.stop/>
			</p>
			<div v-show="appearNote.cw == null || showContent" :class="[{ [$style.contentCollapsed]: collapsed }]">
				<div :class="$style.text">
					<span v-if="appearNote.isHidden" style="opacity: 0.5">({{ i18n.ts._ffVisibility.private }})</span>
					<MkA v-if="appearNote.replyId" :class="$style.replyIcon" :to="`/notes/${appearNote.replyId}`"><i class="ti ti-arrow-back-up"></i></MkA>
					<Mfm
						v-if="appearNote.text"
						:parsedNodes="parsed"
						:text="appearNote.text"
						:author="appearNote.user"
						:nyaize="noNyaize ? false : 'respect'"
						:emojiUrls="appearNote.emojis"
						:enableEmojiMenu="true"
						:enableEmojiMenuReaction="true"
					/>
					<div v-if="defaultStore.state.showTranslateButtonInNote && instance.translatorAvailable && $i && appearNote.text && isForeignLanguage" style="padding-top: 5px; color: var(--accent);">
						<button v-if="!(translating || translation)" ref="translateButton" class="_button" @click.stop="translate()">{{ i18n.ts.translateNote }}</button>
						<button v-else class="_button" @click.stop="translation = null">{{ i18n.ts.close }}</button>
					</div>
					<div v-if="translating || translation" :class="$style.translation">
						<MkLoading v-if="translating" mini/>
						<div v-else-if="translation">
							<b>{{ i18n.tsx.translatedFrom({ x: translation.sourceLang }) }}:</b><hr style="margin: 10px 0;">
							<Mfm :text="translation.text" :author="appearNote.user" :nyaize="noNyaize ? false : 'respect'" :emojiUrls="appearNote.emojis" @click.stop/>
							<div v-if="translation.translator == 'ctav3'" style="margin-top: 10px; padding: 0 0 15px;">
								<img v-if="!defaultStore.state.darkMode" src="/client-assets/color-short.svg" alt="" style="float: right;">
								<img v-else src="/client-assets/white-short.svg" alt="" style="float: right;"/>
							</div>
						</div>
					</div>
<<<<<<< HEAD
					<div v-if="viewTextSource">
						<hr style="margin: 10px 0;">
						<pre style="margin: initial;"><small>{{ appearNote.text }}</small></pre>
						<button class="_button" style="padding-top: 5px; color: var(--accent);" @click.stop="viewTextSource = false"><small>{{ i18n.ts.close }}</small></button>
=======
					<div v-if="appearNote.files && appearNote.files.length > 0">
						<MkMediaList ref="galleryEl" :mediaList="appearNote.files"/>
>>>>>>> 0d76842a
					</div>
				</div>
				<div v-if="appearNote.files && appearNote.files.length > 0">
					<MkMediaList v-if="appearNote.disableRightClick" :mediaList="appearNote.files" @click.stop @contextmenu.prevent/>
					<MkMediaList v-else :mediaList="appearNote.files" @click.stop/>
				</div>
				<MkPoll v-if="appearNote.poll" :noteId="appearNote.id" :poll="appearNote.poll" :class="$style.poll" @click.stop/>
				<div v-if="isEnabledUrlPreview">
					<MkUrlPreview v-for="url in urls" :key="url" :url="url" :compact="true" :detail="false" :class="$style.urlPreview"/>
				</div>
				<button v-if="(isLong || (isMFM && defaultStore.state.collapseDefault) || (appearNote.files && appearNote.files.length > 0 && defaultStore.state.allMediaNoteCollapse)) && collapsed" v-vibrate="defaultStore.state.vibrateSystem ? 5 : []" :class="$style.collapsed" class="_button" @click.stop="collapsed = false">
					<span :class="$style.collapsedLabel">
						{{ i18n.ts.showMore }}
						<span v-if="appearNote.files && appearNote.files.length > 0" :class="$style.label">({{ collapseLabel }})</span>
					</span>
				</button>
				<button v-else-if="(isLong || (isMFM && defaultStore.state.collapseDefault) || (appearNote.files && appearNote.files.length > 0 && defaultStore.state.allMediaNoteCollapse)) && !collapsed" v-vibrate="defaultStore.state.vibrateSystem ? 5 : []" :class="$style.showLess" class="_button" @click.stop="collapsed = true">
					<span :class="$style.showLessLabel">{{ i18n.ts.showLess }}</span>
				</button>
			</div>
			<MkA v-if="appearNote.channel && !inChannel" :class="$style.channel" :to="`/channels/${appearNote.channel.id}`"><i class="ti ti-device-tv"></i> {{ appearNote.channel.name }}</MkA>
		</div>
		<div v-if="appearNote.renote" :class="$style.quote"><MkNoteSimple :note="appearNote.renote" :class="$style.quoteNote"/></div>
		<div>
			<MkReactionsViewer v-if="appearNote.reactionAcceptance !== 'likeOnly'" :note="appearNote" :maxNumber="16" @click.stop @contextmenu.prevent.stop @mockUpdateMyReaction="emitUpdReaction">
				<template #more>
					<MkA :to="`/notes/${appearNote.id}/reactions`" :class="[$style.reactionOmitted]">{{ i18n.ts.more }}</MkA>
				</template>
			</MkReactionsViewer>
			<footer :class="$style.footer">
				<button v-if="!note.isHidden" v-vibrate="defaultStore.state.vibrateSystem ? 5 : []" v-tooltip="i18n.ts.reply" :class="$style.footerButton" class="_button" @click.stop="reply()">
					<i class="ti ti-arrow-back-up"></i>
					<p v-if="appearNote.repliesCount > 0" :class="$style.footerButtonCount">{{ number(appearNote.repliesCount) }}</p>
				</button>
				<button v-else :class="$style.footerButton" class="_button" disabled>
					<i class="ti ti-ban"></i>
				</button>
				<button
					v-if="canRenote"
					ref="renoteButton"
					v-vibrate="defaultStore.state.vibrateSystem ? [30, 30, 60] : []"
					v-tooltip="i18n.ts.renote"
					:class="$style.footerButton"
					class="_button"
<<<<<<< HEAD
					@click.stop="defaultStore.state.renoteQuoteButtonSeparation && ((!defaultStore.state.renoteVisibilitySelection && !appearNote.channel) || (appearNote.channel && !appearNote.channel.allowRenoteToExternal) || appearNote.visibility === 'followers') ? renoteOnly() : renote()"
=======
					@mousedown.prevent="renote()"
>>>>>>> 0d76842a
				>
					<i class="ti ti-repeat"></i>
					<p v-if="appearNote.renoteCount > 0" :class="$style.footerButtonCount">{{ number(appearNote.renoteCount) }}</p>
				</button>
				<button v-else :class="$style.footerButton" class="_button" disabled>
					<i class="ti ti-ban"></i>
				</button>
				<button v-if="appearNote.reactionAcceptance !== 'likeOnly' && appearNote.myReaction == null" ref="heartReactButton" v-vibrate="defaultStore.state.vibrateSystem ? [30, 50, 50] : []" v-tooltip="i18n.ts.like" :class="$style.footerButton" class="_button" @click.stop="heartReact()">
					<i class="ti ti-heart"></i>
				</button>
				<button ref="reactButton" v-vibrate="defaultStore.state.vibrateSystem ? [30, 50, 50] : []" :class="$style.footerButton" class="_button" @click.stop="toggleReact()">
					<i v-if="appearNote.reactionAcceptance === 'likeOnly' && appearNote.myReaction != null" class="ti ti-heart-filled" style="color: var(--eventReactionHeart);"></i>
					<i v-else-if="appearNote.myReaction != null" class="ti ti-mood-edit" style="color: var(--accent);"></i>
					<i v-else-if="appearNote.reactionAcceptance === 'likeOnly'" class="ti ti-heart"></i>
					<i v-else class="ti ti-mood-plus"></i>
					<p v-if="(appearNote.reactionAcceptance === 'likeOnly' || defaultStore.state.showReactionsCount) && appearNote.reactionCount > 0" :class="$style.footerButtonCount">{{ number(appearNote.reactionCount) }}</p>
				</button>
<<<<<<< HEAD
				<button v-if="canRenote && defaultStore.state.renoteQuoteButtonSeparation" ref="quoteButton" v-vibrate="defaultStore.state.vibrateSystem ? 5 : []" v-tooltip="i18n.ts.quote" class="_button" :class="$style.footerButton" @click.stop="quote()">
					<i class="ti ti-quote"></i>
				</button>
				<button v-if="defaultStore.state.showClipButtonInNoteFooter" ref="clipButton" v-vibrate="defaultStore.state.vibrateSystem ? 5 : []" v-tooltip="i18n.ts.clip" :class="$style.footerButton" class="_button" @click.stop="clip()">
					<i class="ti ti-paperclip"></i>
				</button>
				<MkA v-if="defaultStore.state.infoButtonForNoteActionsEnabled && defaultStore.state.showNoteActionsOnlyHover" v-tooltip="i18n.ts.details" :to="notePage(note)" :class="$style.footerButton" style="text-decoration: none;" class="_button">
					<i class="ti ti-info-circle"></i>
				</MkA>
				<button ref="menuButton" v-vibrate="defaultStore.state.vibrateSystem ? 5 : []" v-tooltip="i18n.ts.more" :class="$style.footerButton" class="_button" @click.stop="showMenu()">
=======
				<button v-if="defaultStore.state.showClipButtonInNoteFooter" ref="clipButton" :class="$style.footerButton" class="_button" @mousedown.prevent="clip()">
					<i class="ti ti-paperclip"></i>
				</button>
				<button ref="menuButton" :class="$style.footerButton" class="_button" @mousedown.prevent="showMenu()">
>>>>>>> 0d76842a
					<i class="ti ti-dots"></i>
				</button>
			</footer>
		</div>
	</article>
</div>
<div v-else-if="!hardMuted" :class="$style.muted" @click="muted = false">
	<I18n v-if="muted === 'sensitiveMute'" :src="i18n.ts.userSaysSomethingSensitive" tag="small">
		<template #name>
			<MkA v-user-preview="appearNote.userId" :to="userPage(appearNote.user)">
				<MkUserName :user="appearNote.user"/>
			</MkA>
		</template>
	</I18n>
	<I18n v-else :src="i18n.ts.userSaysSomething" tag="small">
		<template #name>
			<MkA v-user-preview="appearNote.userId" :to="userPage(appearNote.user)">
				<MkUserName :user="appearNote.user"/>
			</MkA>
		</template>
	</I18n>
</div>
<div v-else>
	<!--
		MkDateSeparatedList uses TransitionGroup which requires single element in the child elements
		so MkNote create empty div instead of no elements
	-->
</div>
</template>

<script lang="ts" setup>
import { computed, inject, onMounted, ref, shallowRef, Ref, watch, provide } from 'vue';
import * as mfm from 'cherrypick-mfm-js';
import * as Misskey from 'cherrypick-js';
import MkNoteSub from '@/components/MkNoteSub.vue';
import MkNoteHeader from '@/components/MkNoteHeader.vue';
import MkNoteSimple from '@/components/MkNoteSimple.vue';
import MkReactionsViewer from '@/components/MkReactionsViewer.vue';
import MkReactionsViewerDetails from '@/components/MkReactionsViewer.details.vue';
import MkMediaList from '@/components/MkMediaList.vue';
import MkCwButton from '@/components/MkCwButton.vue';
import MkPoll from '@/components/MkPoll.vue';
import MkUsersTooltip from '@/components/MkUsersTooltip.vue';
import MkUrlPreview from '@/components/MkUrlPreview.vue';
<<<<<<< HEAD
import MkEvent from '@/components/MkEvent.vue';
import { pleaseLogin } from '@/scripts/please-login.js';
import { focusPrev, focusNext } from '@/scripts/focus.js';
=======
import MkInstanceTicker from '@/components/MkInstanceTicker.vue';
import { pleaseLogin, type OpenOnRemoteOptions } from '@/scripts/please-login.js';
>>>>>>> 0d76842a
import { checkWordMute } from '@/scripts/check-word-mute.js';
import { userPage } from '@/filters/user.js';
import number from '@/filters/number.js';
import * as os from '@/os.js';
import * as sound from '@/scripts/sound.js';
import { misskeyApi, misskeyApiGet } from '@/scripts/misskey-api.js';
import { defaultStore, noteViewInterruptors } from '@/store.js';
import { reactionPicker } from '@/scripts/reaction-picker.js';
import { extractUrlFromMfm } from '@/scripts/extract-url-from-mfm.js';
import { $i } from '@/account.js';
import { i18n } from '@/i18n.js';
import { getAbuseNoteMenu, getCopyNoteLinkMenu, getNoteClipMenu, getNoteMenu, getRenoteMenu, getRenoteOnly, getQuoteMenu } from '@/scripts/get-note-menu.js';
import { useNoteCapture } from '@/scripts/use-note-capture.js';
import { deepClone } from '@/scripts/clone.js';
import { useTooltip } from '@/scripts/use-tooltip.js';
import { claimAchievement } from '@/scripts/achievements.js';
import { getNoteSummary } from '@/scripts/get-note-summary.js';
import { MenuItem } from '@/types/menu.js';
import MkRippleEffect from '@/components/MkRippleEffect.vue';
import { showMovedDialog } from '@/scripts/show-moved-dialog.js';
<<<<<<< HEAD
import { shouldCollapsed, shouldMfmCollapsed } from '@/scripts/collapsed.js';
import { isEnabledUrlPreview, instance } from '@/instance.js';
import { globalEvents } from '@/events.js';
import { mainRouter } from '@/router/main.js';
import { useRouter } from '@/router/supplier.js';
import { notePage } from '@/filters/note.js';
import { miLocalStorage } from '@/local-storage.js';
import { concat } from '@/scripts/array.js';
import { vibrate } from '@/scripts/vibrate.js';
import detectLanguage from '@/scripts/detect-language.js';

const showEl = ref(false);
=======
import { shouldCollapsed } from '@/scripts/collapsed.js';
import { host } from '@/config.js';
import { isEnabledUrlPreview } from '@/instance.js';
import { type Keymap } from '@/scripts/hotkey.js';
import { focusPrev, focusNext } from '@/scripts/focus.js';
>>>>>>> 0d76842a

const props = withDefaults(defineProps<{
	note: Misskey.entities.Note;
	pinned?: boolean;
	mock?: boolean;
	withHardMute?: boolean;
  notification?: boolean;
}>(), {
	mock: false,
});

provide('mock', props.mock);

const emit = defineEmits<{
  (ev: 'reaction', emoji: string): void;
  (ev: 'removeReaction', emoji: string): void;
}>();

const inTimeline = inject<boolean>('inTimeline', false);
const inChannel = inject('inChannel', null);
const currentClip = inject<Ref<Misskey.entities.Clip> | null>('currentClip', null);

const note = ref(deepClone(props.note));

// plugin
if (noteViewInterruptors.length > 0) {
	onMounted(async () => {
		let result: Misskey.entities.Note | null = deepClone(note.value);
		for (const interruptor of noteViewInterruptors) {
			try {
				result = await interruptor.handler(result!) as Misskey.entities.Note | null;
				if (result === null) {
					isDeleted.value = true;
					return;
				}
			} catch (err) {
				console.error(err);
			}
		}
		note.value = result as Misskey.entities.Note;
	});
}

const isRenote = (
	note.value.renote != null &&
	note.value.reply == null &&
	note.value.text == null &&
	note.value.cw == null &&
	note.value.fileIds && note.value.fileIds.length === 0 &&
	note.value.poll == null
);

const rootEl = shallowRef<HTMLElement>();
const menuButton = shallowRef<HTMLElement>();
const renoteButton = shallowRef<HTMLElement>();
const renoteTime = shallowRef<HTMLElement>();
const reactButton = shallowRef<HTMLElement>();
const heartReactButton = shallowRef<HTMLElement>();
const quoteButton = shallowRef<HTMLElement>();
const clipButton = shallowRef<HTMLElement>();
const appearNote = computed(() => isRenote ? note.value.renote as Misskey.entities.Note : note.value);
const galleryEl = shallowRef<InstanceType<typeof MkMediaList>>();
const isMyRenote = $i && ($i.id === note.value.userId);
const showContent = ref(false);
const parsed = computed(() => appearNote.value.text ? mfm.parse(appearNote.value.text) : null);
const urls = computed(() => parsed.value ? extractUrlFromMfm(parsed.value).filter((url) => appearNote.value.renote?.url !== url && appearNote.value.renote?.uri !== url) : null);
const isLong = shouldCollapsed(appearNote.value, urls.value ?? []);
const isMFM = shouldMfmCollapsed(appearNote.value);
const collapsed = ref(appearNote.value.cw == null && (isLong || (isMFM && defaultStore.state.collapseDefault) || (appearNote.value.files.length > 0 && defaultStore.state.allMediaNoteCollapse)));
const isDeleted = ref(false);
const muted = ref(checkMute(appearNote.value, $i?.mutedWords));
const hardMuted = ref(props.withHardMute && checkMute(appearNote.value, $i?.hardMutedWords, true));
const translation = ref<Misskey.entities.NotesTranslateResponse | null>(null);
const translating = ref(false);
const viewTextSource = ref(false);
const noNyaize = ref(false);
const canRenote = computed(() => ['public', 'home'].includes(appearNote.value.visibility) || (appearNote.value.visibility === 'followers' && appearNote.value.userId === $i?.id));
const expandOnNoteClick = defaultStore.state.expandOnNoteClick;
const router = useRouter();
const renoteCollapsed = ref(
	defaultStore.state.collapseRenotes && isRenote && (
		($i && ($i.id === note.value.userId || $i.id === appearNote.value.userId)) || // `||` must be `||`! See https://github.com/misskey-dev/misskey/issues/13131
		(appearNote.value.myReaction != null)
	),
);

<<<<<<< HEAD
const collapseLabel = computed(() => {
	return concat([
		appearNote.value.files && appearNote.value.files.length !== 0 ? [i18n.tsx._cw.files({ count: appearNote.value.files.length })] : [],
	] as string[][]).join(' / ');
});
=======
const pleaseLoginContext = computed<OpenOnRemoteOptions>(() => ({
	type: 'lookup',
	url: `https://${host}/notes/${appearNote.value.id}`,
}));
>>>>>>> 0d76842a

/* Overload FunctionにLintが対応していないのでコメントアウト
function checkMute(noteToCheck: Misskey.entities.Note, mutedWords: Array<string | string[]> | undefined | null, checkOnly: true): boolean;
function checkMute(noteToCheck: Misskey.entities.Note, mutedWords: Array<string | string[]> | undefined | null, checkOnly: false): boolean | 'sensitiveMute';
*/
function checkMute(noteToCheck: Misskey.entities.Note, mutedWords: Array<string | string[]> | undefined | null, checkOnly = false): boolean | 'sensitiveMute' {
	if (mutedWords == null) return false;

	if (checkWordMute(noteToCheck, $i, mutedWords)) return true;
	if (noteToCheck.reply && checkWordMute(noteToCheck.reply, $i, mutedWords)) return true;
	if (noteToCheck.renote && checkWordMute(noteToCheck.renote, $i, mutedWords)) return true;

	if (checkOnly) return false;

	if (inTimeline && !defaultStore.state.tl.filter.withSensitive && noteToCheck.files?.some((v) => v.isSensitive)) return 'sensitiveMute';
	return false;
}

const keymap = {
	'r': () => {
		if (renoteCollapsed.value) return;
		reply();
	},
	'e|a|plus': () => {
		if (renoteCollapsed.value) return;
		react();
	},
	'q': () => {
		if (renoteCollapsed.value) return;
		renote();
	},
	'm': () => {
		if (renoteCollapsed.value) return;
		showMenu();
	},
	'c': () => {
		if (renoteCollapsed.value) return;
		if (!defaultStore.state.showClipButtonInNoteFooter) return;
		clip();
	},
	'o': () => {
		if (renoteCollapsed.value) return;
		galleryEl.value?.openGallery();
	},
	'v|enter': () => {
		if (renoteCollapsed.value) {
			renoteCollapsed.value = false;
		} else if (appearNote.value.cw != null) {
			showContent.value = !showContent.value;
		} else if (isLong) {
			collapsed.value = !collapsed.value;
		}
	},
	'esc': {
		allowRepeat: true,
		callback: () => blur(),
	},
	'up|k|shift+tab': {
		allowRepeat: true,
		callback: () => focusBefore(),
	},
	'down|j|tab': {
		allowRepeat: true,
		callback: () => focusAfter(),
	},
} as const satisfies Keymap;

provide('react', (reaction: string) => {
	misskeyApi('notes/reactions/create', {
		noteId: appearNote.value.id,
		reaction: reaction,
	});
});

onMounted(() => {
	globalEvents.on('showEl', (showEl_receive) => {
		showEl.value = showEl_receive;
	});
});

if (props.mock) {
	watch(() => props.note, (to) => {
		note.value = deepClone(to);
	}, { deep: true });
} else {
	useNoteCapture({
		rootEl: rootEl,
		note: appearNote,
		pureNote: note,
		isDeletedRef: isDeleted,
	});
}

if (!props.mock) {
	useTooltip(renoteButton, async (showing) => {
		const renotes = await misskeyApi('notes/renotes', {
			noteId: appearNote.value.id,
			limit: 11,
		});

		const users = renotes.map(x => x.user);

		if (users.length < 1) return;

		const { dispose } = os.popup(MkUsersTooltip, {
			showing,
			users,
			count: appearNote.value.renoteCount,
			targetElement: renoteButton.value,
		}, {
			closed: () => dispose(),
		});
	});

	if (appearNote.value.reactionAcceptance === 'likeOnly') {
		useTooltip(reactButton, async (showing) => {
			const reactions = await misskeyApiGet('notes/reactions', {
				noteId: appearNote.value.id,
				limit: 10,
				_cacheKey_: appearNote.value.reactionCount,
			});

			const users = reactions.map(x => x.user);

			if (users.length < 1) return;

			const { dispose } = os.popup(MkReactionsViewerDetails, {
				showing,
				reaction: '❤️',
				users,
				count: appearNote.value.reactionCount,
				targetElement: reactButton.value!,
			}, {
				closed: () => dispose(),
			});
		});
	}
}

function noteClick(ev: MouseEvent) {
	if (!expandOnNoteClick || window.getSelection()?.toString() !== '' || defaultStore.state.expandOnNoteClickBehavior === 'doubleClick') ev.stopPropagation();
	else router.push(notePage(appearNote.value));
}

function noteDblClick(ev: MouseEvent) {
	if (!expandOnNoteClick || window.getSelection()?.toString() !== '' || defaultStore.state.expandOnNoteClickBehavior === 'click') ev.stopPropagation();
	else router.push(notePage(appearNote.value));
}

function renote(viaKeyboard = false) {
	pleaseLogin(undefined, pleaseLoginContext.value);
	showMovedDialog();

	const { menu } = getRenoteMenu({ note: note.value, renoteButton, mock: props.mock });
	os.popupMenu(menu, renoteButton.value, {
		viaKeyboard,
	});
}

<<<<<<< HEAD
async function renoteOnly() {
	pleaseLogin();
	showMovedDialog();

	await getRenoteOnly({ note: note.value, renoteButton, mock: props.mock });
}

function quote(viaKeyboard = false): void {
	pleaseLogin();
	if (props.mock) {
		return;
	}
	if (appearNote.value.channel) {
		if (appearNote.value.channel.allowRenoteToExternal) {
			const { menu } = getQuoteMenu({ note: note.value, mock: props.mock });
			os.popupMenu(menu, quoteButton.value, {
				viaKeyboard,
			});
		} else {
			os.post({
				renote: appearNote.value,
				channel: appearNote.value.channel,
				animation: !viaKeyboard,
			}, () => {
				focus();
			});
		}
	} else {
		os.post({
			renote: appearNote.value,
		}, () => {
			focus();
		});
	}
}

function reply(viaKeyboard = false): void {
	pleaseLogin();
=======
function reply(): void {
	pleaseLogin(undefined, pleaseLoginContext.value);
>>>>>>> 0d76842a
	if (props.mock) {
		return;
	}
	os.post({
		reply: appearNote.value,
		channel: appearNote.value.channel,
	}).then(() => {
		focus();
	});
}

function react(): void {
	pleaseLogin(undefined, pleaseLoginContext.value);
	showMovedDialog();
	if (appearNote.value.reactionAcceptance === 'likeOnly') {
		sound.playMisskeySfx('reaction');

		if (props.mock) {
			return;
		}

		misskeyApi('notes/reactions/create', {
			noteId: appearNote.value.id,
			reaction: '❤️',
		});
		const el = reactButton.value;
		if (el) {
			const rect = el.getBoundingClientRect();
			const x = rect.left + (el.offsetWidth / 2);
			const y = rect.top + (el.offsetHeight / 2);
			const { dispose } = os.popup(MkRippleEffect, { x, y }, {
				end: () => dispose(),
			});
		}
	} else {
		blur();
		reactionPicker.show(reactButton.value ?? null, note.value, reaction => {
			if (props.mock) {
				emit('reaction', reaction);
				return;
			}
			toggleReaction(reaction);
		}, () => {
			focus();
		});
	}
}

async function toggleReaction(reaction) {
	const oldReaction = note.value.myReaction;
	if (oldReaction) {
		const confirm = await os.confirm({
			type: 'warning',
			text: oldReaction !== reaction ? i18n.ts.changeReactionConfirm : i18n.ts.cancelReactionConfirm,
		});
		if (confirm.canceled) return;

		sound.playMisskeySfx('reaction');

		misskeyApi('notes/reactions/delete', {
			noteId: note.value.id,
		}).then(() => {
			if (oldReaction !== reaction) {
				misskeyApi('notes/reactions/create', {
					noteId: note.value.id,
					reaction: reaction,
				});
			}
		});
	} else {
		sound.playMisskeySfx('reaction');

		misskeyApi('notes/reactions/create', {
			noteId: appearNote.value.id,
			reaction: reaction,
		});
	}

	if (appearNote.value.text && appearNote.value.text.length > 100 && (Date.now() - new Date(appearNote.value.createdAt).getTime() < 1000 * 3)) {
		claimAchievement('reactWithoutRead');
	}
}

function heartReact(): void {
	pleaseLogin();
	showMovedDialog();

	sound.playMisskeySfx('reaction');

	if (props.mock) {
		return;
	}

	misskeyApi('notes/reactions/create', {
		noteId: appearNote.value.id,
		reaction: '❤️',
	});

	if (appearNote.value.text && appearNote.value.text.length > 100 && (Date.now() - new Date(appearNote.value.createdAt).getTime() < 1000 * 3)) {
		claimAchievement('reactWithoutRead');
	}

	const el = heartReactButton.value;
	if (el) {
		const rect = el.getBoundingClientRect();
		const x = rect.left + (el.offsetWidth / 2);
		const y = rect.top + (el.offsetHeight / 2);
		os.popup(MkRippleEffect, { x, y }, {}, 'end');
	}
}

function undoReact(targetNote: Misskey.entities.Note): void {
	const oldReaction = targetNote.myReaction;
	if (!oldReaction) return;

	if (props.mock) {
		emit('removeReaction', oldReaction);
		return;
	}

	misskeyApi('notes/reactions/delete', {
		noteId: targetNote.id,
	});
}

function toggleReact() {
	if (appearNote.value.myReaction != null && appearNote.value.reactionAcceptance === 'likeOnly') {
		undoReact(appearNote.value);
	} else {
		react();
	}
}

function onContextmenu(ev: MouseEvent): void {
	if (props.mock) {
		return;
	}

	const isLink = (el: HTMLElement): boolean => {
		if (el.tagName === 'A') return true;
		// 再生速度の選択などのために、Audio要素のコンテキストメニューはブラウザデフォルトとする。
		if (el.tagName === 'AUDIO') return true;
		if (el.parentElement) {
			return isLink(el.parentElement);
		}
		return false;
	};

	if (ev.target && isLink(ev.target as HTMLElement)) return;
	if (window.getSelection()?.toString() !== '') return;

	if (defaultStore.state.useReactionPickerForContextMenu) {
		ev.preventDefault();
		react();
	} else {
		const { menu, cleanup } = getNoteMenu({ note: note.value, translating, translation, viewTextSource, noNyaize, isDeleted, currentClip: currentClip?.value });
		os.contextMenu(menu, ev).then(focus).finally(cleanup);
	}
}

function showMenu(): void {
	if (props.mock) {
		return;
	}

<<<<<<< HEAD
	const { menu, cleanup } = getNoteMenu({ note: note.value, translating, translation, viewTextSource, noNyaize, isDeleted, currentClip: currentClip?.value });
	os.popupMenu(menu, menuButton.value, {
		viaKeyboard,
	}).then(focus).finally(cleanup);
=======
	const { menu, cleanup } = getNoteMenu({ note: note.value, translating, translation, isDeleted, currentClip: currentClip?.value });
	os.popupMenu(menu, menuButton.value).then(focus).finally(cleanup);
>>>>>>> 0d76842a
}

async function clip(): Promise<void> {
	if (props.mock) {
		return;
	}

	os.popupMenu(await getNoteClipMenu({ note: note.value, isDeleted, currentClip: currentClip?.value }), clipButton.value).then(focus);
}

<<<<<<< HEAD
const isForeignLanguage: boolean = appearNote.value.text != null && (() => {
	const targetLang = (miLocalStorage.getItem('lang') ?? navigator.language).slice(0, 2);
	const postLang = detectLanguage(appearNote.value.text);
	return postLang !== '' && postLang !== targetLang;
})();

async function translate(): Promise<void> {
	if (translation.value != null) return;
	translating.value = true;

	vibrate(defaultStore.state.vibrateSystem ? 5 : []);

	if (props.mock) {
		return;
	}

	const res = await misskeyApi('notes/translate', {
		noteId: appearNote.value.id,
		targetLang: miLocalStorage.getItem('lang') ?? navigator.language,
	});
	translating.value = false;
	translation.value = res;

	vibrate(defaultStore.state.vibrateSystem ? [5, 5, 10] : []);
}

function showRenoteMenu(viaKeyboard = false): void {
=======
function showRenoteMenu(): void {
>>>>>>> 0d76842a
	if (props.mock) {
		return;
	}

	function getUnrenote(): MenuItem {
		return {
			text: i18n.ts.unrenote,
			icon: 'ti ti-trash',
			danger: true,
			action: () => {
				misskeyApi('notes/delete', {
					noteId: note.value.id,
				});
				isDeleted.value = true;
			},
		};
	}

	if (isMyRenote) {
		pleaseLogin(undefined, pleaseLoginContext.value);
		os.popupMenu([
			getCopyNoteLinkMenu(note.value, i18n.ts.copyLinkRenote),
			{ type: 'divider' },
			getUnrenote(),
		], renoteTime.value);
	} else {
		os.popupMenu([
			getCopyNoteLinkMenu(note.value, i18n.ts.copyLinkRenote),
			{ type: 'divider' },
			getAbuseNoteMenu(note.value, i18n.ts.reportAbuseRenote),
			($i?.isModerator || $i?.isAdmin) ? getUnrenote() : undefined,
		], renoteTime.value);
	}
}

function focus() {
	rootEl.value?.focus();
}

function blur() {
	rootEl.value?.blur();
}

function focusBefore() {
	focusPrev(rootEl.value);
}

function focusAfter() {
	focusNext(rootEl.value);
}

function readPromo() {
	misskeyApi('promo/read', {
		noteId: appearNote.value.id,
	});
	isDeleted.value = true;
}

function emitUpdReaction(emoji: string, delta: number) {
	if (delta < 0) {
		emit('removeReaction', emoji);
	} else if (delta > 0) {
		emit('reaction', emoji);
	}
}
</script>

<style lang="scss" module>
.root {
	position: relative;
	transition: box-shadow 0.1s ease;
	font-size: 1.05em;
	overflow: clip;
	contain: content;
	background: var(--panel);

	// これらの指定はパフォーマンス向上には有効だが、ノートの高さは一定でないため、
	// 下の方までスクロールすると上のノートの高さがここで決め打ちされたものに変化し、表示しているノートの位置が変わってしまう
	// ノートがマウントされたときに自身の高さを取得し contain-intrinsic-size を設定しなおせばほぼ解決できそうだが、
	// 今度はその処理自体がパフォーマンス低下の原因にならないか懸念される。また、被リアクションでも高さは変化するため、やはり多少のズレは生じる
	// 一度レンダリングされた要素はブラウザがよしなにサイズを覚えておいてくれるような実装になるまで待った方が良さそう(なるのか？)
	//content-visibility: auto;
  //contain-intrinsic-size: 0 128px;

	&:focus-visible {
		outline: none;

		&::after {
			content: "";
			pointer-events: none;
			display: block;
			position: absolute;
			z-index: 10;
			top: 0;
			left: 0;
			right: 0;
			bottom: 0;
			margin: auto;
			width: calc(100% - 8px);
			height: calc(100% - 8px);
			border: dashed 2px var(--focus);
			border-radius: var(--radius);
			box-sizing: border-box;
		}
	}

	.footer {
		position: relative;
		z-index: 1;
	}

	&:hover > .article > .main > .footer > .footerButton {
		opacity: 1;
	}

	&.showActionsOnlyHover {
		.footer {
			visibility: hidden;
			position: absolute;
			top: 12px;
			right: 12px;
			padding: 0 4px;
			margin-bottom: 0 !important;
			background: var(--popup);
			border-radius: 8px;
			box-shadow: 0px 4px 32px var(--shadow);
		}

		.footerButton {
			font-size: 90%;

			&:not(:last-child) {
				margin-right: 0;
			}
		}
	}

	&.showActionsOnlyHover:hover {
		.footer {
			visibility: visible;
		}
	}

	&.radius {
		border-radius: var(--radius);
	}
}

.tip {
	display: flex;
	align-items: center;
	padding: 24px 38px 16px;
	line-height: 24px;
	font-size: 90%;
	white-space: pre;
	color: #d28a3f;
}

.tip + .article {
	padding-top: 8px;
}

.replyTo {
	opacity: 0.7;
	padding-bottom: 0;
}

.renote {
	position: relative;
	display: flex;
	align-items: center;
	padding: 24px 38px 16px;
	line-height: 28px;
	white-space: pre;
	color: var(--renote);

	& + .article {
		padding-top: 8px;
	}

	> .colorBar {
		height: calc(100% - 6px);
	}
}

.renoteAvatar {
	flex-shrink: 0;
	display: inline-block;
	width: 28px;
	height: 28px;
	margin: 0 8px 0 0;
	background: var(--panel);
}

.renoteText {
	overflow: hidden;
	flex-shrink: 1;
	text-overflow: ellipsis;
	white-space: nowrap;
}

.renoteUserName {
	font-weight: bold;
	text-decoration: none;

	&:hover {
		color: var(--renoteHover);
		text-decoration: none;
	}
}

.renoteInfo {
	margin-left: auto;
	font-size: 0.9em;
}

.renoteTime {
	flex-shrink: 0;
	color: inherit;
}

.renoteMenu {
	margin-right: 4px;
}

.collapsedRenoteTarget {
	display: flex;
	align-items: center;
	line-height: 28px;
	white-space: pre;
	padding: 8px 38px 24px;
}

.collapsedRenoteTargetAvatar {
	flex-shrink: 0;
	display: inline-block;
	width: 28px;
	height: 28px;
	margin: 0 8px 0 0;
	background: var(--panel);
}

.collapsedRenoteTargetText {
	overflow: hidden;
	flex-shrink: 1;
	text-overflow: ellipsis;
	white-space: nowrap;
	font-size: 90%;
	opacity: 0.7;
	cursor: pointer;

	&:hover {
		text-decoration: underline;
	}
}

.article {
	position: relative;
	padding: 28px 32px;
	-webkit-tap-highlight-color: transparent;
}

.colorBar {
	position: absolute;
	top: 8px;
	left: 8px;
	width: 5px;
	height: calc(100% - 16px);
	border-radius: 999px;
	pointer-events: none;
}

.avatar {
	flex-shrink: 0;
	display: block !important;
	position: sticky !important;
	margin: 0 14px 0 0;
	width: 58px;
	height: 58px;
	top: calc(22px + var(--stickyTop, 0px));
	left: 0;
	background: var(--panel);
	transition: top 0.5s;

	&.avatarReplyTo {
		position: relative !important;
		top: 0 !important;
	}
}

.main {
	flex: 1;
	min-width: 0;
}

.cw {
	cursor: default;
	display: grid;
	margin: 0;
	padding: 0;
	overflow-wrap: break-word;
}

.showLess {
	width: 100%;
	margin-top: 14px;
	position: sticky;
	bottom: calc(var(--stickyBottom, 0px) + 14px);
}

.showLessLabel {
	display: inline-block;
	background: var(--popup);
	padding: 6px 10px;
	font-size: 0.8em;
	border-radius: 999px;
	box-shadow: 0 2px 6px rgb(0 0 0 / 20%);
}

.contentCollapsed {
	position: relative;
	max-height: 9em;
	overflow: clip;
}

.collapsed {
	display: block;
	position: absolute;
	bottom: 0;
	left: 0;
	z-index: 2;
	width: 100%;
	height: 64px;
	background: linear-gradient(0deg, var(--panel), var(--X15));

	&:hover > .collapsedLabel {
		background: var(--panelHighlight);
	}
}

.collapsedLabel {
	display: inline-block;
	background: var(--panel);
	padding: 6px 10px;
	font-size: 0.8em;
	border-radius: 999px;
	box-shadow: 0 2px 6px rgb(0 0 0 / 20%);
}

.text {
	overflow-wrap: break-word;
}

.replyIcon {
	color: var(--accent);
	margin-right: 0.5em;
}

.translation {
	border: solid 0.5px var(--divider);
	border-radius: var(--radius);
	padding: 12px;
	margin-top: 8px;
}

.urlPreview {
	margin-top: 8px;
}

.poll {
	font-size: 80%;
}

.quote {
	padding: 8px 0;
}

.quoteNote {
	padding: 24px;
	border: solid 1px var(--renote);
	border-radius: 8px;
	overflow: clip;
}

.channel {
	opacity: 0.7;
	font-size: 80%;
}

.footer {
	margin: 7px 0 -14px;
}

.footerButton {
	margin: 0;
	padding: 8px;
	opacity: 0.7;

	&:not(:last-child) {
		margin-right: 10px;
	}

	&:hover {
		color: var(--fgHighlighted);
	}
}

.footerButtonCount {
	display: inline;
	margin: 0 0 0 8px;
	opacity: 0.7;
}

.danger {
	color: var(--accent);
}

@container (max-width: 580px) {
	.root {
		font-size: 0.95em;
	}

	.renote {
		padding: 24px 28px 16px;
	}

	.collapsedRenoteTarget {
		padding: 8px 28px 24px;
	}

	.article {
		padding: 24px 26px;
	}

	.avatar {
		width: 50px;
		height: 50px;
	}
}

@container (max-width: 500px) {
	.root {
		font-size: 0.9em;
	}

	.article {
		padding: 23px 25px;
	}

	.avatar {
		&.showEl {
			top: 14px;
		}

		&.showElTab {
			top: 54px;
		}
	}

	.footer {
		margin-bottom: -8px;
	}
}

@container (max-width: 480px) {
	.renote {
		padding: 20px 24px 8px;
	}

	.tip {
		padding: 20px 24px 8px;
	}

	.collapsedRenoteTarget {
		padding: 8px 24px 20px;
		margin-top: 4px;
	}

	.article {
		padding: 22px 24px;
	}
}

@container (max-width: 450px) {
	.avatar {
		margin: 0 10px 0 0;
		width: 46px;
		height: 46px;
		top: calc(14px + var(--stickyTop, 0px));
	}
}

@container (max-width: 400px) {
	.root:not(.showActionsOnlyHover) {
		.footerButton {
			&:not(:last-child) {
				margin-right: 18px;
			}
		}
	}
}

@container (max-width: 350px) {
	.root:not(.showActionsOnlyHover) {
		.footerButton {
			&:not(:last-child) {
				margin-right: 12px;
			}
		}
	}

	.colorBar {
		top: 6px;
		left: 6px;
		width: 4px;
		height: calc(100% - 12px);
	}
}

@container (max-width: 300px) {
	.avatar {
		width: 44px;
		height: 44px;
	}

	.root:not(.showActionsOnlyHover) {
		.footerButton {
			&:not(:last-child) {
				margin-right: 8px;
			}
		}
	}
}

@container (max-width: 250px) {
	.quoteNote {
		padding: 12px;
	}
}

.muted {
	padding: 8px;
	text-align: center;
	opacity: 0.7;
}

.reactionOmitted {
	display: inline-block;
	margin-left: 8px;
	opacity: .8;
	font-size: 95%;
}
</style><|MERGE_RESOLUTION|>--- conflicted
+++ resolved
@@ -9,14 +9,9 @@
 	v-show="!isDeleted"
 	ref="rootEl"
 	v-hotkey="keymap"
-<<<<<<< HEAD
 	v-vibrate="defaultStore.state.vibrateSystem ? 5 : []"
 	:class="[$style.root, { [$style.showActionsOnlyHover]: defaultStore.state.showNoteActionsOnlyHover, [$style.radius]: defaultStore.state.showGapBetweenNotesInTimeline && mainRouter.currentRoute.value.name === 'my-notifications' }]"
-	:tabindex="!isDeleted ? '-1' : undefined"
-=======
-	:class="[$style.root, { [$style.showActionsOnlyHover]: defaultStore.state.showNoteActionsOnlyHover }]"
 	:tabindex="isDeleted ? '-1' : '0'"
->>>>>>> 0d76842a
 >
 	<div v-if="pinned" :class="$style.tip"><i class="ti ti-pin"></i> {{ i18n.ts.pinnedNote }}</div>
 	<!--<div v-if="appearNote._prId_" class="tip"><i class="ti ti-speakerphone"></i> {{ i18n.ts.promotion }}<button class="_textButton hide" @click="readPromo()">{{ i18n.ts.hideThisNote }} <i class="ti ti-x"></i></button></div>-->
@@ -33,7 +28,6 @@
 			</template>
 		</I18n>
 		<div :class="$style.renoteInfo">
-<<<<<<< HEAD
 			<span v-if="note.visibility !== 'public'" style="margin-right: 0.5em;">
 				<i v-if="note.visibility === 'home'" v-tooltip="i18n.ts._visibility[note.visibility]" class="ti ti-home"></i>
 				<i v-else-if="note.visibility === 'followers'" v-tooltip="i18n.ts._visibility[note.visibility]" class="ti ti-lock"></i>
@@ -49,21 +43,11 @@
 			<span v-if="note.channel" style="margin-right: 0.5em;"><i v-tooltip="note.channel.name" class="ti ti-device-tv"></i></span>
 			<span :class="$style.renoteTime">
 				<button ref="renoteTime" class="_button">
-					<i class="ti ti-dots" :class="$style.renoteMenu" @click="showRenoteMenu()"></i>
+					<i class="ti ti-dots" :class="$style.renoteMenu" @mousedown.prevent="showRenoteMenu()"></i>
 				</button>
 				<MkA :to="notePage(note)">
 					<MkTime :time="note.createdAt" :mode="defaultStore.state.enableAbsoluteTime ? 'absolute' : 'relative'"/>
 				</MkA>
-=======
-			<button ref="renoteTime" :class="$style.renoteTime" class="_button" @mousedown.prevent="showRenoteMenu()">
-				<i class="ti ti-dots" :class="$style.renoteMenu"></i>
-				<MkTime :time="note.createdAt"/>
-			</button>
-			<span v-if="note.visibility !== 'public'" style="margin-left: 0.5em;" :title="i18n.ts._visibility[note.visibility]">
-				<i v-if="note.visibility === 'home'" class="ti ti-home"></i>
-				<i v-else-if="note.visibility === 'followers'" class="ti ti-lock"></i>
-				<i v-else-if="note.visibility === 'specified'" ref="specified" class="ti ti-mail"></i>
->>>>>>> 0d76842a
 			</span>
 		</div>
 	</div>
@@ -116,20 +100,15 @@
 							</div>
 						</div>
 					</div>
-<<<<<<< HEAD
 					<div v-if="viewTextSource">
 						<hr style="margin: 10px 0;">
 						<pre style="margin: initial;"><small>{{ appearNote.text }}</small></pre>
 						<button class="_button" style="padding-top: 5px; color: var(--accent);" @click.stop="viewTextSource = false"><small>{{ i18n.ts.close }}</small></button>
-=======
-					<div v-if="appearNote.files && appearNote.files.length > 0">
-						<MkMediaList ref="galleryEl" :mediaList="appearNote.files"/>
->>>>>>> 0d76842a
 					</div>
 				</div>
 				<div v-if="appearNote.files && appearNote.files.length > 0">
-					<MkMediaList v-if="appearNote.disableRightClick" :mediaList="appearNote.files" @click.stop @contextmenu.prevent/>
-					<MkMediaList v-else :mediaList="appearNote.files" @click.stop/>
+					<MkMediaList v-if="appearNote.disableRightClick" ref="galleryEl" :mediaList="appearNote.files" @click.stop @contextmenu.prevent/>
+					<MkMediaList v-else ref="galleryEl" :mediaList="appearNote.files" @click.stop/>
 				</div>
 				<MkPoll v-if="appearNote.poll" :noteId="appearNote.id" :poll="appearNote.poll" :class="$style.poll" @click.stop/>
 				<div v-if="isEnabledUrlPreview">
@@ -169,11 +148,7 @@
 					v-tooltip="i18n.ts.renote"
 					:class="$style.footerButton"
 					class="_button"
-<<<<<<< HEAD
 					@click.stop="defaultStore.state.renoteQuoteButtonSeparation && ((!defaultStore.state.renoteVisibilitySelection && !appearNote.channel) || (appearNote.channel && !appearNote.channel.allowRenoteToExternal) || appearNote.visibility === 'followers') ? renoteOnly() : renote()"
-=======
-					@mousedown.prevent="renote()"
->>>>>>> 0d76842a
 				>
 					<i class="ti ti-repeat"></i>
 					<p v-if="appearNote.renoteCount > 0" :class="$style.footerButtonCount">{{ number(appearNote.renoteCount) }}</p>
@@ -191,7 +166,6 @@
 					<i v-else class="ti ti-mood-plus"></i>
 					<p v-if="(appearNote.reactionAcceptance === 'likeOnly' || defaultStore.state.showReactionsCount) && appearNote.reactionCount > 0" :class="$style.footerButtonCount">{{ number(appearNote.reactionCount) }}</p>
 				</button>
-<<<<<<< HEAD
 				<button v-if="canRenote && defaultStore.state.renoteQuoteButtonSeparation" ref="quoteButton" v-vibrate="defaultStore.state.vibrateSystem ? 5 : []" v-tooltip="i18n.ts.quote" class="_button" :class="$style.footerButton" @click.stop="quote()">
 					<i class="ti ti-quote"></i>
 				</button>
@@ -202,12 +176,6 @@
 					<i class="ti ti-info-circle"></i>
 				</MkA>
 				<button ref="menuButton" v-vibrate="defaultStore.state.vibrateSystem ? 5 : []" v-tooltip="i18n.ts.more" :class="$style.footerButton" class="_button" @click.stop="showMenu()">
-=======
-				<button v-if="defaultStore.state.showClipButtonInNoteFooter" ref="clipButton" :class="$style.footerButton" class="_button" @mousedown.prevent="clip()">
-					<i class="ti ti-paperclip"></i>
-				</button>
-				<button ref="menuButton" :class="$style.footerButton" class="_button" @mousedown.prevent="showMenu()">
->>>>>>> 0d76842a
 					<i class="ti ti-dots"></i>
 				</button>
 			</footer>
@@ -252,14 +220,8 @@
 import MkPoll from '@/components/MkPoll.vue';
 import MkUsersTooltip from '@/components/MkUsersTooltip.vue';
 import MkUrlPreview from '@/components/MkUrlPreview.vue';
-<<<<<<< HEAD
 import MkEvent from '@/components/MkEvent.vue';
-import { pleaseLogin } from '@/scripts/please-login.js';
-import { focusPrev, focusNext } from '@/scripts/focus.js';
-=======
-import MkInstanceTicker from '@/components/MkInstanceTicker.vue';
 import { pleaseLogin, type OpenOnRemoteOptions } from '@/scripts/please-login.js';
->>>>>>> 0d76842a
 import { checkWordMute } from '@/scripts/check-word-mute.js';
 import { userPage } from '@/filters/user.js';
 import number from '@/filters/number.js';
@@ -280,9 +242,11 @@
 import { MenuItem } from '@/types/menu.js';
 import MkRippleEffect from '@/components/MkRippleEffect.vue';
 import { showMovedDialog } from '@/scripts/show-moved-dialog.js';
-<<<<<<< HEAD
 import { shouldCollapsed, shouldMfmCollapsed } from '@/scripts/collapsed.js';
+import { host } from '@/config.js';
 import { isEnabledUrlPreview, instance } from '@/instance.js';
+import { type Keymap } from '@/scripts/hotkey.js';
+import { focusPrev, focusNext } from '@/scripts/focus.js';
 import { globalEvents } from '@/events.js';
 import { mainRouter } from '@/router/main.js';
 import { useRouter } from '@/router/supplier.js';
@@ -293,13 +257,6 @@
 import detectLanguage from '@/scripts/detect-language.js';
 
 const showEl = ref(false);
-=======
-import { shouldCollapsed } from '@/scripts/collapsed.js';
-import { host } from '@/config.js';
-import { isEnabledUrlPreview } from '@/instance.js';
-import { type Keymap } from '@/scripts/hotkey.js';
-import { focusPrev, focusNext } from '@/scripts/focus.js';
->>>>>>> 0d76842a
 
 const props = withDefaults(defineProps<{
 	note: Misskey.entities.Note;
@@ -386,18 +343,16 @@
 	),
 );
 
-<<<<<<< HEAD
+const pleaseLoginContext = computed<OpenOnRemoteOptions>(() => ({
+	type: 'lookup',
+	url: `https://${host}/notes/${appearNote.value.id}`,
+}));
+
 const collapseLabel = computed(() => {
 	return concat([
 		appearNote.value.files && appearNote.value.files.length !== 0 ? [i18n.tsx._cw.files({ count: appearNote.value.files.length })] : [],
 	] as string[][]).join(' / ');
 });
-=======
-const pleaseLoginContext = computed<OpenOnRemoteOptions>(() => ({
-	type: 'lookup',
-	url: `https://${host}/notes/${appearNote.value.id}`,
-}));
->>>>>>> 0d76842a
 
 /* Overload FunctionにLintが対応していないのでコメントアウト
 function checkMute(noteToCheck: Misskey.entities.Note, mutedWords: Array<string | string[]> | undefined | null, checkOnly: true): boolean;
@@ -547,40 +502,34 @@
 	else router.push(notePage(appearNote.value));
 }
 
-function renote(viaKeyboard = false) {
+function renote() {
 	pleaseLogin(undefined, pleaseLoginContext.value);
 	showMovedDialog();
 
 	const { menu } = getRenoteMenu({ note: note.value, renoteButton, mock: props.mock });
-	os.popupMenu(menu, renoteButton.value, {
-		viaKeyboard,
-	});
-}
-
-<<<<<<< HEAD
+	os.popupMenu(menu, renoteButton.value);
+}
+
 async function renoteOnly() {
-	pleaseLogin();
+	pleaseLogin(undefined, pleaseLoginContext.value);
 	showMovedDialog();
 
 	await getRenoteOnly({ note: note.value, renoteButton, mock: props.mock });
 }
 
-function quote(viaKeyboard = false): void {
-	pleaseLogin();
+function quote(): void {
+	pleaseLogin(undefined, pleaseLoginContext.value);
 	if (props.mock) {
 		return;
 	}
 	if (appearNote.value.channel) {
 		if (appearNote.value.channel.allowRenoteToExternal) {
 			const { menu } = getQuoteMenu({ note: note.value, mock: props.mock });
-			os.popupMenu(menu, quoteButton.value, {
-				viaKeyboard,
-			});
+			os.popupMenu(menu, quoteButton.value);
 		} else {
 			os.post({
 				renote: appearNote.value,
 				channel: appearNote.value.channel,
-				animation: !viaKeyboard,
 			}, () => {
 				focus();
 			});
@@ -594,12 +543,8 @@
 	}
 }
 
-function reply(viaKeyboard = false): void {
-	pleaseLogin();
-=======
 function reply(): void {
 	pleaseLogin(undefined, pleaseLoginContext.value);
->>>>>>> 0d76842a
 	if (props.mock) {
 		return;
 	}
@@ -684,7 +629,7 @@
 }
 
 function heartReact(): void {
-	pleaseLogin();
+	pleaseLogin(undefined, pleaseLoginContext.value);
 	showMovedDialog();
 
 	sound.playMisskeySfx('reaction');
@@ -765,15 +710,8 @@
 		return;
 	}
 
-<<<<<<< HEAD
 	const { menu, cleanup } = getNoteMenu({ note: note.value, translating, translation, viewTextSource, noNyaize, isDeleted, currentClip: currentClip?.value });
-	os.popupMenu(menu, menuButton.value, {
-		viaKeyboard,
-	}).then(focus).finally(cleanup);
-=======
-	const { menu, cleanup } = getNoteMenu({ note: note.value, translating, translation, isDeleted, currentClip: currentClip?.value });
 	os.popupMenu(menu, menuButton.value).then(focus).finally(cleanup);
->>>>>>> 0d76842a
 }
 
 async function clip(): Promise<void> {
@@ -784,7 +722,6 @@
 	os.popupMenu(await getNoteClipMenu({ note: note.value, isDeleted, currentClip: currentClip?.value }), clipButton.value).then(focus);
 }
 
-<<<<<<< HEAD
 const isForeignLanguage: boolean = appearNote.value.text != null && (() => {
 	const targetLang = (miLocalStorage.getItem('lang') ?? navigator.language).slice(0, 2);
 	const postLang = detectLanguage(appearNote.value.text);
@@ -811,10 +748,7 @@
 	vibrate(defaultStore.state.vibrateSystem ? [5, 5, 10] : []);
 }
 
-function showRenoteMenu(viaKeyboard = false): void {
-=======
 function showRenoteMenu(): void {
->>>>>>> 0d76842a
 	if (props.mock) {
 		return;
 	}
