--- conflicted
+++ resolved
@@ -26,12 +26,9 @@
 import { onMounted, onUnmounted, ref, shallowRef } from 'vue';
 import { i18n } from '@/i18n.js';
 import { getScrollContainer } from '@/scripts/scroll.js';
-<<<<<<< HEAD
+import { isHorizontalSwipeSwiping } from '@/scripts/touch.js';
 import { vibrate } from '@/scripts/vibrate.js';
 import { defaultStore } from '@/store.js';
-=======
-import { isHorizontalSwipeSwiping } from '@/scripts/touch.js';
->>>>>>> 0f7918c5
 
 const SCROLL_STOP = 10;
 const MAX_PULL_DISTANCE = Infinity;
