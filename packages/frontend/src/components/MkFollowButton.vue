--- conflicted
+++ resolved
@@ -53,16 +53,12 @@
 import { i18n } from '@/i18n.js';
 import { claimAchievement } from '@/scripts/achievements.js';
 import { $i } from '@/account.js';
-<<<<<<< HEAD
+import { defaultStore } from '@/store.js';
 import { userName } from '@/filters/user.js';
 import { vibrate } from '@/scripts/vibrate.js';
-import { defaultStore } from '@/store.js';
-import { useRouter } from '@/router.js';
+import { useRouter } from '@/global/router/supplier.js';
 
 const router = useRouter();
-=======
-import { defaultStore } from '@/store.js';
->>>>>>> 14aedc17
 
 const props = withDefaults(defineProps<{
 	user: Misskey.entities.UserDetailed,
