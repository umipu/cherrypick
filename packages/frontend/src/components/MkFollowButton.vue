--- conflicted
+++ resolved
@@ -105,11 +105,7 @@
 		if (isFollowing.value) {
 			const { canceled } = await os.confirm({
 				type: 'warning',
-<<<<<<< HEAD
-				text: i18n.t('unfollowConfirm', { name: userName(props.user) }),
-=======
-				text: i18n.tsx.unfollowConfirm({ name: props.user.name || props.user.username }),
->>>>>>> 94e282b6
+				text: i18n.tsx.unfollowConfirm({ name: userName(props.user) }),
 			});
 
 			if (canceled) return;
