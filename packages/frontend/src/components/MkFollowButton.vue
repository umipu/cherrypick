<!--
SPDX-FileCopyrightText: syuilo and other misskey, cherrypick contributors
SPDX-License-Identifier: AGPL-3.0-only
-->

<template>
<button
	v-if="(!disableIfFollowing || !isFollowing) && ($i != null && $i.id != user.id)"
	class="_button"
	:class="[$style.root, { [$style.wait]: wait, [$style.active]: isFollowing || hasPendingFollowRequestFromYou, [$style.full]: full, [$style.large]: large }]"
	:disabled="wait"
	@click="onClick"
>
	<template v-if="!wait">
		<template v-if="hasPendingFollowRequestFromYou && user.isLocked">
			<span v-if="full" :class="$style.text">{{ i18n.ts.followRequestPending }}</span><i class="ti ti-hourglass-empty"></i>
		</template>
		<template v-else-if="hasPendingFollowRequestFromYou && !user.isLocked">
			<!-- つまりリモートフォローの場合。 -->
			<span v-if="full" :class="$style.text">{{ i18n.ts.processing }}</span><MkLoading :em="true" :colored="false"/>
		</template>
		<template v-else-if="isFollowing">
			<span v-if="full" :class="$style.text">{{ i18n.ts.unfollow }}</span><i class="ti ti-minus"></i>
		</template>
		<template v-else-if="!isFollowing && user.isLocked">
			<span v-if="full" :class="$style.text">{{ i18n.ts.followRequest }}</span><i class="ti ti-plus"></i>
		</template>
		<template v-else-if="!isFollowing && !user.isLocked">
			<span v-if="full" :class="$style.text">{{ i18n.ts.follow }}</span><i class="ti ti-plus"></i>
		</template>
	</template>
	<template v-else>
		<span v-if="full" :class="$style.text">{{ i18n.ts.processing }}</span><MkLoading :em="true" :colored="false"/>
	</template>
</button>
<div v-else-if="disableIfFollowing && isFollowing"><i class="ti ti-circle-check"></i><span style="padding-left: 3px;">{{ i18n.ts.alreadyFollowed }}</span></div>
</template>

<script lang="ts" setup>
import { onBeforeUnmount, onMounted } from 'vue';
<<<<<<< HEAD
import * as Misskey from 'cherrypick-js';
import * as os from '@/os';
import { useStream } from '@/stream';
import { i18n } from '@/i18n';
import { claimAchievement } from '@/scripts/achievements';
import { $i } from '@/account';
import { userName } from '@/filters/user';
import { globalEvents } from '@/events';

let showFollowButton = $ref(false);
=======
import * as Misskey from 'misskey-js';
import * as os from '@/os.js';
import { useStream } from '@/stream.js';
import { i18n } from '@/i18n.js';
import { claimAchievement } from '@/scripts/achievements.js';
import { $i } from '@/account.js';
>>>>>>> 578b0ebe

const props = withDefaults(defineProps<{
	user: Misskey.entities.UserDetailed,
	full?: boolean,
	large?: boolean,

	// CherryPick
	disableIfFollowing?: boolean,
}>(), {
	full: false,
	large: false,

	// CherryPick
	disableIfFollowing: false,
});

let isFollowing = $ref(props.user.isFollowing);
let hasPendingFollowRequestFromYou = $ref(props.user.hasPendingFollowRequestFromYou);
let wait = $ref(false);
const connection = useStream().useChannel('main');

if (props.user.isFollowing == null) {
	os.api('users/show', {
		userId: props.user.id,
	})
		.then(onFollowChange);
}

function onFollowChange(user: Misskey.entities.UserDetailed) {
	if (user.id === props.user.id) {
		isFollowing = user.isFollowing;
		hasPendingFollowRequestFromYou = user.hasPendingFollowRequestFromYou;
	}
}

async function onClick() {
	wait = true;

	try {
		if (isFollowing) {
			const { canceled } = await os.confirm({
				type: 'warning',
				text: i18n.t('unfollowConfirm', { name: userName(props.user) }),
			});

			if (canceled) return;

			await os.api('following/delete', {
				userId: props.user.id,
			});
		} else {
			if (hasPendingFollowRequestFromYou) {
				await os.api('following/requests/cancel', {
					userId: props.user.id,
				});
				hasPendingFollowRequestFromYou = false;
			} else {
				await os.api('following/create', {
					userId: props.user.id,
				});
				hasPendingFollowRequestFromYou = true;

				claimAchievement('following1');

				if ($i.followingCount >= 10) {
					claimAchievement('following10');
				}
				if ($i.followingCount >= 50) {
					claimAchievement('following50');
				}
				if ($i.followingCount >= 100) {
					claimAchievement('following100');
				}
				if ($i.followingCount >= 300) {
					claimAchievement('following300');
				}
			}
		}
	} catch (err) {
		console.error(err);
	} finally {
		wait = false;
	}
}

onMounted(() => {
	connection.on('follow', onFollowChange);
	connection.on('unfollow', onFollowChange);

	showFollowButton = $i != null && $i.id !== props.user.id;
  globalEvents.emit('showFollowButton', showFollowButton);
});

onBeforeUnmount(() => {
	connection.dispose();
});
</script>

<style lang="scss" module>
.root {
	position: relative;
	display: inline-block;
	font-weight: bold;
	color: var(--fgOnWhite);
	border: solid 1px var(--accent);
	padding: 0;
	height: 31px;
	font-size: 16px;
	border-radius: 32px;
	background: #fff;

	&.full {
		padding: 0 8px 0 12px;
		font-size: 14px;
	}

	&.large {
		font-size: 16px;
		height: 38px;
		padding: 0 12px 0 16px;
	}

	&:not(.full) {
		width: 31px;
	}

	&:focus-visible {
		&:after {
			content: "";
			pointer-events: none;
			position: absolute;
			top: -5px;
			right: -5px;
			bottom: -5px;
			left: -5px;
			border: 2px solid var(--focus);
			border-radius: 32px;
		}
	}

	&:hover {
		//background: mix($primary, #fff, 20);
	}

	&:active {
		//background: mix($primary, #fff, 40);
	}

	&.active {
		color: var(--fgOnAccent);
		background: var(--accent);

		&:hover {
			background: var(--accentLighten);
			border-color: var(--accentLighten);
		}

		&:active {
			background: var(--accentDarken);
			border-color: var(--accentDarken);
		}
	}

	&.wait {
		cursor: wait !important;
		opacity: 0.7;
	}
}

.text {
	margin-right: 6px;
}
</style><|MERGE_RESOLUTION|>--- conflicted
+++ resolved
@@ -38,25 +38,16 @@
 
 <script lang="ts" setup>
 import { onBeforeUnmount, onMounted } from 'vue';
-<<<<<<< HEAD
 import * as Misskey from 'cherrypick-js';
-import * as os from '@/os';
-import { useStream } from '@/stream';
-import { i18n } from '@/i18n';
-import { claimAchievement } from '@/scripts/achievements';
-import { $i } from '@/account';
-import { userName } from '@/filters/user';
-import { globalEvents } from '@/events';
-
-let showFollowButton = $ref(false);
-=======
-import * as Misskey from 'misskey-js';
 import * as os from '@/os.js';
 import { useStream } from '@/stream.js';
 import { i18n } from '@/i18n.js';
 import { claimAchievement } from '@/scripts/achievements.js';
 import { $i } from '@/account.js';
->>>>>>> 578b0ebe
+import { userName } from '@/filters/user.js';
+import { globalEvents } from '@/events';
+
+let showFollowButton = $ref(false);
 
 const props = withDefaults(defineProps<{
 	user: Misskey.entities.UserDetailed,
