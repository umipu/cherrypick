--- conflicted
+++ resolved
@@ -44,16 +44,12 @@
 import { i18n } from '@/i18n.js';
 import { claimAchievement } from '@/scripts/achievements.js';
 import { $i } from '@/account.js';
-<<<<<<< HEAD
 import { userName } from '@/filters/user.js';
 import { globalEvents } from '@/events.js';
 import { vibrate } from '@/scripts/vibrate.js';
-import { ColdDeviceStorage } from '@/store.js';
+import { ColdDeviceStorage, defaultStore } from '@/store.js';
 
 let showFollowButton = $ref(false);
-=======
-import { defaultStore } from "@/store.js";
->>>>>>> 6b5ee438
 
 const props = withDefaults(defineProps<{
 	user: Misskey.entities.UserDetailed,
