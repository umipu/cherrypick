<!--
SPDX-FileCopyrightText: syuilo and other misskey, cherrypick contributors
SPDX-License-Identifier: AGPL-3.0-only
-->

<template>
<div :class="$style.root">
<<<<<<< HEAD
	<div style="display: flex; padding-bottom: 10px;">
		<MkAvatar v-if="!defaultStore.state.hideAvatarsInNote" :class="[$style.avatar, { [$style.showEl]: (showEl && ['hideHeaderOnly', 'hideHeaderFloatBtn', 'hide'].includes(<string>defaultStore.state.displayHeaderNavBarWhenScroll)) && mainRouter.currentRoute.value.name === 'index', [$style.showElTab]: (showEl && ['hideHeaderOnly', 'hideHeaderFloatBtn', 'hide'].includes(<string>defaultStore.state.displayHeaderNavBarWhenScroll)) && mainRouter.currentRoute.value.name !== 'index' }]" :user="note.user" link preview/>
		<div :class="$style.main">
			<MkNoteHeader :class="$style.header" :note="note" :mini="true"/>
		</div>
	</div>
	<div>
		<MkEvent v-if="note.event" :note="note"/>
		<p v-if="note.cw != null" :class="$style.cw">
			<Mfm v-if="note.cw != ''" style="margin-right: 8px;" :text="note.cw" :author="note.user" :nyaize="'account'" :emojiUrls="note.emojis"/>
			<MkCwButton v-model="showContent" :note="note"/>
		</p>
		<div v-show="note.cw == null || showContent">
			<MkSubNoteContent :class="$style.text" :note="note"/>
=======
	<MkAvatar :class="$style.avatar" :user="note.user" link preview/>
	<div :class="$style.main">
		<MkNoteHeader :class="$style.header" :note="note" :mini="true"/>
		<div>
			<p v-if="note.cw != null" :class="$style.cw">
				<Mfm v-if="note.cw != ''" style="margin-right: 8px;" :text="note.cw" :author="note.user" :nyaize="'respect'" :emojiUrls="note.emojis"/>
				<MkCwButton v-model="showContent" :note="note"/>
			</p>
			<div v-show="note.cw == null || showContent">
				<MkSubNoteContent :class="$style.text" :note="note"/>
			</div>
>>>>>>> 9784d10c
		</div>
	</div>
</div>
</template>

<script lang="ts" setup>
import { onMounted } from 'vue';
import * as Misskey from 'cherrypick-js';
import MkNoteHeader from '@/components/MkNoteHeader.vue';
import MkSubNoteContent from '@/components/MkSubNoteContent.vue';
import MkCwButton from '@/components/MkCwButton.vue';
import MkEvent from '@/components/MkEvent.vue';
import { $i } from '@/account.js';
import { globalEvents } from '@/events.js';
import { mainRouter } from '@/router.js';
import { defaultStore } from '@/store.js';

let showEl = $ref(false);

const props = defineProps<{
	note: Misskey.entities.Note;
}>();

const showContent = $ref(false);

onMounted(() => {
	globalEvents.on('showEl', (showEl_receive) => {
		showEl = showEl_receive;
	});
});
</script>

<style lang="scss" module>
.root {
	margin: 0;
	padding: 0;
	font-size: 0.95em;
}

.avatar {
	flex-shrink: 0;
	display: block;
	margin: 0 10px 0 0;
	width: 34px;
	height: 34px;
	border-radius: 8px;
	position: sticky !important;
	top: calc(16px + var(--stickyTop, 0px));
	left: 0;
	background: var(--panel);
}

.main {
	flex: 1;
	min-width: 0;
}

.header {
	margin-bottom: 2px;
}

.cw {
	cursor: default;
	display: grid;
	margin: 0;
	padding: 0;
	overflow-wrap: break-word;
}

.text {
	cursor: default;
	margin: 0;
	padding: 0;
}

@container (max-width: 500px) {
	.avatar {
		&.showEl {
			top: 14px;
		}

		&.showElTab {
			top: 54px;
		}
	}
}

@container (min-width: 250px) {
	.avatar {
		margin: 0 10px 0 0;
		width: 40px;
		height: 40px;
	}
}

@container (min-width: 350px) {
	.avatar {
		margin: 0 10px 0 0;
		width: 44px;
		height: 44px;
	}
}

@container (min-width: 500px) {
	.avatar {
		margin: 0 12px 0 0;
		width: 48px;
		height: 48px;
	}
}
</style><|MERGE_RESOLUTION|>--- conflicted
+++ resolved
@@ -5,7 +5,6 @@
 
 <template>
 <div :class="$style.root">
-<<<<<<< HEAD
 	<div style="display: flex; padding-bottom: 10px;">
 		<MkAvatar v-if="!defaultStore.state.hideAvatarsInNote" :class="[$style.avatar, { [$style.showEl]: (showEl && ['hideHeaderOnly', 'hideHeaderFloatBtn', 'hide'].includes(<string>defaultStore.state.displayHeaderNavBarWhenScroll)) && mainRouter.currentRoute.value.name === 'index', [$style.showElTab]: (showEl && ['hideHeaderOnly', 'hideHeaderFloatBtn', 'hide'].includes(<string>defaultStore.state.displayHeaderNavBarWhenScroll)) && mainRouter.currentRoute.value.name !== 'index' }]" :user="note.user" link preview/>
 		<div :class="$style.main">
@@ -15,24 +14,11 @@
 	<div>
 		<MkEvent v-if="note.event" :note="note"/>
 		<p v-if="note.cw != null" :class="$style.cw">
-			<Mfm v-if="note.cw != ''" style="margin-right: 8px;" :text="note.cw" :author="note.user" :nyaize="'account'" :emojiUrls="note.emojis"/>
+			<Mfm v-if="note.cw != ''" style="margin-right: 8px;" :text="note.cw" :author="note.user" :nyaize="'respect'" :emojiUrls="note.emojis"/>
 			<MkCwButton v-model="showContent" :note="note"/>
 		</p>
 		<div v-show="note.cw == null || showContent">
 			<MkSubNoteContent :class="$style.text" :note="note"/>
-=======
-	<MkAvatar :class="$style.avatar" :user="note.user" link preview/>
-	<div :class="$style.main">
-		<MkNoteHeader :class="$style.header" :note="note" :mini="true"/>
-		<div>
-			<p v-if="note.cw != null" :class="$style.cw">
-				<Mfm v-if="note.cw != ''" style="margin-right: 8px;" :text="note.cw" :author="note.user" :nyaize="'respect'" :emojiUrls="note.emojis"/>
-				<MkCwButton v-model="showContent" :note="note"/>
-			</p>
-			<div v-show="note.cw == null || showContent">
-				<MkSubNoteContent :class="$style.text" :note="note"/>
-			</div>
->>>>>>> 9784d10c
 		</div>
 	</div>
 </div>
