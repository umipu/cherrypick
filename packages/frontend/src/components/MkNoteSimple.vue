--- conflicted
+++ resolved
@@ -20,13 +20,8 @@
 		<div v-show="note.cw == null || showContent">
 			<MkSubNoteContent :class="$style.text" :note="note" :showSubNoteFooterButton="false"/>
 			<div v-if="note.isSchedule" style="margin-top: 10px;">
-<<<<<<< HEAD
-				<MkButton :class="$style.button" inline @click.stop.prevent="editScheduleNote()">{{ i18n.ts.deleteAndEdit }}</MkButton>
-				<MkButton :class="$style.button" inline danger @click.stop.prevent="deleteScheduleNote()">{{ i18n.ts.delete }}</MkButton>
-=======
 				<MkButton :class="$style.button" inline rounded @click.stop.prevent="editScheduleNote()"><i class="ti ti-eraser"></i> {{ i18n.ts.deleteAndEdit }}</MkButton>
 				<MkButton :class="$style.button" inline rounded danger @click.stop.prevent="deleteScheduleNote()"><i class="ti ti-trash"></i> {{ i18n.ts.delete }}</MkButton>
->>>>>>> d3f4d310
 			</div>
 		</div>
 	</div>
@@ -36,11 +31,7 @@
 <script lang="ts" setup>
 import { onMounted, ref } from 'vue';
 import * as Misskey from 'cherrypick-js';
-<<<<<<< HEAD
-import { i18n } from '../i18n.js';
-=======
 import * as os from '@/os.js';
->>>>>>> d3f4d310
 import MkNoteHeader from '@/components/MkNoteHeader.vue';
 import MkSubNoteContent from '@/components/MkSubNoteContent.vue';
 import MkCwButton from '@/components/MkCwButton.vue';
@@ -55,14 +46,10 @@
 import { misskeyApi } from '@/scripts/misskey-api.js';
 
 const props = withDefaults(defineProps<{
-<<<<<<< HEAD
-  note: Misskey.entities.Note & {isSchedule? : boolean, scheduledNoteId?:string};
-=======
 	note: Misskey.entities.Note & {
 		isSchedule? : boolean,
 		scheduledNoteId?: string
 	};
->>>>>>> d3f4d310
 	enableNoteClick?: boolean,
 }>(), {
 	enableNoteClick: true,
@@ -73,14 +60,6 @@
 }>();
 
 const showEl = ref(false);
-import MkButton from '@/components/MkButton.vue';
-import * as os from '@/os.js';
-import { misskeyApi } from '@/scripts/misskey-api';
-const isDeleted = ref(false);
-
-const emit = defineEmits<{
-  (ev: 'editScheduleNote'): void;
-}>();
 
 async function deleteScheduleNote() {
 	const { canceled } = await os.confirm({
@@ -126,61 +105,17 @@
 });
 
 function noteClick(ev: MouseEvent) {
-<<<<<<< HEAD
-	if (props.note.isSchedule) {
-		return;
-	}
-=======
 	if (props.note.isSchedule) return;
->>>>>>> d3f4d310
 	if (!expandOnNoteClick || window.getSelection()?.toString() !== '' || defaultStore.state.expandOnNoteClickBehavior === 'doubleClick') ev.stopPropagation();
 	else router.push(notePage(props.note));
 }
 
 function noteDblClick(ev: MouseEvent) {
-<<<<<<< HEAD
-	if (props.note.isSchedule) {
-		return;
-	}
-=======
 	if (props.note.isSchedule) return;
->>>>>>> d3f4d310
 	if (!expandOnNoteClick || window.getSelection()?.toString() !== '' || defaultStore.state.expandOnNoteClickBehavior === 'click') ev.stopPropagation();
 	else router.push(notePage(props.note));
 }
 
-async function deleteScheduleNote() {
-	const { canceled } = await os.confirm({
-		type: 'warning',
-		text: i18n.ts.deleteConfirm,
-		okText: i18n.ts.delete,
-		cancelText: i18n.ts.cancel,
-	});
-	if (canceled) return;
-	await os.apiWithDialog('notes/schedule/delete', { noteId: props.note.id })
-		.then(() => {
-			isDeleted.value = true;
-		});
-}
-
-async function editScheduleNote() {
-	try {
-		await misskeyApi('notes/schedule/delete', { noteId: props.note.id })
-			.then(() => {
-				isDeleted.value = true;
-			});
-	} catch (err) {
-		console.error(err);
-	}
-
-	await os.post({
-		initialNote: props.note,
-		renote: props.note.renote,
-		reply: props.note.reply,
-		channel: props.note.channel,
-	});
-	emit('editScheduleNote');
-}
 </script>
 
 <style lang="scss" module>
@@ -196,15 +131,12 @@
   margin-right: var(--margin);
   margin-bottom: var(--margin);
 }
-<<<<<<< HEAD
-=======
 
 .button{
 	margin-right: var(--margin);
 	margin-bottom: var(--margin);
 }
 
->>>>>>> d3f4d310
 .avatar {
 	flex-shrink: 0;
 	display: block;
