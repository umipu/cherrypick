<!--
SPDX-FileCopyrightText: syuilo and misskey-project
SPDX-License-Identifier: AGPL-3.0-only
-->

<template>
<div v-show="!isDeleted" :class="[$style.root, { [$style.isSchedule]: note.isSchedule }]" :tabindex="!isDeleted ? '-1' : undefined" :style="{ cursor: expandOnNoteClick && enableNoteClick ? 'pointer' : '' }" @click.stop="noteClick" @dblclick.stop="noteDblClick">
	<div style="display: flex; padding-bottom: 10px;">
		<MkAvatar v-if="!defaultStore.state.hideAvatarsInNote" :class="[$style.avatar, { [$style.showEl]: (showEl && ['hideHeaderOnly', 'hideHeaderFloatBtn', 'hide'].includes(<string>defaultStore.state.displayHeaderNavBarWhenScroll)) && mainRouter.currentRoute.value.name === 'index', [$style.showElTab]: (showEl && ['hideHeaderOnly', 'hideHeaderFloatBtn', 'hide'].includes(<string>defaultStore.state.displayHeaderNavBarWhenScroll)) && mainRouter.currentRoute.value.name !== 'index' }]" :user="note.user" link preview noteClick/>
		<div :class="$style.main">
			<MkNoteHeader :class="$style.header" :note="note" :mini="true"/>
		</div>
	</div>
	<div>
		<MkEvent v-if="note.event" :note="note"/>
		<p v-if="note.cw != null" :class="$style.cw">
			<Mfm v-if="note.cw != ''" :text="note.cw" :author="note.user" :nyaize="'respect'" style="margin-right: 8px;"/>
			<MkCwButton v-model="showContent" :text="note.text" :renote="note.renote" :files="note.files" :poll="note.poll" @click.stop/>
		</p>
		<div v-show="note.cw == null || showContent">
			<MkSubNoteContent :class="$style.text" :note="note" :showSubNoteFooterButton="false"/>
			<div v-if="note.isSchedule" style="margin-top: 10px;">
				<MkButton :class="$style.button" inline rounded @click.stop.prevent="deleteAndEditScheduleNote()"><i class="ti ti-eraser"></i> {{ i18n.ts.deleteAndEdit }}</MkButton>
				<MkButton :class="$style.button" inline rounded danger @click.stop.prevent="deleteScheduleNote()"><i class="ti ti-trash"></i> {{ i18n.ts.delete }}</MkButton>
			</div>
		</div>
	</div>
</div>
</template>

<script lang="ts" setup>
import { onMounted, ref } from 'vue';
import * as Misskey from 'cherrypick-js';
import * as os from '@/os.js';
import MkNoteHeader from '@/components/MkNoteHeader.vue';
import MkSubNoteContent from '@/components/MkSubNoteContent.vue';
import MkCwButton from '@/components/MkCwButton.vue';
import MkEvent from '@/components/MkEvent.vue';
import MkButton from '@/components/MkButton.vue';
import { globalEvents } from '@/events.js';
import { mainRouter } from '@/router/main.js';
import { useRouter } from '@/router/supplier.js';
import { defaultStore } from '@/store.js';
import { notePage } from '@/filters/note.js';
import { i18n } from '@/i18n.js';
import { misskeyApi } from '@/scripts/misskey-api.js';

const props = withDefaults(defineProps<{
	note: Misskey.entities.Note & {
		isSchedule? : boolean,
		scheduledNoteId?: string
	};
	enableNoteClick?: boolean,
}>(), {
	enableNoteClick: true,
});

const emit = defineEmits<{
	(ev: 'deleteAndEditScheduleNote'): void;
}>();

const showEl = ref(false);

<<<<<<< HEAD
async function deleteScheduleNote() {
	const { canceled } = await os.confirm({
		type: 'warning',
		text: i18n.ts.deleteConfirm,
		okText: i18n.ts.delete,
		cancelText: i18n.ts.cancel,
	});
	if (canceled) return;
	await os.apiWithDialog('notes/schedule/delete', { noteId: props.note.id })
		.then(() => {
			isDeleted.value = true;
		});
}

async function editScheduleNote() {
=======
const showContent = ref(false);
const expandOnNoteClick = defaultStore.state.expandOnNoteClick;
const router = useRouter();

const isDeleted = ref(false);

if (defaultStore.state.alwaysShowCw) showContent.value = true;

onMounted(() => {
	globalEvents.on('showEl', (showEl_receive) => {
		showEl.value = showEl_receive;
	});
});

function noteClick(ev: MouseEvent) {
	if (props.note.isSchedule) return;
	if (!expandOnNoteClick || window.getSelection()?.toString() !== '' || defaultStore.state.expandOnNoteClickBehavior === 'doubleClick') ev.stopPropagation();
	else router.push(notePage(props.note));
}

function noteDblClick(ev: MouseEvent) {
	if (props.note.isSchedule) return;
	if (!expandOnNoteClick || window.getSelection()?.toString() !== '' || defaultStore.state.expandOnNoteClickBehavior === 'click') ev.stopPropagation();
	else router.push(notePage(props.note));
}

async function deleteAndEditScheduleNote() {
>>>>>>> b180f8ec
	try {
		await misskeyApi('notes/schedule/delete', { noteId: props.note.id })
			.then(() => {
				isDeleted.value = true;
			});
	} catch (err) {
		console.error(err);
	}

<<<<<<< HEAD
	await os.post({ initialNote: props.note, renote: props.note.renote, reply: props.note.reply, channel: props.note.channel });

	emit('editScheduleNote');
=======
	await os.post({
		initialNote: props.note,
		renote: props.note.renote,
		reply: props.note.reply,
		channel: props.note.channel,
	});
	emit('deleteAndEditScheduleNote');
}

async function deleteScheduleNote() {
	const { canceled } = await os.confirm({
		type: 'warning',
		text: i18n.ts.deleteConfirm,
		okText: i18n.ts.delete,
		cancelText: i18n.ts.cancel,
	});
	if (canceled) return;
	await os.apiWithDialog('notes/schedule/delete', { noteId: props.note.id })
		.then(() => {
			isDeleted.value = true;
		});
>>>>>>> b180f8ec
}

const showContent = ref(false);
const expandOnNoteClick = defaultStore.state.expandOnNoteClick;
const router = useRouter();

const isDeleted = ref(false);

if (defaultStore.state.alwaysShowCw) showContent.value = true;

onMounted(() => {
	globalEvents.on('showEl', (showEl_receive) => {
		showEl.value = showEl_receive;
	});
});

function noteClick(ev: MouseEvent) {
	if (props.note.isSchedule) return;
	if (!expandOnNoteClick || window.getSelection()?.toString() !== '' || defaultStore.state.expandOnNoteClickBehavior === 'doubleClick') ev.stopPropagation();
	else router.push(notePage(props.note));
}

function noteDblClick(ev: MouseEvent) {
	if (props.note.isSchedule) return;
	if (!expandOnNoteClick || window.getSelection()?.toString() !== '' || defaultStore.state.expandOnNoteClickBehavior === 'click') ev.stopPropagation();
	else router.push(notePage(props.note));
}

</script>

<style lang="scss" module>
.root {
	margin: 0;
	padding: 0;
	font-size: 0.95em;
	-webkit-tap-highlight-color: transparent;
<<<<<<< HEAD
  border-bottom: solid 0.5px var(--divider);
}
.button{
  margin-right: var(--margin);
  margin-bottom: var(--margin);
=======

	&.isSchedule {
		border-bottom: solid 0.5px var(--MI_THEME-divider);
	}
>>>>>>> b180f8ec
}

.button{
	margin-right: var(--MI-margin);
	margin-bottom: var(--MI-margin);
}

.avatar {
	flex-shrink: 0;
	display: block;
	margin: 0 10px 0 0;
	width: 34px;
	height: 34px;
	border-radius: 8px;
	position: sticky !important;
	top: calc(16px + var(--MI-stickyTop, 0px));
	left: 0;
	background: var(--MI_THEME-panel);
}

.main {
	flex: 1;
	min-width: 0;
}

.header {
	margin-bottom: 2px;
}

.cw {
	// cursor: default;
	display: grid;
	margin: 0;
	padding: 0;
	overflow-wrap: break-word;
}

.text {
	// cursor: default;
	margin: 0;
	padding: 0;
}

@container (max-width: 500px) {
	.avatar {
		&.showEl {
			top: 14px;
		}

		&.showElTab {
			top: 54px;
		}
	}
}

@container (min-width: 250px) {
	.avatar {
		margin: 0 10px 0 0;
		width: 40px;
		height: 40px;
	}
}

@container (min-width: 350px) {
	.avatar {
		margin: 0 10px 0 0;
		width: 44px;
		height: 44px;
	}
}

@container (min-width: 500px) {
	.avatar {
		margin: 0 12px 0 0;
		width: 48px;
		height: 48px;
	}
}
</style><|MERGE_RESOLUTION|>--- conflicted
+++ resolved
@@ -61,7 +61,51 @@
 
 const showEl = ref(false);
 
-<<<<<<< HEAD
+const showContent = ref(false);
+const expandOnNoteClick = defaultStore.state.expandOnNoteClick;
+const router = useRouter();
+
+const isDeleted = ref(false);
+
+if (defaultStore.state.alwaysShowCw) showContent.value = true;
+
+onMounted(() => {
+	globalEvents.on('showEl', (showEl_receive) => {
+		showEl.value = showEl_receive;
+	});
+});
+
+function noteClick(ev: MouseEvent) {
+	if (props.note.isSchedule) return;
+	if (!expandOnNoteClick || window.getSelection()?.toString() !== '' || defaultStore.state.expandOnNoteClickBehavior === 'doubleClick') ev.stopPropagation();
+	else router.push(notePage(props.note));
+}
+
+function noteDblClick(ev: MouseEvent) {
+	if (props.note.isSchedule) return;
+	if (!expandOnNoteClick || window.getSelection()?.toString() !== '' || defaultStore.state.expandOnNoteClickBehavior === 'click') ev.stopPropagation();
+	else router.push(notePage(props.note));
+}
+
+async function deleteAndEditScheduleNote() {
+	try {
+		await misskeyApi('notes/schedule/delete', { noteId: props.note.id })
+			.then(() => {
+				isDeleted.value = true;
+			});
+	} catch (err) {
+		console.error(err);
+	}
+
+	await os.post({
+		initialNote: props.note,
+		renote: props.note.renote,
+		reply: props.note.reply,
+		channel: props.note.channel,
+	});
+	emit('deleteAndEditScheduleNote');
+}
+
 async function deleteScheduleNote() {
 	const { canceled } = await os.confirm({
 		type: 'warning',
@@ -75,101 +119,6 @@
 			isDeleted.value = true;
 		});
 }
-
-async function editScheduleNote() {
-=======
-const showContent = ref(false);
-const expandOnNoteClick = defaultStore.state.expandOnNoteClick;
-const router = useRouter();
-
-const isDeleted = ref(false);
-
-if (defaultStore.state.alwaysShowCw) showContent.value = true;
-
-onMounted(() => {
-	globalEvents.on('showEl', (showEl_receive) => {
-		showEl.value = showEl_receive;
-	});
-});
-
-function noteClick(ev: MouseEvent) {
-	if (props.note.isSchedule) return;
-	if (!expandOnNoteClick || window.getSelection()?.toString() !== '' || defaultStore.state.expandOnNoteClickBehavior === 'doubleClick') ev.stopPropagation();
-	else router.push(notePage(props.note));
-}
-
-function noteDblClick(ev: MouseEvent) {
-	if (props.note.isSchedule) return;
-	if (!expandOnNoteClick || window.getSelection()?.toString() !== '' || defaultStore.state.expandOnNoteClickBehavior === 'click') ev.stopPropagation();
-	else router.push(notePage(props.note));
-}
-
-async function deleteAndEditScheduleNote() {
->>>>>>> b180f8ec
-	try {
-		await misskeyApi('notes/schedule/delete', { noteId: props.note.id })
-			.then(() => {
-				isDeleted.value = true;
-			});
-	} catch (err) {
-		console.error(err);
-	}
-
-<<<<<<< HEAD
-	await os.post({ initialNote: props.note, renote: props.note.renote, reply: props.note.reply, channel: props.note.channel });
-
-	emit('editScheduleNote');
-=======
-	await os.post({
-		initialNote: props.note,
-		renote: props.note.renote,
-		reply: props.note.reply,
-		channel: props.note.channel,
-	});
-	emit('deleteAndEditScheduleNote');
-}
-
-async function deleteScheduleNote() {
-	const { canceled } = await os.confirm({
-		type: 'warning',
-		text: i18n.ts.deleteConfirm,
-		okText: i18n.ts.delete,
-		cancelText: i18n.ts.cancel,
-	});
-	if (canceled) return;
-	await os.apiWithDialog('notes/schedule/delete', { noteId: props.note.id })
-		.then(() => {
-			isDeleted.value = true;
-		});
->>>>>>> b180f8ec
-}
-
-const showContent = ref(false);
-const expandOnNoteClick = defaultStore.state.expandOnNoteClick;
-const router = useRouter();
-
-const isDeleted = ref(false);
-
-if (defaultStore.state.alwaysShowCw) showContent.value = true;
-
-onMounted(() => {
-	globalEvents.on('showEl', (showEl_receive) => {
-		showEl.value = showEl_receive;
-	});
-});
-
-function noteClick(ev: MouseEvent) {
-	if (props.note.isSchedule) return;
-	if (!expandOnNoteClick || window.getSelection()?.toString() !== '' || defaultStore.state.expandOnNoteClickBehavior === 'doubleClick') ev.stopPropagation();
-	else router.push(notePage(props.note));
-}
-
-function noteDblClick(ev: MouseEvent) {
-	if (props.note.isSchedule) return;
-	if (!expandOnNoteClick || window.getSelection()?.toString() !== '' || defaultStore.state.expandOnNoteClickBehavior === 'click') ev.stopPropagation();
-	else router.push(notePage(props.note));
-}
-
 </script>
 
 <style lang="scss" module>
@@ -178,18 +127,15 @@
 	padding: 0;
 	font-size: 0.95em;
 	-webkit-tap-highlight-color: transparent;
-<<<<<<< HEAD
-  border-bottom: solid 0.5px var(--divider);
-}
-.button{
-  margin-right: var(--margin);
-  margin-bottom: var(--margin);
-=======
 
 	&.isSchedule {
 		border-bottom: solid 0.5px var(--MI_THEME-divider);
 	}
->>>>>>> b180f8ec
+	border-bottom: solid 0.5px var(--divider);
+}
+.button{
+	margin-right: var(--margin);
+	margin-bottom: var(--margin);
 }
 
 .button{
