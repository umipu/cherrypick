--- conflicted
+++ resolved
@@ -233,17 +233,10 @@
 	display: block;
 	position: absolute;
 	border-radius: 6px;
-<<<<<<< HEAD
-	background-color: var(--bg);
-	color: var(--accentLighten);
+	background-color: var(--MI_THEME-bg);
+	color: var(--MI_THEME-accentLighten);
 	font-size: 18px;
 	opacity: .7;
-=======
-	background-color: var(--MI_THEME-fg);
-	color: var(--MI_THEME-accentLighten);
-	font-size: 12px;
-	opacity: .5;
->>>>>>> b99e13e6
 	padding: 5px 8px;
 	text-align: center;
 	cursor: pointer;
@@ -260,14 +253,9 @@
 
 .visible {
 	position: relative;
-<<<<<<< HEAD
 	-webkit-tap-highlight-color: transparent;
-	//box-shadow: 0 0 0 1px var(--divider) inset;
-	background: var(--bg);
-=======
 	//box-shadow: 0 0 0 1px var(--MI_THEME-divider) inset;
 	background: var(--MI_THEME-bg);
->>>>>>> b99e13e6
 	background-size: 16px 16px;
 }
 
