--- conflicted
+++ resolved
@@ -36,15 +36,9 @@
 	<template v-if="hide">
 		<div :class="$style.hiddenText">
 			<div :class="$style.hiddenTextWrapper">
-<<<<<<< HEAD
-				<b v-if="image.isSensitive" style="display: block;"><i class="ti ti-eye-exclamation"></i> {{ i18n.ts.sensitive }}{{ defaultStore.state.enableDataSaverMode ? ` (${i18n.ts.image}${image.size ? ' ' + bytes(image.size) : ''})` : '' }}</b>
-				<b v-else style="display: block;"><i class="ti ti-photo"></i> {{ defaultStore.state.enableDataSaverMode && image.size ? bytes(image.size) : i18n.ts.image }}</b>
-				<span v-if="controls" style="display: block;">{{ clickToShowMessage }}</span>
-=======
 				<b v-if="image.isSensitive" style="display: block;"><i class="ti ti-eye-exclamation"></i> {{ i18n.ts.sensitive }}{{ defaultStore.state.dataSaver.media ? ` (${i18n.ts.image}${image.size ? ' ' + bytes(image.size) : ''})` : '' }}</b>
 				<b v-else style="display: block;"><i class="ti ti-photo"></i> {{ defaultStore.state.dataSaver.media && image.size ? bytes(image.size) : i18n.ts.image }}</b>
-				<span v-if="controls" style="display: block;">{{ i18n.ts.clickToShow }}</span>
->>>>>>> edd252af
+				<span v-if="controls" style="display: block;">{{ clickToShowMessage }}</span>
 			</div>
 		</div>
 	</template>
@@ -92,7 +86,7 @@
 let playAnimationTimer = setTimeout(() => playAnimation = false, 5000);
 const url = $computed(() => (props.raw || defaultStore.state.loadRawImages)
 	? props.image.url
-	: (defaultStore.state.disableShowingAnimatedImages || defaultStore.state.enableDataSaverMode) || (['interaction', 'inactive'].includes(<string>defaultStore.state.showingAnimatedImages) && !playAnimation)
+	: (defaultStore.state.disableShowingAnimatedImages || defaultStore.state.dataSaver.media) || (['interaction', 'inactive'].includes(<string>defaultStore.state.showingAnimatedImages) && !playAnimation)
 		? getStaticImageUrl(props.image.url)
 		: props.image.thumbnailUrl,
 );
