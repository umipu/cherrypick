<!--
SPDX-FileCopyrightText: syuilo and misskey-project
SPDX-License-Identifier: AGPL-3.0-only
-->

<template>
<div :data-is-hidden="hide ? 'true' : 'false'" :class="[hide ? $style.hidden : $style.visible, (image.isSensitive && defaultStore.state.highlightSensitiveMedia) && $style.sensitive]" :style="darkMode ? '--c: rgb(255 255 255 / 2%);' : '--c: rgb(0 0 0 / 2%);'" @click="onClick" @dblclick="onDblClick">
	<component
		:is="(disableImageLink || hide) ? 'div' : 'a'"
		v-bind="(disableImageLink || hide) ? {
			title: image.name,
			class: $style.imageContainer,
		} : {
			title: image.name,
			class: $style.imageContainer,
			href: image.url,
			style: 'cursor: zoom-in;'
		}"
	>
		<ImgWithBlurhash
			:hash="image.blurhash"
			:src="(defaultStore.state.dataSaver.media && hide) ? null : url"
			:forceBlurhash="hide"
			:cover="hide || cover"
			:alt="image.comment || image.name"
			:title="image.comment || image.name"
			:width="image.properties.width"
			:height="image.properties.height"
			:style="hide ? 'filter: brightness(0.7);' : null"
			@mouseover="defaultStore.state.showingAnimatedImages === 'interaction' ? playAnimation = true : ''"
			@mouseout="defaultStore.state.showingAnimatedImages === 'interaction' ? playAnimation = false : ''"
			@touchstart="defaultStore.state.showingAnimatedImages === 'interaction' ? playAnimation = true : ''"
			@touchend="defaultStore.state.showingAnimatedImages === 'interaction' ? playAnimation = false : ''"
		/>
	</component>
	<template v-if="hide">
		<div :class="$style.hiddenText">
			<div :class="$style.hiddenTextWrapper">
				<b v-if="image.isSensitive" style="display: block;"><i class="ti ti-eye-exclamation"></i> {{ i18n.ts.sensitive }}{{ defaultStore.state.dataSaver.media ? ` (${i18n.ts.image}${image.size ? ' ' + bytes(image.size) : ''})` : '' }}</b>
				<b v-else style="display: block;"><i class="ti ti-photo"></i> {{ defaultStore.state.dataSaver.media && image.size ? bytes(image.size) : i18n.ts.image }}</b>
				<span v-if="controls" style="display: block;">{{ clickToShowMessage }}</span>
			</div>
		</div>
	</template>
	<template v-else-if="controls">
		<div :class="$style.indicators">
			<div v-if="['image/gif', 'image/apng'].includes(image.type)" :class="$style.indicator">GIF</div>
			<div v-if="image.comment" :class="$style.indicator">ALT</div>
			<div v-if="image.isSensitive" :class="$style.indicator" style="color: var(--warn);" :title="i18n.ts.sensitive"><i class="ti ti-eye-exclamation"></i></div>
		</div>
		<button :class="$style.menu" class="_button" @click.stop="showMenu"><i class="ti ti-dots" style="vertical-align: middle;"></i></button>
		<i class="ti ti-eye-off" :class="$style.hide" @click.stop="hide = true"></i>
	</template>
</div>
</template>

<script lang="ts" setup>
import { onMounted, onUnmounted, watch, ref, computed } from 'vue';
import * as Misskey from 'cherrypick-js';
import { getStaticImageUrl } from '@/scripts/media-proxy.js';
import bytes from '@/filters/bytes.js';
import ImgWithBlurhash from '@/components/MkImgWithBlurhash.vue';
import { defaultStore } from '@/store.js';
import { i18n } from '@/i18n.js';
import * as os from '@/os.js';
import { $i, iAmModerator } from '@/account.js';
import MkRippleEffect from '@/components/MkRippleEffect.vue';

const props = withDefaults(defineProps<{
	image: Misskey.entities.DriveFile;
	raw?: boolean;
	cover?: boolean;
	disableImageLink?: boolean;
	controls?: boolean;
}>(), {
	cover: false,
	disableImageLink: false,
	controls: true,
});

const hide = ref(true);
const darkMode = ref<boolean>(defaultStore.state.darkMode);

const playAnimation = ref(true);
if (defaultStore.state.showingAnimatedImages === 'interaction') playAnimation.value = false;
let playAnimationTimer = setTimeout(() => playAnimation.value = false, 5000);
const url = computed(() => (props.raw || defaultStore.state.loadRawImages)
	? props.image.url
	: (defaultStore.state.disableShowingAnimatedImages || defaultStore.state.dataSaver.media) || (['interaction', 'inactive'].includes(<string>defaultStore.state.showingAnimatedImages) && !playAnimation.value)
		? getStaticImageUrl(props.image.url)
		: props.image.thumbnailUrl,
);

<<<<<<< HEAD
const clickToShowMessage = computed(() => defaultStore.state.nsfwOpenBehavior === 'click'
	? i18n.ts.clickToShow
	// eslint-disable-next-line @typescript-eslint/no-unnecessary-condition
	: defaultStore.state.nsfwOpenBehavior === 'doubleClick'
		? i18n.ts.doubleClickToShow
		: '',
);

function onClick(ev: MouseEvent) {
	if (!props.controls) return;
	if (!hide.value) return;
	if (defaultStore.state.nsfwOpenBehavior === 'doubleClick') os.popup(MkRippleEffect, { x: ev.clientX, y: ev.clientY }, {}, 'end');
	if (defaultStore.state.nsfwOpenBehavior === 'click') hide.value = false;
}

function onDblClick() {
	if (!props.controls) return;
	if (hide.value && defaultStore.state.nsfwOpenBehavior === 'doubleClick') hide.value = false;
}

function resetTimer() {
	playAnimation.value = true;
	clearTimeout(playAnimationTimer);
	playAnimationTimer = setTimeout(() => playAnimation.value = false, 5000);
=======
async function onclick(ev: MouseEvent) {
	if (!props.controls) {
		return;
	}

	if (hide.value) {
		ev.stopPropagation();
		if (props.image.isSensitive && defaultStore.state.confirmWhenRevealingSensitiveMedia) {
			const { canceled } = await os.confirm({
				type: 'question',
				text: i18n.ts.sensitiveMediaRevealConfirm,
			});
			if (canceled) return;
		}

		hide.value = false;
	}
>>>>>>> 0d76842a
}

// Plugin:register_note_view_interruptor を使って書き換えられる可能性があるためwatchする
watch(() => props.image, () => {
	hide.value = (defaultStore.state.nsfw === 'force' || defaultStore.state.dataSaver.media) ? true : (props.image.isSensitive && defaultStore.state.nsfw !== 'ignore');
}, {
	deep: true,
	immediate: true,
});

function showMenu(ev: MouseEvent) {
	os.popupMenu([{
		text: i18n.ts.hide,
		icon: 'ti ti-eye-off',
		action: () => {
			hide.value = true;
		},
	}, ...(iAmModerator ? [{
		text: i18n.ts.markAsSensitive,
		icon: 'ti ti-eye-exclamation',
		danger: true,
		action: () => {
			os.apiWithDialog('drive/files/update', { fileId: props.image.id, isSensitive: true });
		},
	}] : []), ...($i?.id === props.image.userId ? [{
		type: 'divider' as const,
	}, {
		type: 'link' as const,
		text: i18n.ts._fileViewer.title,
		icon: 'ti ti-info-circle',
		to: `/my/drive/file/${props.image.id}`,
	}] : [])], ev.currentTarget ?? ev.target);
}

onMounted(() => {
	if (defaultStore.state.showingAnimatedImages === 'inactive') {
		window.addEventListener('mousemove', resetTimer);
		window.addEventListener('touchstart', resetTimer);
		window.addEventListener('touchend', resetTimer);
	}
});

onUnmounted(() => {
	if (defaultStore.state.showingAnimatedImages === 'inactive') {
		window.removeEventListener('mousemove', resetTimer);
		window.removeEventListener('touchstart', resetTimer);
		window.removeEventListener('touchend', resetTimer);
	}
});
</script>

<style lang="scss" module>
.hidden {
	position: relative;
	-webkit-tap-highlight-color: transparent;
}

.sensitive {
	position: relative;

	&::after {
		content: "";
		position: absolute;
		top: 0;
		left: 0;
		width: 100%;
		height: 100%;
		pointer-events: none;
		border-radius: inherit;
		box-shadow: inset 0 0 0 4px var(--warn);
	}
}

.hiddenText {
	position: absolute;
	left: 0;
	top: 0;
	width: 100%;
	height: 100%;
	z-index: 1;
	display: flex;
	justify-content: center;
	align-items: center;
	cursor: pointer;
}

.hide {
	display: block;
	position: absolute;
	border-radius: 6px;
	background-color: var(--fg);
	color: var(--accentLighten);
	font-size: 12px;
	opacity: .5;
	padding: 5px 8px;
	text-align: center;
	cursor: pointer;
	top: 12px;
	right: 12px;
}

.hiddenTextWrapper {
	display: table-cell;
	text-align: center;
	font-size: 0.8em;
	color: #fff;
}

.visible {
	position: relative;
	-webkit-tap-highlight-color: transparent;
	//box-shadow: 0 0 0 1px var(--divider) inset;
	background: var(--bg);
	background-image: linear-gradient(45deg, var(--c) 16.67%, var(--bg) 16.67%, var(--bg) 50%, var(--c) 50%, var(--c) 66.67%, var(--bg) 66.67%, var(--bg) 100%);
	background-size: 16px 16px;
}

.menu {
	display: block;
	position: absolute;
	border-radius: 999px;
	background-color: rgba(0, 0, 0, 0.3);
	-webkit-backdrop-filter: var(--blur, blur(15px));
	backdrop-filter: var(--blur, blur(15px));
	color: #fff;
	font-size: 0.8em;
	width: 28px;
	height: 28px;
	text-align: center;
	bottom: 10px;
	right: 10px;
}

.imageContainer {
	display: block;
	overflow: hidden;
	width: 100%;
	height: 100%;
	background-position: center;
	background-size: contain;
	background-repeat: no-repeat;
}

.indicators {
	display: inline-flex;
	position: absolute;
	top: 10px;
	left: 10px;
	pointer-events: none;
	opacity: .5;
	gap: 6px;
}

.indicator {
	/* Hardcode to black because either --bg or --fg makes it hard to read in dark/light mode */
	background-color: black;
	border-radius: 6px;
	color: var(--accentLighten);
	display: inline-block;
	font-weight: bold;
	font-size: 0.8em;
	padding: 2px 5px;
}
</style><|MERGE_RESOLUTION|>--- conflicted
+++ resolved
@@ -91,7 +91,6 @@
 		: props.image.thumbnailUrl,
 );
 
-<<<<<<< HEAD
 const clickToShowMessage = computed(() => defaultStore.state.nsfwOpenBehavior === 'click'
 	? i18n.ts.clickToShow
 	// eslint-disable-next-line @typescript-eslint/no-unnecessary-condition
@@ -100,24 +99,7 @@
 		: '',
 );
 
-function onClick(ev: MouseEvent) {
-	if (!props.controls) return;
-	if (!hide.value) return;
-	if (defaultStore.state.nsfwOpenBehavior === 'doubleClick') os.popup(MkRippleEffect, { x: ev.clientX, y: ev.clientY }, {}, 'end');
-	if (defaultStore.state.nsfwOpenBehavior === 'click') hide.value = false;
-}
-
-function onDblClick() {
-	if (!props.controls) return;
-	if (hide.value && defaultStore.state.nsfwOpenBehavior === 'doubleClick') hide.value = false;
-}
-
-function resetTimer() {
-	playAnimation.value = true;
-	clearTimeout(playAnimationTimer);
-	playAnimationTimer = setTimeout(() => playAnimation.value = false, 5000);
-=======
-async function onclick(ev: MouseEvent) {
+async function onClick(ev: MouseEvent) {
 	if (!props.controls) {
 		return;
 	}
@@ -134,7 +116,20 @@
 
 		hide.value = false;
 	}
->>>>>>> 0d76842a
+
+	if (defaultStore.state.nsfwOpenBehavior === 'doubleClick') os.popup(MkRippleEffect, { x: ev.clientX, y: ev.clientY }, {}, 'end');
+	if (defaultStore.state.nsfwOpenBehavior === 'click') hide.value = false;
+}
+
+function onDblClick() {
+	if (!props.controls) return;
+	if (hide.value && defaultStore.state.nsfwOpenBehavior === 'doubleClick') hide.value = false;
+}
+
+function resetTimer() {
+	playAnimation.value = true;
+	clearTimeout(playAnimationTimer);
+	playAnimationTimer = setTimeout(() => playAnimation.value = false, 5000);
 }
 
 // Plugin:register_note_view_interruptor を使って書き換えられる可能性があるためwatchする
