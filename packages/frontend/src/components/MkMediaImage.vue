--- conflicted
+++ resolved
@@ -63,12 +63,8 @@
 import { defaultStore } from '@/store.js';
 import { i18n } from '@/i18n.js';
 import * as os from '@/os.js';
-<<<<<<< HEAD
-import { iAmModerator } from '@/account.js';
+import { $i, iAmModerator } from '@/account.js';
 import MkRippleEffect from '@/components/MkRippleEffect.vue';
-=======
-import { $i, iAmModerator } from '@/account.js';
->>>>>>> ca2df14a
 
 const props = withDefaults(defineProps<{
 	image: Misskey.entities.DriveFile;
