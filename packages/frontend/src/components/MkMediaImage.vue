<!--
SPDX-FileCopyrightText: syuilo and other misskey, cherrypick contributors
SPDX-License-Identifier: AGPL-3.0-only
-->

<template>
<div :class="hide ? $style.hidden : $style.visible" :style="darkMode ? '--c: rgb(255 255 255 / 2%);' : '--c: rgb(0 0 0 / 2%);'" @click="onclick">
	<a
		:class="$style.imageContainer"
		:href="image.url"
		:title="image.name"
	>
		<ImgWithBlurhash
			:hash="image.blurhash"
			:src="(defaultStore.state.enableDataSaverMode && hide) ? null : url"
			:forceBlurhash="hide"
			:cover="hide"
			:alt="image.comment || image.name"
			:title="image.comment || image.name"
			:width="image.properties.width"
			:height="image.properties.height"
			:style="hide ? 'filter: brightness(0.5);' : null"
		/>
	</a>
	<template v-if="hide">
		<div :class="$style.hiddenText">
			<div :class="$style.hiddenTextWrapper">
				<b v-if="image.isSensitive" style="display: block;"><i class="ti ti-eye-exclamation"></i> {{ i18n.ts.sensitive }}{{ defaultStore.state.enableDataSaverMode ? ` (${i18n.ts.image}${image.size ? ' ' + bytes(image.size) : ''})` : '' }}</b>
				<b v-else style="display: block;"><i class="ti ti-photo"></i> {{ defaultStore.state.enableDataSaverMode && image.size ? bytes(image.size) : i18n.ts.image }}</b>
				<span style="display: block;">{{ i18n.ts.clickToShow }}</span>
			</div>
		</div>
	</template>
	<template v-else>
		<div :class="$style.indicators">
			<div v-if="['image/gif', 'image/apng'].includes(image.type)" :class="$style.indicator">GIF</div>
			<div v-if="image.comment" :class="$style.indicator">ALT</div>
			<div v-if="image.isSensitive" :class="$style.indicator" style="color: var(--warn);" :title="i18n.ts.sensitive"><i class="ti ti-eye-exclamation"></i></div>
		</div>
		<button :class="$style.menu" class="_button" @click.stop="showMenu"><i class="ti ti-dots" style="vertical-align: middle;"></i></button>
		<i class="ti ti-eye-off" :class="$style.hide" @click.stop="hide = true"></i>
	</template>
</div>
</template>

<script lang="ts" setup>
import { watch } from 'vue';
<<<<<<< HEAD
import * as misskey from 'cherrypick-js';
=======
import * as Misskey from 'misskey-js';
>>>>>>> 2630513c
import { getStaticImageUrl } from '@/scripts/media-proxy';
import bytes from '@/filters/bytes';
import ImgWithBlurhash from '@/components/MkImgWithBlurhash.vue';
import { defaultStore } from '@/store';
import { i18n } from '@/i18n';
import * as os from '@/os';
import { iAmModerator } from '@/account';

const props = defineProps<{
	image: Misskey.entities.DriveFile;
	raw?: boolean;
}>();

let hide = $ref(true);
let darkMode: boolean = $ref(defaultStore.state.darkMode);

const url = $computed(() => (props.raw || defaultStore.state.loadRawImages)
	? props.image.url
	: defaultStore.state.disableShowingAnimatedImages
		? getStaticImageUrl(props.image.url)
		: props.image.thumbnailUrl,
);

function onclick() {
	if (hide) {
		hide = false;
	}
}

// Plugin:register_note_view_interruptor を使って書き換えられる可能性があるためwatchする
watch(() => props.image, () => {
	hide = (defaultStore.state.nsfw === 'force' || defaultStore.state.enableDataSaverMode) ? true : (props.image.isSensitive && defaultStore.state.nsfw !== 'ignore');
}, {
	deep: true,
	immediate: true,
});

function showMenu(ev: MouseEvent) {
	os.popupMenu([{
		text: i18n.ts.hide,
		icon: 'ti ti-eye-off',
		action: () => {
			hide = true;
		},
	}, ...(iAmModerator ? [{
		text: i18n.ts.markAsSensitive,
		icon: 'ti ti-eye-exclamation',
		danger: true,
		action: () => {
			os.apiWithDialog('drive/files/update', { fileId: props.image.id, isSensitive: true });
		},
	}] : [])], ev.currentTarget ?? ev.target);
}

</script>

<style lang="scss" module>
.hidden {
	position: relative;
}

.hiddenText {
	position: absolute;
	left: 0;
	top: 0;
	width: 100%;
	height: 100%;
	z-index: 1;
	display: flex;
	justify-content: center;
	align-items: center;
}

.hide {
	display: block;
	position: absolute;
	border-radius: 6px;
	background-color: var(--fg);
	color: var(--accentLighten);
	font-size: 12px;
	opacity: .5;
	padding: 5px 8px;
	text-align: center;
	cursor: pointer;
	top: 12px;
	right: 12px;
}

.hiddenTextWrapper {
	display: table-cell;
	text-align: center;
	font-size: 0.8em;
	color: #fff;
}

.visible {
	position: relative;
	//box-shadow: 0 0 0 1px var(--divider) inset;
	background: var(--bg);
	background-image: linear-gradient(45deg, var(--c) 16.67%, var(--bg) 16.67%, var(--bg) 50%, var(--c) 50%, var(--c) 66.67%, var(--bg) 66.67%, var(--bg) 100%);
	background-size: 16px 16px;
}

.menu {
	display: block;
	position: absolute;
	border-radius: 999px;
	background-color: rgba(0, 0, 0, 0.3);
	-webkit-backdrop-filter: var(--blur, blur(15px));
	backdrop-filter: var(--blur, blur(15px));
	color: #fff;
	font-size: 0.8em;
	width: 28px;
	height: 28px;
	text-align: center;
	bottom: 10px;
	right: 10px;
}

.imageContainer {
	display: block;
	cursor: zoom-in;
	overflow: hidden;
	width: 100%;
	height: 100%;
	background-position: center;
	background-size: contain;
	background-repeat: no-repeat;
}

.indicators {
	display: inline-flex;
	position: absolute;
	top: 10px;
	left: 10px;
	pointer-events: none;
	opacity: .5;
	gap: 6px;
}

.indicator {
	/* Hardcode to black because either --bg or --fg makes it hard to read in dark/light mode */
	background-color: black;
	border-radius: 6px;
	color: var(--accentLighten);
	display: inline-block;
	font-weight: bold;
	font-size: 0.8em;
	padding: 2px 5px;
}
</style><|MERGE_RESOLUTION|>--- conflicted
+++ resolved
@@ -45,11 +45,7 @@
 
 <script lang="ts" setup>
 import { watch } from 'vue';
-<<<<<<< HEAD
-import * as misskey from 'cherrypick-js';
-=======
-import * as Misskey from 'misskey-js';
->>>>>>> 2630513c
+import * as Misskey from 'cherrypick-js';
 import { getStaticImageUrl } from '@/scripts/media-proxy';
 import bytes from '@/filters/bytes';
 import ImgWithBlurhash from '@/components/MkImgWithBlurhash.vue';
