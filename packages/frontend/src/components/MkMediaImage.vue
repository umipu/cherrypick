--- conflicted
+++ resolved
@@ -52,15 +52,9 @@
 
 <script lang="ts" setup>
 import { watch } from 'vue';
-<<<<<<< HEAD
 import * as Misskey from 'cherrypick-js';
-import { getStaticImageUrl } from '@/scripts/media-proxy';
-import bytes from '@/filters/bytes';
-=======
-import * as Misskey from 'misskey-js';
 import { getStaticImageUrl } from '@/scripts/media-proxy.js';
 import bytes from '@/filters/bytes.js';
->>>>>>> 578b0ebe
 import ImgWithBlurhash from '@/components/MkImgWithBlurhash.vue';
 import { defaultStore } from '@/store.js';
 import { i18n } from '@/i18n.js';
