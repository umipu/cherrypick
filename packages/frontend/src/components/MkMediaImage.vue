<!--
SPDX-FileCopyrightText: syuilo and misskey-project
SPDX-License-Identifier: AGPL-3.0-only
-->

<template>
<div :data-is-hidden="hide ? 'true' : 'false'" :class="[hide ? $style.hidden : $style.visible, (image.isSensitive && defaultStore.state.highlightSensitiveMedia) && $style.sensitive]" :style="darkMode ? '--c: rgb(255 255 255 / 2%);' : '--c: rgb(0 0 0 / 2%);'" @click="onClick" @dblclick="onDblClick">
	<component
		:is="(disableImageLink || hide) ? 'div' : 'a'"
		v-bind="(disableImageLink || hide) ? {
			title: image.name,
			class: $style.imageContainer,
		} : {
			title: image.name,
			class: $style.imageContainer,
			href: image.url,
			style: 'cursor: zoom-in;'
		}"
	>
		<ImgWithBlurhash
			:hash="image.blurhash"
			:src="(defaultStore.state.dataSaver.media && hide) ? null : url"
			:forceBlurhash="hide"
			:cover="hide || cover"
			:alt="image.comment || image.name"
			:title="image.comment || image.name"
			:width="image.properties.width"
			:height="image.properties.height"
			:style="hide ? 'filter: brightness(0.7);' : null"
			@mouseover="defaultStore.state.showingAnimatedImages === 'interaction' ? playAnimation = true : ''"
			@mouseout="defaultStore.state.showingAnimatedImages === 'interaction' ? playAnimation = false : ''"
			@touchstart="defaultStore.state.showingAnimatedImages === 'interaction' ? playAnimation = true : ''"
			@touchend="defaultStore.state.showingAnimatedImages === 'interaction' ? playAnimation = false : ''"
		/>
	</component>
	<template v-if="hide">
		<div :class="$style.hiddenText">
			<div :class="$style.hiddenTextWrapper">
				<b v-if="image.isSensitive" style="display: block;"><i class="ti ti-eye-exclamation"></i> {{ i18n.ts.sensitive }}{{ defaultStore.state.dataSaver.media ? ` (${i18n.ts.image}${image.size ? ' ' + bytes(image.size) : ''})` : '' }}</b>
				<b v-else style="display: block;"><i class="ti ti-photo"></i> {{ defaultStore.state.dataSaver.media && image.size ? bytes(image.size) : i18n.ts.image }}</b>
				<span v-if="controls" style="display: block;">{{ clickToShowMessage }}</span>
			</div>
		</div>
	</template>
	<template v-else-if="controls">
		<div :class="$style.indicators">
			<div v-if="['image/gif', 'image/apng'].includes(image.type)" :class="$style.indicator">GIF</div>
			<div v-if="image.comment" :class="$style.indicator">ALT</div>
			<div v-if="image.isSensitive" :class="$style.indicator" style="color: var(--warn);" :title="i18n.ts.sensitive"><i class="ti ti-eye-exclamation"></i></div>
		</div>
		<button :class="$style.menu" class="_button" @click.stop="showMenu"><i class="ti ti-dots" style="vertical-align: middle;"></i></button>
		<i class="ti ti-eye-off" :class="$style.hide" @click.stop="hide = true"></i>
	</template>
</div>
</template>

<script lang="ts" setup>
import { onMounted, onUnmounted, watch, ref, computed } from 'vue';
import * as Misskey from 'cherrypick-js';
import { getStaticImageUrl } from '@/scripts/media-proxy.js';
import bytes from '@/filters/bytes.js';
import ImgWithBlurhash from '@/components/MkImgWithBlurhash.vue';
import { defaultStore } from '@/store.js';
import { i18n } from '@/i18n.js';
import * as os from '@/os.js';
import { $i, iAmModerator } from '@/account.js';
<<<<<<< HEAD
import MkRippleEffect from '@/components/MkRippleEffect.vue';
=======
import type { MenuItem } from '@/types/menu.js';
>>>>>>> 6378dfbf

const props = withDefaults(defineProps<{
	image: Misskey.entities.DriveFile;
	raw?: boolean;
	cover?: boolean;
	disableImageLink?: boolean;
	controls?: boolean;
}>(), {
	cover: false,
	disableImageLink: false,
	controls: true,
});

const hide = ref(true);
const darkMode = ref<boolean>(defaultStore.state.darkMode);

const playAnimation = ref(true);
if (defaultStore.state.showingAnimatedImages === 'interaction') playAnimation.value = false;
let playAnimationTimer = setTimeout(() => playAnimation.value = false, 5000);
const url = computed(() => (props.raw || defaultStore.state.loadRawImages)
	? props.image.url
	: (defaultStore.state.disableShowingAnimatedImages || defaultStore.state.dataSaver.media) || (['interaction', 'inactive'].includes(<string>defaultStore.state.showingAnimatedImages) && !playAnimation.value)
		? getStaticImageUrl(props.image.url)
		: props.image.thumbnailUrl,
);

const clickToShowMessage = computed(() => defaultStore.state.nsfwOpenBehavior === 'click'
	? i18n.ts.clickToShow
	// eslint-disable-next-line @typescript-eslint/no-unnecessary-condition
	: defaultStore.state.nsfwOpenBehavior === 'doubleClick'
		? i18n.ts.doubleClickToShow
		: '',
);

async function onClick(ev: MouseEvent) {
	if (!props.controls) {
		return;
	}

	if (hide.value) {
		ev.stopPropagation();
		if (props.image.isSensitive && defaultStore.state.confirmWhenRevealingSensitiveMedia) {
			const { canceled } = await os.confirm({
				type: 'question',
				text: i18n.ts.sensitiveMediaRevealConfirm,
			});
			if (canceled) return;
		}

		hide.value = false;
	}

	if (defaultStore.state.nsfwOpenBehavior === 'doubleClick') os.popup(MkRippleEffect, { x: ev.clientX, y: ev.clientY }, {}, 'end');
	if (defaultStore.state.nsfwOpenBehavior === 'click') hide.value = false;
}

function onDblClick() {
	if (!props.controls) return;
	if (hide.value && defaultStore.state.nsfwOpenBehavior === 'doubleClick') hide.value = false;
}

function resetTimer() {
	playAnimation.value = true;
	clearTimeout(playAnimationTimer);
	playAnimationTimer = setTimeout(() => playAnimation.value = false, 5000);
}

// Plugin:register_note_view_interruptor を使って書き換えられる可能性があるためwatchする
watch(() => props.image, () => {
	hide.value = (defaultStore.state.nsfw === 'force' || defaultStore.state.dataSaver.media) ? true : (props.image.isSensitive && defaultStore.state.nsfw !== 'ignore');
}, {
	deep: true,
	immediate: true,
});

function showMenu(ev: MouseEvent) {
	const menuItems: MenuItem[] = [];

	menuItems.push({
		text: i18n.ts.hide,
		icon: 'ti ti-eye-off',
		action: () => {
			hide.value = true;
		},
	});

	if (iAmModerator) {
		menuItems.push({
			text: i18n.ts.markAsSensitive,
			icon: 'ti ti-eye-exclamation',
			danger: true,
			action: () => {
				os.apiWithDialog('drive/files/update', { fileId: props.image.id, isSensitive: true });
			},
		});
	}

	if ($i?.id === props.image.userId) {
		menuItems.push({
			type: 'divider',
		}, {
			type: 'link',
			text: i18n.ts._fileViewer.title,
			icon: 'ti ti-info-circle',
			to: `/my/drive/file/${props.image.id}`,
		});
	}

	os.popupMenu(menuItems, ev.currentTarget ?? ev.target);
}

onMounted(() => {
	if (defaultStore.state.showingAnimatedImages === 'inactive') {
		window.addEventListener('mousemove', resetTimer);
		window.addEventListener('touchstart', resetTimer);
		window.addEventListener('touchend', resetTimer);
	}
});

onUnmounted(() => {
	if (defaultStore.state.showingAnimatedImages === 'inactive') {
		window.removeEventListener('mousemove', resetTimer);
		window.removeEventListener('touchstart', resetTimer);
		window.removeEventListener('touchend', resetTimer);
	}
});
</script>

<style lang="scss" module>
.hidden {
	position: relative;
	-webkit-tap-highlight-color: transparent;
}

.sensitive {
	position: relative;

	&::after {
		content: "";
		position: absolute;
		top: 0;
		left: 0;
		width: 100%;
		height: 100%;
		pointer-events: none;
		border-radius: inherit;
		box-shadow: inset 0 0 0 4px var(--warn);
	}
}

.hiddenText {
	position: absolute;
	left: 0;
	top: 0;
	width: 100%;
	height: 100%;
	z-index: 1;
	display: flex;
	justify-content: center;
	align-items: center;
	cursor: pointer;
}

.hide {
	display: block;
	position: absolute;
	border-radius: 6px;
	background-color: var(--fg);
	color: var(--accentLighten);
	font-size: 12px;
	opacity: .5;
	padding: 5px 8px;
	text-align: center;
	cursor: pointer;
	top: 12px;
	right: 12px;
}

.hiddenTextWrapper {
	display: table-cell;
	text-align: center;
	font-size: 0.8em;
	color: #fff;
}

.visible {
	position: relative;
	-webkit-tap-highlight-color: transparent;
	//box-shadow: 0 0 0 1px var(--divider) inset;
	background: var(--bg);
	background-image: linear-gradient(45deg, var(--c) 16.67%, var(--bg) 16.67%, var(--bg) 50%, var(--c) 50%, var(--c) 66.67%, var(--bg) 66.67%, var(--bg) 100%);
	background-size: 16px 16px;
}

.menu {
	display: block;
	position: absolute;
	border-radius: 999px;
	background-color: rgba(0, 0, 0, 0.3);
	-webkit-backdrop-filter: var(--blur, blur(15px));
	backdrop-filter: var(--blur, blur(15px));
	color: #fff;
	font-size: 0.8em;
	width: 28px;
	height: 28px;
	text-align: center;
	bottom: 10px;
	right: 10px;
}

.imageContainer {
	display: block;
	overflow: hidden;
	width: 100%;
	height: 100%;
	background-position: center;
	background-size: contain;
	background-repeat: no-repeat;
}

.indicators {
	display: inline-flex;
	position: absolute;
	top: 10px;
	left: 10px;
	pointer-events: none;
	opacity: .5;
	gap: 6px;
}

.indicator {
	/* Hardcode to black because either --bg or --fg makes it hard to read in dark/light mode */
	background-color: black;
	border-radius: 6px;
	color: var(--accentLighten);
	display: inline-block;
	font-weight: bold;
	font-size: 0.8em;
	padding: 2px 5px;
}
</style><|MERGE_RESOLUTION|>--- conflicted
+++ resolved
@@ -64,11 +64,8 @@
 import { i18n } from '@/i18n.js';
 import * as os from '@/os.js';
 import { $i, iAmModerator } from '@/account.js';
-<<<<<<< HEAD
+import type { MenuItem } from '@/types/menu.js';
 import MkRippleEffect from '@/components/MkRippleEffect.vue';
-=======
-import type { MenuItem } from '@/types/menu.js';
->>>>>>> 6378dfbf
 
 const props = withDefaults(defineProps<{
 	image: Misskey.entities.DriveFile;
