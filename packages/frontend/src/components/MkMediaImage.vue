--- conflicted
+++ resolved
@@ -4,11 +4,7 @@
 -->
 
 <template>
-<<<<<<< HEAD
-<div :data-is-hidden="hide ? 'true' : 'false'" :class="[hide ? $style.hidden : $style.visible, (image.isSensitive && defaultStore.state.highlightSensitiveMedia) && $style.sensitive]" :style="darkMode ? '--c: rgb(255 255 255 / 2%);' : '--c: rgb(0 0 0 / 2%);'" @click="onClick" @dblclick="onDblClick">
-=======
-<div :class="[hide ? $style.hidden : $style.visible, (image.isSensitive && defaultStore.state.highlightSensitiveMedia) && $style.sensitive]" @click="onclick">
->>>>>>> 4c76ea1f
+<div :data-is-hidden="hide ? 'true' : 'false'" :class="[hide ? $style.hidden : $style.visible, (image.isSensitive && defaultStore.state.highlightSensitiveMedia) && $style.sensitive]" @click="onClick" @dblclick="onDblClick">
 	<component
 		:is="(disableImageLink || hide) ? 'div' : 'a'"
 		v-bind="(disableImageLink || hide) ? {
@@ -59,13 +55,8 @@
 </template>
 
 <script lang="ts" setup>
-<<<<<<< HEAD
 import { onMounted, onUnmounted, watch, ref, computed } from 'vue';
 import * as Misskey from 'cherrypick-js';
-=======
-import { watch, ref, computed } from 'vue';
-import * as Misskey from 'misskey-js';
->>>>>>> 4c76ea1f
 import type { MenuItem } from '@/types/menu.js';
 import { getStaticImageUrl } from '@/scripts/media-proxy.js';
 import bytes from '@/filters/bytes.js';
@@ -74,10 +65,7 @@
 import { i18n } from '@/i18n.js';
 import * as os from '@/os.js';
 import { $i, iAmModerator } from '@/account.js';
-<<<<<<< HEAD
 import MkRippleEffect from '@/components/MkRippleEffect.vue';
-=======
->>>>>>> 4c76ea1f
 
 const props = withDefaults(defineProps<{
 	image: Misskey.entities.DriveFile;
