--- conflicted
+++ resolved
@@ -30,28 +30,6 @@
 					<div :class="$style.statusItemLabel">{{ i18n.ts.notes }}</div>
 					<div>{{ number(user.notesCount) }}</div>
 				</div>
-<<<<<<< HEAD
-				<template v-if="isFfVisibility($i, user)">
-					<div :class="$style.statusItem">
-						<div :class="$style.statusItemLabel">{{ i18n.ts.following }}</div>
-						<div>{{ number(user.followingCount) }}</div>
-					</div>
-					<div :class="$style.statusItem">
-						<div :class="$style.statusItemLabel">{{ i18n.ts.followers }}</div>
-						<div>{{ number(user.followersCount) }}</div>
-					</div>
-				</template>
-				<template v-else>
-					<div :class="$style.statusItem">
-						<div :class="$style.statusItemLabel">{{ i18n.ts.following }}</div>
-						<div><i class="ti ti-lock" :class="[$style.keyWiggleArea, { [$style.animation]: animation }]"></i></div>
-					</div>
-					<div :class="$style.statusItem">
-						<div :class="$style.statusItemLabel">{{ i18n.ts.followers }}</div>
-						<div><i class="ti ti-lock" :class="[$style.keyWiggleArea, { [$style.animation]: animation }]"></i></div>
-					</div>
-				</template>
-=======
 				<div v-if="isFfVisibleForMe(user)" :class="$style.statusItem">
 					<div :class="$style.statusItemLabel">{{ i18n.ts.following }}</div>
 					<div>{{ number(user.followingCount) }}</div>
@@ -60,7 +38,6 @@
 					<div :class="$style.statusItemLabel">{{ i18n.ts.followers }}</div>
 					<div>{{ number(user.followersCount) }}</div>
 				</div>
->>>>>>> d2c94234
 			</div>
 			<button class="_button" :class="$style.menu" @click="showMenu"><i class="ti ti-dots"></i></button>
 			<MkFollowButton v-if="$i && user.id != $i.id" :class="$style.follow" :user="user" mini/>
@@ -84,11 +61,7 @@
 import { i18n } from '@/i18n';
 import { defaultStore } from '@/store';
 import { $i } from '@/account';
-<<<<<<< HEAD
-import { isFfVisibility } from '@/scripts/is-ff-visibility';
-=======
 import { isFfVisibleForMe } from '@/scripts/isFfVisibleForMe';
->>>>>>> d2c94234
 
 const props = defineProps<{
 	showing: boolean;
@@ -103,9 +76,6 @@
 }>();
 
 const zIndex = os.claimZIndex('middle');
-
-const animation = $ref(defaultStore.state.animation);
-
 let user = $ref<misskey.entities.UserDetailed | null>(null);
 let top = $ref(0);
 let left = $ref(0);
@@ -274,37 +244,4 @@
 	top: 8px;
 	right: 8px;
 }
-
-.keyWiggleArea {
-	display: block;
-	margin: 0 auto;
-}
-
-@keyframes keywiggle {
-	0% { transform: translate(-3px,-1px) rotate(-8deg); }
-	5% { transform: translateY(-1px) rotate(-10deg); }
-	10% { transform: translate(1px,-3px) rotate(0); }
-	15% { transform: translate(1px,1px) rotate(11deg); }
-	20% { transform: translate(-2px,1px) rotate(1deg); }
-	25% { transform: translate(-1px,-2px) rotate(-2deg); }
-	30% { transform: translate(-1px,2px) rotate(-3deg); }
-	35% { transform: translate(2px,1px) rotate(6deg); }
-	40% { transform: translate(-2px,-3px) rotate(-9deg); }
-	45% { transform: translateY(-1px) rotate(-12deg); }
-	50% { transform: translate(1px,2px) rotate(10deg); }
-	55% { transform: translateY(-3px) rotate(8deg); }
-	60% { transform: translate(1px,-1px) rotate(8deg); }
-	65% { transform: translateY(-1px) rotate(-7deg); }
-	70% { transform: translate(-1px,-3px) rotate(6deg); }
-	75% { transform: translateY(-2px) rotate(4deg); }
-	80% { transform: translate(-2px,-1px) rotate(3deg); }
-	85% { transform: translate(1px,-3px) rotate(-10deg); }
-	90% { transform: translate(1px) rotate(3deg); }
-	95% { transform: translate(-2px) rotate(-3deg); }
-	to { transform: translate(2px,1px) rotate(2deg); }
-}
-
-.animation:hover {
-	animation: keywiggle 1s;
-}
 </style>