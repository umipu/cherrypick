--- conflicted
+++ resolved
@@ -56,12 +56,7 @@
 
 <script lang="ts" setup>
 import { onMounted } from 'vue';
-<<<<<<< HEAD
-import * as Acct from 'cherrypick-js/built/acct';
-import * as misskey from 'cherrypick-js';
-=======
-import * as Misskey from 'misskey-js';
->>>>>>> 2630513c
+import * as Misskey from 'cherrypick-js';
 import MkFollowButton from '@/components/MkFollowButton.vue';
 import { userPage } from '@/filters/user';
 import * as os from '@/os';
