--- conflicted
+++ resolved
@@ -34,11 +34,7 @@
 </template>
 
 <script lang="ts" setup>
-<<<<<<< HEAD
-import Misskey from 'cherrypick-js';
-=======
-import * as Misskey from 'misskey-js';
->>>>>>> 0f7918c5
+import * as Misskey from 'cherrypick-js';
 import { i18n } from '@/i18n.js';
 import MkFolder from '@/components/MkFolder.vue';
 import XUser from '@/components/MkUserSetupDialog.User.vue';
