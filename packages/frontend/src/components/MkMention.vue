<!--
SPDX-FileCopyrightText: syuilo and misskey-project
SPDX-License-Identifier: AGPL-3.0-only
-->

<template>
<<<<<<< HEAD
<MkA v-user-preview="canonical" :class="[$style.root, { [$style.isMe]: isMe }]" :to="url" :style="{ background: bgCss }">
	<img
		:class="$style.icon"
		:src="avatarUrl"
		alt=""
		@mouseover="defaultStore.state.showingAnimatedImages === 'interaction' ? playAnimation = true : ''"
		@mouseout="defaultStore.state.showingAnimatedImages === 'interaction' ? playAnimation = false : ''"
		@touchstart="defaultStore.state.showingAnimatedImages === 'interaction' ? playAnimation = true : ''"
		@touchend="defaultStore.state.showingAnimatedImages === 'interaction' ? playAnimation = false : ''"
	>
=======
<MkA v-user-preview="canonical" :class="[$style.root, { [$style.isMe]: isMe }]" :to="url" :style="{ background: bgCss }" :behavior="navigationBehavior">
	<img :class="$style.icon" :src="avatarUrl" alt="">
>>>>>>> ba62b737
	<span>
		<span>@{{ username }}</span>
		<span v-if="(host != localHost) || defaultStore.state.showFullAcct" :class="$style.host">@{{ toUnicode(host) }}</span>
	</span>
</MkA>
</template>

<script lang="ts" setup>
import { toUnicode } from 'punycode';
import { computed, onMounted, onUnmounted, ref } from 'vue';
import tinycolor from 'tinycolor2';
import { host as localHost } from '@/config.js';
import { $i } from '@/account.js';
import { defaultStore } from '@/store.js';
import { getStaticImageUrl } from '@/scripts/media-proxy.js';
<<<<<<< HEAD
import MkImgWithBlurhash from '@/components/MkImgWithBlurhash.vue';
=======
import { MkABehavior } from '@/components/global/MkA.vue';
>>>>>>> ba62b737

const props = defineProps<{
	username: string;
	host: string;
	navigationBehavior?: MkABehavior;
}>();

const canonical = props.host === localHost ? `@${props.username}` : `@${props.username}@${toUnicode(props.host)}`;

const url = `/${canonical}`;

const isMe = $i && (
	`@${props.username}@${toUnicode(props.host)}` === `@${$i.username}@${toUnicode(localHost)}`.toLowerCase()
);

const bg = tinycolor(getComputedStyle(document.documentElement).getPropertyValue(isMe ? '--mentionMe' : '--mention'));
bg.setAlpha(0.1);
const bgCss = bg.toRgbString();

const playAnimation = ref(true);
if (defaultStore.state.showingAnimatedImages === 'interaction') playAnimation.value = false;
let playAnimationTimer = setTimeout(() => playAnimation.value = false, 5000);
const avatarUrl = computed(() => (defaultStore.state.disableShowingAnimatedImages || defaultStore.state.dataSaver.avatar) || (['interaction', 'inactive'].includes(<string>defaultStore.state.showingAnimatedImages) && !playAnimation.value)
	? getStaticImageUrl(`/avatar/@${props.username}@${props.host}`)
	: `/avatar/@${props.username}@${props.host}`,
);

function resetTimer() {
	playAnimation.value = true;
	clearTimeout(playAnimationTimer);
	playAnimationTimer = setTimeout(() => playAnimation.value = false, 5000);
}

onMounted(() => {
	if (defaultStore.state.showingAnimatedImages === 'inactive') {
		window.addEventListener('mousemove', resetTimer);
		window.addEventListener('touchstart', resetTimer);
		window.addEventListener('touchend', resetTimer);
	}
});

onUnmounted(() => {
	if (defaultStore.state.showingAnimatedImages === 'inactive') {
		window.removeEventListener('mousemove', resetTimer);
		window.removeEventListener('touchstart', resetTimer);
		window.removeEventListener('touchend', resetTimer);
	}
});
</script>

<style lang="scss" module>
.root {
	display: inline-block;
	padding: 4px 8px 4px 4px;
	border-radius: 999px;
	color: var(--mention);

	&.isMe {
		color: var(--mentionMe);
	}
}

.icon {
	width: 1.5em;
	height: 1.5em;
	object-fit: cover;
	margin: 0 0.2em 0 0;
	vertical-align: bottom;
	border-radius: 100%;
}

.host {
	opacity: 0.5;
}
</style><|MERGE_RESOLUTION|>--- conflicted
+++ resolved
@@ -4,8 +4,7 @@
 -->
 
 <template>
-<<<<<<< HEAD
-<MkA v-user-preview="canonical" :class="[$style.root, { [$style.isMe]: isMe }]" :to="url" :style="{ background: bgCss }">
+<MkA v-user-preview="canonical" :class="[$style.root, { [$style.isMe]: isMe }]" :to="url" :style="{ background: bgCss }" :behavior="navigationBehavior">
 	<img
 		:class="$style.icon"
 		:src="avatarUrl"
@@ -15,10 +14,6 @@
 		@touchstart="defaultStore.state.showingAnimatedImages === 'interaction' ? playAnimation = true : ''"
 		@touchend="defaultStore.state.showingAnimatedImages === 'interaction' ? playAnimation = false : ''"
 	>
-=======
-<MkA v-user-preview="canonical" :class="[$style.root, { [$style.isMe]: isMe }]" :to="url" :style="{ background: bgCss }" :behavior="navigationBehavior">
-	<img :class="$style.icon" :src="avatarUrl" alt="">
->>>>>>> ba62b737
 	<span>
 		<span>@{{ username }}</span>
 		<span v-if="(host != localHost) || defaultStore.state.showFullAcct" :class="$style.host">@{{ toUnicode(host) }}</span>
@@ -34,11 +29,7 @@
 import { $i } from '@/account.js';
 import { defaultStore } from '@/store.js';
 import { getStaticImageUrl } from '@/scripts/media-proxy.js';
-<<<<<<< HEAD
-import MkImgWithBlurhash from '@/components/MkImgWithBlurhash.vue';
-=======
 import { MkABehavior } from '@/components/global/MkA.vue';
->>>>>>> ba62b737
 
 const props = defineProps<{
 	username: string;
