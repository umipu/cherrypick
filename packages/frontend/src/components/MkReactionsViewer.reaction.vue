<!--
SPDX-FileCopyrightText: syuilo and misskey-project
SPDX-License-Identifier: AGPL-3.0-only
-->

<template>
<button
	ref="buttonEl"
	v-ripple="canToggle"
	v-vibrate="defaultStore.state.vibrateSystem ? [10, 30, 40] : []"
	class="_button"
	:class="[$style.root, { [$style.reacted]: note.myReaction == reaction, [$style.canToggle]: (canToggle || alternative), [$style.small]: defaultStore.state.reactionsDisplaySize === 'small', [$style.large]: defaultStore.state.reactionsDisplaySize === 'large' }]"
	@click.stop="(ev) => { canToggle || alternative ? toggleReaction(ev) : stealReaction(ev) }"
	@contextmenu.prevent.stop="menu"
>
	<MkReactionIcon :class="defaultStore.state.limitWidthOfReaction ? $style.limitWidth : ''" :reaction="reaction" :emojiUrl="note.reactionEmojis[reaction.substring(1, reaction.length - 1)]" @click.stop="(ev) => { canToggle || alternative ? toggleReaction(ev) : stealReaction(ev) }"/>
	<span :class="$style.count">{{ count }}</span>
</button>
</template>

<script lang="ts" setup>
import { computed, ComputedRef, inject, onMounted, shallowRef, watch } from 'vue';
import * as Misskey from 'cherrypick-js';
import MkCustomEmojiDetailedDialog from './MkCustomEmojiDetailedDialog.vue';
import XDetails from '@/components/MkReactionsViewer.details.vue';
import MkReactionIcon from '@/components/MkReactionIcon.vue';
import * as os from '@/os.js';
import { misskeyApi, misskeyApiGet } from '@/scripts/misskey-api.js';
import { useTooltip } from '@/scripts/use-tooltip.js';
import { $i } from '@/account.js';
import MkReactionEffect from '@/components/MkReactionEffect.vue';
import { claimAchievement } from '@/scripts/achievements.js';
import { defaultStore } from '@/store.js';
import { i18n } from '@/i18n.js';
import * as sound from '@/scripts/sound.js';
import { checkReactionPermissions } from '@/scripts/check-reaction-permissions.js';
import { customEmojis } from '@/custom-emojis.js';
import copyToClipboard from '@/scripts/copy-to-clipboard.js';

const props = defineProps<{
	reaction: string;
	count: number;
	isInitial: boolean;
	note: Misskey.entities.Note;
}>();

const mock = inject<boolean>('mock', false);

const emit = defineEmits<{
	(ev: 'reactionToggled', emoji: string, newCount: number): void;
}>();

const buttonEl = shallowRef<HTMLElement>();

const isCustomEmoji = computed(() => props.reaction.includes(':'));
const emoji = computed(() => isCustomEmoji.value ? customEmojis.value.find(emoji => emoji.name === props.reaction.replace(/:/g, '').replace(/@\./, '')) : null);

const canToggle = computed(() => {
	return !props.reaction.match(/@\w/) && $i
			&& (emoji.value && checkReactionPermissions($i, props.note, emoji.value))
			|| !isCustomEmoji.value;
});
const canGetInfo = computed(() => !props.reaction.match(/@\w/) && props.reaction.includes(':'));

const reactionName = computed(() => {
	const r = props.reaction.replace(':', '');
	return r.slice(0, r.indexOf('@'));
});

<<<<<<< HEAD
const alternative: ComputedRef<string | null> = computed(() => defaultStore.state.reactableRemoteReactionEnabled ? (customEmojisMap.get(reactionName.value)?.name ?? null) : null);
=======
const alternative: ComputedRef<string | null> = computed(() => defaultStore.state.reactableRemoteReactionEnabled ? (customEmojis.value.find(it => it.name === reactionName.value)?.name ?? null) : null);
>>>>>>> c7a5a076

async function toggleReaction(ev: MouseEvent) {
	if (!canToggle.value) {
		chooseAlternative(ev);
		return;
	}

	const oldReaction = props.note.myReaction;
	if (oldReaction) {
		const confirm = await os.confirm({
			type: 'warning',
			text: oldReaction !== props.reaction ? i18n.ts.changeReactionConfirm : i18n.ts.cancelReactionConfirm,
		});
		if (confirm.canceled) return;

		if (oldReaction !== props.reaction) {
			sound.playMisskeySfx('reaction');
		}

		if (mock) {
			emit('reactionToggled', props.reaction, (props.count - 1));
			return;
		}

		misskeyApi('notes/reactions/delete', {
			noteId: props.note.id,
		}).then(() => {
			if (oldReaction !== props.reaction) {
				misskeyApi('notes/reactions/create', {
					noteId: props.note.id,
					reaction: `:${reactionName.value}:`,
				});
			}
		});
	} else {
		sound.playMisskeySfx('reaction');

		if (mock) {
			emit('reactionToggled', props.reaction, (props.count + 1));
			return;
		}

		misskeyApi('notes/reactions/create', {
			noteId: props.note.id,
			reaction: props.reaction,
		});
		if (props.note.text && props.note.text.length > 100 && (Date.now() - new Date(props.note.createdAt).getTime() < 1000 * 3)) {
			claimAchievement('reactWithoutRead');
		}
	}
}

function stealReaction(ev: MouseEvent) {
	if (props.note.user.host && $i && ($i.isAdmin ?? $i.policies.canManageCustomEmojis)) {
		os.popupMenu([{
			type: 'label',
			text: props.reaction,
		}, {
			text: i18n.ts.import,
			icon: 'ti ti-plus',
			action: async () => {
				await os.apiWithDialog('admin/emoji/steal', {
					name: reactionName.value,
					host: props.note.user.host,
				});
			},
		}, {
			text: `${i18n.ts.doReaction} (${i18n.ts.import})`,
			icon: 'ti ti-mood-plus',
			action: async () => {
				await os.apiWithDialog('admin/emoji/steal', {
					name: reactionName.value,
					host: props.note.user.host,
				});

				await misskeyApi('notes/reactions/create', {
					noteId: props.note.id,
					reaction: `:${reactionName.value}:`,
				});
			},
		}], ev.currentTarget ?? ev.target);
	}
}

async function menu(ev) {
	if (!canGetInfo.value) return;

	os.popupMenu([{
		type: 'label',
		text: `:${reactionName.value}:`,
	}, {
		text: i18n.ts.info,
		icon: 'ti ti-info-circle',
		action: async () => {
			os.popup(MkCustomEmojiDetailedDialog, {
				emoji: await misskeyApiGet('emoji', {
					name: props.reaction.replace(/:/g, '').replace(/@\./, ''),
				}),
			});
		},
<<<<<<< HEAD
	}, customEmojisMap.get(reactionName.value)?.name ? {
=======
	}, customEmojis.value.find(it => it.name === reactionName.value)?.name ? {
>>>>>>> c7a5a076
		text: i18n.ts.copy,
		icon: 'ti ti-copy',
		action: () => {
			copyToClipboard(`:${reactionName.value}:`);
			os.toast(i18n.ts.copied, 'copied');
		},
	} : undefined], ev.currentTarget ?? ev.target);
}

function anime() {
	if (document.hidden || !defaultStore.state.animation || buttonEl.value == null) return;

	const rect = buttonEl.value.getBoundingClientRect();
	const x = rect.left + 16;
	const y = rect.top + (buttonEl.value.offsetHeight / 2);
	os.popup(MkReactionEffect, { reaction: props.reaction, x, y }, {}, 'end');
}

function chooseAlternative(ev) {
	// メニュー表示にして、モデレーター以上の場合は登録もできるように
	if (!alternative.value) return;
	console.log(alternative.value);
	misskeyApi('notes/reactions/create', {
		noteId: props.note.id,
		reaction: `:${alternative.value}:`,
	});
}

watch(() => props.count, (newCount, oldCount) => {
	if (oldCount < newCount) anime();
});

onMounted(() => {
	if (!props.isInitial) anime();
});

if (!mock) {
	useTooltip(buttonEl, async (showing) => {
		const reactions = await misskeyApiGet('notes/reactions', {
			noteId: props.note.id,
			type: props.reaction,
			limit: 10,
			_cacheKey_: props.count,
		});

		const users = reactions.map(x => x.user);

		os.popup(XDetails, {
			showing,
			reaction: props.reaction,
			users,
			count: props.count,
			targetElement: buttonEl.value,
		}, {}, 'closed');
	}, 100);
}
</script>

<style lang="scss" module>
.root {
	display: inline-flex;
	height: 38px;
	margin: 2px;
	padding: 0 12px;
	font-size: 1.35em;
	border-radius: 999px;
	align-items: center;
	justify-content: center;

	&.canToggle {
		background: var(--buttonBg);

		&:hover {
			background: var(--buttonHoverBg, rgba(0, 0, 0, 0.1));
		}
	}

	&:not(.canToggle) {
		cursor: default;
	}

	&.small {
		height: 30px;
		font-size: 1em;

		> .count {
			font-size: 0.9em;
			line-height: 22px;
		}
	}

	&.large {
		height: 46px;
		font-size: 1.8em;
		padding: 4px 16px;

		> .count {
			font-size: 0.6em;
			line-height: 50px;
			margin: 0 0 0 8px;
		}
	}

	&.reacted, &.reacted:hover {
		background: var(--accentedBg);
		color: var(--accent);
		box-shadow: 0 0 0 1px var(--accent) inset;

		> .count {
			color: var(--accent);
		}

		> .icon {
			filter: drop-shadow(0 0 2px rgba(0, 0, 0, 0.5));
		}
	}
}

.limitWidth {
	max-width: 70px;
	object-fit: contain;
}

.count {
	font-size: 0.9em;
	line-height: 32px;
	margin: 0 0 0 5px;
}
</style><|MERGE_RESOLUTION|>--- conflicted
+++ resolved
@@ -67,11 +67,9 @@
 	return r.slice(0, r.indexOf('@'));
 });
 
-<<<<<<< HEAD
+
 const alternative: ComputedRef<string | null> = computed(() => defaultStore.state.reactableRemoteReactionEnabled ? (customEmojisMap.get(reactionName.value)?.name ?? null) : null);
-=======
-const alternative: ComputedRef<string | null> = computed(() => defaultStore.state.reactableRemoteReactionEnabled ? (customEmojis.value.find(it => it.name === reactionName.value)?.name ?? null) : null);
->>>>>>> c7a5a076
+
 
 async function toggleReaction(ev: MouseEvent) {
 	if (!canToggle.value) {
@@ -172,11 +170,9 @@
 				}),
 			});
 		},
-<<<<<<< HEAD
+
 	}, customEmojisMap.get(reactionName.value)?.name ? {
-=======
-	}, customEmojis.value.find(it => it.name === reactionName.value)?.name ? {
->>>>>>> c7a5a076
+
 		text: i18n.ts.copy,
 		icon: 'ti ti-copy',
 		action: () => {
