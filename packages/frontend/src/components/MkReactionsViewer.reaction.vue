--- conflicted
+++ resolved
@@ -107,11 +107,7 @@
 	border-radius: 4px;
 
 	&.canToggle {
-<<<<<<< HEAD
-		background: var(--buttonBg, rgba(0, 0, 0, 0.05));
-=======
 		background: var(--buttonBg);
->>>>>>> c5ef6bf3
 
 		&:hover {
 			background: var(--buttonHoverBg, rgba(0, 0, 0, 0.1));
