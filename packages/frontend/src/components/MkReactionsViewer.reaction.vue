--- conflicted
+++ resolved
@@ -9,15 +9,9 @@
 	v-ripple="canToggle"
 	v-vibrate="defaultStore.state.vibrateSystem ? [10, 30, 40] : []"
 	class="_button"
-<<<<<<< HEAD
 	:class="[$style.root, { [$style.reacted]: note.myReaction == reaction, [$style.canToggle]: (canToggle || alternative), [$style.small]: defaultStore.state.reactionsDisplaySize === 'small', [$style.large]: defaultStore.state.reactionsDisplaySize === 'large' }]"
 	@click.stop="(ev) => { canToggle || alternative ? toggleReaction(ev) : stealReaction(ev) }"
-	@contextmenu.prevent.stop="(ev) => onContextMenu(ev)"
-=======
-	:class="[$style.root, { [$style.reacted]: note.myReaction == reaction, [$style.canToggle]: canToggle, [$style.small]: defaultStore.state.reactionsDisplaySize === 'small', [$style.large]: defaultStore.state.reactionsDisplaySize === 'large' }]"
-	@click="toggleReaction()"
 	@contextmenu.prevent.stop="menu"
->>>>>>> d85085d1
 >
 	<MkReactionIcon :class="defaultStore.state.limitWidthOfReaction ? $style.limitWidth : ''" :reaction="reaction" :emojiUrl="note.reactionEmojis[reaction.substring(1, reaction.length - 1)]" @click.stop="(ev) => { canToggle || alternative ? toggleReaction(ev) : stealReaction(ev) }"/>
 	<span :class="$style.count">{{ count }}</span>
@@ -119,7 +113,6 @@
 	}
 }
 
-<<<<<<< HEAD
 function stealReaction(ev: MouseEvent) {
 	if (props.note.user.host && $i && ($i.isAdmin ?? $i.policies.canManageCustomEmojis)) {
 		os.popupMenu([{
@@ -152,25 +145,13 @@
 	}
 }
 
-function onContextMenu(ev: MouseEvent) {
-	if (customEmojis.value.find(it => it.name === reactionName.value)?.name) {
-		os.popupMenu([{
-			type: 'label',
-			text: `:${reactionName.value}:`,
-		}, {
-			text: i18n.ts.copy,
-			icon: 'ti ti-copy',
-			action: () => {
-				copyToClipboard(`:${reactionName.value}:`);
-				os.toast(i18n.ts.copied, 'copied');
-			},
-		}], ev.currentTarget ?? ev.target);
-	}
-=======
 async function menu(ev) {
 	if (!canToggle.value) return;
-	if (!props.reaction.includes(":")) return;
+	if (!props.reaction.includes(':')) return;
 	os.popupMenu([{
+		type: 'label',
+		text: `:${reactionName.value}:`,
+	}, {
 		text: i18n.ts.info,
 		icon: 'ti ti-info-circle',
 		action: async () => {
@@ -180,8 +161,14 @@
 				}),
 			});
 		},
-	}], ev.currentTarget ?? ev.target);
->>>>>>> d85085d1
+	}, customEmojis.value.find(it => it.name === reactionName.value)?.name ? {
+		text: i18n.ts.copy,
+		icon: 'ti ti-copy',
+		action: () => {
+			copyToClipboard(`:${reactionName.value}:`);
+			os.toast(i18n.ts.copied, 'copied');
+		},
+	} : undefined], ev.currentTarget ?? ev.target);
 }
 
 function anime() {
