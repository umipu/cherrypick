<!--
SPDX-FileCopyrightText: syuilo and other misskey, cherrypick contributors
SPDX-License-Identifier: AGPL-3.0-only
-->

<template>
<button
	ref="buttonEl"
	v-ripple="canToggle"
	v-vibrate="defaultStore.state.vibrateSystem ? [10, 30, 40] : []"
	class="_button"
	:class="[$style.root, { [$style.reacted]: note.myReaction == reaction, [$style.canToggle]: (canToggle || alternative), [$style.small]: defaultStore.state.reactionsDisplaySize === 'small', [$style.large]: defaultStore.state.reactionsDisplaySize === 'large' }]"
	@click="toggleReaction()"
>
	<MkReactionIcon :class="defaultStore.state.limitWidthOfReaction ? $style.limitWidth : ''" :reaction="reaction" :emojiUrl="note.reactionEmojis[reaction.substring(1, reaction.length - 1)]"/>
	<span :class="$style.count">{{ count }}</span>
</button>
</template>

<script lang="ts" setup>
import { computed, ComputedRef, inject, onMounted, shallowRef, watch } from 'vue';
import * as Misskey from 'cherrypick-js';
import XDetails from '@/components/MkReactionsViewer.details.vue';
import MkReactionIcon from '@/components/MkReactionIcon.vue';
import * as os from '@/os.js';
import { useTooltip } from '@/scripts/use-tooltip.js';
import { $i } from '@/account.js';
import MkReactionEffect from '@/components/MkReactionEffect.vue';
import { claimAchievement } from '@/scripts/achievements.js';
import { defaultStore } from '@/store.js';
import { i18n } from '@/i18n.js';
<<<<<<< HEAD
import { customEmojis } from '@/custom-emojis.js';
=======
import * as sound from '@/scripts/sound.js';
>>>>>>> 8f1da036

const props = defineProps<{
	reaction: string;
	count: number;
	isInitial: boolean;
	note: Misskey.entities.Note;
}>();

const mock = inject<boolean>('mock', false);

const emit = defineEmits<{
	(ev: 'reactionToggled', emoji: string, newCount: number): void;
}>();

const buttonEl = shallowRef<HTMLElement>();

const reactionName = computed(() => {
	const r = props.reaction.replace(':', '');
	return r.slice(0, r.indexOf('@'));
});

const alternative: ComputedRef<string | null> = computed(() => defaultStore.state.reactableRemoteReactionEnabled ? (customEmojis.value.find(it => it.name === reactionName.value)?.name ?? null) : null);

const canToggle = computed(() => !props.reaction.match(/@\w/) && $i);

async function toggleReaction(ev) {
	if (!canToggle.value) {
		chooseAlternative(ev);
		return;
	}

	// TODO: その絵文字を使う権限があるかどうか確認

	const oldReaction = props.note.myReaction;
	if (oldReaction) {
		const confirm = await os.confirm({
			type: 'warning',
			text: oldReaction !== props.reaction ? i18n.ts.changeReactionConfirm : i18n.ts.cancelReactionConfirm,
		});
		if (confirm.canceled) return;

		if (oldReaction !== props.reaction) {
			sound.play('reaction');
		}

		if (mock) {
			emit('reactionToggled', props.reaction, (props.count - 1));
			return;
		}

		os.api('notes/reactions/delete', {
			noteId: props.note.id,
		}).then(() => {
			if (oldReaction !== props.reaction) {
				os.api('notes/reactions/create', {
					noteId: props.note.id,
					reaction: props.reaction,
				});
			}
		});
	} else {
		sound.play('reaction');

		if (mock) {
			emit('reactionToggled', props.reaction, (props.count + 1));
			return;
		}

		os.api('notes/reactions/create', {
			noteId: props.note.id,
			reaction: props.reaction,
		});
		if (props.note.text && props.note.text.length > 100 && (Date.now() - new Date(props.note.createdAt).getTime() < 1000 * 3)) {
			claimAchievement('reactWithoutRead');
		}
	}
}

function anime() {
	if (document.hidden) return;
	if (!defaultStore.state.animation) return;

	const rect = buttonEl.value.getBoundingClientRect();
	const x = rect.left + 16;
	const y = rect.top + (buttonEl.value.offsetHeight / 2);
	os.popup(MkReactionEffect, { reaction: props.reaction, x, y }, {}, 'end');
}

function chooseAlternative(ev) {
	// メニュー表示にして、モデレーター以上の場合は登録もできるように
	if (!alternative.value) return;
	console.log(alternative.value);
	os.api('notes/reactions/create', {
		noteId: props.note.id,
		reaction: `:${alternative.value}:`,
	});
}

watch(() => props.count, (newCount, oldCount) => {
	if (oldCount < newCount) anime();
});

onMounted(() => {
	if (!props.isInitial) anime();
});

if (!mock) {
	useTooltip(buttonEl, async (showing) => {
		const reactions = await os.apiGet('notes/reactions', {
			noteId: props.note.id,
			type: props.reaction,
			limit: 10,
			_cacheKey_: props.count,
		});

		const users = reactions.map(x => x.user);

		os.popup(XDetails, {
			showing,
			reaction: props.reaction,
			users,
			count: props.count,
			targetElement: buttonEl.value,
		}, {}, 'closed');
	}, 100);
}
</script>

<style lang="scss" module>
.root {
	display: inline-flex;
	align-items: center;
	height: 38px;
	margin: 2px;
	padding: 0 12px;
	font-size: 1.35em;
	border-radius: 999px;

	&.canToggle {
		background: var(--buttonBg);

		&:hover {
			background: var(--buttonHoverBg, rgba(0, 0, 0, 0.1));
		}
	}

	&:not(.canToggle) {
		cursor: default;
	}

	&.small {
		height: 30px;
		font-size: 1em;

		> .count {
			font-size: 0.9em;
			line-height: 22px;
		}
	}

	&.large {
		height: 46px;
		font-size: 1.8em;
		padding: 4px 16px;

		> .count {
			font-size: 0.6em;
			line-height: 50px;
			margin: 0 0 0 8px;
		}
	}

	&.reacted, &.reacted:hover {
		background: var(--accentedBg);
		color: var(--accent);
		box-shadow: 0 0 0px 1px var(--accent) inset;

		> .count {
			color: var(--accent);
		}

		> .icon {
			filter: drop-shadow(0 0 2px rgba(0, 0, 0, 0.5));
		}
	}
}

.limitWidth {
	max-width: 150px;
}

.count {
	font-size: 0.9em;
	line-height: 32px;
	margin: 0 0 0 5px;
}
</style><|MERGE_RESOLUTION|>--- conflicted
+++ resolved
@@ -29,11 +29,8 @@
 import { claimAchievement } from '@/scripts/achievements.js';
 import { defaultStore } from '@/store.js';
 import { i18n } from '@/i18n.js';
-<<<<<<< HEAD
 import { customEmojis } from '@/custom-emojis.js';
-=======
 import * as sound from '@/scripts/sound.js';
->>>>>>> 8f1da036
 
 const props = defineProps<{
 	reaction: string;
