--- conflicted
+++ resolved
@@ -8,11 +8,7 @@
 	ref="buttonEl"
 	v-ripple="canToggle"
 	class="_button"
-<<<<<<< HEAD
-	:class="[$style.root, { [$style.reacted]: note.myReaction == reaction, [$style.canToggle]: (canToggle || alternative), [$style.large]: defaultStore.state.largeNoteReactions }]"
-=======
-	:class="[$style.root, { [$style.reacted]: note.myReaction == reaction, [$style.canToggle]: canToggle, [$style.small]: defaultStore.state.reactionsDisplaySize === 'small', [$style.large]: defaultStore.state.reactionsDisplaySize === 'large' }]"
->>>>>>> d869481d
+	:class="[$style.root, { [$style.reacted]: note.myReaction == reaction, [$style.canToggle]: (canToggle || alternative), [$style.small]: defaultStore.state.reactionsDisplaySize === 'small', [$style.large]: defaultStore.state.reactionsDisplaySize === 'large' }]"
 	@click="toggleReaction()"
 >
 	<MkReactionIcon :class="$style.icon" :reaction="reaction" :emojiUrl="note.reactionEmojis[reaction.substring(1, reaction.length - 1)]"/>
@@ -139,19 +135,13 @@
 
 <style lang="scss" module>
 .root {
-	display: inline-block;
-<<<<<<< HEAD
-	height: 30px;
+	display: inline-flex;
+	align-items: center;
+	height: 38px;
 	margin: 2px;
 	padding: 0 12px;
+	font-size: 1.35em;
 	border-radius: 999px;
-=======
-	height: 42px;
-	margin: 2px;
-	padding: 0 6px;
-	font-size: 1.5em;
-	border-radius: 6px;
->>>>>>> d869481d
 
 	&.canToggle {
 		background: var(--buttonBg);
@@ -166,36 +156,24 @@
 	}
 
 	&.small {
-		height: 32px;
+		height: 30px;
 		font-size: 1em;
-		border-radius: 4px;
 
 		> .count {
 			font-size: 0.9em;
-			line-height: 32px;
+			line-height: 22px;
 		}
 	}
 
 	&.large {
-<<<<<<< HEAD
-		height: 42px;
-		font-size: 1.5em;
-		padding: 4px 14px;
-		// border-radius: 6px;
-
-		> .count {
-			font-size: 0.7em;
-			line-height: 32px;
-			margin: 0 0 0 8px;
-=======
-		height: 52px;
-		font-size: 2em;
-		border-radius: 8px;
+		height: 46px;
+		font-size: 1.8em;
+		padding: 4px 16px;
 
 		> .count {
 			font-size: 0.6em;
-			line-height: 52px;
->>>>>>> d869481d
+			line-height: 50px;
+			margin: 0 0 0 8px;
 		}
 	}
 
@@ -215,14 +193,8 @@
 }
 
 .count {
-<<<<<<< HEAD
 	font-size: 0.9em;
-	line-height: 22px;
+	line-height: 32px;
 	margin: 0 0 0 5px;
-=======
-	font-size: 0.7em;
-	line-height: 42px;
-	margin: 0 0 0 4px;
->>>>>>> d869481d
 }
 </style>