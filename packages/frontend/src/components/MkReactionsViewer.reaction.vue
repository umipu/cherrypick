--- conflicted
+++ resolved
@@ -25,16 +25,10 @@
 import { useTooltip } from '@/scripts/use-tooltip.js';
 import { $i } from '@/account.js';
 import MkReactionEffect from '@/components/MkReactionEffect.vue';
-<<<<<<< HEAD
-import { claimAchievement } from '@/scripts/achievements';
-import { defaultStore } from '@/store';
-import { i18n } from '@/i18n';
-import { customEmojis } from '@/custom-emojis';
-=======
 import { claimAchievement } from '@/scripts/achievements.js';
 import { defaultStore } from '@/store.js';
 import { i18n } from '@/i18n.js';
->>>>>>> 578b0ebe
+import { customEmojis } from '@/custom-emojis.js';
 
 const props = defineProps<{
 	reaction: string;
