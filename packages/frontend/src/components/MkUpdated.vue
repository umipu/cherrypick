--- conflicted
+++ resolved
@@ -36,11 +36,7 @@
 import MkModal from '@/components/MkModal.vue';
 import MkButton from '@/components/MkButton.vue';
 import MkSparkle from '@/components/MkSparkle.vue';
-<<<<<<< HEAD
-import { version, basedMisskeyVersion } from '@/config.js';
-=======
-import { version } from '@@/js/config.js';
->>>>>>> 837a8e15
+import { version, basedMisskeyVersion } from '@@/js/config.js';
 import { i18n } from '@/i18n.js';
 import { confetti } from '@/scripts/confetti.js';
 import * as os from '@/os.js';
