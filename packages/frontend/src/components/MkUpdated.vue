--- conflicted
+++ resolved
@@ -4,7 +4,6 @@
 -->
 
 <template>
-<<<<<<< HEAD
 <MkModal v-if="!showChangelog" ref="modal" :zPriority="'middle'" @closed="$emit('closed')">
 	<div :class="$style.root">
 		<div style="display: grid;">
@@ -18,7 +17,7 @@
 			<div>✨{{ version }}🚀</div>
 			<div style="font-size: 0.8em;">{{ basedMisskeyVersion }}</div>
 		</div>
-		<MkButton rounded full @click="showChangelog = true; modal.value.close();">{{ i18n.ts.whatIsNew }}</MkButton>
+		<MkButton rounded full @click="showChangelog = true; modal?.close();">{{ i18n.ts.whatIsNew }}</MkButton>
 		<MkButton :class="$style.gotIt" primary rounded full @click="close">{{ i18n.ts.gotIt }}</MkButton>
 	</div>
 </MkModal>
@@ -28,14 +27,6 @@
 		<MkButton rounded full @click="whatIsNewMisskey">Misskey</MkButton>
 		<MkButton rounded full style="margin: 8px 0 0;" @click="whatIsNewCherryPick">CherryPick</MkButton>
 		<MkButton :class="$style.gotIt" primary rounded full @click="close">{{ i18n.ts.ok }}</MkButton>
-=======
-<MkModal ref="modal" :zPriority="'middle'" @click="modal?.close()" @closed="$emit('closed')">
-	<div :class="$style.root">
-		<div :class="$style.title"><MkSparkle>{{ i18n.ts.misskeyUpdated }}</MkSparkle></div>
-		<div :class="$style.version">✨{{ version }}🚀</div>
-		<MkButton full @click="whatIsNew">{{ i18n.ts.whatIsNew }}</MkButton>
-		<MkButton :class="$style.gotIt" primary full @click="modal?.close()">{{ i18n.ts.gotIt }}</MkButton>
->>>>>>> 14aedc17
 	</div>
 </MkModal>
 </template>
@@ -55,19 +46,18 @@
 
 const modal = shallowRef<InstanceType<typeof MkModal>>();
 
-<<<<<<< HEAD
 const whatIsNewMisskey = () => {
-	// modal.value.close();
+	// modal.value?.close();
 	window.open(`https://misskey-hub.net/docs/releases/#_${basedMisskeyVersion.replace(/\./g, '')}`, '_blank');
 };
 
 const whatIsNewCherryPick = () => {
-	// modal.value.close();
+	// modal.value?.close();
 	window.open(`https://github.com/kokonect-link/cherrypick/blob/develop/CHANGELOG_CHERRYPICK.md#${version.replace(/\./g, '')}`, '_blank');
 };
 
 const close = async () => {
-	modal.value.close();
+	modal.value?.close();
 	const { canceled } = await os.confirm({
 		type: 'info',
 		title: i18n.ts.cherrypickUpdatedCacheClearTitle,
@@ -82,12 +72,6 @@
 	}
 	await clearCache();
 };
-=======
-function whatIsNew() {
-	modal.value?.close();
-	window.open(`https://misskey-hub.net/docs/releases/#_${version.replace(/\./g, '')}`, '_blank');
-}
->>>>>>> 14aedc17
 
 onMounted(() => {
 	confetti({
