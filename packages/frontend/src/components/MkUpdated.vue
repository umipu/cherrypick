--- conflicted
+++ resolved
@@ -45,7 +45,7 @@
 
 const whatIsNewMisskey = () => {
 	// modal.value.close();
-	window.open(`https://misskey-hub.net/docs/releases.html#_${basedMisskeyVersion.replace(/\./g, '-')}`, '_blank');
+	window.open(`https://misskey-hub.net/docs/releases/#_${basedMisskeyVersion.replace(/\./g, '')}`, '_blank');
 };
 
 const whatIsNewCherryPick = () => {
@@ -55,7 +55,6 @@
 
 const close = async () => {
 	modal.value.close();
-<<<<<<< HEAD
 	const { canceled } = await os.confirm({
 		type: 'info',
 		title: i18n.ts.cherrypickUpdatedCacheClearTitle,
@@ -69,9 +68,6 @@
 		return;
 	}
 	await clearCache();
-=======
-	window.open(`https://misskey-hub.net/docs/releases/#_${version.replace(/\./g, '')}`, '_blank');
->>>>>>> 62549549
 };
 
 onMounted(() => {
