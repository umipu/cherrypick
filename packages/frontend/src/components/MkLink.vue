<!--
SPDX-FileCopyrightText: syuilo and misskey-project
SPDX-License-Identifier: AGPL-3.0-only
-->

<template>
<component
	:is="self ? 'MkA' : 'a'" ref="el" style="word-break: break-all;" class="_link" :[attr]="self ? url.substring(local.length) : url" :rel="rel ?? 'nofollow noopener'" :target="target"
	:title="url" @click.prevent.stop="alertOtherHost"
>
	<slot></slot>
	<i v-if="target === '_blank'" class="ti ti-external-link" :class="$style.icon"></i>
</component>
</template>

<script lang="ts" setup>
import { defineAsyncComponent, ref } from 'vue';
import { url as local } from '@/config.js';
import { useTooltip } from '@/scripts/use-tooltip.js';
import * as os from '@/os.js';
<<<<<<< HEAD
import { defaultStore } from '@/store.js';
import { i18n } from '@/i18n.js';
=======
import { isEnabledUrlPreview } from '@/instance.js';
>>>>>>> c9c64242

const props = withDefaults(defineProps<{
	url: string;
	rel?: null | string;
}>(), {
});

const self = props.url.startsWith(local);
const attr = self ? 'to' : 'href';
const target = self ? undefined : '_blank';

const el = ref<HTMLElement | { $el: HTMLElement }>();

<<<<<<< HEAD
useTooltip(el, (showing) => {
	os.popup(defineAsyncComponent(() => import('@/components/MkUrlPreviewPopup.vue')), {
		showing,
		url: props.url,
		source: el.value,
	}, {}, 'closed');
});

async function alertOtherHost() {
	if(defaultStore.state.checkRedirectingOtherHost && !self) {
		// show confirm dialog when redirecting other host
		const confirm = await os.confirm({
			type: 'warning',
			text: i18n.tsx.warningRedirectingOtherHost({ url: props.url }),
		});
		if (confirm.canceled) return;
	}
	window.open(props.url, "_blank", 'nofollow noopener');
=======
if (isEnabledUrlPreview.value) {
	useTooltip(el, (showing) => {
		os.popup(defineAsyncComponent(() => import('@/components/MkUrlPreviewPopup.vue')), {
			showing,
			url: props.url,
			source: el.value instanceof HTMLElement ? el.value : el.value?.$el,
		}, {}, 'closed');
	});
>>>>>>> c9c64242
}
</script>

<style lang="scss" module>
.icon {
	padding-left: 2px;
	font-size: .9em;
}
</style><|MERGE_RESOLUTION|>--- conflicted
+++ resolved
@@ -18,12 +18,9 @@
 import { url as local } from '@/config.js';
 import { useTooltip } from '@/scripts/use-tooltip.js';
 import * as os from '@/os.js';
-<<<<<<< HEAD
 import { defaultStore } from '@/store.js';
 import { i18n } from '@/i18n.js';
-=======
 import { isEnabledUrlPreview } from '@/instance.js';
->>>>>>> c9c64242
 
 const props = withDefaults(defineProps<{
 	url: string;
@@ -37,15 +34,6 @@
 
 const el = ref<HTMLElement | { $el: HTMLElement }>();
 
-<<<<<<< HEAD
-useTooltip(el, (showing) => {
-	os.popup(defineAsyncComponent(() => import('@/components/MkUrlPreviewPopup.vue')), {
-		showing,
-		url: props.url,
-		source: el.value,
-	}, {}, 'closed');
-});
-
 async function alertOtherHost() {
 	if(defaultStore.state.checkRedirectingOtherHost && !self) {
 		// show confirm dialog when redirecting other host
@@ -56,7 +44,8 @@
 		if (confirm.canceled) return;
 	}
 	window.open(props.url, "_blank", 'nofollow noopener');
-=======
+}
+
 if (isEnabledUrlPreview.value) {
 	useTooltip(el, (showing) => {
 		os.popup(defineAsyncComponent(() => import('@/components/MkUrlPreviewPopup.vue')), {
@@ -65,7 +54,6 @@
 			source: el.value instanceof HTMLElement ? el.value : el.value?.$el,
 		}, {}, 'closed');
 	});
->>>>>>> c9c64242
 }
 </script>
 
