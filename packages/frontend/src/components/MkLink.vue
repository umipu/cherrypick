--- conflicted
+++ resolved
@@ -7,13 +7,8 @@
 <component
 	:is="self ? 'MkA' : 'a'" ref="el" style="word-break: break-all;" class="_link" :[attr]="self ? url_string.substring(local.length) : url_string" :rel="rel ?? 'nofollow noopener'" :target="target"
 	:behavior="props.navigationBehavior"
-<<<<<<< HEAD
 	:title="url_string"
-	@click.stop
-=======
-	:title="url"
 	@click.stop="(ev: MouseEvent) => warningExternalWebsite(ev, props.url)"
->>>>>>> d3f4d310
 >
 	<slot></slot>
 	<i v-if="target === '_blank' && !hideIcon" class="ti ti-external-link" :class="$style.icon"></i>
