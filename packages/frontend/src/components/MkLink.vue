--- conflicted
+++ resolved
@@ -27,11 +27,8 @@
 	url: string;
 	rel?: null | string;
 	navigationBehavior?: MkABehavior;
-<<<<<<< HEAD
+	host?: null | string;
 	hideIcon?: boolean;
-=======
-	host?: null | string;
->>>>>>> 950d2328
 }>(), {
 	hideIcon: false,
 });
