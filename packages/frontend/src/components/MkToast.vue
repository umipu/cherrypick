<template>
<div>
	<Transition
		:enter-active-class="defaultStore.state.animation ? $style.transition_toast_enterActive : ''"
		:leave-active-class="defaultStore.state.animation ? $style.transition_toast_leaveActive : ''"
		:enter-from-class="defaultStore.state.animation ? $style.transition_toast_enterFrom : ''"
		:leave-to-class="defaultStore.state.animation ? $style.transition_toast_leaveTo : ''"
		appear @after-leave="emit('closed')"
	>
		<div v-if="showing" class="_acrylic" :class="$style.root" :style="{ zIndex }">
			<CPAvatar :class="$style.avatar" :user="$i"/>
			<div style="padding: 16px 24px;">
				{{ message }}
			</div>
		</div>
	</Transition>
</div>
</template>

<script lang="ts" setup>
import { onMounted } from 'vue';
import * as os from '@/os';
<<<<<<< HEAD
import CPAvatar from '@/components/global/toast-avatar.vue';
=======
import { defaultStore } from '@/store';
>>>>>>> f8232bd1

defineProps<{
	message: string;
}>();

const emit = defineEmits<{
	(ev: 'closed'): void;
}>();

const zIndex = os.claimZIndex('high');
let showing = $ref(true);

onMounted(() => {
	window.setTimeout(() => {
		showing = false;
	}, 4000);
});
</script>

<style lang="scss" module>
.transition_toast_enterActive,
.transition_toast_leaveActive {
	transition: opacity 0.3s, transform 0.3s !important;
}
.transition_toast_enterFrom,
.transition_toast_leaveTo {
	opacity: 0;
	transform: translateY(-100%);
}

.root {
	position: fixed;
	left: 0;
	right: 0;
	top: 50px;
	margin: 0 auto;
	margin-top: 16px;
	min-width: 300px;
	max-width: calc(100% - 32px);
	width: min-content;
	box-shadow: 0 4px 16px rgba(0, 0, 0, 0.3);
	border-radius: 8px;
	overflow: clip;
	text-align: center;
	pointer-events: none;
	transition: opacity 0.5s, transform 0.5s;

	@media (max-width: 500px) {
		width: 100%;
	}
}

.avatar {
	position: relative;
	vertical-align: bottom;
	border-radius: 100%;
	width: 48px;
	height: 48px;
	margin-top: 16px;
}
</style><|MERGE_RESOLUTION|>--- conflicted
+++ resolved
@@ -20,11 +20,8 @@
 <script lang="ts" setup>
 import { onMounted } from 'vue';
 import * as os from '@/os';
-<<<<<<< HEAD
+import { defaultStore } from '@/store';
 import CPAvatar from '@/components/global/toast-avatar.vue';
-=======
-import { defaultStore } from '@/store';
->>>>>>> f8232bd1
 
 defineProps<{
 	message: string;
