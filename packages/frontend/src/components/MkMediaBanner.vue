--- conflicted
+++ resolved
@@ -34,11 +34,7 @@
 
 <script lang="ts" setup>
 import { onMounted } from 'vue';
-<<<<<<< HEAD
-import * as misskey from 'cherrypick-js';
-=======
-import * as Misskey from 'misskey-js';
->>>>>>> 2630513c
+import * as Misskey from 'cherrypick-js';
 import { soundConfigStore } from '@/scripts/sound';
 import { i18n } from '@/i18n';
 
