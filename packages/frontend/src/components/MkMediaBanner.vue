<!--
SPDX-FileCopyrightText: syuilo and other misskey, cherrypick contributors
SPDX-License-Identifier: AGPL-3.0-only
-->

<template>
<div :class="$style.root">
	<div v-if="media.isSensitive && hide" :class="$style.sensitive" @click="hide = false">
		<span style="font-size: 1.6em;"><i class="ti ti-alert-triangle"></i></span>
		<b>{{ i18n.ts.sensitive }}</b>
		<span>{{ i18n.ts.clickToShow }}</span>
	</div>
	<div v-else-if="media.type.startsWith('audio') && media.type !== 'audio/midi'" :class="$style.audio">
		<audio
			ref="audioEl"
			:src="media.url"
			:title="media.name"
			controls
			preload="metadata"
			@volumechange="volumechange"
		/>
	</div>
	<a
		v-else :class="$style.download"
		:href="media.url"
		:title="media.name"
		:download="media.name"
	>
		<span style="font-size: 1.6em;"><i class="ti ti-download"></i></span>
		<b>{{ media.name }}</b>
	</a>
</div>
</template>

<script lang="ts" setup>
import { onMounted } from 'vue';
<<<<<<< HEAD
import * as Misskey from 'cherrypick-js';
import { soundConfigStore } from '@/scripts/sound';
import { i18n } from '@/i18n';
=======
import * as Misskey from 'misskey-js';
import { soundConfigStore } from '@/scripts/sound.js';
import { i18n } from '@/i18n.js';
>>>>>>> 578b0ebe

const props = withDefaults(defineProps<{
	media: Misskey.entities.DriveFile;
}>(), {
});

const audioEl = $shallowRef<HTMLAudioElement | null>();
let hide = $ref(true);

function volumechange() {
	if (audioEl) soundConfigStore.set('mediaVolume', audioEl.volume);
}

onMounted(() => {
	if (audioEl) audioEl.volume = soundConfigStore.state.mediaVolume;
});
</script>

<style lang="scss" module>
.root {
	width: 100%;
	border-radius: 4px;
	margin-top: 4px;
	overflow: clip;
}

.download,
.sensitive {
	display: flex;
	align-items: center;
	font-size: 12px;
	padding: 8px 12px;
	white-space: nowrap;
}

.download {
	background: var(--noteAttachedFile);
}

.sensitive {
	background: #111;
	color: #fff;
}

.audio {
	border-radius: 8px;
	overflow: clip;
}
</style><|MERGE_RESOLUTION|>--- conflicted
+++ resolved
@@ -34,15 +34,9 @@
 
 <script lang="ts" setup>
 import { onMounted } from 'vue';
-<<<<<<< HEAD
 import * as Misskey from 'cherrypick-js';
-import { soundConfigStore } from '@/scripts/sound';
-import { i18n } from '@/i18n';
-=======
-import * as Misskey from 'misskey-js';
 import { soundConfigStore } from '@/scripts/sound.js';
 import { i18n } from '@/i18n.js';
->>>>>>> 578b0ebe
 
 const props = withDefaults(defineProps<{
 	media: Misskey.entities.DriveFile;
