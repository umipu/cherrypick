--- conflicted
+++ resolved
@@ -20,13 +20,8 @@
 </template>
 
 <script lang="ts" setup>
-<<<<<<< HEAD
-import { defineAsyncComponent } from 'vue';
+import { defineAsyncComponent, inject } from 'vue';
 import * as Misskey from 'cherrypick-js';
-=======
-import { defineAsyncComponent, inject } from 'vue';
-import * as Misskey from 'misskey-js';
->>>>>>> 24e629ca
 import MkDriveFileThumbnail from '@/components/MkDriveFileThumbnail.vue';
 import * as os from '@/os.js';
 import { i18n } from '@/i18n.js';
