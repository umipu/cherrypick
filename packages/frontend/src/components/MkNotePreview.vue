--- conflicted
+++ resolved
@@ -25,20 +25,15 @@
 </template>
 
 <script lang="ts" setup>
-<<<<<<< HEAD
-import { } from 'vue';
+import { ref } from 'vue';
 import * as Misskey from 'cherrypick-js';
 import * as mfm from 'cherrypick-mfm-js';
 import MkUrlPreview from '@/components/MkUrlPreview.vue';
+import MkCwButton from '@/components/MkCwButton.vue';
 import { extractUrlFromMfm } from '@/scripts/extract-url-from-mfm.js';
 import { defaultStore } from '@/store.js';
-=======
-import { ref } from 'vue';
-import * as Misskey from 'misskey-js';
-import MkCwButton from '@/components/MkCwButton.vue';
 
 const showContent = ref(false);
->>>>>>> ca424df8
 
 const props = defineProps<{
 	text: string;
