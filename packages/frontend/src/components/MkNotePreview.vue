--- conflicted
+++ resolved
@@ -5,23 +5,15 @@
 
 <template>
 <div :class="$style.root">
-<<<<<<< HEAD
-	<MkAvatar v-if="!defaultStore.state.hideAvatarsInNote" :class="$style.avatar" :user="$i" link preview/>
-=======
-	<MkAvatar :class="$style.avatar" :user="user" link preview/>
->>>>>>> e6410899
+	<MkAvatar v-if="!defaultStore.state.hideAvatarsInNote" :class="$style.avatar" :user="user" link preview/>
 	<div :class="$style.main">
 		<div :class="$style.header">
 			<MkUserName :user="user" :nowrap="true"/>
 		</div>
 		<div>
 			<div>
-<<<<<<< HEAD
-				<Mfm :text="text.trim()" :author="$i" :i="$i"/>
+				<Mfm :text="text.trim()" :author="user" :i="user"/>
 				<MkUrlPreview v-for="url in urls" :key="url" :url="url" :compact="true" :detail="false" :class="$style.urlPreview"/>
-=======
-				<Mfm :text="text.trim()" :author="user" :i="user"/>
->>>>>>> e6410899
 			</div>
 		</div>
 	</div>
@@ -30,20 +22,17 @@
 
 <script lang="ts" setup>
 import { } from 'vue';
-<<<<<<< HEAD
+import * as Misskey from 'cherrypick-js';
 import * as mfm from 'cherrypick-mfm-js';
-import { $i } from '@/account.js';
 import MkUrlPreview from '@/components/MkUrlPreview.vue';
 import { extractUrlFromMfm } from '@/scripts/extract-url-from-mfm.js';
 import { defaultStore } from '@/store.js';
-=======
-import * as Misskey from 'misskey-js';
->>>>>>> e6410899
 
 const props = defineProps<{
 	text: string;
 	user: Misskey.entities.User;
 }>();
+
 const urls = props.text ? extractUrlFromMfm(mfm.parse(props.text)) : null;
 </script>
 
