<!--
SPDX-FileCopyrightText: syuilo and other misskey, cherrypick contributors
SPDX-License-Identifier: AGPL-3.0-only
-->

<template>
<div :class="$style.root">
	<MkAvatar v-if="!defaultStore.state.hideAvatarsInNote && showProfile" :class="$style.avatar" :user="user" link preview/>
	<div :class="$style.main">
		<div v-if="showProfile" :class="$style.header">
			<MkUserName :user="user" :nowrap="true"/>
		</div>
		<div>
			<div>
<<<<<<< HEAD
				<Mfm :text="text.trim()" :author="user" :i="user"/>
				<MkUrlPreview v-for="url in urls" :key="url" :url="url" :compact="true" :detail="false" :class="$style.urlPreview"/>
=======
				<Mfm :text="text.trim()" :author="user" :nyaize="'account'" :i="user"/>
>>>>>>> 4f180ad4
			</div>
		</div>
	</div>
</div>
</template>

<script lang="ts" setup>
import { } from 'vue';
import * as Misskey from 'cherrypick-js';
import * as mfm from 'cherrypick-mfm-js';
import MkUrlPreview from '@/components/MkUrlPreview.vue';
import { extractUrlFromMfm } from '@/scripts/extract-url-from-mfm.js';
import { defaultStore } from '@/store.js';

const props = defineProps<{
	text: string;
	user: Misskey.entities.User;
  showProfile?: boolean;
}>();

const urls = props.text ? extractUrlFromMfm(mfm.parse(props.text)) : null;
</script>

<style lang="scss" module>
.root {
	display: flex;
	margin: 0;
	padding: 0;
	overflow: clip;
	font-size: 0.95em;
}

.avatar {
	flex-shrink: 0 !important;
	display: block !important;
	margin: 0 10px 0 0 !important;
	width: 40px !important;
	height: 40px !important;
	border-radius: 8px !important;
	pointer-events: none !important;
	background: var(--panel);
}

.main {
	flex: 1;
	min-width: 0;
}

.header {
	margin-bottom: 2px;
	font-weight: bold;
	width: 100%;
	overflow: clip;
    text-overflow: ellipsis;
}

.urlPreview {
	margin-top: 8px;
	margin-bottom: 8px;
}

@container (min-width: 350px) {
	.avatar {
		margin: 0 10px 0 0 !important;
		width: 44px !important;
		height: 44px !important;
	}
}

@container (min-width: 500px) {
	.avatar {
		margin: 0 12px 0 0 !important;
		width: 48px !important;
		height: 48px !important;
	}
}
</style><|MERGE_RESOLUTION|>--- conflicted
+++ resolved
@@ -12,12 +12,8 @@
 		</div>
 		<div>
 			<div>
-<<<<<<< HEAD
-				<Mfm :text="text.trim()" :author="user" :i="user"/>
+				<Mfm :text="text.trim()" :author="user" :nyaize="'account'" :i="user"/>
 				<MkUrlPreview v-for="url in urls" :key="url" :url="url" :compact="true" :detail="false" :class="$style.urlPreview"/>
-=======
-				<Mfm :text="text.trim()" :author="user" :nyaize="'account'" :i="user"/>
->>>>>>> 4f180ad4
 			</div>
 		</div>
 	</div>
