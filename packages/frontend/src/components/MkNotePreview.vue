<!--
SPDX-FileCopyrightText: syuilo and other misskey, cherrypick contributors
SPDX-License-Identifier: AGPL-3.0-only
-->

<template>
<div :class="$style.root">
	<MkAvatar v-if="!defaultStore.state.hideAvatarsInNote && showProfile" :class="$style.avatar" :user="user" link preview/>
	<div :class="$style.main">
		<div v-if="showProfile" :class="$style.header">
			<MkUserName :user="user" :nowrap="true"/>
		</div>
		<div>
			<div>
<<<<<<< HEAD
				<Mfm :text="text.trim()" :author="user" :nyaize="'account'" :i="user"/>
				<MkUrlPreview v-for="url in urls" :key="url" :url="url" :compact="true" :detail="false" :class="$style.urlPreview"/>
=======
				<Mfm :text="text.trim()" :author="user" :nyaize="'respect'" :i="user"/>
>>>>>>> 9784d10c
			</div>
		</div>
	</div>
</div>
</template>

<script lang="ts" setup>
import { } from 'vue';
import * as Misskey from 'cherrypick-js';
import * as mfm from 'cherrypick-mfm-js';
import MkUrlPreview from '@/components/MkUrlPreview.vue';
import { extractUrlFromMfm } from '@/scripts/extract-url-from-mfm.js';
import { defaultStore } from '@/store.js';

const props = defineProps<{
	text: string;
	user: Misskey.entities.User;
  showProfile?: boolean;
}>();

const urls = props.text ? extractUrlFromMfm(mfm.parse(props.text)) : null;
</script>

<style lang="scss" module>
.root {
	display: flex;
	margin: 0;
	padding: 0;
	overflow: clip;
	font-size: 0.95em;
}

.avatar {
	flex-shrink: 0 !important;
	display: block !important;
	margin: 0 10px 0 0 !important;
	width: 40px !important;
	height: 40px !important;
	border-radius: 8px !important;
	pointer-events: none !important;
	background: var(--panel);
}

.main {
	flex: 1;
	min-width: 0;
}

.header {
	margin-bottom: 2px;
	font-weight: bold;
	width: 100%;
	overflow: clip;
    text-overflow: ellipsis;
}

.urlPreview {
	margin-top: 8px;
	margin-bottom: 8px;
}

@container (min-width: 350px) {
	.avatar {
		margin: 0 10px 0 0 !important;
		width: 44px !important;
		height: 44px !important;
	}
}

@container (min-width: 500px) {
	.avatar {
		margin: 0 12px 0 0 !important;
		width: 48px !important;
		height: 48px !important;
	}
}
</style><|MERGE_RESOLUTION|>--- conflicted
+++ resolved
@@ -12,12 +12,8 @@
 		</div>
 		<div>
 			<div>
-<<<<<<< HEAD
-				<Mfm :text="text.trim()" :author="user" :nyaize="'account'" :i="user"/>
+				<Mfm :text="text.trim()" :author="user" :nyaize="'respect'" :i="user"/>
 				<MkUrlPreview v-for="url in urls" :key="url" :url="url" :compact="true" :detail="false" :class="$style.urlPreview"/>
-=======
-				<Mfm :text="text.trim()" :author="user" :nyaize="'respect'" :i="user"/>
->>>>>>> 9784d10c
 			</div>
 		</div>
 	</div>
