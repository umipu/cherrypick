--- conflicted
+++ resolved
@@ -374,12 +374,8 @@
 	watch(event, () => saveDraft());
 	watch(files, () => saveDraft(), { deep: true });
 	watch(visibility, () => saveDraft());
-<<<<<<< HEAD
-=======
-	watch(localOnly, () => saveDraft());
 	watch(quoteId, () => saveDraft());
 	watch(reactionAcceptance, () => saveDraft());
->>>>>>> 8c0a1ff3
 }
 
 function checkMissingMention() {
@@ -483,17 +479,7 @@
 }
 
 function setVisibility() {
-<<<<<<< HEAD
-	os.popup(defineAsyncComponent(() => import('@/components/MkVisibilityPicker.vue')), {
-=======
-	if (props.channel) {
-		visibility.value = 'public';
-		localOnly.value = true; // TODO: チャンネルが連合するようになった折には消す
-		return;
-	}
-
 	const { dispose } = os.popup(defineAsyncComponent(() => import('@/components/MkVisibilityPicker.vue')), {
->>>>>>> 8c0a1ff3
 		currentVisibility: visibility.value,
 		isSilenced: $i.isSilenced,
 		src: visibilityButton.value,
@@ -1084,7 +1070,6 @@
 			useCw.value = init.cw != null;
 			cw.value = init.cw ?? null;
 			visibility.value = init.visibility;
-			localOnly.value = init.localOnly ?? false;
 			files.value = init.files ?? [];
 			if (init.poll) {
 				poll.value = {
@@ -1102,15 +1087,11 @@
 					metadata: init.event.metadata,
 				};
 			}
-<<<<<<< HEAD
-			visibility.value = init.visibility;
-=======
 			if (init.visibleUserIds) {
 				misskeyApi('users/show', { userIds: init.visibleUserIds }).then(users => {
 					users.forEach(u => pushVisibleUser(u));
 				});
 			}
->>>>>>> 8c0a1ff3
 			quoteId.value = init.renote ? init.renote.id : null;
 			reactionAcceptance.value = init.reactionAcceptance;
 			disableRightClick.value = init.disableRightClick != null;
