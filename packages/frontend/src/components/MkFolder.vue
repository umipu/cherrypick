--- conflicted
+++ resolved
@@ -63,21 +63,15 @@
 const props = withDefaults(defineProps<{
 	defaultOpen?: boolean;
 	maxHeight?: number | null;
-<<<<<<< HEAD
+	withSpacer?: boolean;
   inactive?: boolean;
 	isArchived? :boolean;
 }>(), {
 	defaultOpen: false,
 	maxHeight: null,
+	withSpacer: true,
 	inactive: false,
 	isArchived: false,
-=======
-	withSpacer?: boolean;
-}>(), {
-	defaultOpen: false,
-	maxHeight: null,
-	withSpacer: true,
->>>>>>> b99e13e6
 });
 
 const getBgColor = (el: HTMLElement) => {
