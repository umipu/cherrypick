<!--
SPDX-FileCopyrightText: syuilo and misskey-project
SPDX-License-Identifier: AGPL-3.0-only
-->

<template>
<div
	v-if="!muted"
	v-show="!isDeleted"
	ref="rootEl"
	v-hotkey="keymap"
	:class="$style.root"
	:tabindex="isDeleted ? '-1' : '0'"
>
	<div v-if="appearNote.reply && appearNote.reply.replyId && !conversationLoaded" style="padding: 16px">
		<MkButton style="margin: 0 auto;" primary rounded @click="loadConversation">{{ i18n.ts.loadConversation }}</MkButton>
	</div>
	<div v-if="isRenote" :class="$style.renote">
		<MkAvatar v-if="!defaultStore.state.hideAvatarsInNote" :class="$style.renoteAvatar" :user="note.user" link preview/>
		<MkA v-user-preview="note.userId" :class="$style.renoteName" :to="userPage(note.user)"/>
		<i class="ti ti-repeat" style="margin-right: 4px;"></i>
		<span :class="$style.renoteText">
			<I18n :src="i18n.ts.renotedBy" tag="span">
				<template #user>
					<MkUserName :class="$style.renoteName" :user="note.user"/>
				</template>
			</I18n>
		</span>
		<div :class="$style.renoteInfo">
			<span v-if="note.visibility !== 'public'" style="margin-right: 0.5em;">
				<i v-if="note.visibility === 'home'" v-tooltip="i18n.ts._visibility[note.visibility]" class="ti ti-home"></i>
				<i v-else-if="note.visibility === 'followers'" v-tooltip="i18n.ts._visibility[note.visibility]" class="ti ti-lock"></i>
				<i v-else-if="note.visibility === 'specified'" ref="specified" v-tooltip="i18n.ts._visibility[note.visibility]" class="ti ti-mail"></i>
			</span>
			<span v-if="note.reactionAcceptance != null" style="margin-right: 0.5em;" :class="{ [$style.danger]: ['nonSensitiveOnly', 'nonSensitiveOnlyForLocalLikeOnlyForRemote', 'likeOnly'].includes(<string>note.reactionAcceptance) }" :title="i18n.ts.reactionAcceptance">
				<i v-if="note.reactionAcceptance === 'likeOnlyForRemote'" v-tooltip="i18n.ts.likeOnlyForRemote" class="ti ti-heart-plus"></i>
				<i v-else-if="note.reactionAcceptance === 'nonSensitiveOnly'" v-tooltip="i18n.ts.nonSensitiveOnly" class="ti ti-icons"></i>
				<i v-else-if="note.reactionAcceptance === 'nonSensitiveOnlyForLocalLikeOnlyForRemote'" v-tooltip="i18n.ts.nonSensitiveOnlyForLocalLikeOnlyForRemote" class="ti ti-heart-plus"></i>
				<i v-else-if="note.reactionAcceptance === 'likeOnly'" v-tooltip="i18n.ts.likeOnly" class="ti ti-heart"></i>
			</span>
			<span v-if="note.localOnly" style="margin-right: 0.5em;"><i v-tooltip="i18n.ts._visibility['disableFederation']" class="ti ti-rocket-off"></i></span>
			<span :class="$style.renoteTime">
				<button ref="renoteTime" class="_button">
					<i class="ti ti-dots" :class="$style.renoteMenu" @mousedown.prevent="showRenoteMenu()"></i>
				</button>
				<MkTime :time="note.createdAt" :mode="defaultStore.state.enableAbsoluteTime ? 'absolute' : 'relative'"/>
			</span>
		</div>
	</div>
	<template v-if="appearNote.reply && appearNote.reply.replyId"><MkNoteSub v-for="note in conversation" :key="note.id" :class="[$style.replyToMore, { [$style.showReplyTargetNoteInSemiTransparent]: defaultStore.state.showReplyTargetNoteInSemiTransparent }]" :note="note"/></template>
	<MkNoteSub v-if="appearNote.reply" :note="appearNote.reply" :class="[$style.replyTo, { [$style.showReplyTargetNoteInSemiTransparent]: defaultStore.state.showReplyTargetNoteInSemiTransparent }]"/>
	<article :class="$style.note" :style="{ paddingTop: defaultStore.state.showSubNoteFooterButton && appearNote.reply ? '14px' : '' }" @contextmenu.stop="onContextmenu">
		<header :class="$style.noteHeader">
			<MkAvatar v-if="!defaultStore.state.hideAvatarsInNote" :class="$style.noteHeaderAvatar" :user="appearNote.user" indicator link preview/>
			<div style="display: flex; align-items: center; white-space: nowrap; overflow: hidden;">
				<div :class="$style.noteHeaderBody">
					<div :class="$style.noteHeaderName">
						<MkA v-user-preview="appearNote.user.id" :class="$style.noteHeaderName" :to="userPage(appearNote.user)">
							<MkUserName :nowrap="true" :user="appearNote.user"/>
						</MkA>
						<span v-if="appearNote.user.isBot" :class="$style.isBot">bot</span>
						<span v-if="appearNote.user.badgeRoles" :class="$style.badgeRoles">
							<img v-for="role in appearNote.user.badgeRoles" :key="role.id" v-tooltip="role.name" :class="$style.badgeRole" :src="role.iconUrl"/>
						</span>
					</div>
					<div :class="$style.noteHeaderUsername"><MkAcct :user="appearNote.user"/></div>
				</div>
			</div>
			<div style="display: flex; align-items: flex-end; margin-left: auto;">
				<div :class="$style.noteHeaderBody">
					<div :class="$style.noteHeaderInfo">
						<span v-if="appearNote.visibility !== 'public'" style="margin-left: 0.5em;">
							<i v-if="appearNote.visibility === 'home'" v-tooltip="i18n.ts._visibility[appearNote.visibility]" class="ti ti-home"></i>
							<i v-else-if="appearNote.visibility === 'followers'" v-tooltip="i18n.ts._visibility[appearNote.visibility]" class="ti ti-lock"></i>
							<i v-else-if="appearNote.visibility === 'specified'" ref="specified" v-tooltip="i18n.ts._visibility[appearNote.visibility]" class="ti ti-mail"></i>
						</span>
						<span v-if="note.reactionAcceptance != null" style="margin-left: 0.5em;" :class="{ [$style.danger]: ['nonSensitiveOnly', 'nonSensitiveOnlyForLocalLikeOnlyForRemote', 'likeOnly'].includes(<string>note.reactionAcceptance) }" :title="i18n.ts.reactionAcceptance">
							<i v-if="note.reactionAcceptance === 'likeOnlyForRemote'" v-tooltip="i18n.ts.likeOnlyForRemote" class="ti ti-heart-plus"></i>
							<i v-else-if="note.reactionAcceptance === 'nonSensitiveOnly'" v-tooltip="i18n.ts.nonSensitiveOnly" class="ti ti-icons"></i>
							<i v-else-if="note.reactionAcceptance === 'nonSensitiveOnlyForLocalLikeOnlyForRemote'" v-tooltip="i18n.ts.nonSensitiveOnlyForLocalLikeOnlyForRemote" class="ti ti-heart-plus"></i>
							<i v-else-if="note.reactionAcceptance === 'likeOnly'" v-tooltip="i18n.ts.likeOnly" class="ti ti-heart"></i>
						</span>
						<span v-if="appearNote.localOnly" style="margin-left: 0.5em;"><i v-tooltip="i18n.ts._visibility['disableFederation']" class="ti ti-rocket-off"></i></span>
						<span v-if="appearNote.deletedAt" style="margin-left: 0.5em;"><i v-tooltip="i18n.ts.scheduledNoteDelete" class="ti ti-bomb"></i></span>
					</div>
					<MkInstanceTicker v-if="showTicker" :instance="appearNote.user.instance" @click="showOnRemote"/>
				</div>
			</div>
		</header>
		<div :class="$style.noteContent">
			<MkEvent v-if="appearNote.event" :note="appearNote"/>
			<p v-if="appearNote.cw != null" :class="$style.cw">
				<Mfm
					v-if="appearNote.cw != ''"
					style="margin-right: 8px;"
					:text="appearNote.cw"
					:author="appearNote.user"
					:nyaize="noNyaize ? false : 'respect'"
					:enableEmojiMenu="!!$i"
					:enableEmojiMenuReaction="!!$i"
				/>
				<MkCwButton v-model="showContent" :text="appearNote.text" :renote="appearNote.renote" :files="appearNote.files" :poll="appearNote.poll"/>
			</p>
			<div v-show="appearNote.cw == null || showContent">
				<span v-if="appearNote.isHidden" style="opacity: 0.5">({{ i18n.ts._ffVisibility.private }})</span>
				<MkA v-if="appearNote.replyId" :class="$style.noteReplyTarget" :to="`/notes/${appearNote.replyId}`"><i class="ti ti-arrow-back-up"></i></MkA>
				<Mfm
					v-if="appearNote.text"
					:parsedNodes="parsed"
					:text="appearNote.text"
					:author="appearNote.user"
					:nyaize="noNyaize ? false : 'respect'"
					:emojiUrls="appearNote.emojis"
<<<<<<< HEAD
					:enableEmojiMenu="true"
					:enableEmojiMenuReaction="true"
					:enableAnimatedMfm="enableAnimatedMfm"
=======
					:enableEmojiMenu="!!$i"
					:enableEmojiMenuReaction="!!$i"
>>>>>>> d3f4d310
				/>
				<a v-if="appearNote.renote != null" :class="$style.rn">RN:</a>
				<div v-if="defaultStore.state.showTranslateButtonInNote && (!defaultStore.state.useAutoTranslate || (!$i.policies.canUseAutoTranslate || (defaultStore.state.useAutoTranslate && (appearNote.cw != null || !showContent)))) && instance.translatorAvailable && $i && $i.policies.canUseTranslator && appearNote.text && isForeignLanguage" style="padding-top: 5px; color: var(--accent);">
					<button v-if="!(translating || translation)" ref="translateButton" class="_button" @click="translate()">{{ i18n.ts.translateNote }}</button>
					<button v-else class="_button" @click="translation = null">{{ i18n.ts.close }}</button>
				</div>
				<div v-if="translating || translation" :class="$style.translation">
					<MkLoading v-if="translating" mini/>
					<div v-else-if="translation">
						<b>{{ i18n.tsx.translatedFrom({ x: translation.sourceLang }) }}:</b><hr style="margin: 10px 0;">
						<Mfm
							:text="translation.text"
							:author="appearNote.user"
							:nyaize="noNyaize ? false : 'respect'"
							:emojiUrls="appearNote.emojis"
							:enableEmojiMenu="!!$i"
							:enableEmojiMenuReaction="!!$i"
						/>
						<div v-if="translation.translator == 'ctav3'" style="margin-top: 10px; padding: 0 0 15px;">
							<img v-if="!defaultStore.state.darkMode" src="/client-assets/color-short.svg" alt="" style="float: right;">
							<img v-else src="/client-assets/white-short.svg" alt="" style="float: right;"/>
						</div>
					</div>
				</div>
				<div v-if="viewTextSource">
					<hr style="margin: 10px 0;">
					<pre style="margin: initial;"><small>{{ appearNote.text }}</small></pre>
					<button class="_button" style="padding-top: 5px; color: var(--accent);" @click="viewTextSource = false"><small>{{ i18n.ts.close }}</small></button>
				</div>
				<div v-if="appearNote.files && appearNote.files.length > 0">
					<MkMediaList v-if="appearNote.disableRightClick" ref="galleryEl" :mediaList="appearNote.files" @contextmenu.prevent/>
					<MkMediaList v-else ref="galleryEl" :mediaList="appearNote.files"/>
				</div>
				<MkPoll v-if="appearNote.poll" ref="pollViewer" :noteId="appearNote.id" :poll="appearNote.poll" :class="$style.poll" :author="appearNote.user" :emojiUrls="appearNote.emojis"/>
				<div v-if="isEnabledUrlPreview">
					<MkUrlPreview v-for="url in urls" :key="url" :url="url" :compact="true" :detail="true" :host="appearNote.user.host" style="margin-top: 6px;"/>
				</div>
				<div v-if="appearNote.renote" :class="$style.quote"><MkNoteSimple :note="appearNote.renote" :class="$style.quoteNote"/></div>
			</div>
			<MkA v-if="appearNote.channel && !inChannel" :class="$style.channel" :to="`/channels/${appearNote.channel.id}`"><i class="ti ti-device-tv"></i> {{ appearNote.channel.name }}</MkA>
		</div>
		<div v-if="!$i && isAnimatedMfm" :class="$style.play_mfm_action">
			<MkSwitch v-model="enableAnimatedMfm">
				<template #label>{{ i18n.ts.enableAnimatedMfm }}</template>
			</MkSwitch>
		</div>
		<footer>
			<div :class="$style.noteFooterInfo">
				<div v-if="appearNote.updatedAt">
					{{ i18n.ts.edited }}: <MkTime :class="$style.time" :time="appearNote.updatedAt" mode="detail" colored/>
				</div>
				<MkA :to="notePage(appearNote)">
					<MkTime :class="$style.time" :time="appearNote.createdAt" mode="detail" colored/>
				</MkA>
			</div>
<<<<<<< HEAD
			<MkReactionsViewer ref="reactionsViewer" :note="appearNote"/>
			<button v-if="!note.isHidden" v-vibrate="defaultStore.state.vibrateSystem ? 5 : []" v-tooltip="i18n.ts.reply" class="_button" :class="$style.noteFooterButton" @click="reply()">
				<i class="ti ti-arrow-back-up"></i>
				<p v-if="appearNote.repliesCount > 0" :class="$style.noteFooterButtonCount">{{ appearNote.repliesCount }}</p>
			</button>
			<button v-else class="_button" :class="$style.noteFooterButton" disabled>
				<i class="ti ti-ban"></i>
			</button>
			<button
				v-if="canRenote"
				ref="renoteButton"
				v-vibrate="defaultStore.state.vibrateSystem ? [30, 30, 60] : []"
				v-tooltip="i18n.ts.renote"
				class="_button"
				:class="$style.noteFooterButton"
				@click.stop="defaultStore.state.renoteQuoteButtonSeparation && ((!defaultStore.state.renoteVisibilitySelection && !appearNote.channel) || (appearNote.channel && !appearNote.channel.allowRenoteToExternal) || appearNote.visibility === 'followers') ? renoteOnly() : renote()"
			>
				<i class="ti ti-repeat"></i>
				<p v-if="appearNote.renoteCount > 0" :class="$style.noteFooterButtonCount">{{ appearNote.renoteCount }}</p>
			</button>
			<button v-else class="_button" :class="$style.noteFooterButton" disabled>
				<i class="ti ti-ban"></i>
			</button>
			<button v-if="appearNote.myReaction == null" ref="heartReactButton" v-vibrate="defaultStore.state.vibrateSystem ? [30, 50, 50] : []" v-tooltip="i18n.ts.like" :class="$style.noteFooterButton" class="_button" @click="heartReact()">
				<i class="ti ti-heart"></i>
			</button>
			<button v-if="appearNote.reactionAcceptance !== 'likeOnly'" ref="reactButton" v-vibrate="defaultStore.state.vibrateSystem ? [30, 50, 50] : []" :class="$style.noteFooterButton" class="_button" @click="react()">
				<i v-if="appearNote.myReaction == null" v-tooltip="i18n.ts.reaction" class="ti ti-mood-plus"></i>
				<i v-else v-tooltip="i18n.ts.editReaction" class="ti ti-mood-edit"></i>
			</button>
			<button v-if="appearNote.myReaction != null && appearNote.reactionAcceptance == 'likeOnly'" ref="reactButton" v-vibrate="defaultStore.state.vibrateSystem ? [30, 50, 50] : []" v-tooltip="i18n.ts.removeReaction" :class="[$style.noteFooterButton, $style.reacted]" class="_button" @click="undoReact(appearNote)">
				<i class="ti ti-heart-minus"></i>
=======
			<MkReactionsViewer v-if="appearNote.reactionAcceptance !== 'likeOnly'" ref="reactionsViewer" :note="appearNote"/>
			<template v-if="defaultStore.state.showReplyButtonInNoteFooter">
				<button v-if="!note.isHidden" v-vibrate="defaultStore.state.vibrateSystem ? 5 : []" v-tooltip="i18n.ts.reply" class="_button" :class="$style.noteFooterButton" @click="reply()">
					<i class="ti ti-arrow-back-up"></i>
					<p v-if="appearNote.repliesCount > 0" :class="$style.noteFooterButtonCount">{{ number(appearNote.repliesCount) }}</p>
				</button>
				<button v-else-if="note.isHidden" class="_button" :class="$style.noteFooterButton" disabled>
					<i class="ti ti-ban"></i>
				</button>
			</template>
			<template v-if="defaultStore.state.showRenoteButtonInNoteFooter">
				<button
					v-if="canRenote"
					ref="renoteButton"
					v-vibrate="defaultStore.state.vibrateSystem ? [30, 30, 60] : []"
					v-tooltip="i18n.ts.renote"
					class="_button"
					:class="$style.noteFooterButton"
					@click.stop="defaultStore.state.renoteQuoteButtonSeparation && ((!defaultStore.state.renoteVisibilitySelection && !appearNote.channel) || (appearNote.channel && !appearNote.channel.allowRenoteToExternal) || appearNote.visibility === 'followers') ? renoteOnly() : renote()"
				>
					<i class="ti ti-repeat"></i>
					<p v-if="appearNote.renoteCount > 0" :class="$style.noteFooterButtonCount">{{ number(appearNote.renoteCount) }}</p>
				</button>
				<button v-else-if="!canRenote" class="_button" :class="$style.noteFooterButton" disabled>
					<i class="ti ti-ban"></i>
				</button>
			</template>
			<button v-if="appearNote.reactionAcceptance !== 'likeOnly' && appearNote.myReaction == null && defaultStore.state.showLikeButtonInNoteFooter" ref="heartReactButton" v-vibrate="defaultStore.state.vibrateSystem ? [30, 50, 50] : []" v-tooltip="i18n.ts.like" :class="$style.noteFooterButton" class="_button" @click="heartReact()">
				<i class="ti ti-heart"></i>
			</button>
			<button v-if="defaultStore.state.showDoReactionButtonInNoteFooter" ref="reactButton" v-vibrate="defaultStore.state.vibrateSystem ? [30, 50, 50] : []" v-tooltip="appearNote.reactionAcceptance === 'likeOnly' && appearNote.myReaction != null ? i18n.ts.unlike : appearNote.myReaction != null ? i18n.ts.editReaction : appearNote.reactionAcceptance === 'likeOnly' ? i18n.ts.like : i18n.ts.doReaction" :class="$style.noteFooterButton" class="_button" @click.stop="toggleReact()">
				<i v-if="appearNote.reactionAcceptance === 'likeOnly' && appearNote.myReaction != null" class="ti ti-heart-filled" style="color: var(--love);"></i>
				<i v-else-if="appearNote.myReaction != null" class="ti ti-mood-edit" style="color: var(--accent);"></i>
				<i v-else-if="appearNote.reactionAcceptance === 'likeOnly'" class="ti ti-heart"></i>
				<i v-else class="ti ti-mood-plus"></i>
				<p v-if="(appearNote.reactionAcceptance === 'likeOnly' || defaultStore.state.showReactionsCount) && appearNote.reactionCount > 0" :class="$style.noteFooterButtonCount">{{ number(appearNote.reactionCount) }}</p>
>>>>>>> d3f4d310
			</button>
			<button v-if="canRenote && defaultStore.state.renoteQuoteButtonSeparation && defaultStore.state.showQuoteButtonInNoteFooter" ref="quoteButton" v-vibrate="defaultStore.state.vibrateSystem ? 5 : []" v-tooltip="i18n.ts.quote" class="_button" :class="$style.noteFooterButton" @click="quote()">
				<i class="ti ti-quote"></i>
			</button>
			<button v-if="defaultStore.state.showClipButtonInNoteFooter" ref="clipButton" v-vibrate="defaultStore.state.vibrateSystem ? 5 : []" v-tooltip="i18n.ts.clip" class="_button" :class="$style.noteFooterButton" @click="clip()">
				<i class="ti ti-paperclip"></i>
			</button>
			<button v-if="defaultStore.state.showMoreButtonInNoteFooter" ref="menuButton" v-vibrate="defaultStore.state.vibrateSystem ? 5 : []" v-tooltip="i18n.ts.more" class="_button" :class="$style.noteFooterButton" @click="showMenu()">
				<i class="ti ti-dots"></i>
			</button>
		</footer>
	</article>
	<div :class="$style.tabs">
		<button class="_button" :class="[$style.tab, { [$style.tabActive]: tab === 'replies' }]" @click="tab = 'replies'"><i class="ti ti-arrow-back-up"></i> {{ i18n.ts.replies }}</button>
		<button class="_button" :class="[$style.tab, { [$style.tabActive]: tab === 'renotes' }]" @click="tab = 'renotes'"><i class="ti ti-repeat"></i> {{ i18n.ts.renotes }}</button>
		<button class="_button" :class="[$style.tab, { [$style.tabActive]: tab === 'reactions' }]" @click="tab = 'reactions'"><i class="ti ti-icons"></i> {{ i18n.ts.reactions }}</button>
		<button class="_button" :class="[$style.tab, { [$style.tabActive]: tab === 'history' }]" @click="tab = 'history'"><i class="ti ti-pencil"></i> {{ i18n.ts.edited }}</button>
	</div>
	<div>
		<div v-if="tab === 'replies'">
			<MkPostForm v-if="!note.isHidden && !isMobile && defaultStore.state.showFixedPostFormInReplies" class="post-form _panel" fixed :reply="appearNote"></MkPostForm>
			<MkNoteSub v-for="note in replies" :key="note.id" :note="note" :class="$style.reply" :detail="true"/>
			<div v-if="replies.length > 2 && !repliesLoaded" style="padding: 16px">
				<MkButton style="margin: 0 auto;" primary rounded @click="loadReplies">{{ i18n.ts.loadMore }}</MkButton>
			</div>
		</div>
		<div v-else-if="tab === 'renotes'" :class="$style.tab_renotes">
			<MkPagination :pagination="renotesPagination" :disableAutoLoad="true">
				<template #default="{ items }">
					<div style="display: grid; grid-template-columns: repeat(auto-fill, minmax(270px, 1fr)); grid-gap: 12px;">
						<MkA v-for="item in items" :key="item.id" :to="userPage(item.user)">
							<MkUserCardMini :user="item.user" :withChart="false"/>
						</MkA>
					</div>
				</template>
			</MkPagination>
		</div>
		<div v-else-if="tab === 'reactions'" :class="$style.tab_reactions">
			<div :class="$style.reactionTabs">
				<button v-for="reaction in Object.keys(appearNote.reactions)" :key="reaction" :class="[$style.reactionTab, { [$style.reactionTabActive]: reactionTabType === reaction }]" class="_button" @click="reactionTabType = reaction">
					<MkReactionIcon :reaction="reaction"/>
					<span style="margin-left: 4px;">{{ appearNote.reactions[reaction] }}</span>
				</button>
			</div>
			<MkPagination v-if="reactionTabType" :key="reactionTabType" :pagination="reactionsPagination" :disableAutoLoad="true">
				<template #default="{ items }">
					<div style="display: grid; grid-template-columns: repeat(auto-fill, minmax(270px, 1fr)); grid-gap: 12px;">
						<MkA v-for="item in items" :key="item.id" :to="userPage(item.user)">
							<MkUserCardMini :user="item.user" :withChart="false"/>
						</MkA>
					</div>
				</template>
			</MkPagination>
		</div>
		<div v-else-if="tab === 'history'" :class="$style.tab_history">
			<div style="display: grid;">
				<div v-for="(text, index) in appearNote.noteEditHistory" :key="text" :class="$style.historyRoot">
					<MkAvatar :class="$style.avatar" :user="appearNote.user" link preview/>
					<div :class="$style.historyMain">
						<div :class="$style.historyHeader">
							<MkUserName :user="appearNote.user" :nowrap="true"/>
							<MkTime :class="$style.updatedAt" :time="appearNote.updatedAtHistory![index]" :mode="defaultStore.state.enableAbsoluteTime ? 'absolute' : 'relative'" colored/>
						</div>
						<div>
							<div>
								<span v-if="appearNote.isHidden" style="opacity: 0.5">({{ i18n.ts._ffVisibility.private }})</span>
								<Mfm v-else :text="text.trim()" :author="appearNote.user"/>
							</div>
							<CodeDiff
								v-if="!appearNote.isHidden"
								:oldString="appearNote.noteEditHistory[index - 1] || ''"
								:newString="text"
								:trim="true"
								:hideHeader="true"
								diffStyle="char"
							/>
						</div>
					</div>
				</div>
				<div v-if="appearNote.noteEditHistory == null" class="_fullinfo">
					<img :src="infoImageUrl" class="_ghost"/>
					<div>{{ i18n.ts.nothing }}</div>
				</div>
			</div>
		</div>
	</div>
</div>
<div v-else class="_panel" :class="$style.muted" @click="muted = false">
	<I18n :src="i18n.ts.userSaysSomething" tag="small">
		<template #name>
			<MkA v-user-preview="appearNote.userId" :to="userPage(appearNote.user)">
				<MkUserName :user="appearNote.user"/>
			</MkA>
		</template>
	</I18n>
</div>
</template>

<script lang="ts" setup>
import { error } from 'console';
import { computed, inject, onMounted, provide, ref, shallowRef } from 'vue';
import * as mfm from 'mfc-js';
import * as Misskey from 'cherrypick-js';
import { CodeDiff } from 'v-code-diff';
<<<<<<< HEAD
import MkSwitch from '@/components/MkSwitch.vue';
=======
import { isLink } from '@@/js/is-link.js';
import { host } from '@@/js/config.js';
>>>>>>> d3f4d310
import MkNoteSub from '@/components/MkNoteSub.vue';
import MkNoteSimple from '@/components/MkNoteSimple.vue';
import MkReactionsViewer from '@/components/MkReactionsViewer.vue';
import MkReactionsViewerDetails from '@/components/MkReactionsViewer.details.vue';
import MkMediaList from '@/components/MkMediaList.vue';
import MkCwButton from '@/components/MkCwButton.vue';
import MkPoll from '@/components/MkPoll.vue';
import MkUsersTooltip from '@/components/MkUsersTooltip.vue';
import MkUrlPreview from '@/components/MkUrlPreview.vue';
import MkInstanceTicker from '@/components/MkInstanceTicker.vue';
import MkEvent from '@/components/MkEvent.vue';
import { pleaseLogin, type OpenOnRemoteOptions } from '@/scripts/please-login.js';
import { checkWordMute } from '@/scripts/check-word-mute.js';
import { userPage } from '@/filters/user.js';
import { notePage } from '@/filters/note.js';
import * as os from '@/os.js';
import { misskeyApi, misskeyApiGet } from '@/scripts/misskey-api.js';
import * as sound from '@/scripts/sound.js';
import { defaultStore, noteViewInterruptors } from '@/store.js';
import { reactionPicker } from '@/scripts/reaction-picker.js';
import { extractUrlFromMfm } from '@/scripts/extract-url-from-mfm.js';
import { $i } from '@/account.js';
import { shouldAnimatedMfm } from '@/scripts/collapsed.js';
import { i18n } from '@/i18n.js';
import { getAbuseNoteMenu, getNoteClipMenu, getNoteMenu, getRenoteMenu, getRenoteOnly } from '@/scripts/get-note-menu.js';
import { useNoteCapture } from '@/scripts/use-note-capture.js';
import { deepClone } from '@/scripts/clone.js';
import { useTooltip } from '@/scripts/use-tooltip.js';
import { claimAchievement } from '@/scripts/achievements.js';
import MkRippleEffect from '@/components/MkRippleEffect.vue';
import { showMovedDialog } from '@/scripts/show-moved-dialog.js';
import MkUserCardMini from '@/components/MkUserCardMini.vue';
import MkPagination, { type Paging } from '@/components/MkPagination.vue';
import MkReactionIcon from '@/components/MkReactionIcon.vue';
import MkButton from '@/components/MkButton.vue';
import { isEnabledUrlPreview, infoImageUrl, instance } from '@/instance.js';
import { getAppearNote } from '@/scripts/get-appear-note.js';
import { type Keymap } from '@/scripts/hotkey.js';
import { miLocalStorage } from '@/local-storage.js';
import MkPostForm from '@/components/MkPostFormSimple.vue';
import { deviceKind } from '@/scripts/device-kind.js';
import { vibrate } from '@/scripts/vibrate.js';
import detectLanguage from '@/scripts/detect-language.js';

const MOBILE_THRESHOLD = 500;
const isMobile = ref(deviceKind === 'smartphone' || window.innerWidth <= MOBILE_THRESHOLD);

const props = withDefaults(defineProps<{
	note: Misskey.entities.Note;
	initialTab: string;
}>(), {
	initialTab: 'replies',
});

const inChannel = inject('inChannel', null);

const note = ref(deepClone(props.note));

// plugin
if (noteViewInterruptors.length > 0) {
	onMounted(async () => {
		let result: Misskey.entities.Note | null = deepClone(note.value);
		for (const interruptor of noteViewInterruptors) {
			try {
				result = await interruptor.handler(result!) as Misskey.entities.Note | null;
				if (result === null) {
					isDeleted.value = true;
					return;
				}
			} catch (err) {
				console.error(err);
			}
		}
		note.value = result as Misskey.entities.Note;
	});
}

const isRenote = Misskey.note.isPureRenote(note.value);

const enableAnimatedMfm = $i ? undefined : computed(defaultStore.makeGetterSetter('animatedMfm'));

const rootEl = shallowRef<HTMLElement>();
const menuButton = shallowRef<HTMLElement>();
const renoteButton = shallowRef<HTMLElement>();
const renoteTime = shallowRef<HTMLElement>();
const reactButton = shallowRef<HTMLElement>();
const heartReactButton = shallowRef<HTMLElement>();
const quoteButton = shallowRef<HTMLElement>();
const clipButton = shallowRef<HTMLElement>();
const appearNote = computed(() => getAppearNote(note.value));
const galleryEl = shallowRef<InstanceType<typeof MkMediaList>>();
const isMyRenote = $i && ($i.id === note.value.userId);
const showContent = ref(false);
const isDeleted = ref(false);
const isAnimatedMfm = $i ? undefined : shouldAnimatedMfm(appearNote.value);
const muted = ref($i ? checkWordMute(appearNote.value, $i, $i.mutedWords) : false);
const translation = ref<Misskey.entities.NotesTranslateResponse | null>(null);
const translating = ref(false);
const viewTextSource = ref(false);
const noNyaize = ref(false);
const parsed = appearNote.value.text ? mfm.parse(appearNote.value.text) : null;
const urls = parsed ? extractUrlFromMfm(parsed).filter((url) => appearNote.value.renote?.url !== url && appearNote.value.renote?.uri !== url) : null;
const showTicker = (defaultStore.state.instanceTicker === 'always') || (defaultStore.state.instanceTicker === 'remote' && appearNote.value.user.instance);
const conversation = ref<Misskey.entities.Note[]>([]);
const replies = ref<Misskey.entities.Note[]>([]);
const canRenote = computed(() => ['public', 'home'].includes(appearNote.value.visibility) || (appearNote.value.visibility === 'followers' && appearNote.value.userId === $i?.id));

const pleaseLoginContext = computed<OpenOnRemoteOptions>(() => ({
	type: 'lookup',
	url: `https://${host}/notes/${appearNote.value.id}`,
}));

const keymap = {
	'r': () => reply(),
	'e|a|plus': () => react(),
	'q': () => renote(),
	'm': () => showMenu(),
	'c': () => {
		if (!defaultStore.state.showClipButtonInNoteFooter) return;
		clip();
	},
	'o': () => galleryEl.value?.openGallery(),
	'v|enter': () => {
		if (appearNote.value.cw != null) {
			showContent.value = !showContent.value;
		}
	},
	'esc': {
		allowRepeat: true,
		callback: () => blur(),
	},
} as const satisfies Keymap;

provide('react', (reaction: string) => {
	misskeyApi('notes/reactions/create', {
		noteId: appearNote.value.id,
		reaction: reaction,
	});
});

const tab = ref(props.initialTab);
const reactionTabType = ref<string | null>(null);

const renotesPagination = computed<Paging>(() => ({
	endpoint: 'notes/renotes',
	limit: 10,
	params: {
		noteId: appearNote.value.id,
	},
}));

const reactionsPagination = computed<Paging>(() => ({
	endpoint: 'notes/reactions',
	limit: 10,
	params: {
		noteId: appearNote.value.id,
		type: reactionTabType.value,
	},
}));

useNoteCapture({
	rootEl: rootEl,
	note: appearNote,
	pureNote: note,
	isDeletedRef: isDeleted,
});

useTooltip(renoteButton, async (showing) => {
	const renotes = await misskeyApi('notes/renotes', {
		noteId: appearNote.value.id,
		limit: 11,
	});

	const users = renotes.map(x => x.user);

	if (users.length < 1) return;

	const { dispose } = os.popup(MkUsersTooltip, {
		showing,
		users,
		count: appearNote.value.renoteCount,
		targetElement: renoteButton.value,
	}, {
		closed: () => dispose(),
	});
});

if (appearNote.value.reactionAcceptance === 'likeOnly') {
	useTooltip(reactButton, async (showing) => {
		const reactions = await misskeyApiGet('notes/reactions', {
			noteId: appearNote.value.id,
			limit: 10,
			_cacheKey_: appearNote.value.reactionCount,
		});

		const users = reactions.map(x => x.user);

		if (users.length < 1) return;

		const { dispose } = os.popup(MkReactionsViewerDetails, {
			showing,
			reaction: '❤️',
			users,
			count: appearNote.value.reactionCount,
			targetElement: reactButton.value!,
		}, {
			closed: () => dispose(),
		});
	});
}

if (defaultStore.state.alwaysShowCw) showContent.value = true;

function renote() {
	pleaseLogin(undefined, pleaseLoginContext.value);
	showMovedDialog();

	const { menu } = getRenoteMenu({ note: note.value, renoteButton });
	os.popupMenu(menu, renoteButton.value);
}

async function renoteOnly() {
	pleaseLogin(undefined, pleaseLoginContext.value);
	showMovedDialog();

	await getRenoteOnly({ note: note.value, renoteButton });
}

function quote(): void {
	pleaseLogin(undefined, pleaseLoginContext.value);
	if (appearNote.value.channel) {
		os.post({
			renote: appearNote.value,
			channel: appearNote.value.channel,
		}, () => {
			focus();
		});
	}
	os.post({
		renote: appearNote.value,
	}, () => {
		focus();
	});
}

function reply(): void {
	pleaseLogin(undefined, pleaseLoginContext.value);
	showMovedDialog();
	os.post({
		reply: appearNote.value,
		channel: appearNote.value.channel,
	}).then(() => {
		focus();
	});
}

function react(): void {
	pleaseLogin(undefined, pleaseLoginContext.value);
	showMovedDialog();
	if (appearNote.value.reactionAcceptance === 'likeOnly') {
		sound.playMisskeySfx('reaction');

		misskeyApi('notes/reactions/create', {
			noteId: appearNote.value.id,
			reaction: '❤️',
		});
		const el = reactButton.value;
		if (el) {
			const rect = el.getBoundingClientRect();
			const x = rect.left + (el.offsetWidth / 2);
			const y = rect.top + (el.offsetHeight / 2);
			const { dispose } = os.popup(MkRippleEffect, { x, y }, {
				end: () => dispose(),
			});
		}
	} else {
		blur();
		reactionPicker.show(reactButton.value ?? null, note.value, reaction => {
			toggleReaction(reaction);
		}, () => {
			focus();
		});
	}
}

async function toggleReaction(reaction) {
	const oldReaction = note.value.myReaction;
	if (oldReaction) {
		const confirm = await os.confirm({
			type: 'warning',
			text: oldReaction !== reaction ? i18n.ts.changeReactionConfirm : i18n.ts.cancelReactionConfirm,
		});
		if (confirm.canceled) return;

		sound.playMisskeySfx('reaction');

		misskeyApi('notes/reactions/delete', {
			noteId: note.value.id,
		}).then(() => {
			if (oldReaction !== reaction) {
				misskeyApi('notes/reactions/create', {
					noteId: note.value.id,
					reaction: reaction,
				});
			}
		});
	} else {
		sound.playMisskeySfx('reaction');

		misskeyApi('notes/reactions/create', {
			noteId: appearNote.value.id,
			reaction: reaction,
		});
	}

	if (appearNote.value.text && appearNote.value.text.length > 100 && (Date.now() - new Date(appearNote.value.createdAt).getTime() < 1000 * 3)) {
		claimAchievement('reactWithoutRead');
	}
}

function heartReact(): void {
	pleaseLogin(undefined, pleaseLoginContext.value);
	showMovedDialog();

	sound.playMisskeySfx('reaction');

	misskeyApi('notes/reactions/create', {
		noteId: appearNote.value.id,
		reaction: '❤️',
	});

	if (appearNote.value.text && appearNote.value.text.length > 100 && (Date.now() - new Date(appearNote.value.createdAt).getTime() < 1000 * 3)) {
		claimAchievement('reactWithoutRead');
	}

	const el = heartReactButton.value;
	if (el) {
		const rect = el.getBoundingClientRect();
		const x = rect.left + (el.offsetWidth / 2);
		const y = rect.top + (el.offsetHeight / 2);
		os.popup(MkRippleEffect, { x, y }, {}, 'end');
	}
}

function undoReact(targetNote: Misskey.entities.Note): void {
	const oldReaction = targetNote.myReaction;
	if (!oldReaction) return;
	misskeyApi('notes/reactions/delete', {
		noteId: targetNote.id,
	});
}

function onContextmenu(ev: MouseEvent): void {
	if (ev.target && isLink(ev.target as HTMLElement)) return;
	if (window.getSelection()?.toString() !== '') return;

	if (defaultStore.state.useReactionPickerForContextMenu) {
		ev.preventDefault();
		react();
	} else {
		const { menu, cleanup } = getNoteMenu({ note: note.value, translating, translation, viewTextSource, noNyaize, isDeleted });
		os.contextMenu(menu, ev).then(focus).finally(cleanup);
	}
}

function showMenu(): void {
	const { menu, cleanup } = getNoteMenu({ note: note.value, translating, translation, viewTextSource, noNyaize, isDeleted });
	os.popupMenu(menu, menuButton.value).then(focus).finally(cleanup);
}

const isForeignLanguage: boolean = appearNote.value.text != null && (() => {
	const targetLang = (miLocalStorage.getItem('lang') ?? navigator.language).slice(0, 2);
	const postLang = detectLanguage(appearNote.value.text);
	return postLang !== '' && postLang !== targetLang;
})();

if (defaultStore.state.useAutoTranslate && instance.translatorAvailable && $i.policies.canUseTranslator && $i.policies.canUseAutoTranslate && (appearNote.value.cw == null || showContent.value) && appearNote.value.text && isForeignLanguage) translate();

async function translate(): Promise<void> {
	if (translation.value != null) return;
	translating.value = true;

	vibrate(defaultStore.state.vibrateSystem ? 5 : []);

	const res = await misskeyApi('notes/translate', {
		noteId: appearNote.value.id,
		targetLang: miLocalStorage.getItem('lang') ?? navigator.language,
	}).catch((err) => {
		translating.value = false;
		os.alert(
			{
				type: 'error',
				title: err.message,
				text: err.id,
			});
	});
	translating.value = false;
	translation.value = res;

	vibrate(defaultStore.state.vibrateSystem ? [5, 5, 10] : []);
}

async function clip(): Promise<void> {
	os.popupMenu(await getNoteClipMenu({ note: note.value, isDeleted }), clipButton.value).then(focus);
}

function showRenoteMenu(): void {
	if (isMyRenote) {
		pleaseLogin(undefined, pleaseLoginContext.value);
		os.popupMenu([{
			text: i18n.ts.unrenote,
			icon: 'ti ti-trash',
			danger: true,
			action: () => {
				misskeyApi('notes/delete', {
					noteId: note.value.id,
				});
				isDeleted.value = true;
			},
		}], renoteTime.value);
	} else {
		os.popupMenu([getAbuseNoteMenu(note.value, i18n.ts.reportAbuseRenote)], renoteTime.value);
	}
}

function focus() {
	rootEl.value?.focus();
}

function blur() {
	rootEl.value?.blur();
}

const repliesLoaded = ref(false);

function loadReplies() {
	repliesLoaded.value = true;
	misskeyApi('notes/children', {
		noteId: appearNote.value.id,
		limit: 30,
	}).then(res => {
		replies.value = res;
	});
}

function loadRepliesSimple() {
	misskeyApi('notes/children', {
		noteId: appearNote.value.id,
		limit: 3,
	}).then(res => {
		replies.value = res;
	});
}

if (tab.value === 'replies' && !repliesLoaded.value) {
	if (appearNote.value.repliesCount <= 3 || !defaultStore.state.autoLoadMoreReplies) loadRepliesSimple();
	else if (appearNote.value.repliesCount > 3 && defaultStore.state.autoLoadMoreReplies) loadReplies();
}

const conversationLoaded = ref(false);

function loadConversation() {
	conversationLoaded.value = true;
	if (appearNote.value.replyId == null) return;
	misskeyApi('notes/conversation', {
		noteId: appearNote.value.replyId,
	}).then(res => {
		conversation.value = res.reverse();
	});
}

if (appearNote.value.reply && appearNote.value.reply.replyId && defaultStore.state.autoLoadMoreConversation) loadConversation();

function showOnRemote() {
	if (props.note.user.instance !== undefined) window.open(props.note.url ?? props.note.uri, '_blank', 'noopener');
}
</script>

<style lang="scss" module>
.root {
	position: relative;
	transition: box-shadow 0.1s ease;
	overflow: clip;
	contain: content;

	&:focus-visible {
		outline: none;

		&::after {
			content: "";
			pointer-events: none;
			display: block;
			position: absolute;
			z-index: 10;
			top: 0;
			left: 0;
			right: 0;
			bottom: 0;
			margin: auto;
			width: calc(100% - 8px);
			height: calc(100% - 8px);
			border: dashed 2px var(--focus);
			border-radius: var(--radius);
			box-sizing: border-box;
		}
	}
}

.replyTo {
	padding-bottom: 0;

	&.showReplyTargetNoteInSemiTransparent {
		opacity: 0.7;
	}
}

.replyToMore {
	&.showReplyTargetNoteInSemiTransparent {
		opacity: 0.7;
	}
}

.renote {
	display: flex;
	align-items: center;
	padding: 16px 32px 8px 32px;
	line-height: 28px;
	white-space: pre;
	color: var(--renote);
}

.renoteAvatar {
	flex-shrink: 0;
	display: inline-block;
	width: 28px;
	height: 28px;
	margin: 0 8px 0 0;
	border-radius: 6px;
	background: var(--panel);
}

.renoteText {
	overflow: hidden;
	flex-shrink: 1;
	text-overflow: ellipsis;
	white-space: nowrap;
}

.renoteName {
	font-weight: bold;
	text-decoration: none;

	&:hover {
		color: var(--renoteHover);
		text-decoration: none;
	}
}

.renoteInfo {
	margin-left: auto;
	font-size: 0.9em;
}

.renoteTime {
	flex-shrink: 0;
	color: inherit;
}

.renoteMenu {
  margin-right: 4px;
}

.renote + .note {
	padding-top: 8px;
}

.note {
	padding: 32px;
	font-size: 1.2em;

	&:hover > .main > .footer > .button {
		opacity: 1;
	}
}

.noteHeader {
	display: flex;
	position: relative;
	margin-bottom: 16px;
	align-items: center;
}

.noteHeaderAvatar {
	display: block;
	flex-shrink: 0;
	width: 58px;
	height: 58px;
	background: var(--panel);
}

.noteHeaderBody {
	flex: 1;
	display: flex;
	flex-direction: column;
	justify-content: center;
	padding-left: 16px;
	font-size: 0.95em;
  max-width: 300px;
}

.noteHeaderName {
	font-weight: bold;
	line-height: 1.3;
	margin: 0 .5em 0 0;
  overflow: hidden;
  overflow-wrap: anywhere;
  text-overflow: ellipsis;
  white-space: nowrap;

  &::-webkit-scrollbar {
    display: none;
  }

	&:hover {
		color: var(--nameHover);
		text-decoration: none;
	}
}

.isBot {
	display: inline-block;
	margin: 0 0.5em;
	padding: 4px 6px;
	font-size: 80%;
	line-height: 1;
	border: solid 0.5px var(--divider);
	border-radius: 4px;
}

.noteHeaderInfo {
	float: right;
	text-align: right;
}

.noteHeaderUsername {
	margin-bottom: 2px;
	line-height: 1.3;
	word-wrap: anywhere;
  overflow: hidden;
  overflow-wrap: anywhere;
  text-overflow: ellipsis;
  white-space: nowrap;

  &::-webkit-scrollbar {
    display: none;
  }
}

.noteContent {
	container-type: inline-size;
	overflow-wrap: break-word;
	z-index: 2;
	position: relative;
}

.cw {
	cursor: default;
	display: block;
	margin: 0;
	padding: 0;
	overflow-wrap: break-word;
}

.noteReplyTarget {
	color: var(--accent);
	margin-right: 0.5em;
}

.rn {
	margin-left: 4px;
	font-style: oblique;
	color: var(--renote);
}

.translation {
	border: solid 0.5px var(--divider);
	border-radius: var(--radius);
	padding: 12px;
	margin-top: 8px;
}

.poll {
	font-size: 80%;
}

.quote {
	padding: 16px 0;
}

.quoteNote {
	padding: 24px;
	border: solid 1px var(--renote);
	border-radius: 8px;
	overflow: clip;
}

.channel {
	opacity: 0.7;
	font-size: 80%;
}

.noteFooterInfo {
	margin: 16px 0;
	opacity: 0.7;
	font-size: 0.9em;
}

.noteFooterButton {
	margin: 0;
	padding: 8px;
	opacity: 0.7;

	&:not(:last-child) {
		margin-right: 10px;
	}

	&:hover {
		color: var(--fgHighlighted);
	}
}

.noteFooterButtonCount {
	display: inline;
	margin: 0 0 0 8px;
	opacity: 0.7;

	&.reacted {
		color: var(--accent);
	}
}

.reply:not(:first-child) {
	border-top: solid 0.5px var(--divider);
}

.tabs {
	border-top: solid 0.5px var(--divider);
	border-bottom: solid 0.5px var(--divider);
	display: flex;
}

.tab {
	flex: 1;
	padding: 12px 8px;
	border-top: solid 2px transparent;
	border-bottom: solid 2px transparent;
}

.tabActive {
	border-bottom: solid 2px var(--accent);
}

.tab_renotes {
	padding: 16px;
}

.tab_reactions {
	padding: 16px;
}

.tab_history {
	padding: 16px;
}
.reactionTabs {
	display: flex;
	gap: 8px;
	flex-wrap: wrap;
	margin-bottom: 8px;
}

.reactionTab {
	padding: 0 12px;
	border: solid 1px var(--divider);
	border-radius: 999px;
	height: 30px;
}

.reactionTabActive {
	background: var(--accentedBg);
	color: var(--accent);
	box-shadow: 0 0 0 1px var(--accent) inset;
}

.time {
	text-decoration: none;

	&:hover {
		text-decoration: none;
	}
}

.danger {
	color: var(--accent);
}

@container (max-width: 500px) {
	.root {
		font-size: 0.9em;
	}

  .noteHeaderBody {
    max-width: 180px;
  }
}

@container (max-width: 480px) {
	.renote {
		padding: 8px 16px 0 16px;
	}

	.note {
		padding: 22px 24px;
	}

	.noteHeaderAvatar {
		width: 50px;
		height: 50px;
	}
}

@container (max-width: 300px) {
	.root {
		font-size: 0.825em;
	}

	.noteHeaderAvatar {
		width: 50px;
		height: 50px;
	}
}

.historyRoot {
	display: flex;
	margin: 0;
	padding: 10px;
	overflow: clip;
	font-size: 0.95em;
}

.historyMain {
	flex: 1;
	min-width: 0;
}

.historyHeader {
	display: flex;
	margin-bottom: 2px;
	font-weight: bold;
	width: 100%;
	overflow: clip;
	text-overflow: ellipsis;
}
.avatar {
	flex-shrink: 0 !important;
	display: block !important;
	margin: 0 10px 0 0 !important;
	width: 40px !important;
	height: 40px !important;
	border-radius: 8px !important;
	pointer-events: none !important;
}

.updatedAt {
	flex-shrink: 0;
	margin-left: auto;
	font-size: 0.9em;
}

.muted {
	padding: 8px;
	text-align: center;
	opacity: 0.7;
}

.badgeRoles {
	margin: 0 .5em 0 0;
}

.badgeRole {
	height: 1.3em;
	vertical-align: -20%;

	& + .badgeRole {
		margin-left: 0.2em;
	}
}

.play_mfm_action {
	display: flex;
	gap: 6px;
	flex-wrap: wrap;
	margin-top: 6px;
}
</style><|MERGE_RESOLUTION|>--- conflicted
+++ resolved
@@ -111,14 +111,9 @@
 					:author="appearNote.user"
 					:nyaize="noNyaize ? false : 'respect'"
 					:emojiUrls="appearNote.emojis"
-<<<<<<< HEAD
-					:enableEmojiMenu="true"
-					:enableEmojiMenuReaction="true"
-					:enableAnimatedMfm="enableAnimatedMfm"
-=======
 					:enableEmojiMenu="!!$i"
 					:enableEmojiMenuReaction="!!$i"
->>>>>>> d3f4d310
+					:enableAnimatedMfm="enableAnimatedMfm"
 				/>
 				<a v-if="appearNote.renote != null" :class="$style.rn">RN:</a>
 				<div v-if="defaultStore.state.showTranslateButtonInNote && (!defaultStore.state.useAutoTranslate || (!$i.policies.canUseAutoTranslate || (defaultStore.state.useAutoTranslate && (appearNote.cw != null || !showContent)))) && instance.translatorAvailable && $i && $i.policies.canUseTranslator && appearNote.text && isForeignLanguage" style="padding-top: 5px; color: var(--accent);">
@@ -174,40 +169,6 @@
 					<MkTime :class="$style.time" :time="appearNote.createdAt" mode="detail" colored/>
 				</MkA>
 			</div>
-<<<<<<< HEAD
-			<MkReactionsViewer ref="reactionsViewer" :note="appearNote"/>
-			<button v-if="!note.isHidden" v-vibrate="defaultStore.state.vibrateSystem ? 5 : []" v-tooltip="i18n.ts.reply" class="_button" :class="$style.noteFooterButton" @click="reply()">
-				<i class="ti ti-arrow-back-up"></i>
-				<p v-if="appearNote.repliesCount > 0" :class="$style.noteFooterButtonCount">{{ appearNote.repliesCount }}</p>
-			</button>
-			<button v-else class="_button" :class="$style.noteFooterButton" disabled>
-				<i class="ti ti-ban"></i>
-			</button>
-			<button
-				v-if="canRenote"
-				ref="renoteButton"
-				v-vibrate="defaultStore.state.vibrateSystem ? [30, 30, 60] : []"
-				v-tooltip="i18n.ts.renote"
-				class="_button"
-				:class="$style.noteFooterButton"
-				@click.stop="defaultStore.state.renoteQuoteButtonSeparation && ((!defaultStore.state.renoteVisibilitySelection && !appearNote.channel) || (appearNote.channel && !appearNote.channel.allowRenoteToExternal) || appearNote.visibility === 'followers') ? renoteOnly() : renote()"
-			>
-				<i class="ti ti-repeat"></i>
-				<p v-if="appearNote.renoteCount > 0" :class="$style.noteFooterButtonCount">{{ appearNote.renoteCount }}</p>
-			</button>
-			<button v-else class="_button" :class="$style.noteFooterButton" disabled>
-				<i class="ti ti-ban"></i>
-			</button>
-			<button v-if="appearNote.myReaction == null" ref="heartReactButton" v-vibrate="defaultStore.state.vibrateSystem ? [30, 50, 50] : []" v-tooltip="i18n.ts.like" :class="$style.noteFooterButton" class="_button" @click="heartReact()">
-				<i class="ti ti-heart"></i>
-			</button>
-			<button v-if="appearNote.reactionAcceptance !== 'likeOnly'" ref="reactButton" v-vibrate="defaultStore.state.vibrateSystem ? [30, 50, 50] : []" :class="$style.noteFooterButton" class="_button" @click="react()">
-				<i v-if="appearNote.myReaction == null" v-tooltip="i18n.ts.reaction" class="ti ti-mood-plus"></i>
-				<i v-else v-tooltip="i18n.ts.editReaction" class="ti ti-mood-edit"></i>
-			</button>
-			<button v-if="appearNote.myReaction != null && appearNote.reactionAcceptance == 'likeOnly'" ref="reactButton" v-vibrate="defaultStore.state.vibrateSystem ? [30, 50, 50] : []" v-tooltip="i18n.ts.removeReaction" :class="[$style.noteFooterButton, $style.reacted]" class="_button" @click="undoReact(appearNote)">
-				<i class="ti ti-heart-minus"></i>
-=======
 			<MkReactionsViewer v-if="appearNote.reactionAcceptance !== 'likeOnly'" ref="reactionsViewer" :note="appearNote"/>
 			<template v-if="defaultStore.state.showReplyButtonInNoteFooter">
 				<button v-if="!note.isHidden" v-vibrate="defaultStore.state.vibrateSystem ? 5 : []" v-tooltip="i18n.ts.reply" class="_button" :class="$style.noteFooterButton" @click="reply()">
@@ -244,7 +205,6 @@
 				<i v-else-if="appearNote.reactionAcceptance === 'likeOnly'" class="ti ti-heart"></i>
 				<i v-else class="ti ti-mood-plus"></i>
 				<p v-if="(appearNote.reactionAcceptance === 'likeOnly' || defaultStore.state.showReactionsCount) && appearNote.reactionCount > 0" :class="$style.noteFooterButtonCount">{{ number(appearNote.reactionCount) }}</p>
->>>>>>> d3f4d310
 			</button>
 			<button v-if="canRenote && defaultStore.state.renoteQuoteButtonSeparation && defaultStore.state.showQuoteButtonInNoteFooter" ref="quoteButton" v-vibrate="defaultStore.state.vibrateSystem ? 5 : []" v-tooltip="i18n.ts.quote" class="_button" :class="$style.noteFooterButton" @click="quote()">
 				<i class="ti ti-quote"></i>
@@ -349,12 +309,9 @@
 import * as mfm from 'mfc-js';
 import * as Misskey from 'cherrypick-js';
 import { CodeDiff } from 'v-code-diff';
-<<<<<<< HEAD
-import MkSwitch from '@/components/MkSwitch.vue';
-=======
 import { isLink } from '@@/js/is-link.js';
 import { host } from '@@/js/config.js';
->>>>>>> d3f4d310
+import MkSwitch from '@/components/MkSwitch.vue';
 import MkNoteSub from '@/components/MkNoteSub.vue';
 import MkNoteSimple from '@/components/MkNoteSimple.vue';
 import MkReactionsViewer from '@/components/MkReactionsViewer.vue';
@@ -377,7 +334,7 @@
 import { reactionPicker } from '@/scripts/reaction-picker.js';
 import { extractUrlFromMfm } from '@/scripts/extract-url-from-mfm.js';
 import { $i } from '@/account.js';
-import { shouldAnimatedMfm } from '@/scripts/collapsed.js';
+import { shouldAnimatedMfm } from '@@/js/collapsed.js';
 import { i18n } from '@/i18n.js';
 import { getAbuseNoteMenu, getNoteClipMenu, getNoteMenu, getRenoteMenu, getRenoteOnly } from '@/scripts/get-note-menu.js';
 import { useNoteCapture } from '@/scripts/use-note-capture.js';
