<!--
SPDX-FileCopyrightText: syuilo and other misskey, cherrypick contributors
SPDX-License-Identifier: AGPL-3.0-only
-->

<template>
<div
	v-if="!muted"
	v-show="!isDeleted"
	ref="el"
	v-hotkey="keymap"
	:class="$style.root"
>
	<div v-if="appearNote.reply && appearNote.reply.replyId && !conversationLoaded" style="padding: 16px">
		<MkButton style="margin: 0 auto;" primary rounded @click="loadConversation">{{ i18n.ts.loadConversation }}</MkButton>
	</div>
	<div v-if="isRenote" :class="$style.renote">
		<MkAvatar v-if="!defaultStore.state.hideAvatarsInNote" :class="$style.renoteAvatar" :user="note.user" link preview/>
		<MkA v-user-preview="note.userId" :class="$style.renoteName" :to="userPage(note.user)"/>
		<i class="ti ti-repeat" style="margin-right: 4px;"></i>
		<span :class="$style.renoteText">
			<I18n :src="i18n.ts.renotedBy" tag="span">
				<template #user>
					<MkUserName :class="$style.renoteName" :user="note.user"/>
				</template>
			</I18n>
		</span>
		<div :class="$style.renoteInfo">
			<span v-if="note.visibility !== 'public'" style="margin-right: 0.5em;">
				<i v-if="note.visibility === 'home'" v-tooltip="i18n.ts._visibility[note.visibility]" class="ti ti-home"></i>
				<i v-else-if="note.visibility === 'followers'" v-tooltip="i18n.ts._visibility[note.visibility]" class="ti ti-lock"></i>
				<i v-else-if="note.visibility === 'specified'" ref="specified" v-tooltip="i18n.ts._visibility[note.visibility]" class="ti ti-mail"></i>
			</span>
			<span v-if="note.reactionAcceptance != null" style="margin-right: 0.5em;" :class="{ [$style.danger]: ['nonSensitiveOnly', 'nonSensitiveOnlyForLocalLikeOnlyForRemote', 'likeOnly'].includes(<string>note.reactionAcceptance) }" :title="i18n.ts.reactionAcceptance">
				<i v-if="note.reactionAcceptance === 'likeOnlyForRemote'" v-tooltip="i18n.ts.likeOnlyForRemote" class="ti ti-heart-plus"></i>
				<i v-else-if="note.reactionAcceptance === 'nonSensitiveOnly'" v-tooltip="i18n.ts.nonSensitiveOnly" class="ti ti-icons"></i>
				<i v-else-if="note.reactionAcceptance === 'nonSensitiveOnlyForLocalLikeOnlyForRemote'" v-tooltip="i18n.ts.nonSensitiveOnlyForLocalLikeOnlyForRemote" class="ti ti-heart-plus"></i>
				<i v-else-if="note.reactionAcceptance === 'likeOnly'" v-tooltip="i18n.ts.likeOnly" class="ti ti-heart"></i>
			</span>
			<span v-if="note.localOnly" style="margin-right: 0.5em;"><i v-tooltip="i18n.ts._visibility['disableFederation']" class="ti ti-rocket-off"></i></span>
			<span :class="$style.renoteTime">
				<button ref="renoteTime" class="_button">
					<i class="ti ti-dots" :class="$style.renoteMenu" @click="showRenoteMenu()"></i>
				</button>
				<MkTime v-if="defaultStore.state.enableAbsoluteTime" :time="note.createdAt" mode="absolute"/>
				<MkTime v-else :time="note.createdAt" mode="relative"/>
			</span>
		</div>
	</div>
	<template v-if="appearNote.reply && appearNote.reply.replyId"><MkNoteSub v-for="note in conversation" :key="note.id" :class="$style.replyToMore" :note="note"/></template>
	<MkNoteSub v-if="appearNote.reply" :note="appearNote.reply" :class="$style.replyTo"/>
	<article :class="$style.note" @contextmenu.stop="onContextmenu">
		<header :class="$style.noteHeader">
			<MkAvatar v-if="!defaultStore.state.hideAvatarsInNote" :class="$style.noteHeaderAvatar" :user="appearNote.user" indicator link preview/>
			<div style="display: flex; align-items: center; white-space: nowrap; overflow: hidden;">
				<div :class="$style.noteHeaderBody">
					<div :class="$style.noteHeaderName">
						<MkA v-user-preview="appearNote.user.id" :class="$style.noteHeaderName" :to="userPage(appearNote.user)">
							<MkUserName :nowrap="true" :user="appearNote.user"/>
						</MkA>
						<span v-if="appearNote.user.isBot" :class="$style.isBot">bot</span>
						<span v-if="appearNote.user.badgeRoles" :class="$style.badgeRoles">
							<img v-for="role in appearNote.user.badgeRoles" :key="role.id" v-tooltip="role.name" :class="$style.badgeRole" :src="role.iconUrl"/>
						</span>
					</div>
					<div :class="$style.noteHeaderUsername"><MkAcct :user="appearNote.user"/></div>
				</div>
			</div>
			<div style="display: flex; align-items: flex-end; margin-left: auto;">
				<div :class="$style.noteHeaderBody">
					<div :class="$style.noteHeaderInfo">
						<span v-if="appearNote.visibility !== 'public'" style="margin-left: 0.5em;">
							<i v-if="appearNote.visibility === 'home'" v-tooltip="i18n.ts._visibility[appearNote.visibility]" class="ti ti-home"></i>
							<i v-else-if="appearNote.visibility === 'followers'" v-tooltip="i18n.ts._visibility[appearNote.visibility]" class="ti ti-lock"></i>
							<i v-else-if="appearNote.visibility === 'specified'" ref="specified" v-tooltip="i18n.ts._visibility[appearNote.visibility]" class="ti ti-mail"></i>
						</span>
						<span v-if="note.reactionAcceptance != null" style="margin-left: 0.5em;" :class="{ [$style.danger]: ['nonSensitiveOnly', 'nonSensitiveOnlyForLocalLikeOnlyForRemote', 'likeOnly'].includes(<string>note.reactionAcceptance) }" :title="i18n.ts.reactionAcceptance">
							<i v-if="note.reactionAcceptance === 'likeOnlyForRemote'" v-tooltip="i18n.ts.likeOnlyForRemote" class="ti ti-heart-plus"></i>
							<i v-else-if="note.reactionAcceptance === 'nonSensitiveOnly'" v-tooltip="i18n.ts.nonSensitiveOnly" class="ti ti-icons"></i>
							<i v-else-if="note.reactionAcceptance === 'nonSensitiveOnlyForLocalLikeOnlyForRemote'" v-tooltip="i18n.ts.nonSensitiveOnlyForLocalLikeOnlyForRemote" class="ti ti-heart-plus"></i>
							<i v-else-if="note.reactionAcceptance === 'likeOnly'" v-tooltip="i18n.ts.likeOnly" class="ti ti-heart"></i>
						</span>
						<span v-if="appearNote.localOnly" style="margin-left: 0.5em;"><i v-tooltip="i18n.ts._visibility['disableFederation']" class="ti ti-rocket-off"></i></span>
					</div>
					<MkInstanceTicker v-if="showTicker" :instance="appearNote.user.instance"/>
				</div>
			</div>
		</header>
		<div :class="$style.noteContent">
			<MkEvent v-if="appearNote.event" :note="appearNote"/>
			<p v-if="appearNote.cw != null" :class="$style.cw">
				<Mfm v-if="appearNote.cw != ''" style="margin-right: 8px;" :text="appearNote.cw" :author="appearNote.user" :i="$i"/>
				<MkCwButton v-model="showContent" :note="appearNote"/>
			</p>
			<div v-show="appearNote.cw == null || showContent">
				<span v-if="appearNote.isHidden" style="opacity: 0.5">({{ i18n.ts._ffVisibility.private }})</span>
				<MkA v-if="appearNote.replyId" :class="$style.noteReplyTarget" :to="`/notes/${appearNote.replyId}`"><i class="ti ti-arrow-back-up"></i></MkA>
				<Mfm v-if="appearNote.text" :text="appearNote.text" :author="appearNote.user" :i="$i" :emojiUrls="appearNote.emojis"/>
				<a v-if="appearNote.renote != null" :class="$style.rn">RN:</a>
				<div v-if="defaultStore.state.showTranslateButtonInNote && instance.translatorAvailable && appearNote.text" style="padding-top: 5px; color: var(--accent);">
					<button v-if="!(translating || translation)" ref="translateButton" class="_button" @mousedown="translate()">{{ i18n.ts.translateNote }}</button>
					<button v-else class="_button" @mousedown="translation = null">{{ i18n.ts.close }}</button>
				</div>
				<div v-if="translating || translation" :class="$style.translation">
					<MkLoading v-if="translating" mini/>
					<div v-else>
						<b>{{ i18n.t('translatedFrom', { x: translation.sourceLang }) }}:</b><hr style="margin: 10px 0;">
						<Mfm :text="translation.text" :author="appearNote.user" :i="$i" :emojiUrls="appearNote.emojis"/>
						<div v-if="translation.translator == 'ctav3'" style="margin-top: 10px; padding: 0 0 15px;">
							<img v-if="!defaultStore.state.darkMode" src="/client-assets/color-short.svg" alt="" style="float: right;">
							<img v-else src="/client-assets/white-short.svg" alt="" style="float: right;"/>
						</div>
					</div>
				</div>
				<div v-if="appearNote.files.length > 0">
					<MkMediaList v-if="appearNote.disableRightClick" :mediaList="appearNote.files" @contextmenu.prevent/>
					<MkMediaList v-else :mediaList="appearNote.files"/>
				</div>
				<MkPoll v-if="appearNote.poll" ref="pollViewer" :note="appearNote" :class="$style.poll"/>
				<MkUrlPreview v-for="url in urls" :key="url" :url="url" :compact="true" :detail="true" style="margin-top: 6px;"/>
				<div v-if="appearNote.renote" :class="$style.quote"><MkNoteSimple :note="appearNote.renote" :class="$style.quoteNote"/></div>
			</div>
			<MkA v-if="appearNote.channel && !inChannel" :class="$style.channel" :to="`/channels/${appearNote.channel.id}`"><i class="ti ti-device-tv"></i> {{ appearNote.channel.name }}</MkA>
		</div>
		<footer>
			<div :class="$style.noteFooterInfo">
				<div v-if="appearNote.updatedAt">
					{{ i18n.ts.edited }}: <MkTime :class="$style.time" :time="appearNote.updatedAt" mode="detail" colored/>
				</div>
				<MkA :to="notePage(appearNote)">
					<MkTime :class="$style.time" :time="appearNote.createdAt" mode="detail" colored/>
				</MkA>
			</div>
			<MkReactionsViewer ref="reactionsViewer" :note="appearNote"/>
			<button v-vibrate="ColdDeviceStorage.get('vibrateSystem') ? 5 : ''" v-tooltip="i18n.ts.reply" class="_button" :class="$style.noteFooterButton" @click="reply()">
				<i class="ti ti-arrow-back-up"></i>
				<p v-if="appearNote.repliesCount > 0" :class="$style.noteFooterButtonCount">{{ appearNote.repliesCount }}</p>
			</button>
			<button
				v-if="canRenote"
				ref="renoteButton"
				v-vibrate="ColdDeviceStorage.get('vibrateSystem') ? [30, 30, 60] : ''"
				v-tooltip="i18n.ts.renote"
				class="_button"
				:class="$style.noteFooterButton"
				@mousedown="defaultStore.state.renoteQuoteButtonSeparation ? renoteOnly() : renote()"
			>
				<i class="ti ti-repeat"></i>
				<p v-if="appearNote.renoteCount > 0" :class="$style.noteFooterButtonCount">{{ appearNote.renoteCount }}</p>
			</button>
			<button v-else class="_button" :class="$style.noteFooterButton" disabled>
				<i class="ti ti-ban"></i>
			</button>
			<button v-if="appearNote.myReaction == null" ref="heartReactButton" v-vibrate="ColdDeviceStorage.get('vibrateSystem') ? [30, 50, 50] : ''" v-tooltip="i18n.ts.like" :class="$style.noteFooterButton" class="_button" @mousedown="heartReact()">
				<i class="ti ti-heart"></i>
			</button>
			<button v-if="appearNote.reactionAcceptance !== 'likeOnly'" ref="reactButton" v-vibrate="ColdDeviceStorage.get('vibrateSystem') ? [30, 50, 50] : ''" v-tooltip="i18n.ts.reaction" :class="$style.noteFooterButton" class="_button" @mousedown="react()">
				<i v-if="appearNote.myReaction == null" class="ti ti-mood-plus"></i>
				<i v-else class="ti ti-mood-edit"></i>
			</button>
			<button v-if="appearNote.myReaction != null && appearNote.reactionAcceptance == 'likeOnly'" ref="reactButton" v-vibrate="ColdDeviceStorage.get('vibrateSystem') ? [30, 50, 50] : ''" :class="[$style.noteFooterButton, $style.reacted]" class="_button" @click="undoReact(appearNote)">
				<i class="ti ti-heart-minus"></i>
			</button>
			<button v-if="canRenote && defaultStore.state.renoteQuoteButtonSeparation" v-vibrate="ColdDeviceStorage.get('vibrateSystem') ? 5 : ''" v-tooltip="i18n.ts.quote" class="_button" :class="$style.noteFooterButton" @mousedown="quote()">
				<i class="ti ti-quote"></i>
			</button>
			<button v-if="defaultStore.state.showClipButtonInNoteFooter" ref="clipButton" v-vibrate="ColdDeviceStorage.get('vibrateSystem') ? 5 : ''" v-tooltip="i18n.ts.clip" class="_button" :class="$style.noteFooterButton" @mousedown="clip()">
				<i class="ti ti-paperclip"></i>
			</button>
			<button ref="menuButton" v-vibrate="ColdDeviceStorage.get('vibrateSystem') ? 5 : ''" v-tooltip="i18n.ts.more" class="_button" :class="$style.noteFooterButton" @mousedown="menu()">
				<i class="ti ti-dots"></i>
			</button>
		</footer>
	</article>
	<div :class="$style.tabs">
		<button class="_button" :class="[$style.tab, { [$style.tabActive]: tab === 'replies' }]" @click="tab = 'replies'"><i class="ti ti-arrow-back-up"></i> {{ i18n.ts.replies }}</button>
		<button class="_button" :class="[$style.tab, { [$style.tabActive]: tab === 'renotes' }]" @click="tab = 'renotes'"><i class="ti ti-repeat"></i> {{ i18n.ts.renotes }}</button>
		<button class="_button" :class="[$style.tab, { [$style.tabActive]: tab === 'reactions' }]" @click="tab = 'reactions'"><i class="ti ti-icons"></i> {{ i18n.ts.reactions }}</button>
<<<<<<< HEAD
		<button class="_button" :class="[$style.tab, { [$style.tabActive]: tab === 'history' }]" @click="tab = 'history'"><i class="ti ti-pencil"></i> {{ i18n.ts.edited }}</button>
=======
		<button class="_button" :class="[$style.tab, { [$style.tabActive]: tab === 'quote' }]" @click="tab = 'quote'"><i class="ti ti-quote"></i> {{ i18n.ts.quote }}</button>
>>>>>>> f596a9ee
	</div>
	<div>
		<div v-if="tab === 'replies'" :class="$style.tab_replies">
			<MkPostForm v-if="!isMobile && defaultStore.state.showFixedPostFormInReplies" class="post-form _panel" fixed :reply="appearNote"></MkPostForm>
			<div v-if="replies.length > 3 && !repliesLoaded" style="padding: 16px">
				<MkButton style="margin: 0 auto;" primary rounded @click="loadReplies">{{ i18n.ts.loadReplies }}</MkButton>
			</div>
			<template v-if="replies.length <= 3 || repliesLoaded"><MkNoteSub v-for="note in replies" :key="note.id" :note="note" :class="$style.reply" :detail="true"/></template>
		</div>
		<div v-else-if="tab === 'renotes'" :class="$style.tab_renotes">
			<MkPagination :pagination="renotesPagination" :disableAutoLoad="true">
				<template #default="{ items }">
					<div style="display: grid; grid-template-columns: repeat(auto-fill, minmax(270px, 1fr)); grid-gap: 12px;">
						<MkA v-for="item in items" :key="item.id" :to="userPage(item.user)">
							<MkUserCardMini :user="item.user" :withChart="false"/>
						</MkA>
					</div>
				</template>
			</MkPagination>
		</div>
		<div v-else-if="tab === 'reactions'" :class="$style.tab_reactions">
			<div :class="$style.reactionTabs">
				<button v-for="reaction in Object.keys(appearNote.reactions)" :key="reaction" :class="[$style.reactionTab, { [$style.reactionTabActive]: reactionTabType === reaction }]" class="_button" @click="reactionTabType = reaction">
					<MkReactionIcon :reaction="reaction"/>
					<span style="margin-left: 4px;">{{ appearNote.reactions[reaction] }}</span>
				</button>
			</div>
			<MkPagination v-if="reactionTabType" :key="reactionTabType" :pagination="reactionsPagination" :disableAutoLoad="true">
				<template #default="{ items }">
					<div style="display: grid; grid-template-columns: repeat(auto-fill, minmax(270px, 1fr)); grid-gap: 12px;">
						<MkA v-for="item in items" :key="item.id" :to="userPage(item.user)">
							<MkUserCardMini :user="item.user" :withChart="false"/>
						</MkA>
					</div>
				</template>
			</MkPagination>
		</div>
<<<<<<< HEAD
		<div v-else-if="tab === 'history'" :class="$style.tab_history">
			<div style="display: grid;">
				<div v-for="(text, index) in appearNote.noteEditHistory" :key="text" :class="$style.historyRoot">
					<MkAvatar :class="$style.avatar" :user="appearNote.user" link preview/>
					<div :class="$style.historyMain">
						<div :class="$style.historyHeader">
							<MkUserName :user="appearNote.user" :nowrap="true"/>
							<MkTime v-if="defaultStore.state.enableAbsoluteTime" :class="$style.updatedAt" :time="appearNote.updatedAtHistory![index]" mode="absolute" colored/>
							<MkTime v-else :class="$style.updatedAt" :time="appearNote.updatedAtHistory![index]" mode="relative" colored/>
						</div>
						<div>
							<div>
								<Mfm :text="text.trim()" :author="appearNote.user" :i="$i"/>
							</div>
							<CodeDiff
								:oldString="appearNote.noteEditHistory[index - 1] || ''"
								:newString="text"
								:trim="true"
								:hideHeader="true"
								diffStyle="char"
							/>
						</div>
					</div>
				</div>
				<div v-if="appearNote.noteEditHistory == null" class="_fullinfo">
					<img :src="infoImageUrl" class="_ghost"/>
					<div>{{ i18n.ts.nothing }}</div>
				</div>
			</div>
=======
		<div v-if="tab === 'quote'" :class="$style.tab_quotes">
			<div v-if="!quotesLoaded" style="padding: 16px">
				<MkButton style="margin: 0 auto;" primary rounded @click="loadQuotes">{{ i18n.ts.showMore }}</MkButton>
			</div>
			<MkNoteSub v-for="note in quotes" :key="note.id" :note="note" :class="$style.quote" :detail="true"/>
>>>>>>> f596a9ee
		</div>
	</div>
</div>
<div v-else class="_panel" :class="$style.muted" @click="muted = false">
	<I18n :src="i18n.ts.userSaysSomething" tag="small">
		<template #name>
			<MkA v-user-preview="appearNote.userId" :to="userPage(appearNote.user)">
				<MkUserName :user="appearNote.user"/>
			</MkA>
		</template>
	</I18n>
</div>
</template>

<script lang="ts" setup>
import { computed, inject, onMounted, ref, shallowRef } from 'vue';
import * as mfm from 'cherrypick-mfm-js';
import * as Misskey from 'cherrypick-js';
import { CodeDiff } from 'v-code-diff';
import MkNoteSub from '@/components/MkNoteSub.vue';
import MkNoteSimple from '@/components/MkNoteSimple.vue';
import MkReactionsViewer from '@/components/MkReactionsViewer.vue';
import MkMediaList from '@/components/MkMediaList.vue';
import MkCwButton from '@/components/MkCwButton.vue';
import MkPoll from '@/components/MkPoll.vue';
import MkUsersTooltip from '@/components/MkUsersTooltip.vue';
import MkUrlPreview from '@/components/MkUrlPreview.vue';
import MkInstanceTicker from '@/components/MkInstanceTicker.vue';
import MkEvent from '@/components/MkEvent.vue';
import { pleaseLogin } from '@/scripts/please-login.js';
import { checkWordMute } from '@/scripts/check-word-mute.js';
import { userPage } from '@/filters/user.js';
import { notePage } from '@/filters/note.js';
import * as os from '@/os.js';
import { ColdDeviceStorage, defaultStore, noteViewInterruptors } from '@/store.js';
import { reactionPicker } from '@/scripts/reaction-picker.js';
import { extractUrlFromMfm } from '@/scripts/extract-url-from-mfm.js';
import { $i } from '@/account.js';
import { i18n } from '@/i18n.js';
import { getAbuseNoteMenu, getNoteClipMenu, getNoteMenu } from '@/scripts/get-note-menu.js';
import { useNoteCapture } from '@/scripts/use-note-capture.js';
import { deepClone } from '@/scripts/clone.js';
import { useTooltip } from '@/scripts/use-tooltip.js';
import { claimAchievement } from '@/scripts/achievements.js';
import { MenuItem } from '@/types/menu.js';
import MkRippleEffect from '@/components/MkRippleEffect.vue';
import { showMovedDialog } from '@/scripts/show-moved-dialog.js';
import MkUserCardMini from '@/components/MkUserCardMini.vue';
import MkPagination, { Paging } from '@/components/MkPagination.vue';
import MkReactionIcon from '@/components/MkReactionIcon.vue';
import MkButton from '@/components/MkButton.vue';
import { miLocalStorage } from '@/local-storage.js';
import { infoImageUrl, instance } from '@/instance.js';
import MkPostForm from '@/components/MkPostFormSimple.vue';
import { deviceKind } from '@/scripts/device-kind.js';

const MOBILE_THRESHOLD = 500;
const isMobile = ref(deviceKind === 'smartphone' || window.innerWidth <= MOBILE_THRESHOLD);

const props = defineProps<{
	note: Misskey.entities.Note;
}>();

const inChannel = inject('inChannel', null);

let note = $ref(deepClone(props.note));

// plugin
if (noteViewInterruptors.length > 0) {
	onMounted(async () => {
		let result = deepClone(note);
		for (const interruptor of noteViewInterruptors) {
			result = await interruptor.handler(result);
		}
		note = result;
	});
}

const isRenote = (
	note.renote != null &&
	note.text == null &&
	note.fileIds.length === 0 &&
	note.poll == null
);

const el = shallowRef<HTMLElement>();
const menuButton = shallowRef<HTMLElement>();
const renoteButton = shallowRef<HTMLElement>();
const renoteTime = shallowRef<HTMLElement>();
const reactButton = shallowRef<HTMLElement>();
const heartReactButton = shallowRef<HTMLElement>();
const clipButton = shallowRef<HTMLElement>();
let appearNote = $computed(() => isRenote ? note.renote as Misskey.entities.Note : note);
const isMyRenote = $i && ($i.id === note.userId);
const showContent = ref(false);
const isDeleted = ref(false);
const muted = ref($i ? checkWordMute(appearNote, $i, $i.mutedWords) : false);
const translation = ref(null);
const translating = ref(false);
const urls = appearNote.text ? extractUrlFromMfm(mfm.parse(appearNote.text)) : null;
const showTicker = (defaultStore.state.instanceTicker === 'always') || (defaultStore.state.instanceTicker === 'remote' && appearNote.user.instance);
const conversation = ref<Misskey.entities.Note[]>([]);
const replies = ref<Misskey.entities.Note[]>([]);
const quotes = ref<Misskey.entities.Note[]>([]);
const canRenote = computed(() => ['public', 'home'].includes(appearNote.visibility) || appearNote.userId === $i.id);

const keymap = {
	'r': () => reply(true),
	'e|a|plus': () => react(true),
	'q': () => renoteButton.value.renote(true),
	'esc': blur,
	'm|o': () => menu(true),
	's': () => showContent.value !== showContent.value,
};

let tab = $ref('replies');
let reactionTabType = $ref(null);

const renotesPagination = $computed(() => ({
	endpoint: 'notes/renotes',
	limit: 10,
	params: {
		noteId: appearNote.id,
	},
}));

const reactionsPagination = $computed(() => ({
	endpoint: 'notes/reactions',
	limit: 10,
	params: {
		noteId: appearNote.id,
		type: reactionTabType,
	},
}));

useNoteCapture({
	rootEl: el,
	note: $$(appearNote),
	pureNote: $$(note),
	isDeletedRef: isDeleted,
});

useTooltip(renoteButton, async (showing) => {
	const renotes = await os.api('notes/renotes', {
		noteId: appearNote.id,
		limit: 11,
	});

	const users = renotes.map(x => x.user);

	if (users.length < 1) return;

	os.popup(MkUsersTooltip, {
		showing,
		users,
		count: appearNote.renoteCount,
		targetElement: renoteButton.value,
	}, {}, 'closed');
});

function renote(viaKeyboard = false) {
	pleaseLogin();
	showMovedDialog();

	let items = [] as MenuItem[];

	if (appearNote.channel) {
		items = items.concat([{
			text: i18n.ts.inChannelRenote,
			icon: 'ti ti-repeat',
			action: () => {
				const el = renoteButton.value as HTMLElement | null | undefined;
				if (el) {
					const rect = el.getBoundingClientRect();
					const x = rect.left + (el.offsetWidth / 2);
					const y = rect.top + (el.offsetHeight / 2);
					os.popup(MkRippleEffect, { x, y }, {}, 'end');
				}

				os.api('notes/create', {
					renoteId: appearNote.id,
					channelId: appearNote.channelId,
				}).then(() => {
					os.noteToast(i18n.ts.renoted, 'renote');
				});
			},
		}, {
			text: i18n.ts.inChannelQuote,
			icon: 'ti ti-quote',
			action: () => {
				os.post({
					renote: appearNote,
					channel: appearNote.channel,
				}, () => {
					focus();
				});
			},
		}, null]);
	}

	items = items.concat([{
		text: i18n.ts.renote,
		icon: 'ti ti-repeat',
		action: () => {
			const el = renoteButton.value as HTMLElement | null | undefined;
			if (el) {
				const rect = el.getBoundingClientRect();
				const x = rect.left + (el.offsetWidth / 2);
				const y = rect.top + (el.offsetHeight / 2);
				os.popup(MkRippleEffect, { x, y }, {}, 'end');
			}

			os.api('notes/create', {
				renoteId: appearNote.id,
			}).then(() => {
				os.noteToast(i18n.ts.renoted, 'renote');
			});
		},
	}, {
		text: i18n.ts.quote,
		icon: 'ti ti-quote',
		action: () => {
			os.post({
				renote: appearNote,
			}, () => {
				focus();
			});
		},
	}]);

	os.popupMenu(items, renoteButton.value, {
		viaKeyboard,
	});
}

async function renoteOnly() {
	pleaseLogin();
	showMovedDialog();

	if (defaultStore.state.showRenoteConfirmPopup) {
		const { canceled } = await os.confirm({
			type: 'info',
			text: i18n.ts.renoteConfirm,
			caption: i18n.ts.renoteConfirmDescription,
		});
		if (canceled) return;
	}

	if (appearNote.channel) {
		const el = renoteButton.value as HTMLElement | null | undefined;
		if (el) {
			const rect = el.getBoundingClientRect();
			const x = rect.left + (el.offsetWidth / 2);
			const y = rect.top + (el.offsetHeight / 2);
			os.popup(MkRippleEffect, { x, y }, {}, 'end');
		}

		os.api('notes/create', {
			renoteId: appearNote.id,
			channelId: appearNote.channelId,
		}).then(() => {
			os.noteToast(i18n.ts.renoted, 'renote');
		});
	}

	const el = renoteButton.value as HTMLElement | null | undefined;
	if (el) {
		const rect = el.getBoundingClientRect();
		const x = rect.left + (el.offsetWidth / 2);
		const y = rect.top + (el.offsetHeight / 2);
		os.popup(MkRippleEffect, { x, y }, {}, 'end');
	}

	os.api('notes/create', {
		renoteId: appearNote.id,
	}).then(() => {
		os.noteToast(i18n.ts.renoted, 'renote');
	});
}

function quote(viaKeyboard = false): void {
	pleaseLogin();
	if (appearNote.channel) {
		os.post({
			renote: appearNote,
			channel: appearNote.channel,
			animation: !viaKeyboard,
		}, () => {
			focus();
		});
	}
	os.post({
		renote: appearNote,
	}, () => {
		focus();
	});
}

function reply(viaKeyboard = false): void {
	pleaseLogin();
	showMovedDialog();
	os.post({
		reply: appearNote,
		channel: appearNote.channel,
		animation: !viaKeyboard,
	}, () => {
		focus();
	});
}

function react(viaKeyboard = false): void {
	pleaseLogin();
	showMovedDialog();
	if (appearNote.reactionAcceptance === 'likeOnly') {
		os.api('notes/reactions/create', {
			noteId: appearNote.id,
			reaction: '❤️',
		});
		const el = reactButton.value as HTMLElement | null | undefined;
		if (el) {
			const rect = el.getBoundingClientRect();
			const x = rect.left + (el.offsetWidth / 2);
			const y = rect.top + (el.offsetHeight / 2);
			os.popup(MkRippleEffect, { x, y }, {}, 'end');
		}
	} else {
		blur();
		reactionPicker.show(reactButton.value, reaction => {
			toggleReaction(reaction);
		}, () => {
			focus();
		});
	}
}

async function toggleReaction(reaction) {
	const oldReaction = note.myReaction;
	if (oldReaction) {
		const confirm = await os.confirm({
			type: 'warning',
			text: oldReaction !== reaction ? i18n.ts.changeReactionConfirm : i18n.ts.cancelReactionConfirm,
		});
		if (confirm.canceled) return;

		os.api('notes/reactions/delete', {
			noteId: note.id,
		}).then(() => {
			if (oldReaction !== reaction) {
				os.api('notes/reactions/create', {
					noteId: note.id,
					reaction: reaction,
				});
			}
		});
	} else {
		os.api('notes/reactions/create', {
			noteId: appearNote.id,
			reaction: reaction,
		});
	}
	if (appearNote.text && appearNote.text.length > 100 && (Date.now() - new Date(appearNote.createdAt).getTime() < 1000 * 3)) {
		claimAchievement('reactWithoutRead');
	}
}

function heartReact(): void {
	pleaseLogin();
	showMovedDialog();
	os.api('notes/reactions/create', {
		noteId: appearNote.id,
		reaction: '❤️',
	});
	if (appearNote.text && appearNote.text.length > 100 && (Date.now() - new Date(appearNote.createdAt).getTime() < 1000 * 3)) {
		claimAchievement('reactWithoutRead');
	}
	const el = heartReactButton.value as HTMLElement | null | undefined;
	if (el) {
		const rect = el.getBoundingClientRect();
		const x = rect.left + (el.offsetWidth / 2);
		const y = rect.top + (el.offsetHeight / 2);
		os.popup(MkRippleEffect, { x, y }, {}, 'end');
	}
}

function undoReact(note): void {
	const oldReaction = note.myReaction;
	if (!oldReaction) return;
	os.api('notes/reactions/delete', {
		noteId: note.id,
	});
}

function onContextmenu(ev: MouseEvent): void {
	const isLink = (el: HTMLElement) => {
		if (el.tagName === 'A') return true;
		if (el.parentElement) {
			return isLink(el.parentElement);
		}
	};
	if (isLink(ev.target)) return;
	if (window.getSelection().toString() !== '') return;

	if (defaultStore.state.useReactionPickerForContextMenu) {
		ev.preventDefault();
		react();
	} else {
		const { menu, cleanup } = getNoteMenu({ note: note, translating, translation, menuButton, isDeleted });
		os.contextMenu(menu, ev).then(focus).finally(cleanup);
	}
}

function menu(viaKeyboard = false): void {
	const { menu, cleanup } = getNoteMenu({ note: note, translating, translation, menuButton, isDeleted });
	os.popupMenu(menu, menuButton.value, {
		viaKeyboard,
	}).then(focus).finally(cleanup);
}

async function translate(): Promise<void> {
	if (translation.value != null) return;
	translating.value = true;
	const res = await os.api('notes/translate', {
		noteId: appearNote.id,
		targetLang: miLocalStorage.getItem('lang') ?? navigator.language,
	});
	translating.value = false;
	translation.value = res;
}

async function clip() {
	os.popupMenu(await getNoteClipMenu({ note: note, isDeleted }), clipButton.value).then(focus);
}

function showRenoteMenu(viaKeyboard = false): void {
	if (isMyRenote) {
		pleaseLogin();
		os.popupMenu([{
			text: i18n.ts.unrenote,
			icon: 'ti ti-trash',
			danger: true,
			action: () => {
				os.api('notes/delete', {
					noteId: note.id,
				});
				isDeleted.value = true;
			},
		}], renoteTime.value, {
			viaKeyboard: viaKeyboard,
		});
	} else {
		os.popupMenu([getAbuseNoteMenu(note, i18n.ts.reportAbuseRenote)], renoteTime.value, {
			viaKeyboard: viaKeyboard,
		});
	}
}

function focus() {
	el.value.focus();
}

function blur() {
	el.value.blur();
}

function loadRepliesSimple() {
	os.api('notes/children', {
		noteId: appearNote.id,
		limit: 4,
	}).then(res => {
		replies.value = res;
	});
}

const repliesLoaded = ref(false);
function loadReplies() {
	repliesLoaded.value = true;
	os.api('notes/children', {
		noteId: appearNote.id,
		limit: 30,
	}).then(res => {
		replies.value = res;
	});
}

const quotesLoaded = ref(false);
function loadQuotes() {
	quotesLoaded.value = true;
	os.api('notes/children', {
		noteId: appearNote.id,
		limit: 30,
	}).then(res => {
		res.filter(item => item.renoteId != null)
		quotes.value = res;
	});
}

const conversationLoaded = ref(false);
function loadConversation() {
	conversationLoaded.value = true;
	os.api('notes/conversation', {
		noteId: appearNote.replyId,
	}).then(res => {
		conversation.value = res.reverse();
	});
}

onMounted(() => {
	loadRepliesSimple();
});
</script>

<style lang="scss" module>
.root {
	position: relative;
	transition: box-shadow 0.1s ease;
	overflow: clip;
	contain: content;
}

.replyTo {
	opacity: 0.7;
	padding-bottom: 0;
}

.replyToMore {
	opacity: 0.7;
}

.renote {
	display: flex;
	align-items: center;
	padding: 16px 32px 8px 32px;
	line-height: 28px;
	white-space: pre;
	color: var(--renote);
}

.renoteAvatar {
	flex-shrink: 0;
	display: inline-block;
	width: 28px;
	height: 28px;
	margin: 0 8px 0 0;
	border-radius: 6px;
	background: var(--panel);
}

.renoteText {
	overflow: hidden;
	flex-shrink: 1;
	text-overflow: ellipsis;
	white-space: nowrap;
}

.renoteName {
	font-weight: bold;
	text-decoration: none;

	&:hover {
		color: var(--renoteHover);
		text-decoration: none;
	}
}

.renoteInfo {
	margin-left: auto;
	font-size: 0.9em;
}

.renoteTime {
	flex-shrink: 0;
	color: inherit;
}

.renoteMenu {
  margin-right: 4px;
}

.renote + .note {
	padding-top: 8px;
}

.note {
	padding: 32px;
	font-size: 1.2em;

	&:hover > .main > .footer > .button {
		opacity: 1;
	}
}

.noteHeader {
	display: flex;
	position: relative;
	margin-bottom: 16px;
	align-items: center;
}

.noteHeaderAvatar {
	display: block;
	flex-shrink: 0;
	width: 58px;
	height: 58px;
	background: var(--panel);
}

.noteHeaderBody {
	flex: 1;
	display: flex;
	flex-direction: column;
	justify-content: center;
	padding-left: 16px;
	font-size: 0.95em;
  max-width: 300px;
}

.noteHeaderName {
	font-weight: bold;
	line-height: 1.3;
	margin: 0 .5em 0 0;
  overflow: scroll;
  overflow-wrap: anywhere;
  text-overflow: ellipsis;
  white-space: nowrap;

  &::-webkit-scrollbar {
    display: none;
  }

	&:hover {
		color: var(--nameHover);
		text-decoration: none;
	}
}

.isBot {
	display: inline-block;
	margin: 0 0.5em;
	padding: 4px 6px;
	font-size: 80%;
	line-height: 1;
	border: solid 0.5px var(--divider);
	border-radius: 4px;
}

.noteHeaderInfo {
	float: right;
	text-align: right;
}

.noteHeaderUsername {
	margin-bottom: 2px;
	line-height: 1.3;
	word-wrap: anywhere;
  overflow: scroll;
  overflow-wrap: anywhere;
  text-overflow: ellipsis;
  white-space: nowrap;

  &::-webkit-scrollbar {
    display: none;
  }
}

.noteContent {
	container-type: inline-size;
	overflow-wrap: break-word;
}

.cw {
	cursor: default;
	display: block;
	margin: 0;
	padding: 0;
	overflow-wrap: break-word;
}

.noteReplyTarget {
	color: var(--accent);
	margin-right: 0.5em;
}

.rn {
	margin-left: 4px;
	font-style: oblique;
	color: var(--renote);
}

.translation {
	border: solid 0.5px var(--divider);
	border-radius: var(--radius);
	padding: 12px;
	margin-top: 8px;
}

.poll {
	font-size: 80%;
}

.quote {
	padding: 16px 0;
}

.quoteNote {
	padding: 24px;
	border: solid 1px var(--renote);
	border-radius: 8px;
	overflow: clip;
}

.channel {
	opacity: 0.7;
	font-size: 80%;
}

.noteFooterInfo {
	margin: 16px 0;
	opacity: 0.7;
	font-size: 0.9em;
}

.noteFooterButton {
	margin: 0;
	padding: 8px;
	opacity: 0.7;

	&:not(:last-child) {
		margin-right: 10px;
	}

	&:hover {
		color: var(--fgHighlighted);
	}
}

.noteFooterButtonCount {
	display: inline;
	margin: 0 0 0 8px;
	opacity: 0.7;

	&.reacted {
		color: var(--accent);
	}
}

.reply:not(:first-child) {
	border-top: solid 0.5px var(--divider);
}

.quote:not(:first-child) {
	border-top: solid 0.5px var(--divider);
}

.tabs {
	border-top: solid 0.5px var(--divider);
	border-bottom: solid 0.5px var(--divider);
	display: flex;
}

.tab {
	flex: 1;
	padding: 12px 8px;
	border-top: solid 2px transparent;
	border-bottom: solid 2px transparent;
}

.tabActive {
	border-bottom: solid 2px var(--accent);
}

.tab_renotes {
	padding: 16px;
}

.tab_reactions {
	padding: 16px;
}

<<<<<<< HEAD
.tab_history {
	padding: 16px;
}
=======
.tab_quotes {
	padding: 16px;
}

>>>>>>> f596a9ee
.reactionTabs {
	display: flex;
	gap: 8px;
	flex-wrap: wrap;
	margin-bottom: 8px;
}

.reactionTab {
	padding: 0 12px;
	border: solid 1px var(--divider);
	border-radius: 999px;
	height: 30px;
}

.reactionTabActive {
	background: var(--accentedBg);
	color: var(--accent);
	box-shadow: 0 0 0 1px var(--accent) inset;
}

.time {
	text-decoration: none;

	&:hover {
		text-decoration: none;
	}
}

.danger {
	color: var(--accent);
}

@container (max-width: 500px) {
	.root {
		font-size: 0.9em;
	}

  .noteHeaderBody {
    max-width: 180px;
  }
}

@container (max-width: 480px) {
	.renote {
		padding: 8px 16px 0 16px;
	}

	.note {
		padding: 22px 24px;
	}

	.noteHeaderAvatar {
		width: 50px;
		height: 50px;
	}
}

@container (max-width: 300px) {
	.root {
		font-size: 0.825em;
	}

	.noteHeaderAvatar {
		width: 50px;
		height: 50px;
	}
}

.historyRoot {
	display: flex;
	margin: 0;
	padding: 10px;
	overflow: clip;
	font-size: 0.95em;
}

.historyMain {
	flex: 1;
	min-width: 0;
}

.historyHeader {
	display: flex;
	margin-bottom: 2px;
	font-weight: bold;
	width: 100%;
	overflow: clip;
	text-overflow: ellipsis;
}
.avatar {
	flex-shrink: 0 !important;
	display: block !important;
	margin: 0 10px 0 0 !important;
	width: 40px !important;
	height: 40px !important;
	border-radius: 8px !important;
	pointer-events: none !important;
}

.updatedAt {
	flex-shrink: 0;
	margin-left: auto;
	font-size: 0.9em;
}

.muted {
	padding: 8px;
	text-align: center;
	opacity: 0.7;
}

.badgeRoles {
	margin: 0 .5em 0 0;
}

.badgeRole {
	height: 1.3em;
	vertical-align: -20%;

	& + .badgeRole {
		margin-left: 0.2em;
	}
}
</style><|MERGE_RESOLUTION|>--- conflicted
+++ resolved
@@ -176,19 +176,15 @@
 		<button class="_button" :class="[$style.tab, { [$style.tabActive]: tab === 'replies' }]" @click="tab = 'replies'"><i class="ti ti-arrow-back-up"></i> {{ i18n.ts.replies }}</button>
 		<button class="_button" :class="[$style.tab, { [$style.tabActive]: tab === 'renotes' }]" @click="tab = 'renotes'"><i class="ti ti-repeat"></i> {{ i18n.ts.renotes }}</button>
 		<button class="_button" :class="[$style.tab, { [$style.tabActive]: tab === 'reactions' }]" @click="tab = 'reactions'"><i class="ti ti-icons"></i> {{ i18n.ts.reactions }}</button>
-<<<<<<< HEAD
 		<button class="_button" :class="[$style.tab, { [$style.tabActive]: tab === 'history' }]" @click="tab = 'history'"><i class="ti ti-pencil"></i> {{ i18n.ts.edited }}</button>
-=======
-		<button class="_button" :class="[$style.tab, { [$style.tabActive]: tab === 'quote' }]" @click="tab = 'quote'"><i class="ti ti-quote"></i> {{ i18n.ts.quote }}</button>
->>>>>>> f596a9ee
 	</div>
 	<div>
 		<div v-if="tab === 'replies'" :class="$style.tab_replies">
 			<MkPostForm v-if="!isMobile && defaultStore.state.showFixedPostFormInReplies" class="post-form _panel" fixed :reply="appearNote"></MkPostForm>
-			<div v-if="replies.length > 3 && !repliesLoaded" style="padding: 16px">
-				<MkButton style="margin: 0 auto;" primary rounded @click="loadReplies">{{ i18n.ts.loadReplies }}</MkButton>
+			<MkNoteSub v-for="note in replies" :key="note.id" :note="note" :class="$style.reply" :detail="true"/>
+			<div v-if="replies.length > 2 && !repliesLoaded" style="padding: 16px">
+				<MkButton style="margin: 0 auto;" primary rounded @click="loadReplies">{{ i18n.ts.loadMore }}</MkButton>
 			</div>
-			<template v-if="replies.length <= 3 || repliesLoaded"><MkNoteSub v-for="note in replies" :key="note.id" :note="note" :class="$style.reply" :detail="true"/></template>
 		</div>
 		<div v-else-if="tab === 'renotes'" :class="$style.tab_renotes">
 			<MkPagination :pagination="renotesPagination" :disableAutoLoad="true">
@@ -218,7 +214,6 @@
 				</template>
 			</MkPagination>
 		</div>
-<<<<<<< HEAD
 		<div v-else-if="tab === 'history'" :class="$style.tab_history">
 			<div style="display: grid;">
 				<div v-for="(text, index) in appearNote.noteEditHistory" :key="text" :class="$style.historyRoot">
@@ -248,13 +243,6 @@
 					<div>{{ i18n.ts.nothing }}</div>
 				</div>
 			</div>
-=======
-		<div v-if="tab === 'quote'" :class="$style.tab_quotes">
-			<div v-if="!quotesLoaded" style="padding: 16px">
-				<MkButton style="margin: 0 auto;" primary rounded @click="loadQuotes">{{ i18n.ts.showMore }}</MkButton>
-			</div>
-			<MkNoteSub v-for="note in quotes" :key="note.id" :note="note" :class="$style.quote" :detail="true"/>
->>>>>>> f596a9ee
 		</div>
 	</div>
 </div>
@@ -358,7 +346,6 @@
 const showTicker = (defaultStore.state.instanceTicker === 'always') || (defaultStore.state.instanceTicker === 'remote' && appearNote.user.instance);
 const conversation = ref<Misskey.entities.Note[]>([]);
 const replies = ref<Misskey.entities.Note[]>([]);
-const quotes = ref<Misskey.entities.Note[]>([]);
 const canRenote = computed(() => ['public', 'home'].includes(appearNote.visibility) || appearNote.userId === $i.id);
 
 const keymap = {
@@ -722,7 +709,7 @@
 function loadRepliesSimple() {
 	os.api('notes/children', {
 		noteId: appearNote.id,
-		limit: 4,
+		limit: 3,
 	}).then(res => {
 		replies.value = res;
 	});
@@ -739,18 +726,6 @@
 	});
 }
 
-const quotesLoaded = ref(false);
-function loadQuotes() {
-	quotesLoaded.value = true;
-	os.api('notes/children', {
-		noteId: appearNote.id,
-		limit: 30,
-	}).then(res => {
-		res.filter(item => item.renoteId != null)
-		quotes.value = res;
-	});
-}
-
 const conversationLoaded = ref(false);
 function loadConversation() {
 	conversationLoaded.value = true;
@@ -1004,10 +979,6 @@
 	border-top: solid 0.5px var(--divider);
 }
 
-.quote:not(:first-child) {
-	border-top: solid 0.5px var(--divider);
-}
-
 .tabs {
 	border-top: solid 0.5px var(--divider);
 	border-bottom: solid 0.5px var(--divider);
@@ -1033,16 +1004,9 @@
 	padding: 16px;
 }
 
-<<<<<<< HEAD
 .tab_history {
 	padding: 16px;
 }
-=======
-.tab_quotes {
-	padding: 16px;
-}
-
->>>>>>> f596a9ee
 .reactionTabs {
 	display: flex;
 	gap: 8px;
