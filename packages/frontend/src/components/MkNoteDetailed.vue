<!--
SPDX-FileCopyrightText: syuilo and other misskey, cherrypick contributors
SPDX-License-Identifier: AGPL-3.0-only
-->

<template>
<div
	v-if="!muted"
	v-show="!isDeleted"
	ref="el"
	v-hotkey="keymap"
	:class="$style.root"
>
	<div v-if="appearNote.reply && appearNote.reply.replyId && !conversationLoaded" style="padding: 16px">
		<MkButton style="margin: 0 auto;" primary rounded @click="loadConversation">{{ i18n.ts.loadConversation }}</MkButton>
	</div>
	<div v-if="isRenote" :class="$style.renote">
		<MkAvatar v-if="!defaultStore.state.hideAvatarsInNote" :class="$style.renoteAvatar" :user="note.user" link preview/>
		<MkA v-user-preview="note.userId" :class="$style.renoteName" :to="userPage(note.user)"/>
		<i class="ti ti-repeat" style="margin-right: 4px;"></i>
		<span :class="$style.renoteText">
			<I18n :src="i18n.ts.renotedBy" tag="span">
				<template #user>
					<MkUserName :class="$style.renoteName" :user="note.user"/>
				</template>
			</I18n>
		</span>
		<div :class="$style.renoteInfo">
			<span v-if="note.visibility !== 'public'" style="margin-right: 0.5em;">
				<i v-if="note.visibility === 'home'" v-tooltip="i18n.ts._visibility[note.visibility]" class="ti ti-home"></i>
				<i v-else-if="note.visibility === 'followers'" v-tooltip="i18n.ts._visibility[note.visibility]" class="ti ti-lock"></i>
				<i v-else-if="note.visibility === 'specified'" ref="specified" v-tooltip="i18n.ts._visibility[note.visibility]" class="ti ti-mail"></i>
			</span>
			<span v-if="note.reactionAcceptance != null" style="margin-right: 0.5em;" :class="{ [$style.danger]: ['nonSensitiveOnly', 'nonSensitiveOnlyForLocalLikeOnlyForRemote', 'likeOnly'].includes(<string>note.reactionAcceptance) }" :title="i18n.ts.reactionAcceptance">
				<i v-if="note.reactionAcceptance === 'likeOnlyForRemote'" v-tooltip="i18n.ts.likeOnlyForRemote" class="ti ti-heart-plus"></i>
				<i v-else-if="note.reactionAcceptance === 'nonSensitiveOnly'" v-tooltip="i18n.ts.nonSensitiveOnly" class="ti ti-icons"></i>
				<i v-else-if="note.reactionAcceptance === 'nonSensitiveOnlyForLocalLikeOnlyForRemote'" v-tooltip="i18n.ts.nonSensitiveOnlyForLocalLikeOnlyForRemote" class="ti ti-heart-plus"></i>
				<i v-else-if="note.reactionAcceptance === 'likeOnly'" v-tooltip="i18n.ts.likeOnly" class="ti ti-heart"></i>
			</span>
			<span v-if="note.localOnly" style="margin-right: 0.5em;"><i v-tooltip="i18n.ts._visibility['disableFederation']" class="ti ti-rocket-off"></i></span>
			<span :class="$style.renoteTime">
				<button ref="renoteTime" class="_button">
					<i class="ti ti-dots" :class="$style.renoteMenu" @click="showRenoteMenu()"></i>
				</button>
				<MkTime v-if="defaultStore.state.enableAbsoluteTime" :time="note.createdAt" mode="absolute"/>
				<MkTime v-else :time="note.createdAt" mode="relative"/>
			</span>
		</div>
	</div>
	<template v-if="appearNote.reply && appearNote.reply.replyId"><MkNoteSub v-for="note in conversation" :key="note.id" :class="$style.replyToMore" :note="note"/></template>
	<MkNoteSub v-if="appearNote.reply" :note="appearNote.reply" :class="$style.replyTo"/>
	<article :class="$style.note" @contextmenu.stop="onContextmenu">
		<header :class="$style.noteHeader">
      <MkAvatar v-if="!defaultStore.state.hideAvatarsInNote" :class="$style.noteHeaderAvatar" :user="appearNote.user" indicator link preview/>
			<div style="display: flex; align-items: center; white-space: nowrap; overflow: hidden;">
				<div :class="$style.noteHeaderBody">
					<div :class="$style.noteHeaderName">
						<MkA v-user-preview="appearNote.user.id" :class="$style.noteHeaderName" :to="userPage(appearNote.user)">
							<MkUserName :nowrap="true" :user="appearNote.user"/>
						</MkA>
						<span v-if="appearNote.user.isBot" :class="$style.isBot">bot</span>
						<span v-if="appearNote.user.badgeRoles" :class="$style.badgeRoles">
							<img v-for="role in appearNote.user.badgeRoles" :key="role.id" v-tooltip="role.name" :class="$style.badgeRole" :src="role.iconUrl"/>
						</span>
					</div>
					<div :class="$style.noteHeaderUsername"><MkAcct :user="appearNote.user"/></div>
				</div>
			</div>
			<div style="display: flex; align-items: flex-end; margin-left: auto;">
				<div :class="$style.noteHeaderBody">
					<div :class="$style.noteHeaderInfo">
						<span v-if="appearNote.visibility !== 'public'" style="margin-left: 0.5em;">
							<i v-if="appearNote.visibility === 'home'" v-tooltip="i18n.ts._visibility[appearNote.visibility]" class="ti ti-home"></i>
							<i v-else-if="appearNote.visibility === 'followers'" v-tooltip="i18n.ts._visibility[appearNote.visibility]" class="ti ti-lock"></i>
							<i v-else-if="appearNote.visibility === 'specified'" ref="specified" v-tooltip="i18n.ts._visibility[appearNote.visibility]" class="ti ti-mail"></i>
						</span>
						<span v-if="note.reactionAcceptance != null" style="margin-left: 0.5em;" :class="{ [$style.danger]: ['nonSensitiveOnly', 'nonSensitiveOnlyForLocalLikeOnlyForRemote', 'likeOnly'].includes(<string>note.reactionAcceptance) }" :title="i18n.ts.reactionAcceptance">
							<i v-if="note.reactionAcceptance === 'likeOnlyForRemote'" v-tooltip="i18n.ts.likeOnlyForRemote" class="ti ti-heart-plus"></i>
							<i v-else-if="note.reactionAcceptance === 'nonSensitiveOnly'" v-tooltip="i18n.ts.nonSensitiveOnly" class="ti ti-icons"></i>
							<i v-else-if="note.reactionAcceptance === 'nonSensitiveOnlyForLocalLikeOnlyForRemote'" v-tooltip="i18n.ts.nonSensitiveOnlyForLocalLikeOnlyForRemote" class="ti ti-heart-plus"></i>
							<i v-else-if="note.reactionAcceptance === 'likeOnly'" v-tooltip="i18n.ts.likeOnly" class="ti ti-heart"></i>
						</span>
						<span v-if="appearNote.localOnly" style="margin-left: 0.5em;"><i v-tooltip="i18n.ts._visibility['disableFederation']" class="ti ti-rocket-off"></i></span>
					</div>
					<MkInstanceTicker v-if="showTicker" :instance="appearNote.user.instance"/>
				</div>
			</div>
		</header>
		<div :class="$style.noteContent">
			<MkEvent v-if="appearNote.event" :note="appearNote"/>
			<p v-if="appearNote.cw != null" :class="$style.cw">
				<Mfm v-if="appearNote.cw != ''" style="margin-right: 8px;" :text="appearNote.cw" :author="appearNote.user" :i="$i"/>
				<MkCwButton v-model="showContent" :note="appearNote"/>
			</p>
			<div v-show="appearNote.cw == null || showContent">
				<span v-if="appearNote.isHidden" style="opacity: 0.5">({{ i18n.ts._ffVisibility.private }})</span>
				<MkA v-if="appearNote.replyId" :class="$style.noteReplyTarget" :to="`/notes/${appearNote.replyId}`"><i class="ti ti-arrow-back-up"></i></MkA>
				<Mfm v-if="appearNote.text" :text="appearNote.text" :author="appearNote.user" :i="$i" :emojiUrls="appearNote.emojis"/>
				<a v-if="appearNote.renote != null" :class="$style.rn">RN:</a>
				<div v-if="defaultStore.state.showTranslateButtonInNote && instance.translatorAvailable && appearNote.text" style="padding-top: 5px; color: var(--accent);">
					<button v-if="!(translating || translation)" ref="translateButton" class="_button" @mousedown="translate()">{{ i18n.ts.translateNote }}</button>
					<button v-else class="_button" @mousedown="translation = null">{{ i18n.ts.close }}</button>
				</div>
				<div v-if="translating || translation" :class="$style.translation">
					<MkLoading v-if="translating" mini/>
					<div v-else>
						<b>{{ i18n.t('translatedFrom', { x: translation.sourceLang }) }}:</b><hr style="margin: 10px 0;">
						<Mfm :text="translation.text" :author="appearNote.user" :i="$i" :emojiUrls="appearNote.emojis"/>
						<div v-if="translation.translator == 'ctav3'" style="margin-top: 10px; padding: 0 0 15px;">
							<img v-if="!defaultStore.state.darkMode" src="/client-assets/color-short.svg" alt="" style="float: right;">
							<img v-else src="/client-assets/white-short.svg" alt="" style="float: right;"/>
						</div>
					</div>
				</div>
				<div v-if="appearNote.files.length > 0">
					<MkMediaList v-if="appearNote.disableRightClick" :mediaList="appearNote.files" @contextmenu.prevent/>
					<MkMediaList v-else :mediaList="appearNote.files"/>
				</div>
				<MkPoll v-if="appearNote.poll" ref="pollViewer" :note="appearNote" :class="$style.poll"/>
				<MkUrlPreview v-for="url in urls" :key="url" :url="url" :compact="true" :detail="true" style="margin-top: 6px;"/>
				<div v-if="appearNote.renote" :class="$style.quote"><MkNoteSimple :note="appearNote.renote" :class="$style.quoteNote"/></div>
			</div>
			<MkA v-if="appearNote.channel && !inChannel" :class="$style.channel" :to="`/channels/${appearNote.channel.id}`"><i class="ti ti-device-tv"></i> {{ appearNote.channel.name }}</MkA>
		</div>
		<footer>
			<div :class="$style.noteFooterInfo">
				<div v-if="appearNote.updatedAt">
					{{ i18n.ts.edited }}: <MkTime :class="$style.time" :time="appearNote.updatedAt" mode="detail"/>
				</div>
				<MkA :to="notePage(appearNote)">
					<MkTime :class="$style.time" :time="appearNote.createdAt" mode="detail"/>
				</MkA>
			</div>
			<MkReactionsViewer ref="reactionsViewer" :note="appearNote"/>
			<button v-vibrate="5" v-tooltip="i18n.ts.reply" class="_button" :class="$style.noteFooterButton" @click="reply()">
				<i class="ti ti-arrow-back-up"></i>
				<p v-if="appearNote.repliesCount > 0" :class="$style.noteFooterButtonCount">{{ appearNote.repliesCount }}</p>
			</button>
			<button
				v-if="canRenote"
				ref="renoteButton"
				v-vibrate="[30, 30, 60]"
				v-tooltip="i18n.ts.renote"
				class="_button"
				:class="$style.noteFooterButton"
				@mousedown="defaultStore.state.renoteQuoteButtonSeparation ? renoteOnly() : renote()"
			>
				<i class="ti ti-repeat"></i>
				<p v-if="appearNote.renoteCount > 0" :class="$style.noteFooterButtonCount">{{ appearNote.renoteCount }}</p>
			</button>
			<button v-else class="_button" :class="$style.noteFooterButton" disabled>
				<i class="ti ti-ban"></i>
			</button>
			<button v-if="appearNote.myReaction == null" ref="heartReactButton" v-vibrate="[30, 50, 50]" v-tooltip="i18n.ts.like" :class="$style.noteFooterButton" class="_button" @mousedown="heartReact()">
				<i class="ti ti-heart"></i>
			</button>
			<button v-if="appearNote.reactionAcceptance !== 'likeOnly'" ref="reactButton" v-vibrate="[30, 50, 50]" v-tooltip="i18n.ts.reaction" :class="$style.noteFooterButton" class="_button" @mousedown="react()">
				<i v-if="appearNote.myReaction == null" class="ti ti-mood-plus"></i>
				<i v-else class="ti ti-mood-edit"></i>
			</button>
			<button v-if="appearNote.myReaction != null && appearNote.reactionAcceptance == 'likeOnly'" ref="reactButton" v-vibrate="[30, 50, 50]" :class="[$style.noteFooterButton, $style.reacted]" class="_button" @click="undoReact(appearNote)">
				<i class="ti ti-heart-minus"></i>
			</button>
			<button v-if="canRenote && defaultStore.state.renoteQuoteButtonSeparation" v-vibrate="5" v-tooltip="i18n.ts.quote" class="_button" :class="$style.noteFooterButton" @mousedown="quote()">
				<i class="ti ti-quote"></i>
			</button>
			<button v-if="defaultStore.state.showClipButtonInNoteFooter" ref="clipButton" v-vibrate="5" v-tooltip="i18n.ts.clip" class="_button" :class="$style.noteFooterButton" @mousedown="clip()">
				<i class="ti ti-paperclip"></i>
			</button>
			<button ref="menuButton" v-vibrate="5" v-tooltip="i18n.ts.more" class="_button" :class="$style.noteFooterButton" @mousedown="menu()">
				<i class="ti ti-dots"></i>
			</button>
		</footer>
	</article>
	<div :class="$style.tabs">
		<button class="_button" :class="[$style.tab, { [$style.tabActive]: tab === 'replies' }]" @click="tab = 'replies'"><i class="ti ti-arrow-back-up"></i> {{ i18n.ts.replies }}</button>
		<button class="_button" :class="[$style.tab, { [$style.tabActive]: tab === 'renotes' }]" @click="tab = 'renotes'"><i class="ti ti-repeat"></i> {{ i18n.ts.renotes }}</button>
		<button class="_button" :class="[$style.tab, { [$style.tabActive]: tab === 'reactions' }]" @click="tab = 'reactions'"><i class="ti ti-icons"></i> {{ i18n.ts.reactions }}</button>
		<button class="_button" :class="[$style.tab, { [$style.tabActive]: tab === 'history' }]" @click="tab = 'history'"><i class="ti ti-pencil"></i> {{ i18n.ts.edited }}</button>
	</div>
	<div>
		<div v-if="tab === 'replies'" :class="$style.tab_replies">
			<MkPostForm v-if="!isMobile && defaultStore.state.showFixedPostFormInReplies" class="post-form _panel" fixed :reply="appearNote"></MkPostForm>
			<div v-if="replies.length > 3 && !repliesLoaded" style="padding: 16px">
				<MkButton style="margin: 0 auto;" primary rounded @click="loadReplies">{{ i18n.ts.loadReplies }}</MkButton>
			</div>
			<template v-if="replies.length <= 3 || repliesLoaded"><MkNoteSub v-for="note in replies" :key="note.id" :note="note" :class="$style.reply" :detail="true"/></template>
		</div>
		<div v-else-if="tab === 'renotes'" :class="$style.tab_renotes">
			<MkPagination :pagination="renotesPagination" :disableAutoLoad="true">
				<template #default="{ items }">
					<div style="display: grid; grid-template-columns: repeat(auto-fill, minmax(270px, 1fr)); grid-gap: 12px;">
						<MkA v-for="item in items" :key="item.id" :to="userPage(item.user)">
							<MkUserCardMini :user="item.user" :withChart="false"/>
						</MkA>
					</div>
				</template>
			</MkPagination>
		</div>
		<div v-else-if="tab === 'reactions'" :class="$style.tab_reactions">
			<div :class="$style.reactionTabs">
				<button v-for="reaction in Object.keys(appearNote.reactions)" :key="reaction" :class="[$style.reactionTab, { [$style.reactionTabActive]: reactionTabType === reaction }]" class="_button" @click="reactionTabType = reaction">
					<MkReactionIcon :reaction="reaction"/>
					<span style="margin-left: 4px;">{{ appearNote.reactions[reaction] }}</span>
				</button>
			</div>
			<MkPagination v-if="reactionTabType" :key="reactionTabType" :pagination="reactionsPagination" :disableAutoLoad="true">
				<template #default="{ items }">
					<div style="display: grid; grid-template-columns: repeat(auto-fill, minmax(270px, 1fr)); grid-gap: 12px;">
						<MkA v-for="item in items" :key="item.id" :to="userPage(item.user)">
							<MkUserCardMini :user="item.user" :withChart="false"/>
						</MkA>
					</div>
				</template>
			</MkPagination>
		</div>
		<div v-else-if="tab === 'history'" :class="$style.tab_history">
			<div style="display: grid;">
				<div v-for="(text, index) in appearNote.noteEditHistory" :key="text" :class="$style.historyRoot">
					<MkAvatar :class="$style.avatar" :user="appearNote.user" link preview/>
					<div :class="$style.historyMain">
						<div :class="$style.historyHeader">
							<MkUserName :user="appearNote.user" :nowrap="true"/>
						</div>
						<div>
							<div>
								<Mfm :text="text.trim()" :author="appearNote.user" :i="$i"/>
							</div>
							<CodeDiff
								:oldString="appearNote.noteEditHistory[index - 1] || ''"
								:newString="text"
								:trim="true"
								:hideHeader="true"
								diffStyle="char"
							/>
						</div>
					</div>
				</div>
			</div>
		</div>
	</div>
</div>
<div v-else class="_panel" :class="$style.muted" @click="muted = false">
	<I18n :src="i18n.ts.userSaysSomething" tag="small">
		<template #name>
			<MkA v-user-preview="appearNote.userId" :to="userPage(appearNote.user)">
				<MkUserName :user="appearNote.user"/>
			</MkA>
		</template>
	</I18n>
</div>
</template>

<script lang="ts" setup>
<<<<<<< HEAD
import { computed, inject, onMounted, ref, shallowRef } from 'vue';
import * as mfm from 'cherrypick-mfm-js';
import * as Misskey from 'cherrypick-js';
=======
import { computed, inject, onMounted, onUnmounted, ref, shallowRef } from 'vue';
import * as mfm from 'mfm-js';
import * as Misskey from 'misskey-js';
>>>>>>> 81dde27f
import MkNoteSub from '@/components/MkNoteSub.vue';
import MkNoteSimple from '@/components/MkNoteSimple.vue';
import MkNotePreview from '@/components/MkNotePreview.vue';
import MkReactionsViewer from '@/components/MkReactionsViewer.vue';
import MkMediaList from '@/components/MkMediaList.vue';
import MkCwButton from '@/components/MkCwButton.vue';
import MkPoll from '@/components/MkPoll.vue';
import MkUsersTooltip from '@/components/MkUsersTooltip.vue';
import MkUrlPreview from '@/components/MkUrlPreview.vue';
import MkInstanceTicker from '@/components/MkInstanceTicker.vue';
import MkEvent from '@/components/MkEvent.vue';
import { pleaseLogin } from '@/scripts/please-login.js';
import { checkWordMute } from '@/scripts/check-word-mute.js';
import { userPage } from '@/filters/user.js';
import { notePage } from '@/filters/note.js';
import * as os from '@/os.js';
import { defaultStore, noteViewInterruptors } from '@/store.js';
import { reactionPicker } from '@/scripts/reaction-picker.js';
import { extractUrlFromMfm } from '@/scripts/extract-url-from-mfm.js';
import { $i } from '@/account.js';
import { i18n } from '@/i18n.js';
import { getAbuseNoteMenu, getNoteClipMenu, getNoteMenu } from '@/scripts/get-note-menu.js';
import { useNoteCapture } from '@/scripts/use-note-capture.js';
import { deepClone } from '@/scripts/clone.js';
import { useTooltip } from '@/scripts/use-tooltip.js';
import { claimAchievement } from '@/scripts/achievements.js';
import { MenuItem } from '@/types/menu.js';
import MkRippleEffect from '@/components/MkRippleEffect.vue';
import { showMovedDialog } from '@/scripts/show-moved-dialog.js';
import MkUserCardMini from '@/components/MkUserCardMini.vue';
import MkPagination, { Paging } from '@/components/MkPagination.vue';
import MkReactionIcon from '@/components/MkReactionIcon.vue';
import MkButton from '@/components/MkButton.vue';
<<<<<<< HEAD
import { miLocalStorage } from '@/local-storage.js';
import { instance } from '@/instance.js';
import MkPostForm from '@/components/MkPostFormSimple.vue';
import { deviceKind } from '@/scripts/device-kind.js';

const MOBILE_THRESHOLD = 500;
const isMobile = ref(deviceKind === 'smartphone' || window.innerWidth <= MOBILE_THRESHOLD);
=======
import { CodeDiff } from 'v-code-diff';
>>>>>>> 81dde27f

const props = defineProps<{
	note: Misskey.entities.Note;
}>();

const inChannel = inject('inChannel', null);

let note = $ref(deepClone(props.note));

// plugin
if (noteViewInterruptors.length > 0) {
	onMounted(async () => {
		let result = deepClone(note);
		for (const interruptor of noteViewInterruptors) {
			result = await interruptor.handler(result);
		}
		note = result;
	});
}

const isRenote = (
	note.renote != null &&
	note.text == null &&
	note.fileIds.length === 0 &&
	note.poll == null
);

const el = shallowRef<HTMLElement>();
const menuButton = shallowRef<HTMLElement>();
const renoteButton = shallowRef<HTMLElement>();
const renoteTime = shallowRef<HTMLElement>();
const reactButton = shallowRef<HTMLElement>();
const heartReactButton = shallowRef<HTMLElement>();
const clipButton = shallowRef<HTMLElement>();
let appearNote = $computed(() => isRenote ? note.renote as Misskey.entities.Note : note);
const isMyRenote = $i && ($i.id === note.userId);
const showContent = ref(false);
const isDeleted = ref(false);
const muted = ref(checkWordMute(appearNote, $i, defaultStore.state.mutedWords));
const translation = ref(null);
const translating = ref(false);
const urls = appearNote.text ? extractUrlFromMfm(mfm.parse(appearNote.text)) : null;
const showTicker = (defaultStore.state.instanceTicker === 'always') || (defaultStore.state.instanceTicker === 'remote' && appearNote.user.instance);
const conversation = ref<Misskey.entities.Note[]>([]);
const replies = ref<Misskey.entities.Note[]>([]);
const canRenote = computed(() => ['public', 'home'].includes(appearNote.visibility) || appearNote.userId === $i.id);

const keymap = {
	'r': () => reply(true),
	'e|a|plus': () => react(true),
	'q': () => renoteButton.value.renote(true),
	'esc': blur,
	'm|o': () => menu(true),
	's': () => showContent.value !== showContent.value,
};

let tab = $ref('replies');
let reactionTabType = $ref(null);

const renotesPagination = $computed(() => ({
	endpoint: 'notes/renotes',
	limit: 10,
	params: {
		noteId: appearNote.id,
	},
}));

const reactionsPagination = $computed(() => ({
	endpoint: 'notes/reactions',
	limit: 10,
	params: {
		noteId: appearNote.id,
		type: reactionTabType,
	},
}));

useNoteCapture({
	rootEl: el,
	note: $$(appearNote),
	isDeletedRef: isDeleted,
});

useTooltip(renoteButton, async (showing) => {
	const renotes = await os.api('notes/renotes', {
		noteId: appearNote.id,
		limit: 11,
	});

	const users = renotes.map(x => x.user);

	if (users.length < 1) return;

	os.popup(MkUsersTooltip, {
		showing,
		users,
		count: appearNote.renoteCount,
		targetElement: renoteButton.value,
	}, {}, 'closed');
});

function renote(viaKeyboard = false) {
	pleaseLogin();
	showMovedDialog();

	let items = [] as MenuItem[];

	if (appearNote.channel) {
		items = items.concat([{
			text: i18n.ts.inChannelRenote,
			icon: 'ti ti-repeat',
			action: () => {
				const el = renoteButton.value as HTMLElement | null | undefined;
				if (el) {
					const rect = el.getBoundingClientRect();
					const x = rect.left + (el.offsetWidth / 2);
					const y = rect.top + (el.offsetHeight / 2);
					os.popup(MkRippleEffect, { x, y }, {}, 'end');
				}

				os.api('notes/create', {
					renoteId: appearNote.id,
					channelId: appearNote.channelId,
				}).then(() => {
					os.noteToast(i18n.ts.renoted, 'renote');
				});
			},
		}, {
			text: i18n.ts.inChannelQuote,
			icon: 'ti ti-quote',
			action: () => {
				os.post({
					renote: appearNote,
					channel: appearNote.channel,
				}, () => {
					focus();
				});
			},
		}, null]);
	}

	items = items.concat([{
		text: i18n.ts.renote,
		icon: 'ti ti-repeat',
		action: () => {
			const el = renoteButton.value as HTMLElement | null | undefined;
			if (el) {
				const rect = el.getBoundingClientRect();
				const x = rect.left + (el.offsetWidth / 2);
				const y = rect.top + (el.offsetHeight / 2);
				os.popup(MkRippleEffect, { x, y }, {}, 'end');
			}

			os.api('notes/create', {
				renoteId: appearNote.id,
			}).then(() => {
				os.noteToast(i18n.ts.renoted, 'renote');
			});
		},
	}, {
		text: i18n.ts.quote,
		icon: 'ti ti-quote',
		action: () => {
			os.post({
				renote: appearNote,
			}, () => {
				focus();
			});
		},
	}]);

	os.popupMenu(items, renoteButton.value, {
		viaKeyboard,
	});
}

async function renoteOnly() {
	pleaseLogin();
	showMovedDialog();

	if (defaultStore.state.showRenoteConfirmPopup) {
		const { canceled } = await os.confirm({
			type: 'info',
			text: i18n.ts.renoteConfirm,
			caption: i18n.ts.renoteConfirmDescription,
		});
		if (canceled) return;
	}

	if (appearNote.channel) {
		const el = renoteButton.value as HTMLElement | null | undefined;
		if (el) {
			const rect = el.getBoundingClientRect();
			const x = rect.left + (el.offsetWidth / 2);
			const y = rect.top + (el.offsetHeight / 2);
			os.popup(MkRippleEffect, { x, y }, {}, 'end');
		}

		os.api('notes/create', {
			renoteId: appearNote.id,
			channelId: appearNote.channelId,
		}).then(() => {
			os.noteToast(i18n.ts.renoted, 'renote');
		});
	}

	const el = renoteButton.value as HTMLElement | null | undefined;
	if (el) {
		const rect = el.getBoundingClientRect();
		const x = rect.left + (el.offsetWidth / 2);
		const y = rect.top + (el.offsetHeight / 2);
		os.popup(MkRippleEffect, { x, y }, {}, 'end');
	}

	os.api('notes/create', {
		renoteId: appearNote.id,
	}).then(() => {
		os.noteToast(i18n.ts.renoted, 'renote');
	});
}

function quote(viaKeyboard = false): void {
	pleaseLogin();
	if (appearNote.channel) {
		os.post({
			renote: appearNote,
			channel: appearNote.channel,
			animation: !viaKeyboard,
		}, () => {
			focus();
		});
	}
	os.post({
		renote: appearNote,
	}, () => {
		focus();
	});
}

function reply(viaKeyboard = false): void {
	pleaseLogin();
	showMovedDialog();
	os.post({
		reply: appearNote,
		channel: appearNote.channel,
		animation: !viaKeyboard,
	}, () => {
		focus();
	});
}

function react(viaKeyboard = false): void {
	pleaseLogin();
	showMovedDialog();
	if (appearNote.reactionAcceptance === 'likeOnly') {
		os.api('notes/reactions/create', {
			noteId: appearNote.id,
			reaction: '❤️',
		});
		const el = reactButton.value as HTMLElement | null | undefined;
		if (el) {
			const rect = el.getBoundingClientRect();
			const x = rect.left + (el.offsetWidth / 2);
			const y = rect.top + (el.offsetHeight / 2);
			os.popup(MkRippleEffect, { x, y }, {}, 'end');
		}
	} else {
		blur();
		reactionPicker.show(reactButton.value, reaction => {
			toggleReaction(reaction);
		}, () => {
			focus();
		});
	}
}

async function toggleReaction(reaction) {
	const oldReaction = note.myReaction;
	if (oldReaction) {
		const confirm = await os.confirm({
			type: 'warning',
			text: oldReaction !== reaction ? i18n.ts.changeReactionConfirm : i18n.ts.cancelReactionConfirm,
		});
		if (confirm.canceled) return;

		os.api('notes/reactions/delete', {
			noteId: note.id,
		}).then(() => {
			if (oldReaction !== reaction) {
				os.api('notes/reactions/create', {
					noteId: note.id,
					reaction: reaction,
				});
			}
		});
	} else {
		os.api('notes/reactions/create', {
			noteId: appearNote.id,
			reaction: reaction,
		});
	}
	if (appearNote.text && appearNote.text.length > 100 && (Date.now() - new Date(appearNote.createdAt).getTime() < 1000 * 3)) {
		claimAchievement('reactWithoutRead');
	}
}

function heartReact(): void {
	pleaseLogin();
	showMovedDialog();
	os.api('notes/reactions/create', {
		noteId: appearNote.id,
		reaction: '❤️',
	});
	if (appearNote.text && appearNote.text.length > 100 && (Date.now() - new Date(appearNote.createdAt).getTime() < 1000 * 3)) {
		claimAchievement('reactWithoutRead');
	}
	const el = heartReactButton.value as HTMLElement | null | undefined;
	if (el) {
		const rect = el.getBoundingClientRect();
		const x = rect.left + (el.offsetWidth / 2);
		const y = rect.top + (el.offsetHeight / 2);
		os.popup(MkRippleEffect, { x, y }, {}, 'end');
	}
}

function undoReact(note): void {
	const oldReaction = note.myReaction;
	if (!oldReaction) return;
	os.api('notes/reactions/delete', {
		noteId: note.id,
	});
}

function onContextmenu(ev: MouseEvent): void {
	const isLink = (el: HTMLElement) => {
		if (el.tagName === 'A') return true;
		if (el.parentElement) {
			return isLink(el.parentElement);
		}
	};
	if (isLink(ev.target)) return;
	if (window.getSelection().toString() !== '') return;

	if (defaultStore.state.useReactionPickerForContextMenu) {
		ev.preventDefault();
		react();
	} else {
		const { menu, cleanup } = getNoteMenu({ note: note, translating, translation, menuButton, isDeleted });
		os.contextMenu(menu, ev).then(focus).finally(cleanup);
	}
}

function menu(viaKeyboard = false): void {
	const { menu, cleanup } = getNoteMenu({ note: note, translating, translation, menuButton, isDeleted });
	os.popupMenu(menu, menuButton.value, {
		viaKeyboard,
	}).then(focus).finally(cleanup);
}

async function translate(): Promise<void> {
	if (translation.value != null) return;
	translating.value = true;
	const res = await os.api('notes/translate', {
		noteId: appearNote.id,
		targetLang: miLocalStorage.getItem('lang') ?? navigator.language,
	});
	translating.value = false;
	translation.value = res;
}

async function clip() {
	os.popupMenu(await getNoteClipMenu({ note: note, isDeleted }), clipButton.value).then(focus);
}

function showRenoteMenu(viaKeyboard = false): void {
	if (isMyRenote) {
		pleaseLogin();
		os.popupMenu([{
			text: i18n.ts.unrenote,
			icon: 'ti ti-trash',
			danger: true,
			action: () => {
				os.api('notes/delete', {
					noteId: note.id,
				});
				isDeleted.value = true;
			},
		}], renoteTime.value, {
			viaKeyboard: viaKeyboard,
		});
	} else {
		os.popupMenu([getAbuseNoteMenu(note, i18n.ts.reportAbuseRenote)], renoteTime.value, {
			viaKeyboard: viaKeyboard,
		});
	}
}

function focus() {
	el.value.focus();
}

function blur() {
	el.value.blur();
}

function loadRepliesSimple() {
	os.api('notes/children', {
		noteId: appearNote.id,
		limit: 4,
	}).then(res => {
		replies.value = res;
	});
}

const repliesLoaded = ref(false);
function loadReplies() {
	repliesLoaded.value = true;
	os.api('notes/children', {
		noteId: appearNote.id,
		limit: 30,
	}).then(res => {
		replies.value = res;
	});
}

const conversationLoaded = ref(false);
function loadConversation() {
	conversationLoaded.value = true;
	os.api('notes/conversation', {
		noteId: appearNote.replyId,
	}).then(res => {
		conversation.value = res.reverse();
	});
}

onMounted(() => {
	loadRepliesSimple();
});
</script>

<style lang="scss" module>
.root {
	position: relative;
	transition: box-shadow 0.1s ease;
	overflow: clip;
	contain: content;
}

.replyTo {
	opacity: 0.7;
	padding-bottom: 0;
}

.replyToMore {
	opacity: 0.7;
}

.renote {
	display: flex;
	align-items: center;
	padding: 16px 32px 8px 32px;
	line-height: 28px;
	white-space: pre;
	color: var(--renote);
}

.renoteAvatar {
	flex-shrink: 0;
	display: inline-block;
	width: 28px;
	height: 28px;
	margin: 0 8px 0 0;
	border-radius: 6px;
	background: var(--panel);
}

.renoteText {
	overflow: hidden;
	flex-shrink: 1;
	text-overflow: ellipsis;
	white-space: nowrap;
}

.renoteName {
	font-weight: bold;
	text-decoration: none;

	&:hover {
		color: var(--renoteHover);
		text-decoration: none;
	}
}

.renoteInfo {
	margin-left: auto;
	font-size: 0.9em;
}

.renoteTime {
	flex-shrink: 0;
	color: inherit;
}

.renoteMenu {
  margin-right: 4px;
}

.renote + .note {
	padding-top: 8px;
}

.note {
	padding: 32px;
	font-size: 1.2em;

	&:hover > .main > .footer > .button {
		opacity: 1;
	}
}

.noteHeader {
	display: flex;
	position: relative;
	margin-bottom: 16px;
	align-items: center;
}

.noteHeaderAvatar {
	display: block;
	flex-shrink: 0;
	width: 58px;
	height: 58px;
	background: var(--panel);
}

.noteHeaderBody {
	flex: 1;
	display: flex;
	flex-direction: column;
	justify-content: center;
	padding-left: 16px;
	font-size: 0.95em;
  max-width: 300px;
}

.noteHeaderName {
	font-weight: bold;
	line-height: 1.3;
	margin: 0 .5em 0 0;
  overflow: scroll;
  overflow-wrap: anywhere;
  text-overflow: ellipsis;
  white-space: nowrap;

  &::-webkit-scrollbar {
    display: none;
  }

	&:hover {
		color: var(--nameHover);
		text-decoration: none;
	}
}

.isBot {
	display: inline-block;
	margin: 0 0.5em;
	padding: 4px 6px;
	font-size: 80%;
	line-height: 1;
	border: solid 0.5px var(--divider);
	border-radius: 4px;
}

.noteHeaderInfo {
	float: right;
	text-align: right;
}

.noteHeaderUsername {
	margin-bottom: 2px;
	line-height: 1.3;
	word-wrap: anywhere;
  overflow: scroll;
  overflow-wrap: anywhere;
  text-overflow: ellipsis;
  white-space: nowrap;

  &::-webkit-scrollbar {
    display: none;
  }
}

.noteContent {
	container-type: inline-size;
	overflow-wrap: break-word;
}

.cw {
	cursor: default;
	display: block;
	margin: 0;
	padding: 0;
	overflow-wrap: break-word;
}

.noteReplyTarget {
	color: var(--accent);
	margin-right: 0.5em;
}

.rn {
	margin-left: 4px;
	font-style: oblique;
	color: var(--renote);
}

.translation {
	border: solid 0.5px var(--divider);
	border-radius: var(--radius);
	padding: 12px;
	margin-top: 8px;
}

.poll {
	font-size: 80%;
}

.quote {
	padding: 16px 0;
}

.quoteNote {
	padding: 24px;
	border: solid 1px var(--renote);
	border-radius: 8px;
	overflow: clip;
}

.channel {
	opacity: 0.7;
	font-size: 80%;
}

.noteFooterInfo {
	margin: 16px 0;
	opacity: 0.7;
	font-size: 0.9em;
}

.noteFooterButton {
	margin: 0;
	padding: 8px;
	opacity: 0.7;

	&:not(:last-child) {
		margin-right: 10px;
	}

	&:hover {
		color: var(--fgHighlighted);
	}
}

.noteFooterButtonCount {
	display: inline;
	margin: 0 0 0 8px;
	opacity: 0.7;

	&.reacted {
		color: var(--accent);
	}
}

.reply:not(:first-child) {
	border-top: solid 0.5px var(--divider);
}

.tabs {
	border-top: solid 0.5px var(--divider);
	border-bottom: solid 0.5px var(--divider);
	display: flex;
}

.tab {
	flex: 1;
	padding: 12px 8px;
	border-top: solid 2px transparent;
	border-bottom: solid 2px transparent;
}

.tabActive {
	border-bottom: solid 2px var(--accent);
}

.tab_renotes {
	padding: 16px;
}

.tab_reactions {
	padding: 16px;
}

.tab_history {
	padding: 16px;
}
.reactionTabs {
	display: flex;
	gap: 8px;
	flex-wrap: wrap;
	margin-bottom: 8px;
}

.reactionTab {
	padding: 0 12px;
	border: solid 1px var(--divider);
	border-radius: 999px;
	height: 30px;
}

.reactionTabActive {
	background: var(--accentedBg);
	color: var(--accent);
	box-shadow: 0 0 0 1px var(--accent) inset;
}

.time {
	text-decoration: none;

	&:hover {
		text-decoration: none;
	}
}

.danger {
	color: var(--accent);
}

@container (max-width: 500px) {
	.root {
		font-size: 0.9em;
	}

  .noteHeaderBody {
    max-width: 180px;
  }
}

@container (max-width: 480px) {
	.renote {
		padding: 8px 16px 0 16px;
	}

	.note {
		padding: 22px 24px;
	}

	.noteHeaderAvatar {
		width: 50px;
		height: 50px;
	}
}

@container (max-width: 300px) {
	.root {
		font-size: 0.825em;
	}

	.noteHeaderAvatar {
		width: 50px;
		height: 50px;
	}
}

.historyRoot {
	display: flex;
	margin: 0;
	padding: 10px;
	overflow: clip;
	font-size: 0.95em;
}

.historyMain {
	flex: 1;
	min-width: 0;
}

.historyHeader {
	margin-bottom: 2px;
	font-weight: bold;
	width: 100%;
	overflow: clip;
    text-overflow: ellipsis;
}
.avatar {
	flex-shrink: 0 !important;
	display: block !important;
	margin: 0 10px 0 0 !important;
	width: 40px !important;
	height: 40px !important;
	border-radius: 8px !important;
	pointer-events: none !important;
}

.muted {
	padding: 8px;
	text-align: center;
	opacity: 0.7;
}

.badgeRoles {
	margin: 0 .5em 0 0;
}

.badgeRole {
	height: 1.3em;
	vertical-align: -20%;

	& + .badgeRole {
		margin-left: 0.2em;
	}
}
</style><|MERGE_RESOLUTION|>--- conflicted
+++ resolved
@@ -252,15 +252,9 @@
 </template>
 
 <script lang="ts" setup>
-<<<<<<< HEAD
-import { computed, inject, onMounted, ref, shallowRef } from 'vue';
+import { computed, inject, onMounted, onUnmounted, ref, shallowRef } from 'vue';
 import * as mfm from 'cherrypick-mfm-js';
 import * as Misskey from 'cherrypick-js';
-=======
-import { computed, inject, onMounted, onUnmounted, ref, shallowRef } from 'vue';
-import * as mfm from 'mfm-js';
-import * as Misskey from 'misskey-js';
->>>>>>> 81dde27f
 import MkNoteSub from '@/components/MkNoteSub.vue';
 import MkNoteSimple from '@/components/MkNoteSimple.vue';
 import MkNotePreview from '@/components/MkNotePreview.vue';
@@ -294,7 +288,7 @@
 import MkPagination, { Paging } from '@/components/MkPagination.vue';
 import MkReactionIcon from '@/components/MkReactionIcon.vue';
 import MkButton from '@/components/MkButton.vue';
-<<<<<<< HEAD
+import { CodeDiff } from 'v-code-diff';
 import { miLocalStorage } from '@/local-storage.js';
 import { instance } from '@/instance.js';
 import MkPostForm from '@/components/MkPostFormSimple.vue';
@@ -302,9 +296,6 @@
 
 const MOBILE_THRESHOLD = 500;
 const isMobile = ref(deviceKind === 'smartphone' || window.innerWidth <= MOBILE_THRESHOLD);
-=======
-import { CodeDiff } from 'v-code-diff';
->>>>>>> 81dde27f
 
 const props = defineProps<{
 	note: Misskey.entities.Note;
