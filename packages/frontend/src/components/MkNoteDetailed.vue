--- conflicted
+++ resolved
@@ -316,7 +316,7 @@
 import MkPagination, { type Paging } from '@/components/MkPagination.vue';
 import MkReactionIcon from '@/components/MkReactionIcon.vue';
 import MkButton from '@/components/MkButton.vue';
-<<<<<<< HEAD
+import { isEnabledUrlPreview } from '@/instance.js';
 import { miLocalStorage } from '@/local-storage.js';
 import { infoImageUrl, instance } from '@/instance.js';
 import MkPostForm from '@/components/MkPostFormSimple.vue';
@@ -326,9 +326,6 @@
 
 const MOBILE_THRESHOLD = 500;
 const isMobile = ref(deviceKind === 'smartphone' || window.innerWidth <= MOBILE_THRESHOLD);
-=======
-import { isEnabledUrlPreview } from '@/instance.js';
->>>>>>> 8f415d69
 
 const props = defineProps<{
 	note: Misskey.entities.Note;
