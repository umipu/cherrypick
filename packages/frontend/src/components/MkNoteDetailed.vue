--- conflicted
+++ resolved
@@ -89,11 +89,7 @@
 		<div :class="$style.noteContent">
 			<MkEvent v-if="appearNote.event" :note="appearNote"/>
 			<p v-if="appearNote.cw != null" :class="$style.cw">
-<<<<<<< HEAD
-				<Mfm v-if="appearNote.cw != ''" style="margin-right: 8px;" :text="appearNote.cw" :author="appearNote.user" :nyaize="noNyaize ? false : 'account'"/>
-=======
-				<Mfm v-if="appearNote.cw != ''" style="margin-right: 8px;" :text="appearNote.cw" :author="appearNote.user" :nyaize="'respect'"/>
->>>>>>> 9784d10c
+				<Mfm v-if="appearNote.cw != ''" style="margin-right: 8px;" :text="appearNote.cw" :author="appearNote.user" :nyaize="noNyaize ? false : 'respect'"/>
 				<MkCwButton v-model="showContent" :note="appearNote"/>
 			</p>
 			<div v-show="appearNote.cw == null || showContent">
@@ -104,11 +100,7 @@
 					:parsedNodes="parsed"
 					:text="appearNote.text"
 					:author="appearNote.user"
-<<<<<<< HEAD
-					:nyaize="noNyaize ? false : 'account'"
-=======
-					:nyaize="'respect'"
->>>>>>> 9784d10c
+					:nyaize="noNyaize ? false : 'respect'"
 					:emojiUrls="appearNote.emojis"
 					:enableEmojiMenu="true"
 					:enableEmojiMenuReaction="true"
@@ -121,17 +113,12 @@
 				<div v-if="translating || translation" :class="$style.translation">
 					<MkLoading v-if="translating" mini/>
 					<div v-else>
-<<<<<<< HEAD
 						<b>{{ i18n.t('translatedFrom', { x: translation.sourceLang }) }}:</b><hr style="margin: 10px 0;">
 						<Mfm :text="translation.text" :author="appearNote.user" :nyaize="false" :emojiUrls="appearNote.emojis"/>
 						<div v-if="translation.translator == 'ctav3'" style="margin-top: 10px; padding: 0 0 15px;">
 							<img v-if="!defaultStore.state.darkMode" src="/client-assets/color-short.svg" alt="" style="float: right;">
 							<img v-else src="/client-assets/white-short.svg" alt="" style="float: right;"/>
 						</div>
-=======
-						<b>{{ i18n.t('translatedFrom', { x: translation.sourceLang }) }}: </b>
-						<Mfm :text="translation.text" :author="appearNote.user" :nyaize="'respect'" :emojiUrls="appearNote.emojis"/>
->>>>>>> 9784d10c
 					</div>
 				</div>
 				<div v-if="viewTextSource">
@@ -458,7 +445,6 @@
 	os.popupMenu(menu, renoteButton.value, {
 		viaKeyboard,
 	});
-<<<<<<< HEAD
 }
 
 async function renoteOnly() {
@@ -484,8 +470,6 @@
 	}, () => {
 		focus();
 	});
-=======
->>>>>>> 9784d10c
 }
 
 function reply(viaKeyboard = false): void {
