--- conflicted
+++ resolved
@@ -112,17 +112,12 @@
 				<div v-if="translating || translation" :class="$style.translation">
 					<MkLoading v-if="translating" mini/>
 					<div v-else>
-<<<<<<< HEAD
-						<b>{{ i18n.t('translatedFrom', { x: translation.sourceLang }) }}:</b><hr style="margin: 10px 0;">
+						<b>{{ i18n.tsx.translatedFrom({ x: translation.sourceLang }) }}:</b><hr style="margin: 10px 0;">
 						<Mfm :text="translation.text" :author="appearNote.user" :nyaize="noNyaize ? false : 'respect'" :emojiUrls="appearNote.emojis"/>
 						<div v-if="translation.translator == 'ctav3'" style="margin-top: 10px; padding: 0 0 15px;">
 							<img v-if="!defaultStore.state.darkMode" src="/client-assets/color-short.svg" alt="" style="float: right;">
 							<img v-else src="/client-assets/white-short.svg" alt="" style="float: right;"/>
 						</div>
-=======
-						<b>{{ i18n.tsx.translatedFrom({ x: translation.sourceLang }) }}: </b>
-						<Mfm :text="translation.text" :author="appearNote.user" :nyaize="'respect'" :emojiUrls="appearNote.emojis"/>
->>>>>>> 94e282b6
 					</div>
 				</div>
 				<div v-if="viewTextSource">
