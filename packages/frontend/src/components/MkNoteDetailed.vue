--- conflicted
+++ resolved
@@ -115,7 +115,7 @@
 					:enableEmojiMenuReaction="!!$i"
 				/>
 				<a v-if="appearNote.renote != null" :class="$style.rn">RN:</a>
-				<div v-if="defaultStore.state.showTranslateButtonInNote && (!defaultStore.state.useAutoTranslate || (!$i.policies.canUseAutoTranslate || (defaultStore.state.useAutoTranslate && (appearNote.cw != null || !showContent)))) && instance.translatorAvailable && $i && $i.policies.canUseTranslator && appearNote.text && isForeignLanguage" style="padding-top: 5px; color: var(--accent);">
+				<div v-if="defaultStore.state.showTranslateButtonInNote && (!defaultStore.state.useAutoTranslate || (!$i.policies.canUseAutoTranslate || (defaultStore.state.useAutoTranslate && (appearNote.cw != null || !showContent)))) && instance.translatorAvailable && $i && $i.policies.canUseTranslator && appearNote.text && isForeignLanguage" style="padding-top: 5px; color: var(--MI_THEME-accent);">
 					<button v-if="!(translating || translation)" ref="translateButton" class="_button" @click="translate()">{{ i18n.ts.translateNote }}</button>
 					<button v-else class="_button" @click="translation = null">{{ i18n.ts.close }}</button>
 				</div>
@@ -140,7 +140,7 @@
 				<div v-if="viewTextSource">
 					<hr style="margin: 10px 0;">
 					<pre style="margin: initial;"><small>{{ appearNote.text }}</small></pre>
-					<button class="_button" style="padding-top: 5px; color: var(--accent);" @click="viewTextSource = false"><small>{{ i18n.ts.close }}</small></button>
+					<button class="_button" style="padding-top: 5px; color: var(--MI_THEME-accent);" @click="viewTextSource = false"><small>{{ i18n.ts.close }}</small></button>
 				</div>
 				<div v-if="appearNote.files && appearNote.files.length > 0">
 					<MkMediaList v-if="appearNote.disableRightClick" ref="galleryEl" :mediaList="appearNote.files" @contextmenu.prevent/>
@@ -193,15 +193,9 @@
 			<button v-if="appearNote.reactionAcceptance !== 'likeOnly' && appearNote.myReaction == null && defaultStore.state.showLikeButtonInNoteFooter" ref="heartReactButton" v-vibrate="defaultStore.state.vibrateSystem ? [30, 50, 50] : []" v-tooltip="i18n.ts.like" :class="$style.noteFooterButton" class="_button" @click="heartReact()">
 				<i class="ti ti-heart"></i>
 			</button>
-<<<<<<< HEAD
 			<button v-if="defaultStore.state.showDoReactionButtonInNoteFooter" ref="reactButton" v-vibrate="defaultStore.state.vibrateSystem ? [30, 50, 50] : []" v-tooltip="appearNote.reactionAcceptance === 'likeOnly' && appearNote.myReaction != null ? i18n.ts.unlike : appearNote.myReaction != null ? i18n.ts.editReaction : appearNote.reactionAcceptance === 'likeOnly' ? i18n.ts.like : i18n.ts.doReaction" :class="$style.noteFooterButton" class="_button" @click.stop="toggleReact()">
-				<i v-if="appearNote.reactionAcceptance === 'likeOnly' && appearNote.myReaction != null" class="ti ti-heart-filled" style="color: var(--love);"></i>
-				<i v-else-if="appearNote.myReaction != null" class="ti ti-mood-edit" style="color: var(--accent);"></i>
-=======
-			<button ref="reactButton" :class="$style.noteFooterButton" class="_button" @click="toggleReact()">
 				<i v-if="appearNote.reactionAcceptance === 'likeOnly' && appearNote.myReaction != null" class="ti ti-heart-filled" style="color: var(--MI_THEME-love);"></i>
-				<i v-else-if="appearNote.myReaction != null" class="ti ti-minus" style="color: var(--MI_THEME-accent);"></i>
->>>>>>> b99e13e6
+				<i v-else-if="appearNote.myReaction != null" class="ti ti-mood-edit" style="color: var(--MI_THEME-accent);"></i>
 				<i v-else-if="appearNote.reactionAcceptance === 'likeOnly'" class="ti ti-heart"></i>
 				<i v-else class="ti ti-mood-plus"></i>
 				<p v-if="(appearNote.reactionAcceptance === 'likeOnly' || defaultStore.state.showReactionsCount) && appearNote.reactionCount > 0" :class="$style.noteFooterButtonCount">{{ number(appearNote.reactionCount) }}</p>
@@ -845,7 +839,7 @@
 	height: 28px;
 	margin: 0 8px 0 0;
 	border-radius: 6px;
-	background: var(--panel);
+	background: var(--MI_THEME-panel);
 }
 
 .renoteText {
@@ -860,7 +854,7 @@
 	text-decoration: none;
 
 	&:hover {
-		color: var(--renoteHover);
+		color: var(--MI_THEME-renoteHover);
 		text-decoration: none;
 	}
 }
@@ -904,7 +898,7 @@
 	flex-shrink: 0;
 	width: 58px;
 	height: 58px;
-	background: var(--panel);
+	background: var(--MI_THEME-panel);
 }
 
 .noteHeaderBody {
@@ -931,7 +925,7 @@
   }
 
 	&:hover {
-		color: var(--nameHover);
+		color: var(--MI_THEME-nameHover);
 		text-decoration: none;
 	}
 }
@@ -1005,13 +999,8 @@
 }
 
 .quoteNote {
-<<<<<<< HEAD
 	padding: 24px;
-	border: solid 1px var(--renote);
-=======
-	padding: 16px;
-	border: dashed 1px var(--MI_THEME-renote);
->>>>>>> b99e13e6
+	border: solid 1px var(--MI_THEME-renote);
 	border-radius: 8px;
 	overflow: clip;
 }
@@ -1091,17 +1080,16 @@
 }
 
 .reactionTab {
-<<<<<<< HEAD
 	padding: 0 12px;
-	border: solid 1px var(--divider);
+	border: solid 1px var(--MI_THEME-divider);
 	border-radius: 999px;
 	height: 30px;
 }
 
 .reactionTabActive {
-	background: var(--accentedBg);
-	color: var(--accent);
-	box-shadow: 0 0 0 1px var(--accent) inset;
+	background: var(--MI_THEME-accentedBg);
+	color: var(--MI_THEME-accent);
+	box-shadow: 0 0 0 1px var(--MI_THEME-accent) inset;
 }
 
 .time {
@@ -1113,16 +1101,7 @@
 }
 
 .danger {
-	color: var(--accent);
-=======
-	padding: 4px 6px;
-	border: solid 1px var(--MI_THEME-divider);
-	border-radius: 6px;
-}
-
-.reactionTabActive {
-	border-color: var(--MI_THEME-accent);
->>>>>>> b99e13e6
+	color: var(--MI_THEME-accent);
 }
 
 @container (max-width: 500px) {
