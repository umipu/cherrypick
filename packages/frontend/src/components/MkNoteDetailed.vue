--- conflicted
+++ resolved
@@ -282,11 +282,7 @@
 import { extractUrlFromMfm } from '@/scripts/extract-url-from-mfm.js';
 import { $i } from '@/account.js';
 import { i18n } from '@/i18n.js';
-<<<<<<< HEAD
-import { getAbuseNoteMenu, getNoteClipMenu, getNoteMenu } from '@/scripts/get-note-menu.js';
-=======
-import { getNoteClipMenu, getNoteMenu, getRenoteMenu } from '@/scripts/get-note-menu.js';
->>>>>>> 470a1c30
+import { getAbuseNoteMenu, getNoteClipMenu, getNoteMenu, getRenoteMenu } from '@/scripts/get-note-menu.js';
 import { useNoteCapture } from '@/scripts/use-note-capture.js';
 import { deepClone } from '@/scripts/clone.js';
 import { useTooltip } from '@/scripts/use-tooltip.js';
@@ -413,78 +409,8 @@
 	pleaseLogin();
 	showMovedDialog();
 
-<<<<<<< HEAD
-	let items = [] as MenuItem[];
-
-	if (appearNote.channel) {
-		items = items.concat([{
-			text: i18n.ts.inChannelRenote,
-			icon: 'ti ti-repeat',
-			action: () => {
-				const el = renoteButton.value as HTMLElement | null | undefined;
-				if (el) {
-					const rect = el.getBoundingClientRect();
-					const x = rect.left + (el.offsetWidth / 2);
-					const y = rect.top + (el.offsetHeight / 2);
-					os.popup(MkRippleEffect, { x, y }, {}, 'end');
-				}
-
-				os.api('notes/create', {
-					renoteId: appearNote.id,
-					channelId: appearNote.channelId,
-				}).then(() => {
-					os.noteToast(i18n.ts.renoted, 'renote');
-				});
-			},
-		}, {
-			text: i18n.ts.inChannelQuote,
-			icon: 'ti ti-quote',
-			action: () => {
-				os.post({
-					renote: appearNote,
-					channel: appearNote.channel,
-				}, () => {
-					focus();
-				});
-			},
-		}, null]);
-	}
-
-	items = items.concat([{
-		text: i18n.ts.renote,
-		icon: 'ti ti-repeat',
-		action: () => {
-			const el = renoteButton.value as HTMLElement | null | undefined;
-			if (el) {
-				const rect = el.getBoundingClientRect();
-				const x = rect.left + (el.offsetWidth / 2);
-				const y = rect.top + (el.offsetHeight / 2);
-				os.popup(MkRippleEffect, { x, y }, {}, 'end');
-			}
-
-			os.api('notes/create', {
-				renoteId: appearNote.id,
-			}).then(() => {
-				os.noteToast(i18n.ts.renoted, 'renote');
-			});
-		},
-	}, {
-		text: i18n.ts.quote,
-		icon: 'ti ti-quote',
-		action: () => {
-			os.post({
-				renote: appearNote,
-			}, () => {
-				focus();
-			});
-		},
-	}]);
-
-	os.popupMenu(items, renoteButton.value, {
-=======
 	const { menu } = getRenoteMenu({ note: note, renoteButton });
 	os.popupMenu(menu, renoteButton.value, {
->>>>>>> 470a1c30
 		viaKeyboard,
 	}).then(focus);
 }
