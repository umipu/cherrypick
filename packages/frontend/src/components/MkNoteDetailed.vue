--- conflicted
+++ resolved
@@ -228,24 +228,7 @@
 import MkUsersTooltip from '@/components/MkUsersTooltip.vue';
 import MkUrlPreview from '@/components/MkUrlPreview.vue';
 import MkInstanceTicker from '@/components/MkInstanceTicker.vue';
-<<<<<<< HEAD
 import MkEvent from '@/components/MkEvent.vue';
-import { pleaseLogin } from '@/scripts/please-login';
-import { checkWordMute } from '@/scripts/check-word-mute';
-import { userPage } from '@/filters/user';
-import { notePage } from '@/filters/note';
-import * as os from '@/os';
-import { defaultStore, noteViewInterruptors } from '@/store';
-import { reactionPicker } from '@/scripts/reaction-picker';
-import { extractUrlFromMfm } from '@/scripts/extract-url-from-mfm';
-import { $i } from '@/account';
-import { i18n } from '@/i18n';
-import { getAbuseNoteMenu, getNoteClipMenu, getNoteMenu } from '@/scripts/get-note-menu';
-import { useNoteCapture } from '@/scripts/use-note-capture';
-import { deepClone } from '@/scripts/clone';
-import { useTooltip } from '@/scripts/use-tooltip';
-import { claimAchievement } from '@/scripts/achievements';
-=======
 import { pleaseLogin } from '@/scripts/please-login.js';
 import { checkWordMute } from '@/scripts/check-word-mute.js';
 import { userPage } from '@/filters/user.js';
@@ -256,21 +239,20 @@
 import { extractUrlFromMfm } from '@/scripts/extract-url-from-mfm.js';
 import { $i } from '@/account.js';
 import { i18n } from '@/i18n.js';
-import { getNoteClipMenu, getNoteMenu } from '@/scripts/get-note-menu.js';
+import { getAbuseNoteMenu, getNoteClipMenu, getNoteMenu } from '@/scripts/get-note-menu.js';
 import { useNoteCapture } from '@/scripts/use-note-capture.js';
 import { deepClone } from '@/scripts/clone.js';
 import { useTooltip } from '@/scripts/use-tooltip.js';
 import { claimAchievement } from '@/scripts/achievements.js';
-import { MenuItem } from '@/types/menu';
->>>>>>> 578b0ebe
+import { MenuItem } from '@/types/menu.js';
 import MkRippleEffect from '@/components/MkRippleEffect.vue';
 import { showMovedDialog } from '@/scripts/show-moved-dialog.js';
 import MkUserCardMini from '@/components/MkUserCardMini.vue';
 import MkPagination, { Paging } from '@/components/MkPagination.vue';
 import MkReactionIcon from '@/components/MkReactionIcon.vue';
 import MkButton from '@/components/MkButton.vue';
-import { miLocalStorage } from '@/local-storage';
-import { instance } from '@/instance';
+import { miLocalStorage } from '@/local-storage.js';
+import { instance } from '@/instance.js';
 
 const props = defineProps<{
 	note: Misskey.entities.Note;
