<!--
SPDX-FileCopyrightText: syuilo and misskey-project
SPDX-License-Identifier: AGPL-3.0-only
-->

<template>
<div
	v-if="!muted"
	v-show="!isDeleted"
	ref="rootEl"
	v-hotkey="keymap"
	:class="$style.root"
	:tabindex="isDeleted ? '-1' : '0'"
>
	<div v-if="appearNote.reply && appearNote.reply.replyId && !conversationLoaded" style="padding: 16px">
		<MkButton style="margin: 0 auto;" primary rounded @click="loadConversation">{{ i18n.ts.loadConversation }}</MkButton>
	</div>
	<div v-if="isRenote" :class="$style.renote">
		<MkAvatar v-if="!defaultStore.state.hideAvatarsInNote" :class="$style.renoteAvatar" :user="note.user" link preview/>
		<MkA v-user-preview="note.userId" :class="$style.renoteName" :to="userPage(note.user)"/>
		<i class="ti ti-repeat" style="margin-right: 4px;"></i>
		<span :class="$style.renoteText">
			<I18n :src="i18n.ts.renotedBy" tag="span">
				<template #user>
					<MkUserName :class="$style.renoteName" :user="note.user"/>
				</template>
			</I18n>
		</span>
		<div :class="$style.renoteInfo">
			<span v-if="note.visibility !== 'public'" style="margin-right: 0.5em;">
				<i v-if="note.visibility === 'home'" v-tooltip="i18n.ts._visibility[note.visibility]" class="ti ti-home"></i>
				<i v-else-if="note.visibility === 'followers'" v-tooltip="i18n.ts._visibility[note.visibility]" class="ti ti-lock"></i>
				<i v-else-if="note.visibility === 'specified'" ref="specified" v-tooltip="i18n.ts._visibility[note.visibility]" class="ti ti-mail"></i>
			</span>
			<span v-if="note.reactionAcceptance != null" style="margin-right: 0.5em;" :class="{ [$style.danger]: ['nonSensitiveOnly', 'nonSensitiveOnlyForLocalLikeOnlyForRemote', 'likeOnly'].includes(<string>note.reactionAcceptance) }" :title="i18n.ts.reactionAcceptance">
				<i v-if="note.reactionAcceptance === 'likeOnlyForRemote'" v-tooltip="i18n.ts.likeOnlyForRemote" class="ti ti-heart-plus"></i>
				<i v-else-if="note.reactionAcceptance === 'nonSensitiveOnly'" v-tooltip="i18n.ts.nonSensitiveOnly" class="ti ti-icons"></i>
				<i v-else-if="note.reactionAcceptance === 'nonSensitiveOnlyForLocalLikeOnlyForRemote'" v-tooltip="i18n.ts.nonSensitiveOnlyForLocalLikeOnlyForRemote" class="ti ti-heart-plus"></i>
				<i v-else-if="note.reactionAcceptance === 'likeOnly'" v-tooltip="i18n.ts.likeOnly" class="ti ti-heart"></i>
			</span>
			<span v-if="note.localOnly" style="margin-right: 0.5em;"><i v-tooltip="i18n.ts._visibility['disableFederation']" class="ti ti-rocket-off"></i></span>
			<span :class="$style.renoteTime">
				<button ref="renoteTime" class="_button">
					<i class="ti ti-dots" :class="$style.renoteMenu" @mousedown.prevent="showRenoteMenu()"></i>
				</button>
				<MkTime :time="note.createdAt" :mode="defaultStore.state.enableAbsoluteTime ? 'absolute' : 'relative'"/>
			</span>
		</div>
	</div>
	<template v-if="appearNote.reply && appearNote.reply.replyId"><MkNoteSub v-for="note in conversation" :key="note.id" :class="$style.replyToMore" :note="note"/></template>
	<MkNoteSub v-if="appearNote.reply" :note="appearNote.reply" :class="$style.replyTo"/>
	<article :class="$style.note" :style="{ paddingTop: defaultStore.state.showSubNoteFooterButton && appearNote.reply && !renoteCollapsed ? '14px' : '' }" @contextmenu.stop="onContextmenu">
		<header :class="$style.noteHeader">
			<MkAvatar v-if="!defaultStore.state.hideAvatarsInNote" :class="$style.noteHeaderAvatar" :user="appearNote.user" indicator link preview/>
			<div style="display: flex; align-items: center; white-space: nowrap; overflow: hidden;">
				<div :class="$style.noteHeaderBody">
					<div :class="$style.noteHeaderName">
						<MkA v-user-preview="appearNote.user.id" :class="$style.noteHeaderName" :to="userPage(appearNote.user)">
							<MkUserName :nowrap="true" :user="appearNote.user"/>
						</MkA>
						<span v-if="appearNote.user.isBot" :class="$style.isBot">bot</span>
						<span v-if="appearNote.user.badgeRoles" :class="$style.badgeRoles">
							<img v-for="role in appearNote.user.badgeRoles" :key="role.id" v-tooltip="role.name" :class="$style.badgeRole" :src="role.iconUrl"/>
						</span>
					</div>
					<div :class="$style.noteHeaderUsername"><MkAcct :user="appearNote.user"/></div>
				</div>
			</div>
			<div style="display: flex; align-items: flex-end; margin-left: auto;">
				<div :class="$style.noteHeaderBody">
					<div :class="$style.noteHeaderInfo">
						<span v-if="appearNote.visibility !== 'public'" style="margin-left: 0.5em;">
							<i v-if="appearNote.visibility === 'home'" v-tooltip="i18n.ts._visibility[appearNote.visibility]" class="ti ti-home"></i>
							<i v-else-if="appearNote.visibility === 'followers'" v-tooltip="i18n.ts._visibility[appearNote.visibility]" class="ti ti-lock"></i>
							<i v-else-if="appearNote.visibility === 'specified'" ref="specified" v-tooltip="i18n.ts._visibility[appearNote.visibility]" class="ti ti-mail"></i>
						</span>
						<span v-if="note.reactionAcceptance != null" style="margin-left: 0.5em;" :class="{ [$style.danger]: ['nonSensitiveOnly', 'nonSensitiveOnlyForLocalLikeOnlyForRemote', 'likeOnly'].includes(<string>note.reactionAcceptance) }" :title="i18n.ts.reactionAcceptance">
							<i v-if="note.reactionAcceptance === 'likeOnlyForRemote'" v-tooltip="i18n.ts.likeOnlyForRemote" class="ti ti-heart-plus"></i>
							<i v-else-if="note.reactionAcceptance === 'nonSensitiveOnly'" v-tooltip="i18n.ts.nonSensitiveOnly" class="ti ti-icons"></i>
							<i v-else-if="note.reactionAcceptance === 'nonSensitiveOnlyForLocalLikeOnlyForRemote'" v-tooltip="i18n.ts.nonSensitiveOnlyForLocalLikeOnlyForRemote" class="ti ti-heart-plus"></i>
							<i v-else-if="note.reactionAcceptance === 'likeOnly'" v-tooltip="i18n.ts.likeOnly" class="ti ti-heart"></i>
						</span>
						<span v-if="appearNote.localOnly" style="margin-left: 0.5em;"><i v-tooltip="i18n.ts._visibility['disableFederation']" class="ti ti-rocket-off"></i></span>
					</div>
					<MkInstanceTicker v-if="showTicker" :instance="appearNote.user.instance"/>
				</div>
			</div>
		</header>
		<div :class="$style.noteContent">
			<MkEvent v-if="appearNote.event" :note="appearNote"/>
			<p v-if="appearNote.cw != null" :class="$style.cw">
<<<<<<< HEAD
				<Mfm v-if="appearNote.cw != ''" style="margin-right: 8px;" :text="appearNote.cw" :author="appearNote.user" :nyaize="noNyaize ? false : 'respect'"/>
=======
				<Mfm
					v-if="appearNote.cw != ''"
					:text="appearNote.cw"
					:author="appearNote.user"
					:nyaize="'respect'"
					:enableEmojiMenu="true"
					:enableEmojiMenuReaction="true"
				/>
>>>>>>> b6578861
				<MkCwButton v-model="showContent" :text="appearNote.text" :renote="appearNote.renote" :files="appearNote.files" :poll="appearNote.poll"/>
			</p>
			<div v-show="appearNote.cw == null || showContent">
				<span v-if="appearNote.isHidden" style="opacity: 0.5">({{ i18n.ts._ffVisibility.private }})</span>
				<MkA v-if="appearNote.replyId" :class="$style.noteReplyTarget" :to="`/notes/${appearNote.replyId}`"><i class="ti ti-arrow-back-up"></i></MkA>
				<Mfm
					v-if="appearNote.text"
					:parsedNodes="parsed"
					:text="appearNote.text"
					:author="appearNote.user"
					:nyaize="noNyaize ? false : 'respect'"
					:emojiUrls="appearNote.emojis"
					:enableEmojiMenu="true"
					:enableEmojiMenuReaction="true"
				/>
				<a v-if="appearNote.renote != null" :class="$style.rn">RN:</a>
				<div v-if="defaultStore.state.showTranslateButtonInNote && instance.translatorAvailable && $i && appearNote.text && isForeignLanguage" style="padding-top: 5px; color: var(--accent);">
					<button v-if="!(translating || translation)" ref="translateButton" class="_button" @click="translate()">{{ i18n.ts.translateNote }}</button>
					<button v-else class="_button" @click="translation = null">{{ i18n.ts.close }}</button>
				</div>
				<div v-if="translating || translation" :class="$style.translation">
					<MkLoading v-if="translating" mini/>
					<div v-else-if="translation">
						<b>{{ i18n.tsx.translatedFrom({ x: translation.sourceLang }) }}:</b><hr style="margin: 10px 0;">
						<Mfm :text="translation.text" :author="appearNote.user" :nyaize="noNyaize ? false : 'respect'" :emojiUrls="appearNote.emojis"/>
						<div v-if="translation.translator == 'ctav3'" style="margin-top: 10px; padding: 0 0 15px;">
							<img v-if="!defaultStore.state.darkMode" src="/client-assets/color-short.svg" alt="" style="float: right;">
							<img v-else src="/client-assets/white-short.svg" alt="" style="float: right;"/>
						</div>
					</div>
				</div>
				<div v-if="viewTextSource">
					<hr style="margin: 10px 0;">
					<pre style="margin: initial;"><small>{{ appearNote.text }}</small></pre>
					<button class="_button" style="padding-top: 5px; color: var(--accent);" @click="viewTextSource = false"><small>{{ i18n.ts.close }}</small></button>
				</div>
				<div v-if="appearNote.files && appearNote.files.length > 0">
					<MkMediaList v-if="appearNote.disableRightClick" ref="galleryEl" :mediaList="appearNote.files" @contextmenu.prevent/>
					<MkMediaList v-else ref="galleryEl" :mediaList="appearNote.files"/>
				</div>
				<MkPoll v-if="appearNote.poll" ref="pollViewer" :noteId="appearNote.id" :poll="appearNote.poll" :class="$style.poll"/>
				<div v-if="isEnabledUrlPreview">
					<MkUrlPreview v-for="url in urls" :key="url" :url="url" :compact="true" :detail="true" style="margin-top: 6px;"/>
				</div>
				<div v-if="appearNote.renote" :class="$style.quote"><MkNoteSimple :note="appearNote.renote" :class="$style.quoteNote"/></div>
			</div>
			<MkA v-if="appearNote.channel && !inChannel" :class="$style.channel" :to="`/channels/${appearNote.channel.id}`"><i class="ti ti-device-tv"></i> {{ appearNote.channel.name }}</MkA>
		</div>
		<footer>
			<div :class="$style.noteFooterInfo">
				<div v-if="appearNote.updatedAt">
					{{ i18n.ts.edited }}: <MkTime :class="$style.time" :time="appearNote.updatedAt" mode="detail" colored/>
				</div>
				<MkA :to="notePage(appearNote)">
					<MkTime :class="$style.time" :time="appearNote.createdAt" mode="detail" colored/>
				</MkA>
			</div>
			<MkReactionsViewer v-if="appearNote.reactionAcceptance !== 'likeOnly'" ref="reactionsViewer" :note="appearNote"/>
			<button v-if="!note.isHidden" v-vibrate="defaultStore.state.vibrateSystem ? 5 : []" v-tooltip="i18n.ts.reply" class="_button" :class="$style.noteFooterButton" @click="reply()">
				<i class="ti ti-arrow-back-up"></i>
				<p v-if="appearNote.repliesCount > 0" :class="$style.noteFooterButtonCount">{{ number(appearNote.repliesCount) }}</p>
			</button>
			<button v-else class="_button" :class="$style.noteFooterButton" disabled>
				<i class="ti ti-ban"></i>
			</button>
			<button
				v-if="canRenote"
				ref="renoteButton"
				v-vibrate="defaultStore.state.vibrateSystem ? [30, 30, 60] : []"
				v-tooltip="i18n.ts.renote"
				class="_button"
				:class="$style.noteFooterButton"
				@click.stop="defaultStore.state.renoteQuoteButtonSeparation && ((!defaultStore.state.renoteVisibilitySelection && !appearNote.channel) || (appearNote.channel && !appearNote.channel.allowRenoteToExternal) || appearNote.visibility === 'followers') ? renoteOnly() : renote()"
			>
				<i class="ti ti-repeat"></i>
				<p v-if="appearNote.renoteCount > 0" :class="$style.noteFooterButtonCount">{{ number(appearNote.renoteCount) }}</p>
			</button>
			<button v-else class="_button" :class="$style.noteFooterButton" disabled>
				<i class="ti ti-ban"></i>
			</button>
<<<<<<< HEAD
			<button v-if="appearNote.reactionAcceptance !== 'likeOnly' && appearNote.myReaction == null" ref="heartReactButton" v-vibrate="defaultStore.state.vibrateSystem ? [30, 50, 50] : []" v-tooltip="i18n.ts.like" :class="$style.noteFooterButton" class="_button" @click="heartReact()">
				<i class="ti ti-heart"></i>
			</button>
			<button ref="reactButton" v-vibrate="defaultStore.state.vibrateSystem ? [30, 50, 50] : []" :class="$style.noteFooterButton" class="_button" @click.stop="toggleReact()">
				<i v-if="appearNote.reactionAcceptance === 'likeOnly' && appearNote.myReaction != null" class="ti ti-heart-filled" style="color: var(--eventReactionHeart);"></i>
				<i v-else-if="appearNote.myReaction != null" class="ti ti-mood-edit" style="color: var(--accent);"></i>
=======
			<button ref="reactButton" :class="$style.noteFooterButton" class="_button" @click="toggleReact()">
				<i v-if="appearNote.reactionAcceptance === 'likeOnly' && appearNote.myReaction != null" class="ti ti-heart-filled" style="color: var(--love);"></i>
				<i v-else-if="appearNote.myReaction != null" class="ti ti-minus" style="color: var(--accent);"></i>
>>>>>>> b6578861
				<i v-else-if="appearNote.reactionAcceptance === 'likeOnly'" class="ti ti-heart"></i>
				<i v-else class="ti ti-mood-plus"></i>
				<p v-if="(appearNote.reactionAcceptance === 'likeOnly' || defaultStore.state.showReactionsCount) && appearNote.reactionCount > 0" :class="$style.noteFooterButtonCount">{{ number(appearNote.reactionCount) }}</p>
			</button>
			<button v-if="canRenote && defaultStore.state.renoteQuoteButtonSeparation" ref="quoteButton" v-vibrate="defaultStore.state.vibrateSystem ? 5 : []" v-tooltip="i18n.ts.quote" class="_button" :class="$style.noteFooterButton" @click="quote()">
				<i class="ti ti-quote"></i>
			</button>
			<button v-if="defaultStore.state.showClipButtonInNoteFooter" ref="clipButton" v-vibrate="defaultStore.state.vibrateSystem ? 5 : []" v-tooltip="i18n.ts.clip" class="_button" :class="$style.noteFooterButton" @click="clip()">
				<i class="ti ti-paperclip"></i>
			</button>
			<button ref="menuButton" v-vibrate="defaultStore.state.vibrateSystem ? 5 : []" v-tooltip="i18n.ts.more" class="_button" :class="$style.noteFooterButton" @click="showMenu()">
				<i class="ti ti-dots"></i>
			</button>
		</footer>
	</article>
	<div :class="$style.tabs">
		<button class="_button" :class="[$style.tab, { [$style.tabActive]: tab === 'replies' }]" @click="tab = 'replies'"><i class="ti ti-arrow-back-up"></i> {{ i18n.ts.replies }}</button>
		<button class="_button" :class="[$style.tab, { [$style.tabActive]: tab === 'renotes' }]" @click="tab = 'renotes'"><i class="ti ti-repeat"></i> {{ i18n.ts.renotes }}</button>
		<button class="_button" :class="[$style.tab, { [$style.tabActive]: tab === 'reactions' }]" @click="tab = 'reactions'"><i class="ti ti-icons"></i> {{ i18n.ts.reactions }}</button>
		<button class="_button" :class="[$style.tab, { [$style.tabActive]: tab === 'history' }]" @click="tab = 'history'"><i class="ti ti-pencil"></i> {{ i18n.ts.edited }}</button>
	</div>
	<div>
		<div v-if="tab === 'replies'">
			<MkPostForm v-if="!note.isHidden && !isMobile && defaultStore.state.showFixedPostFormInReplies" class="post-form _panel" fixed :reply="appearNote"></MkPostForm>
			<MkNoteSub v-for="note in replies" :key="note.id" :note="note" :class="$style.reply" :detail="true"/>
			<div v-if="replies.length > 2 && !repliesLoaded" style="padding: 16px">
				<MkButton style="margin: 0 auto;" primary rounded @click="loadReplies">{{ i18n.ts.loadMore }}</MkButton>
			</div>
		</div>
		<div v-else-if="tab === 'renotes'" :class="$style.tab_renotes">
			<MkPagination :pagination="renotesPagination" :disableAutoLoad="true">
				<template #default="{ items }">
					<div style="display: grid; grid-template-columns: repeat(auto-fill, minmax(270px, 1fr)); grid-gap: 12px;">
						<MkA v-for="item in items" :key="item.id" :to="userPage(item.user)">
							<MkUserCardMini :user="item.user" :withChart="false"/>
						</MkA>
					</div>
				</template>
			</MkPagination>
		</div>
		<div v-else-if="tab === 'reactions'" :class="$style.tab_reactions">
			<div :class="$style.reactionTabs">
				<button v-for="reaction in Object.keys(appearNote.reactions)" :key="reaction" :class="[$style.reactionTab, { [$style.reactionTabActive]: reactionTabType === reaction }]" class="_button" @click="reactionTabType = reaction">
					<MkReactionIcon :reaction="reaction"/>
					<span style="margin-left: 4px;">{{ appearNote.reactions[reaction] }}</span>
				</button>
			</div>
			<MkPagination v-if="reactionTabType" :key="reactionTabType" :pagination="reactionsPagination" :disableAutoLoad="true">
				<template #default="{ items }">
					<div style="display: grid; grid-template-columns: repeat(auto-fill, minmax(270px, 1fr)); grid-gap: 12px;">
						<MkA v-for="item in items" :key="item.id" :to="userPage(item.user)">
							<MkUserCardMini :user="item.user" :withChart="false"/>
						</MkA>
					</div>
				</template>
			</MkPagination>
		</div>
		<div v-else-if="tab === 'history'" :class="$style.tab_history">
			<div style="display: grid;">
				<div v-for="(text, index) in appearNote.noteEditHistory" :key="text" :class="$style.historyRoot">
					<MkAvatar :class="$style.avatar" :user="appearNote.user" link preview/>
					<div :class="$style.historyMain">
						<div :class="$style.historyHeader">
							<MkUserName :user="appearNote.user" :nowrap="true"/>
							<MkTime :class="$style.updatedAt" :time="appearNote.updatedAtHistory![index]" :mode="defaultStore.state.enableAbsoluteTime ? 'absolute' : 'relative'" colored/>
						</div>
						<div>
							<div>
								<span v-if="appearNote.isHidden" style="opacity: 0.5">({{ i18n.ts._ffVisibility.private }})</span>
								<Mfm v-else :text="text.trim()" :author="appearNote.user"/>
							</div>
							<CodeDiff
								v-if="!appearNote.isHidden"
								:oldString="appearNote.noteEditHistory[index - 1] || ''"
								:newString="text"
								:trim="true"
								:hideHeader="true"
								diffStyle="char"
							/>
						</div>
					</div>
				</div>
				<div v-if="appearNote.noteEditHistory == null" class="_fullinfo">
					<img :src="infoImageUrl" class="_ghost"/>
					<div>{{ i18n.ts.nothing }}</div>
				</div>
			</div>
		</div>
	</div>
</div>
<div v-else class="_panel" :class="$style.muted" @click="muted = false">
	<I18n :src="i18n.ts.userSaysSomething" tag="small">
		<template #name>
			<MkA v-user-preview="appearNote.userId" :to="userPage(appearNote.user)">
				<MkUserName :user="appearNote.user"/>
			</MkA>
		</template>
	</I18n>
</div>
</template>

<script lang="ts" setup>
import { computed, inject, onMounted, provide, ref, shallowRef } from 'vue';
import * as mfm from 'cherrypick-mfm-js';
import * as Misskey from 'cherrypick-js';
import { CodeDiff } from 'v-code-diff';
import { isLink } from '@@/js/is-link.js';
import { host } from '@@/js/config.js';
import MkNoteSub from '@/components/MkNoteSub.vue';
import MkNoteSimple from '@/components/MkNoteSimple.vue';
import MkReactionsViewer from '@/components/MkReactionsViewer.vue';
import MkReactionsViewerDetails from '@/components/MkReactionsViewer.details.vue';
import MkMediaList from '@/components/MkMediaList.vue';
import MkCwButton from '@/components/MkCwButton.vue';
import MkPoll from '@/components/MkPoll.vue';
import MkUsersTooltip from '@/components/MkUsersTooltip.vue';
import MkUrlPreview from '@/components/MkUrlPreview.vue';
import MkInstanceTicker from '@/components/MkInstanceTicker.vue';
import MkEvent from '@/components/MkEvent.vue';
import { pleaseLogin, type OpenOnRemoteOptions } from '@/scripts/please-login.js';
import { checkWordMute } from '@/scripts/check-word-mute.js';
import { userPage } from '@/filters/user.js';
import { notePage } from '@/filters/note.js';
import number from '@/filters/number.js';
import * as os from '@/os.js';
import { misskeyApi, misskeyApiGet } from '@/scripts/misskey-api.js';
import * as sound from '@/scripts/sound.js';
import { defaultStore, noteViewInterruptors } from '@/store.js';
import { reactionPicker } from '@/scripts/reaction-picker.js';
import { extractUrlFromMfm } from '@/scripts/extract-url-from-mfm.js';
import { $i } from '@/account.js';
import { i18n } from '@/i18n.js';
import { getAbuseNoteMenu, getNoteClipMenu, getNoteMenu, getRenoteMenu, getRenoteOnly } from '@/scripts/get-note-menu.js';
import { useNoteCapture } from '@/scripts/use-note-capture.js';
import { deepClone } from '@/scripts/clone.js';
import { useTooltip } from '@/scripts/use-tooltip.js';
import { claimAchievement } from '@/scripts/achievements.js';
import MkRippleEffect from '@/components/MkRippleEffect.vue';
import { showMovedDialog } from '@/scripts/show-moved-dialog.js';
import MkUserCardMini from '@/components/MkUserCardMini.vue';
import MkPagination, { type Paging } from '@/components/MkPagination.vue';
import MkReactionIcon from '@/components/MkReactionIcon.vue';
import MkButton from '@/components/MkButton.vue';
import { isEnabledUrlPreview, infoImageUrl, instance } from '@/instance.js';
import { getAppearNote } from '@/scripts/get-appear-note.js';
import { type Keymap } from '@/scripts/hotkey.js';
import { miLocalStorage } from '@/local-storage.js';
import MkPostForm from '@/components/MkPostFormSimple.vue';
import { deviceKind } from '@/scripts/device-kind.js';
import { vibrate } from '@/scripts/vibrate.js';
import detectLanguage from '@/scripts/detect-language.js';

const MOBILE_THRESHOLD = 500;
const isMobile = ref(deviceKind === 'smartphone' || window.innerWidth <= MOBILE_THRESHOLD);

const props = withDefaults(defineProps<{
	note: Misskey.entities.Note;
	initialTab: string;
}>(), {
	initialTab: 'replies',
});

const inChannel = inject('inChannel', null);

const note = ref(deepClone(props.note));

// plugin
if (noteViewInterruptors.length > 0) {
	onMounted(async () => {
		let result: Misskey.entities.Note | null = deepClone(note.value);
		for (const interruptor of noteViewInterruptors) {
			try {
				result = await interruptor.handler(result!) as Misskey.entities.Note | null;
				if (result === null) {
					isDeleted.value = true;
					return;
				}
			} catch (err) {
				console.error(err);
			}
		}
		note.value = result as Misskey.entities.Note;
	});
}

const isRenote = Misskey.note.isPureRenote(note.value);

const rootEl = shallowRef<HTMLElement>();
const menuButton = shallowRef<HTMLElement>();
const renoteButton = shallowRef<HTMLElement>();
const renoteTime = shallowRef<HTMLElement>();
const reactButton = shallowRef<HTMLElement>();
const heartReactButton = shallowRef<HTMLElement>();
const quoteButton = shallowRef<HTMLElement>();
const clipButton = shallowRef<HTMLElement>();
const appearNote = computed(() => getAppearNote(note.value));
const galleryEl = shallowRef<InstanceType<typeof MkMediaList>>();
const isMyRenote = $i && ($i.id === note.value.userId);
const showContent = ref(false);
const isDeleted = ref(false);
const muted = ref($i ? checkWordMute(appearNote.value, $i, $i.mutedWords) : false);
const translation = ref<Misskey.entities.NotesTranslateResponse | null>(null);
const translating = ref(false);
const viewTextSource = ref(false);
const noNyaize = ref(false);
const parsed = appearNote.value.text ? mfm.parse(appearNote.value.text) : null;
const urls = parsed ? extractUrlFromMfm(parsed).filter((url) => appearNote.value.renote?.url !== url && appearNote.value.renote?.uri !== url) : null;
const showTicker = (defaultStore.state.instanceTicker === 'always') || (defaultStore.state.instanceTicker === 'remote' && appearNote.value.user.instance);
const conversation = ref<Misskey.entities.Note[]>([]);
const replies = ref<Misskey.entities.Note[]>([]);
const canRenote = computed(() => ['public', 'home'].includes(appearNote.value.visibility) || (appearNote.value.visibility === 'followers' && appearNote.value.userId === $i?.id));

const pleaseLoginContext = computed<OpenOnRemoteOptions>(() => ({
	type: 'lookup',
	url: `https://${host}/notes/${appearNote.value.id}`,
}));

const keymap = {
	'r': () => reply(),
	'e|a|plus': () => react(),
	'q': () => renote(),
	'm': () => showMenu(),
	'c': () => {
		if (!defaultStore.state.showClipButtonInNoteFooter) return;
		clip();
	},
	'o': () => galleryEl.value?.openGallery(),
	'v|enter': () => {
		if (appearNote.value.cw != null) {
			showContent.value = !showContent.value;
		}
	},
	'esc': {
		allowRepeat: true,
		callback: () => blur(),
	},
} as const satisfies Keymap;

provide('react', (reaction: string) => {
	misskeyApi('notes/reactions/create', {
		noteId: appearNote.value.id,
		reaction: reaction,
	});
});

const tab = ref(props.initialTab);
const reactionTabType = ref<string | null>(null);

const renotesPagination = computed<Paging>(() => ({
	endpoint: 'notes/renotes',
	limit: 10,
	params: {
		noteId: appearNote.value.id,
	},
}));

const reactionsPagination = computed<Paging>(() => ({
	endpoint: 'notes/reactions',
	limit: 10,
	params: {
		noteId: appearNote.value.id,
		type: reactionTabType.value,
	},
}));

useNoteCapture({
	rootEl: rootEl,
	note: appearNote,
	pureNote: note,
	isDeletedRef: isDeleted,
});

useTooltip(renoteButton, async (showing) => {
	const renotes = await misskeyApi('notes/renotes', {
		noteId: appearNote.value.id,
		limit: 11,
	});

	const users = renotes.map(x => x.user);

	if (users.length < 1) return;

	const { dispose } = os.popup(MkUsersTooltip, {
		showing,
		users,
		count: appearNote.value.renoteCount,
		targetElement: renoteButton.value,
	}, {
		closed: () => dispose(),
	});
});

if (appearNote.value.reactionAcceptance === 'likeOnly') {
	useTooltip(reactButton, async (showing) => {
		const reactions = await misskeyApiGet('notes/reactions', {
			noteId: appearNote.value.id,
			limit: 10,
			_cacheKey_: appearNote.value.reactionCount,
		});

		const users = reactions.map(x => x.user);

		if (users.length < 1) return;

		const { dispose } = os.popup(MkReactionsViewerDetails, {
			showing,
			reaction: '❤️',
			users,
			count: appearNote.value.reactionCount,
			targetElement: reactButton.value!,
		}, {
			closed: () => dispose(),
		});
	});
}

function renote() {
	pleaseLogin(undefined, pleaseLoginContext.value);
	showMovedDialog();

	const { menu } = getRenoteMenu({ note: note.value, renoteButton });
	os.popupMenu(menu, renoteButton.value);
}

async function renoteOnly() {
	pleaseLogin(undefined, pleaseLoginContext.value);
	showMovedDialog();

	await getRenoteOnly({ note: note.value, renoteButton });
}

function quote(): void {
	pleaseLogin(undefined, pleaseLoginContext.value);
	if (appearNote.value.channel) {
		os.post({
			renote: appearNote.value,
			channel: appearNote.value.channel,
		}, () => {
			focus();
		});
	}
	os.post({
		renote: appearNote.value,
	}, () => {
		focus();
	});
}

function reply(): void {
	pleaseLogin(undefined, pleaseLoginContext.value);
	showMovedDialog();
	os.post({
		reply: appearNote.value,
		channel: appearNote.value.channel,
	}).then(() => {
		focus();
	});
}

function react(): void {
	pleaseLogin(undefined, pleaseLoginContext.value);
	showMovedDialog();
	if (appearNote.value.reactionAcceptance === 'likeOnly') {
		sound.playMisskeySfx('reaction');

		misskeyApi('notes/reactions/create', {
			noteId: appearNote.value.id,
			reaction: '❤️',
		});
		const el = reactButton.value;
		if (el) {
			const rect = el.getBoundingClientRect();
			const x = rect.left + (el.offsetWidth / 2);
			const y = rect.top + (el.offsetHeight / 2);
			const { dispose } = os.popup(MkRippleEffect, { x, y }, {
				end: () => dispose(),
			});
		}
	} else {
		blur();
		reactionPicker.show(reactButton.value ?? null, note.value, reaction => {
			toggleReaction(reaction);
		}, () => {
			focus();
		});
	}
}

async function toggleReaction(reaction) {
	const oldReaction = note.value.myReaction;
	if (oldReaction) {
		const confirm = await os.confirm({
			type: 'warning',
			text: oldReaction !== reaction ? i18n.ts.changeReactionConfirm : i18n.ts.cancelReactionConfirm,
		});
		if (confirm.canceled) return;

		sound.playMisskeySfx('reaction');

		misskeyApi('notes/reactions/delete', {
			noteId: note.value.id,
		}).then(() => {
			if (oldReaction !== reaction) {
				misskeyApi('notes/reactions/create', {
					noteId: note.value.id,
					reaction: reaction,
				});
			}
		});
	} else {
		sound.playMisskeySfx('reaction');

		misskeyApi('notes/reactions/create', {
			noteId: appearNote.value.id,
			reaction: reaction,
		});
	}

	if (appearNote.value.text && appearNote.value.text.length > 100 && (Date.now() - new Date(appearNote.value.createdAt).getTime() < 1000 * 3)) {
		claimAchievement('reactWithoutRead');
	}
}

function heartReact(): void {
	pleaseLogin(undefined, pleaseLoginContext.value);
	showMovedDialog();

	sound.playMisskeySfx('reaction');

	misskeyApi('notes/reactions/create', {
		noteId: appearNote.value.id,
		reaction: '❤️',
	});

	if (appearNote.value.text && appearNote.value.text.length > 100 && (Date.now() - new Date(appearNote.value.createdAt).getTime() < 1000 * 3)) {
		claimAchievement('reactWithoutRead');
	}

	const el = heartReactButton.value;
	if (el) {
		const rect = el.getBoundingClientRect();
		const x = rect.left + (el.offsetWidth / 2);
		const y = rect.top + (el.offsetHeight / 2);
		os.popup(MkRippleEffect, { x, y }, {}, 'end');
	}
}

function undoReact(targetNote: Misskey.entities.Note): void {
	const oldReaction = targetNote.myReaction;
	if (!oldReaction) return;
	misskeyApi('notes/reactions/delete', {
		noteId: targetNote.id,
	});
}

function toggleReact() {
	if (appearNote.value.myReaction != null && appearNote.value.reactionAcceptance === 'likeOnly') {
		undoReact(appearNote.value);
	} else {
		react();
	}
}

function onContextmenu(ev: MouseEvent): void {
	if (ev.target && isLink(ev.target as HTMLElement)) return;
	if (window.getSelection()?.toString() !== '') return;

	if (defaultStore.state.useReactionPickerForContextMenu) {
		ev.preventDefault();
		react();
	} else {
		const { menu, cleanup } = getNoteMenu({ note: note.value, translating, translation, viewTextSource, noNyaize, isDeleted });
		os.contextMenu(menu, ev).then(focus).finally(cleanup);
	}
}

function showMenu(): void {
	const { menu, cleanup } = getNoteMenu({ note: note.value, translating, translation, viewTextSource, noNyaize, isDeleted });
	os.popupMenu(menu, menuButton.value).then(focus).finally(cleanup);
}

const isForeignLanguage: boolean = appearNote.value.text != null && (() => {
	const targetLang = (miLocalStorage.getItem('lang') ?? navigator.language).slice(0, 2);
	const postLang = detectLanguage(appearNote.value.text);
	return postLang !== '' && postLang !== targetLang;
})();

async function translate(): Promise<void> {
	if (translation.value != null) return;
	translating.value = true;

	vibrate(defaultStore.state.vibrateSystem ? 5 : []);

	const res = await misskeyApi('notes/translate', {
		noteId: appearNote.value.id,
		targetLang: miLocalStorage.getItem('lang') ?? navigator.language,
	});
	translating.value = false;
	translation.value = res;

	vibrate(defaultStore.state.vibrateSystem ? [5, 5, 10] : []);
}

async function clip(): Promise<void> {
	os.popupMenu(await getNoteClipMenu({ note: note.value, isDeleted }), clipButton.value).then(focus);
}

function showRenoteMenu(): void {
	if (isMyRenote) {
		pleaseLogin(undefined, pleaseLoginContext.value);
		os.popupMenu([{
			text: i18n.ts.unrenote,
			icon: 'ti ti-trash',
			danger: true,
			action: () => {
				misskeyApi('notes/delete', {
					noteId: note.value.id,
				});
				isDeleted.value = true;
			},
		}], renoteTime.value);
	} else {
		os.popupMenu([getAbuseNoteMenu(note.value, i18n.ts.reportAbuseRenote)], renoteTime.value);
	}
}

function focus() {
	rootEl.value?.focus();
}

function blur() {
	rootEl.value?.blur();
}

function loadRepliesSimple() {
	misskeyApi('notes/children', {
		noteId: appearNote.value.id,
		limit: 3,
	}).then(res => {
		replies.value = res;
	});
}

const repliesLoaded = ref(false);

function loadReplies() {
	repliesLoaded.value = true;
	misskeyApi('notes/children', {
		noteId: appearNote.value.id,
		limit: 30,
	}).then(res => {
		replies.value = res;
	});
}

const conversationLoaded = ref(false);

function loadConversation() {
	conversationLoaded.value = true;
	if (appearNote.value.replyId == null) return;
	misskeyApi('notes/conversation', {
		noteId: appearNote.value.replyId,
	}).then(res => {
		conversation.value = res.reverse();
	});
}

onMounted(() => {
	loadRepliesSimple();
});
</script>

<style lang="scss" module>
.root {
	position: relative;
	transition: box-shadow 0.1s ease;
	overflow: clip;
	contain: content;

	&:focus-visible {
		outline: none;

		&::after {
			content: "";
			pointer-events: none;
			display: block;
			position: absolute;
			z-index: 10;
			top: 0;
			left: 0;
			right: 0;
			bottom: 0;
			margin: auto;
			width: calc(100% - 8px);
			height: calc(100% - 8px);
			border: dashed 2px var(--focus);
			border-radius: var(--radius);
			box-sizing: border-box;
		}
	}
}

.replyTo {
	opacity: 0.7;
	padding-bottom: 0;
}

.replyToMore {
	opacity: 0.7;
}

.renote {
	display: flex;
	align-items: center;
	padding: 16px 32px 8px 32px;
	line-height: 28px;
	white-space: pre;
	color: var(--renote);
}

.renoteAvatar {
	flex-shrink: 0;
	display: inline-block;
	width: 28px;
	height: 28px;
	margin: 0 8px 0 0;
	border-radius: 6px;
	background: var(--panel);
}

.renoteText {
	overflow: hidden;
	flex-shrink: 1;
	text-overflow: ellipsis;
	white-space: nowrap;
}

.renoteName {
	font-weight: bold;
	text-decoration: none;

	&:hover {
		color: var(--renoteHover);
		text-decoration: none;
	}
}

.renoteInfo {
	margin-left: auto;
	font-size: 0.9em;
}

.renoteTime {
	flex-shrink: 0;
	color: inherit;
}

.renoteMenu {
  margin-right: 4px;
}

.renote + .note {
	padding-top: 8px;
}

.note {
	padding: 32px;
	font-size: 1.2em;

	&:hover > .main > .footer > .button {
		opacity: 1;
	}
}

.noteHeader {
	display: flex;
	position: relative;
	margin-bottom: 16px;
	align-items: center;
}

.noteHeaderAvatar {
	display: block;
	flex-shrink: 0;
	width: 58px;
	height: 58px;
	background: var(--panel);
}

.noteHeaderBody {
	flex: 1;
	display: flex;
	flex-direction: column;
	justify-content: center;
	padding-left: 16px;
	font-size: 0.95em;
  max-width: 300px;
}

.noteHeaderName {
	font-weight: bold;
	line-height: 1.3;
	margin: 0 .5em 0 0;
  overflow: hidden;
  overflow-wrap: anywhere;
  text-overflow: ellipsis;
  white-space: nowrap;

  &::-webkit-scrollbar {
    display: none;
  }

	&:hover {
		color: var(--nameHover);
		text-decoration: none;
	}
}

.isBot {
	display: inline-block;
	margin: 0 0.5em;
	padding: 4px 6px;
	font-size: 80%;
	line-height: 1;
	border: solid 0.5px var(--divider);
	border-radius: 4px;
}

.noteHeaderInfo {
	float: right;
	text-align: right;
}

.noteHeaderUsername {
	margin-bottom: 2px;
	line-height: 1.3;
	word-wrap: anywhere;
  overflow: hidden;
  overflow-wrap: anywhere;
  text-overflow: ellipsis;
  white-space: nowrap;

  &::-webkit-scrollbar {
    display: none;
  }
}

.noteContent {
	container-type: inline-size;
	overflow-wrap: break-word;
}

.cw {
	cursor: default;
	display: block;
	margin: 0;
	padding: 0;
	overflow-wrap: break-word;
}

.noteReplyTarget {
	color: var(--accent);
	margin-right: 0.5em;
}

.rn {
	margin-left: 4px;
	font-style: oblique;
	color: var(--renote);
}

.translation {
	border: solid 0.5px var(--divider);
	border-radius: var(--radius);
	padding: 12px;
	margin-top: 8px;
}

.poll {
	font-size: 80%;
}

.quote {
	padding: 16px 0;
}

.quoteNote {
	padding: 24px;
	border: solid 1px var(--renote);
	border-radius: 8px;
	overflow: clip;
}

.channel {
	opacity: 0.7;
	font-size: 80%;
}

.noteFooterInfo {
	margin: 16px 0;
	opacity: 0.7;
	font-size: 0.9em;
}

.noteFooterButton {
	margin: 0;
	padding: 8px;
	opacity: 0.7;

	&:not(:last-child) {
		margin-right: 10px;
	}

	&:hover {
		color: var(--fgHighlighted);
	}
}

.noteFooterButtonCount {
	display: inline;
	margin: 0 0 0 8px;
	opacity: 0.7;

	&.reacted {
		color: var(--accent);
	}
}

.reply:not(:first-child) {
	border-top: solid 0.5px var(--divider);
}

.tabs {
	border-top: solid 0.5px var(--divider);
	border-bottom: solid 0.5px var(--divider);
	display: flex;
}

.tab {
	flex: 1;
	padding: 12px 8px;
	border-top: solid 2px transparent;
	border-bottom: solid 2px transparent;
}

.tabActive {
	border-bottom: solid 2px var(--accent);
}

.tab_renotes {
	padding: 16px;
}

.tab_reactions {
	padding: 16px;
}

.tab_history {
	padding: 16px;
}
.reactionTabs {
	display: flex;
	gap: 8px;
	flex-wrap: wrap;
	margin-bottom: 8px;
}

.reactionTab {
	padding: 0 12px;
	border: solid 1px var(--divider);
	border-radius: 999px;
	height: 30px;
}

.reactionTabActive {
	background: var(--accentedBg);
	color: var(--accent);
	box-shadow: 0 0 0 1px var(--accent) inset;
}

.time {
	text-decoration: none;

	&:hover {
		text-decoration: none;
	}
}

.danger {
	color: var(--accent);
}

@container (max-width: 500px) {
	.root {
		font-size: 0.9em;
	}

  .noteHeaderBody {
    max-width: 180px;
  }
}

@container (max-width: 480px) {
	.renote {
		padding: 8px 16px 0 16px;
	}

	.note {
		padding: 22px 24px;
	}

	.noteHeaderAvatar {
		width: 50px;
		height: 50px;
	}
}

@container (max-width: 300px) {
	.root {
		font-size: 0.825em;
	}

	.noteHeaderAvatar {
		width: 50px;
		height: 50px;
	}
}

.historyRoot {
	display: flex;
	margin: 0;
	padding: 10px;
	overflow: clip;
	font-size: 0.95em;
}

.historyMain {
	flex: 1;
	min-width: 0;
}

.historyHeader {
	display: flex;
	margin-bottom: 2px;
	font-weight: bold;
	width: 100%;
	overflow: clip;
	text-overflow: ellipsis;
}
.avatar {
	flex-shrink: 0 !important;
	display: block !important;
	margin: 0 10px 0 0 !important;
	width: 40px !important;
	height: 40px !important;
	border-radius: 8px !important;
	pointer-events: none !important;
}

.updatedAt {
	flex-shrink: 0;
	margin-left: auto;
	font-size: 0.9em;
}

.muted {
	padding: 8px;
	text-align: center;
	opacity: 0.7;
}

.badgeRoles {
	margin: 0 .5em 0 0;
}

.badgeRole {
	height: 1.3em;
	vertical-align: -20%;

	& + .badgeRole {
		margin-left: 0.2em;
	}
}
</style><|MERGE_RESOLUTION|>--- conflicted
+++ resolved
@@ -89,18 +89,15 @@
 		<div :class="$style.noteContent">
 			<MkEvent v-if="appearNote.event" :note="appearNote"/>
 			<p v-if="appearNote.cw != null" :class="$style.cw">
-<<<<<<< HEAD
-				<Mfm v-if="appearNote.cw != ''" style="margin-right: 8px;" :text="appearNote.cw" :author="appearNote.user" :nyaize="noNyaize ? false : 'respect'"/>
-=======
 				<Mfm
 					v-if="appearNote.cw != ''"
+					style="margin-right: 8px;"
 					:text="appearNote.cw"
 					:author="appearNote.user"
-					:nyaize="'respect'"
+					:nyaize="noNyaize ? false : 'respect'"
 					:enableEmojiMenu="true"
 					:enableEmojiMenuReaction="true"
 				/>
->>>>>>> b6578861
 				<MkCwButton v-model="showContent" :text="appearNote.text" :renote="appearNote.renote" :files="appearNote.files" :poll="appearNote.poll"/>
 			</p>
 			<div v-show="appearNote.cw == null || showContent">
@@ -125,7 +122,14 @@
 					<MkLoading v-if="translating" mini/>
 					<div v-else-if="translation">
 						<b>{{ i18n.tsx.translatedFrom({ x: translation.sourceLang }) }}:</b><hr style="margin: 10px 0;">
-						<Mfm :text="translation.text" :author="appearNote.user" :nyaize="noNyaize ? false : 'respect'" :emojiUrls="appearNote.emojis"/>
+						<Mfm
+							:text="translation.text"
+							:author="appearNote.user"
+							:nyaize="noNyaize ? false : 'respect'"
+							:emojiUrls="appearNote.emojis"
+							:enableEmojiMenu="true"
+							:enableEmojiMenuReaction="true"
+						/>
 						<div v-if="translation.translator == 'ctav3'" style="margin-top: 10px; padding: 0 0 15px;">
 							<img v-if="!defaultStore.state.darkMode" src="/client-assets/color-short.svg" alt="" style="float: right;">
 							<img v-else src="/client-assets/white-short.svg" alt="" style="float: right;"/>
@@ -181,18 +185,12 @@
 			<button v-else class="_button" :class="$style.noteFooterButton" disabled>
 				<i class="ti ti-ban"></i>
 			</button>
-<<<<<<< HEAD
 			<button v-if="appearNote.reactionAcceptance !== 'likeOnly' && appearNote.myReaction == null" ref="heartReactButton" v-vibrate="defaultStore.state.vibrateSystem ? [30, 50, 50] : []" v-tooltip="i18n.ts.like" :class="$style.noteFooterButton" class="_button" @click="heartReact()">
 				<i class="ti ti-heart"></i>
 			</button>
 			<button ref="reactButton" v-vibrate="defaultStore.state.vibrateSystem ? [30, 50, 50] : []" :class="$style.noteFooterButton" class="_button" @click.stop="toggleReact()">
-				<i v-if="appearNote.reactionAcceptance === 'likeOnly' && appearNote.myReaction != null" class="ti ti-heart-filled" style="color: var(--eventReactionHeart);"></i>
+				<i v-if="appearNote.reactionAcceptance === 'likeOnly' && appearNote.myReaction != null" class="ti ti-heart-filled" style="color: var(--love);"></i>
 				<i v-else-if="appearNote.myReaction != null" class="ti ti-mood-edit" style="color: var(--accent);"></i>
-=======
-			<button ref="reactButton" :class="$style.noteFooterButton" class="_button" @click="toggleReact()">
-				<i v-if="appearNote.reactionAcceptance === 'likeOnly' && appearNote.myReaction != null" class="ti ti-heart-filled" style="color: var(--love);"></i>
-				<i v-else-if="appearNote.myReaction != null" class="ti ti-minus" style="color: var(--accent);"></i>
->>>>>>> b6578861
 				<i v-else-if="appearNote.reactionAcceptance === 'likeOnly'" class="ti ti-heart"></i>
 				<i v-else class="ti ti-mood-plus"></i>
 				<p v-if="(appearNote.reactionAcceptance === 'likeOnly' || defaultStore.state.showReactionsCount) && appearNote.reactionCount > 0" :class="$style.noteFooterButtonCount">{{ number(appearNote.reactionCount) }}</p>
