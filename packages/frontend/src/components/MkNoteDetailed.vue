--- conflicted
+++ resolved
@@ -6,39 +6,20 @@
 	v-hotkey="keymap"
 	:class="[$style.root, { [$style.renote]: isRenote }]"
 >
-<<<<<<< HEAD
-	<div v-if="isRenote" class="renote">
-		<MkAvatar class="avatar" :user="note.user" link preview/>
-		<MkA v-user-preview="note.userId" class="name" :to="userPage(note.user)">
-		<i class="ti ti-repeat"></i>
-			<I18n :src="i18n.ts.renotedBy" tag="span">
-				<template #user>
-					<MkUserName class="username" :user="note.user"/>
-				</template>
-			</I18n>
-		</MkA>
-		<div class="info">
-			<button ref="renoteTime" class="_button time" @click="showRenoteMenu()">
-				<i v-if="isMyRenote" class="ti ti-dots dropdownIcon"></i>
-=======
-	<MkNoteSub v-for="note in conversation" :key="note.id" :class="$style.replyToMore" :note="note"/>
-	<MkNoteSub v-if="appearNote.reply" :note="appearNote.reply" :class="$style.replyTo"/>
 	<div v-if="isRenote" :class="$style.renote">
 		<MkAvatar :class="$style.renoteAvatar" :user="note.user" link preview/>
+		<MkA v-user-preview="note.userId" :class="$style.renoteName" :to="userPage(note.user)"/>
 		<i class="ti ti-repeat" style="margin-right: 4px;"></i>
 		<span :class="$style.renoteText">
 			<I18n :src="i18n.ts.renotedBy" tag="span">
 				<template #user>
-					<MkA v-user-preview="note.userId" :class="$style.renoteName" :to="userPage(note.user)">
-						<MkUserName :user="note.user"/>
-					</MkA>
+					<MkUserName :class="$style.renoteName" :user="note.user"/>
 				</template>
 			</I18n>
 		</span>
 		<div :class="$style.renoteInfo">
 			<button ref="renoteTime" class="_button" :class="$style.renoteTime" @click="showRenoteMenu()">
 				<i v-if="isMyRenote" class="ti ti-dots" style="margin-right: 4px;"></i>
->>>>>>> 101e8d7a
 				<MkTime :time="note.createdAt"/>
 			</button>
 			<span v-if="note.visibility !== 'public'" style="margin-left: 0.5em;" :title="i18n.ts._visibility[note.visibility]">
@@ -49,23 +30,14 @@
 			<span v-if="note.localOnly" style="margin-left: 0.5em;" :title="i18n.ts._visibility['disableFederation']"><i class="ti ti-rocket-off"></i></span>
 		</div>
 	</div>
-<<<<<<< HEAD
-	<MkNoteSub v-for="note in conversation" :key="note.id" class="reply-to-more" :note="note"/>
-	<MkNoteSub v-if="appearNote.reply" :note="appearNote.reply" class="reply-to"/>
-	<article class="article" @contextmenu.stop="onContextmenu">
-		<header class="header">
-			<MkAvatar class="avatar" :user="appearNote.user" indicator link preview/>
-			<div class="body">
-				<div class="top">
-					<MkA v-user-preview="appearNote.user.id" class="name" :to="userPage(appearNote.user)">
-=======
+	<MkNoteSub v-for="note in conversation" :key="note.id" :class="$style.replyToMore" :note="note"/>
+	<MkNoteSub v-if="appearNote.reply" :note="appearNote.reply" :class="$style.replyTo"/>
 	<article :class="$style.note" @contextmenu.stop="onContextmenu">
 		<header :class="$style.noteHeader">
 			<MkAvatar :class="$style.noteHeaderAvatar" :user="appearNote.user" indicator link preview/>
 			<div :class="$style.noteHeaderBody">
 				<div>
 					<MkA v-user-preview="appearNote.user.id" :class="$style.noteHeaderName" :to="userPage(appearNote.user)">
->>>>>>> 101e8d7a
 						<MkUserName :nowrap="false" :user="appearNote.user"/>
 					</MkA>
 					<span v-if="appearNote.user.isBot" :class="$style.isBot">bot</span>
@@ -98,19 +70,10 @@
 						<b>{{ i18n.t('translatedFrom', { x: translation.sourceLang }) }}: </b>
 						<Mfm :text="translation.text" :author="appearNote.user" :i="$i" :emojiUrls="appearNote.emojis"/>
 					</div>
-<<<<<<< HEAD
-					<div v-if="appearNote.files.length > 0" class="files">
-						<MkMediaList v-if="appearNote.disableRightClick" :mediaList="appearNote.files" @contextmenu.prevent/>
-						<MkMediaList v-else :mediaList="appearNote.files"/>
-					</div>
-					<MkPoll v-if="appearNote.poll" ref="pollViewer" :note="appearNote" class="poll"/>
-					<MkUrlPreview v-for="url in urls" :key="url" :url="url" :compact="true" :detail="true" class="url-preview"/>
-					<div v-if="appearNote.renote" class="renote"><MkNoteSimple :note="appearNote.renote" class="note"/></div>
-=======
->>>>>>> 101e8d7a
 				</div>
 				<div v-if="appearNote.files.length > 0" :class="$style.files">
-					<MkMediaList :mediaList="appearNote.files"/>
+					<MkMediaList v-if="appearNote.disableRightClick" :mediaList="appearNote.files" @contextmenu.prevent/>
+					<MkMediaList v-else :mediaList="appearNote.files"/>
 				</div>
 				<MkPoll v-if="appearNote.poll" ref="pollViewer" :note="appearNote" :class="$style.poll"/>
 				<MkUrlPreview v-for="url in urls" :key="url" :url="url" :compact="true" :detail="true" style="margin-top: 6px;"/>
@@ -516,32 +479,14 @@
 
 .renoteName {
 	font-weight: bold;
-}
-
-<<<<<<< HEAD
-		> .name {
-			text-decoration: none;
-
-			&:hover {
-				color: var(--renoteHover);
-			}
-
-			> i {
-				margin-right: 4px;
-			}
-
-			> span {
-				overflow: hidden;
-				flex-shrink: 1;
-				text-overflow: ellipsis;
-				white-space: nowrap;
-
-				> .username {
-					font-weight: bold;
-				}
-			}
-		}
-=======
+	text-decoration: none;
+
+	&:hover {
+		color: var(--renoteHover);
+		text-decoration: none;
+	}
+}
+
 .renoteInfo {
 	margin-left: auto;
 	font-size: 0.9em;
@@ -551,7 +496,6 @@
 	flex-shrink: 0;
 	color: inherit;
 }
->>>>>>> 101e8d7a
 
 .renote + .note {
 	padding-top: 8px;
