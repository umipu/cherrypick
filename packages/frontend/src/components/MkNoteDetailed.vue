<!--
SPDX-FileCopyrightText: syuilo and other misskey, cherrypick contributors
SPDX-License-Identifier: AGPL-3.0-only
-->

<template>
<div
	v-if="!muted"
	v-show="!isDeleted"
	ref="el"
	v-hotkey="keymap"
	:class="$style.root"
>
	<div v-if="appearNote.reply && appearNote.reply.replyId && !conversationLoaded" style="padding: 16px">
		<MkButton style="margin: 0 auto;" primary rounded @click="loadConversation">{{ i18n.ts.loadConversation }}</MkButton>
	</div>
	<div v-if="isRenote" :class="$style.renote">
		<MkAvatar v-if="!defaultStore.state.hideAvatarsInNote" :class="$style.renoteAvatar" :user="note.user" link preview/>
		<MkA v-user-preview="note.userId" :class="$style.renoteName" :to="userPage(note.user)"/>
		<i class="ti ti-repeat" style="margin-right: 4px;"></i>
		<span :class="$style.renoteText">
			<I18n :src="i18n.ts.renotedBy" tag="span">
				<template #user>
					<MkUserName :class="$style.renoteName" :user="note.user"/>
				</template>
			</I18n>
		</span>
		<div :class="$style.renoteInfo">
			<span v-if="note.visibility !== 'public'" style="margin-right: 0.5em;">
				<i v-if="note.visibility === 'home'" v-tooltip="i18n.ts._visibility[note.visibility]" class="ti ti-home"></i>
				<i v-else-if="note.visibility === 'followers'" v-tooltip="i18n.ts._visibility[note.visibility]" class="ti ti-lock"></i>
				<i v-else-if="note.visibility === 'specified'" ref="specified" v-tooltip="i18n.ts._visibility[note.visibility]" class="ti ti-mail"></i>
			</span>
			<span v-if="note.reactionAcceptance != null" style="margin-right: 0.5em;" :class="{ [$style.danger]: ['nonSensitiveOnly', 'nonSensitiveOnlyForLocalLikeOnlyForRemote', 'likeOnly'].includes(<string>note.reactionAcceptance) }" :title="i18n.ts.reactionAcceptance">
				<i v-if="note.reactionAcceptance === 'likeOnlyForRemote'" v-tooltip="i18n.ts.likeOnlyForRemote" class="ti ti-heart-plus"></i>
				<i v-else-if="note.reactionAcceptance === 'nonSensitiveOnly'" v-tooltip="i18n.ts.nonSensitiveOnly" class="ti ti-icons"></i>
				<i v-else-if="note.reactionAcceptance === 'nonSensitiveOnlyForLocalLikeOnlyForRemote'" v-tooltip="i18n.ts.nonSensitiveOnlyForLocalLikeOnlyForRemote" class="ti ti-heart-plus"></i>
				<i v-else-if="note.reactionAcceptance === 'likeOnly'" v-tooltip="i18n.ts.likeOnly" class="ti ti-heart"></i>
			</span>
			<span v-if="note.localOnly" style="margin-right: 0.5em;"><i v-tooltip="i18n.ts._visibility['disableFederation']" class="ti ti-rocket-off"></i></span>
			<span :class="$style.renoteTime">
				<button ref="renoteTime" class="_button">
					<i class="ti ti-dots" :class="$style.renoteMenu" @click="showRenoteMenu()"></i>
				</button>
				<MkTime v-if="defaultStore.state.enableAbsoluteTime" :time="note.createdAt" mode="absolute"/>
				<MkTime v-else :time="note.createdAt" mode="relative"/>
			</span>
		</div>
	</div>
	<template v-if="appearNote.reply && appearNote.reply.replyId"><MkNoteSub v-for="note in conversation" :key="note.id" :class="$style.replyToMore" :note="note"/></template>
	<MkNoteSub v-if="appearNote.reply" :note="appearNote.reply" :class="$style.replyTo"/>
	<article :class="$style.note" @contextmenu.stop="onContextmenu">
		<header :class="$style.noteHeader">
			<MkAvatar v-if="!defaultStore.state.hideAvatarsInNote" :class="$style.noteHeaderAvatar" :user="appearNote.user" indicator link preview/>
			<div style="display: flex; align-items: center; white-space: nowrap; overflow: hidden;">
				<div :class="$style.noteHeaderBody">
					<div :class="$style.noteHeaderName">
						<MkA v-user-preview="appearNote.user.id" :class="$style.noteHeaderName" :to="userPage(appearNote.user)">
							<MkUserName :nowrap="true" :user="appearNote.user"/>
						</MkA>
						<span v-if="appearNote.user.isBot" :class="$style.isBot">bot</span>
						<span v-if="appearNote.user.badgeRoles" :class="$style.badgeRoles">
							<img v-for="role in appearNote.user.badgeRoles" :key="role.id" v-tooltip="role.name" :class="$style.badgeRole" :src="role.iconUrl"/>
						</span>
					</div>
					<div :class="$style.noteHeaderUsername"><MkAcct :user="appearNote.user"/></div>
				</div>
			</div>
			<div style="display: flex; align-items: flex-end; margin-left: auto;">
				<div :class="$style.noteHeaderBody">
					<div :class="$style.noteHeaderInfo">
						<span v-if="appearNote.visibility !== 'public'" style="margin-left: 0.5em;">
							<i v-if="appearNote.visibility === 'home'" v-tooltip="i18n.ts._visibility[appearNote.visibility]" class="ti ti-home"></i>
							<i v-else-if="appearNote.visibility === 'followers'" v-tooltip="i18n.ts._visibility[appearNote.visibility]" class="ti ti-lock"></i>
							<i v-else-if="appearNote.visibility === 'specified'" ref="specified" v-tooltip="i18n.ts._visibility[appearNote.visibility]" class="ti ti-mail"></i>
						</span>
						<span v-if="note.reactionAcceptance != null" style="margin-left: 0.5em;" :class="{ [$style.danger]: ['nonSensitiveOnly', 'nonSensitiveOnlyForLocalLikeOnlyForRemote', 'likeOnly'].includes(<string>note.reactionAcceptance) }" :title="i18n.ts.reactionAcceptance">
							<i v-if="note.reactionAcceptance === 'likeOnlyForRemote'" v-tooltip="i18n.ts.likeOnlyForRemote" class="ti ti-heart-plus"></i>
							<i v-else-if="note.reactionAcceptance === 'nonSensitiveOnly'" v-tooltip="i18n.ts.nonSensitiveOnly" class="ti ti-icons"></i>
							<i v-else-if="note.reactionAcceptance === 'nonSensitiveOnlyForLocalLikeOnlyForRemote'" v-tooltip="i18n.ts.nonSensitiveOnlyForLocalLikeOnlyForRemote" class="ti ti-heart-plus"></i>
							<i v-else-if="note.reactionAcceptance === 'likeOnly'" v-tooltip="i18n.ts.likeOnly" class="ti ti-heart"></i>
						</span>
						<span v-if="appearNote.localOnly" style="margin-left: 0.5em;"><i v-tooltip="i18n.ts._visibility['disableFederation']" class="ti ti-rocket-off"></i></span>
					</div>
					<MkInstanceTicker v-if="showTicker" :instance="appearNote.user.instance"/>
				</div>
			</div>
		</header>
		<div :class="$style.noteContent">
			<MkEvent v-if="appearNote.event" :note="appearNote"/>
			<p v-if="appearNote.cw != null" :class="$style.cw">
				<Mfm v-if="appearNote.cw != ''" style="margin-right: 8px;" :text="appearNote.cw" :author="appearNote.user" :i="$i"/>
				<MkCwButton v-model="showContent" :note="appearNote"/>
			</p>
			<div v-show="appearNote.cw == null || showContent">
				<span v-if="appearNote.isHidden" style="opacity: 0.5">({{ i18n.ts._ffVisibility.private }})</span>
				<MkA v-if="appearNote.replyId" :class="$style.noteReplyTarget" :to="`/notes/${appearNote.replyId}`"><i class="ti ti-arrow-back-up"></i></MkA>
				<Mfm v-if="appearNote.text" :text="appearNote.text" :author="appearNote.user" :i="$i" :emojiUrls="appearNote.emojis"/>
				<a v-if="appearNote.renote != null" :class="$style.rn">RN:</a>
				<div v-if="defaultStore.state.showTranslateButtonInNote && instance.translatorAvailable && appearNote.text" style="padding-top: 5px; color: var(--accent);">
					<button v-if="!(translating || translation)" ref="translateButton" class="_button" @mousedown="translate()">{{ i18n.ts.translateNote }}</button>
					<button v-else class="_button" @mousedown="translation = null">{{ i18n.ts.close }}</button>
				</div>
				<div v-if="translating || translation" :class="$style.translation">
					<MkLoading v-if="translating" mini/>
					<div v-else>
						<b>{{ i18n.t('translatedFrom', { x: translation.sourceLang }) }}:</b><hr style="margin: 10px 0;">
						<Mfm :text="translation.text" :author="appearNote.user" :i="$i" :emojiUrls="appearNote.emojis"/>
						<div v-if="translation.translator == 'ctav3'" style="margin-top: 10px; padding: 0 0 15px;">
							<img v-if="!defaultStore.state.darkMode" src="/client-assets/color-short.svg" alt="" style="float: right;">
							<img v-else src="/client-assets/white-short.svg" alt="" style="float: right;"/>
						</div>
					</div>
				</div>
				<div v-if="appearNote.files.length > 0">
					<MkMediaList v-if="appearNote.disableRightClick" :mediaList="appearNote.files" @contextmenu.prevent/>
					<MkMediaList v-else :mediaList="appearNote.files"/>
				</div>
				<MkPoll v-if="appearNote.poll" ref="pollViewer" :note="appearNote" :class="$style.poll"/>
				<MkUrlPreview v-for="url in urls" :key="url" :url="url" :compact="true" :detail="true" style="margin-top: 6px;"/>
				<div v-if="appearNote.renote" :class="$style.quote"><MkNoteSimple :note="appearNote.renote" :class="$style.quoteNote"/></div>
			</div>
			<MkA v-if="appearNote.channel && !inChannel" :class="$style.channel" :to="`/channels/${appearNote.channel.id}`"><i class="ti ti-device-tv"></i> {{ appearNote.channel.name }}</MkA>
		</div>
		<footer>
			<div :class="$style.noteFooterInfo">
				<div v-if="appearNote.updatedAt">
					{{ i18n.ts.edited }}: <MkTime :class="$style.time" :time="appearNote.updatedAt" mode="detail"/>
				</div>
				<MkA :to="notePage(appearNote)">
<<<<<<< HEAD
					<MkTime :class="$style.time" :time="appearNote.createdAt" mode="detail"/>
=======
					<MkTime :time="appearNote.createdAt" mode="detail" colored/>
>>>>>>> 42a3489b
				</MkA>
			</div>
			<MkReactionsViewer ref="reactionsViewer" :note="appearNote"/>
			<button v-vibrate="ColdDeviceStorage.get('vibrateSystem') ? 5 : ''" v-tooltip="i18n.ts.reply" class="_button" :class="$style.noteFooterButton" @click="reply()">
				<i class="ti ti-arrow-back-up"></i>
				<p v-if="appearNote.repliesCount > 0" :class="$style.noteFooterButtonCount">{{ appearNote.repliesCount }}</p>
			</button>
			<button
				v-if="canRenote"
				ref="renoteButton"
				v-vibrate="ColdDeviceStorage.get('vibrateSystem') ? [30, 30, 60] : ''"
				v-tooltip="i18n.ts.renote"
				class="_button"
				:class="$style.noteFooterButton"
				@mousedown="defaultStore.state.renoteQuoteButtonSeparation ? renoteOnly() : renote()"
			>
				<i class="ti ti-repeat"></i>
				<p v-if="appearNote.renoteCount > 0" :class="$style.noteFooterButtonCount">{{ appearNote.renoteCount }}</p>
			</button>
			<button v-else class="_button" :class="$style.noteFooterButton" disabled>
				<i class="ti ti-ban"></i>
			</button>
			<button v-if="appearNote.myReaction == null" ref="heartReactButton" v-vibrate="ColdDeviceStorage.get('vibrateSystem') ? [30, 50, 50] : ''" v-tooltip="i18n.ts.like" :class="$style.noteFooterButton" class="_button" @mousedown="heartReact()">
				<i class="ti ti-heart"></i>
			</button>
			<button v-if="appearNote.reactionAcceptance !== 'likeOnly'" ref="reactButton" v-vibrate="ColdDeviceStorage.get('vibrateSystem') ? [30, 50, 50] : ''" v-tooltip="i18n.ts.reaction" :class="$style.noteFooterButton" class="_button" @mousedown="react()">
				<i v-if="appearNote.myReaction == null" class="ti ti-mood-plus"></i>
				<i v-else class="ti ti-mood-edit"></i>
			</button>
			<button v-if="appearNote.myReaction != null && appearNote.reactionAcceptance == 'likeOnly'" ref="reactButton" v-vibrate="ColdDeviceStorage.get('vibrateSystem') ? [30, 50, 50] : ''" :class="[$style.noteFooterButton, $style.reacted]" class="_button" @click="undoReact(appearNote)">
				<i class="ti ti-heart-minus"></i>
			</button>
			<button v-if="canRenote && defaultStore.state.renoteQuoteButtonSeparation" v-vibrate="ColdDeviceStorage.get('vibrateSystem') ? 5 : ''" v-tooltip="i18n.ts.quote" class="_button" :class="$style.noteFooterButton" @mousedown="quote()">
				<i class="ti ti-quote"></i>
			</button>
			<button v-if="defaultStore.state.showClipButtonInNoteFooter" ref="clipButton" v-vibrate="ColdDeviceStorage.get('vibrateSystem') ? 5 : ''" v-tooltip="i18n.ts.clip" class="_button" :class="$style.noteFooterButton" @mousedown="clip()">
				<i class="ti ti-paperclip"></i>
			</button>
			<button ref="menuButton" v-vibrate="ColdDeviceStorage.get('vibrateSystem') ? 5 : ''" v-tooltip="i18n.ts.more" class="_button" :class="$style.noteFooterButton" @mousedown="menu()">
				<i class="ti ti-dots"></i>
			</button>
		</footer>
	</article>
	<div :class="$style.tabs">
		<button class="_button" :class="[$style.tab, { [$style.tabActive]: tab === 'replies' }]" @click="tab = 'replies'"><i class="ti ti-arrow-back-up"></i> {{ i18n.ts.replies }}</button>
		<button class="_button" :class="[$style.tab, { [$style.tabActive]: tab === 'renotes' }]" @click="tab = 'renotes'"><i class="ti ti-repeat"></i> {{ i18n.ts.renotes }}</button>
		<button class="_button" :class="[$style.tab, { [$style.tabActive]: tab === 'reactions' }]" @click="tab = 'reactions'"><i class="ti ti-icons"></i> {{ i18n.ts.reactions }}</button>
		<button class="_button" :class="[$style.tab, { [$style.tabActive]: tab === 'history' }]" @click="tab = 'history'"><i class="ti ti-pencil"></i> {{ i18n.ts.edited }}</button>
	</div>
	<div>
		<div v-if="tab === 'replies'" :class="$style.tab_replies">
			<MkPostForm v-if="!isMobile && defaultStore.state.showFixedPostFormInReplies" class="post-form _panel" fixed :reply="appearNote"></MkPostForm>
			<div v-if="replies.length > 3 && !repliesLoaded" style="padding: 16px">
				<MkButton style="margin: 0 auto;" primary rounded @click="loadReplies">{{ i18n.ts.loadReplies }}</MkButton>
			</div>
			<template v-if="replies.length <= 3 || repliesLoaded"><MkNoteSub v-for="note in replies" :key="note.id" :note="note" :class="$style.reply" :detail="true"/></template>
		</div>
		<div v-else-if="tab === 'renotes'" :class="$style.tab_renotes">
			<MkPagination :pagination="renotesPagination" :disableAutoLoad="true">
				<template #default="{ items }">
					<div style="display: grid; grid-template-columns: repeat(auto-fill, minmax(270px, 1fr)); grid-gap: 12px;">
						<MkA v-for="item in items" :key="item.id" :to="userPage(item.user)">
							<MkUserCardMini :user="item.user" :withChart="false"/>
						</MkA>
					</div>
				</template>
			</MkPagination>
		</div>
		<div v-else-if="tab === 'reactions'" :class="$style.tab_reactions">
			<div :class="$style.reactionTabs">
				<button v-for="reaction in Object.keys(appearNote.reactions)" :key="reaction" :class="[$style.reactionTab, { [$style.reactionTabActive]: reactionTabType === reaction }]" class="_button" @click="reactionTabType = reaction">
					<MkReactionIcon :reaction="reaction"/>
					<span style="margin-left: 4px;">{{ appearNote.reactions[reaction] }}</span>
				</button>
			</div>
			<MkPagination v-if="reactionTabType" :key="reactionTabType" :pagination="reactionsPagination" :disableAutoLoad="true">
				<template #default="{ items }">
					<div style="display: grid; grid-template-columns: repeat(auto-fill, minmax(270px, 1fr)); grid-gap: 12px;">
						<MkA v-for="item in items" :key="item.id" :to="userPage(item.user)">
							<MkUserCardMini :user="item.user" :withChart="false"/>
						</MkA>
					</div>
				</template>
			</MkPagination>
		</div>
		<div v-else-if="tab === 'history'" :class="$style.tab_history">
			<div style="display: grid;">
				<div v-for="(text, index) in appearNote.noteEditHistory" :key="text" :class="$style.historyRoot">
					<MkAvatar :class="$style.avatar" :user="appearNote.user" link preview/>
					<div :class="$style.historyMain">
						<div :class="$style.historyHeader">
							<MkUserName :user="appearNote.user" :nowrap="true"/>
							<MkTime v-if="defaultStore.state.enableAbsoluteTime" :class="$style.updatedAt" :time="appearNote.updatedAtHistory![index]" mode="absolute"/>
							<MkTime v-else :class="$style.updatedAt" :time="appearNote.updatedAtHistory![index]" mode="relative"/>
						</div>
						<div>
							<div>
								<Mfm :text="text.trim()" :author="appearNote.user" :i="$i"/>
							</div>
							<CodeDiff
								:oldString="appearNote.noteEditHistory[index - 1] || ''"
								:newString="text"
								:trim="true"
								:hideHeader="true"
								diffStyle="char"
							/>
						</div>
					</div>
				</div>
				<div v-if="appearNote.noteEditHistory == null" class="_fullinfo">
					<img :src="infoImageUrl" class="_ghost"/>
					<div>{{ i18n.ts.nothing }}</div>
				</div>
			</div>
		</div>
	</div>
</div>
<div v-else class="_panel" :class="$style.muted" @click="muted = false">
	<I18n :src="i18n.ts.userSaysSomething" tag="small">
		<template #name>
			<MkA v-user-preview="appearNote.userId" :to="userPage(appearNote.user)">
				<MkUserName :user="appearNote.user"/>
			</MkA>
		</template>
	</I18n>
</div>
</template>

<script lang="ts" setup>
import { computed, inject, onMounted, ref, shallowRef } from 'vue';
import * as mfm from 'cherrypick-mfm-js';
import * as Misskey from 'cherrypick-js';
import { CodeDiff } from 'v-code-diff';
import MkNoteSub from '@/components/MkNoteSub.vue';
import MkNoteSimple from '@/components/MkNoteSimple.vue';
import MkReactionsViewer from '@/components/MkReactionsViewer.vue';
import MkMediaList from '@/components/MkMediaList.vue';
import MkCwButton from '@/components/MkCwButton.vue';
import MkPoll from '@/components/MkPoll.vue';
import MkUsersTooltip from '@/components/MkUsersTooltip.vue';
import MkUrlPreview from '@/components/MkUrlPreview.vue';
import MkInstanceTicker from '@/components/MkInstanceTicker.vue';
import MkEvent from '@/components/MkEvent.vue';
import { pleaseLogin } from '@/scripts/please-login.js';
import { checkWordMute } from '@/scripts/check-word-mute.js';
import { userPage } from '@/filters/user.js';
import { notePage } from '@/filters/note.js';
import * as os from '@/os.js';
import { ColdDeviceStorage, defaultStore, noteViewInterruptors } from '@/store.js';
import { reactionPicker } from '@/scripts/reaction-picker.js';
import { extractUrlFromMfm } from '@/scripts/extract-url-from-mfm.js';
import { $i } from '@/account.js';
import { i18n } from '@/i18n.js';
import { getAbuseNoteMenu, getNoteClipMenu, getNoteMenu } from '@/scripts/get-note-menu.js';
import { useNoteCapture } from '@/scripts/use-note-capture.js';
import { deepClone } from '@/scripts/clone.js';
import { useTooltip } from '@/scripts/use-tooltip.js';
import { claimAchievement } from '@/scripts/achievements.js';
import { MenuItem } from '@/types/menu.js';
import MkRippleEffect from '@/components/MkRippleEffect.vue';
import { showMovedDialog } from '@/scripts/show-moved-dialog.js';
import MkUserCardMini from '@/components/MkUserCardMini.vue';
import MkPagination, { Paging } from '@/components/MkPagination.vue';
import MkReactionIcon from '@/components/MkReactionIcon.vue';
import MkButton from '@/components/MkButton.vue';
import { miLocalStorage } from '@/local-storage.js';
import { infoImageUrl, instance } from '@/instance.js';
import MkPostForm from '@/components/MkPostFormSimple.vue';
import { deviceKind } from '@/scripts/device-kind.js';

const MOBILE_THRESHOLD = 500;
const isMobile = ref(deviceKind === 'smartphone' || window.innerWidth <= MOBILE_THRESHOLD);

const props = defineProps<{
	note: Misskey.entities.Note;
}>();

const inChannel = inject('inChannel', null);

let note = $ref(deepClone(props.note));

// plugin
if (noteViewInterruptors.length > 0) {
	onMounted(async () => {
		let result = deepClone(note);
		for (const interruptor of noteViewInterruptors) {
			result = await interruptor.handler(result);
		}
		note = result;
	});
}

const isRenote = (
	note.renote != null &&
	note.text == null &&
	note.fileIds.length === 0 &&
	note.poll == null
);

const el = shallowRef<HTMLElement>();
const menuButton = shallowRef<HTMLElement>();
const renoteButton = shallowRef<HTMLElement>();
const renoteTime = shallowRef<HTMLElement>();
const reactButton = shallowRef<HTMLElement>();
const heartReactButton = shallowRef<HTMLElement>();
const clipButton = shallowRef<HTMLElement>();
let appearNote = $computed(() => isRenote ? note.renote as Misskey.entities.Note : note);
const isMyRenote = $i && ($i.id === note.userId);
const showContent = ref(false);
const isDeleted = ref(false);
const muted = ref($i ? checkWordMute(appearNote, $i, $i.mutedWords) : false);
const translation = ref(null);
const translating = ref(false);
const urls = appearNote.text ? extractUrlFromMfm(mfm.parse(appearNote.text)) : null;
const showTicker = (defaultStore.state.instanceTicker === 'always') || (defaultStore.state.instanceTicker === 'remote' && appearNote.user.instance);
const conversation = ref<Misskey.entities.Note[]>([]);
const replies = ref<Misskey.entities.Note[]>([]);
const canRenote = computed(() => ['public', 'home'].includes(appearNote.visibility) || appearNote.userId === $i.id);

const keymap = {
	'r': () => reply(true),
	'e|a|plus': () => react(true),
	'q': () => renoteButton.value.renote(true),
	'esc': blur,
	'm|o': () => menu(true),
	's': () => showContent.value !== showContent.value,
};

let tab = $ref('replies');
let reactionTabType = $ref(null);

const renotesPagination = $computed(() => ({
	endpoint: 'notes/renotes',
	limit: 10,
	params: {
		noteId: appearNote.id,
	},
}));

const reactionsPagination = $computed(() => ({
	endpoint: 'notes/reactions',
	limit: 10,
	params: {
		noteId: appearNote.id,
		type: reactionTabType,
	},
}));

useNoteCapture({
	rootEl: el,
	note: $$(appearNote),
	pureNote: $$(note),
	isDeletedRef: isDeleted,
});

useTooltip(renoteButton, async (showing) => {
	const renotes = await os.api('notes/renotes', {
		noteId: appearNote.id,
		limit: 11,
	});

	const users = renotes.map(x => x.user);

	if (users.length < 1) return;

	os.popup(MkUsersTooltip, {
		showing,
		users,
		count: appearNote.renoteCount,
		targetElement: renoteButton.value,
	}, {}, 'closed');
});

function renote(viaKeyboard = false) {
	pleaseLogin();
	showMovedDialog();

	let items = [] as MenuItem[];

	if (appearNote.channel) {
		items = items.concat([{
			text: i18n.ts.inChannelRenote,
			icon: 'ti ti-repeat',
			action: () => {
				const el = renoteButton.value as HTMLElement | null | undefined;
				if (el) {
					const rect = el.getBoundingClientRect();
					const x = rect.left + (el.offsetWidth / 2);
					const y = rect.top + (el.offsetHeight / 2);
					os.popup(MkRippleEffect, { x, y }, {}, 'end');
				}

				os.api('notes/create', {
					renoteId: appearNote.id,
					channelId: appearNote.channelId,
				}).then(() => {
					os.noteToast(i18n.ts.renoted, 'renote');
				});
			},
		}, {
			text: i18n.ts.inChannelQuote,
			icon: 'ti ti-quote',
			action: () => {
				os.post({
					renote: appearNote,
					channel: appearNote.channel,
				}, () => {
					focus();
				});
			},
		}, null]);
	}

	items = items.concat([{
		text: i18n.ts.renote,
		icon: 'ti ti-repeat',
		action: () => {
			const el = renoteButton.value as HTMLElement | null | undefined;
			if (el) {
				const rect = el.getBoundingClientRect();
				const x = rect.left + (el.offsetWidth / 2);
				const y = rect.top + (el.offsetHeight / 2);
				os.popup(MkRippleEffect, { x, y }, {}, 'end');
			}

			os.api('notes/create', {
				renoteId: appearNote.id,
			}).then(() => {
				os.noteToast(i18n.ts.renoted, 'renote');
			});
		},
	}, {
		text: i18n.ts.quote,
		icon: 'ti ti-quote',
		action: () => {
			os.post({
				renote: appearNote,
			}, () => {
				focus();
			});
		},
	}]);

	os.popupMenu(items, renoteButton.value, {
		viaKeyboard,
	});
}

async function renoteOnly() {
	pleaseLogin();
	showMovedDialog();

	if (defaultStore.state.showRenoteConfirmPopup) {
		const { canceled } = await os.confirm({
			type: 'info',
			text: i18n.ts.renoteConfirm,
			caption: i18n.ts.renoteConfirmDescription,
		});
		if (canceled) return;
	}

	if (appearNote.channel) {
		const el = renoteButton.value as HTMLElement | null | undefined;
		if (el) {
			const rect = el.getBoundingClientRect();
			const x = rect.left + (el.offsetWidth / 2);
			const y = rect.top + (el.offsetHeight / 2);
			os.popup(MkRippleEffect, { x, y }, {}, 'end');
		}

		os.api('notes/create', {
			renoteId: appearNote.id,
			channelId: appearNote.channelId,
		}).then(() => {
			os.noteToast(i18n.ts.renoted, 'renote');
		});
	}

	const el = renoteButton.value as HTMLElement | null | undefined;
	if (el) {
		const rect = el.getBoundingClientRect();
		const x = rect.left + (el.offsetWidth / 2);
		const y = rect.top + (el.offsetHeight / 2);
		os.popup(MkRippleEffect, { x, y }, {}, 'end');
	}

	os.api('notes/create', {
		renoteId: appearNote.id,
	}).then(() => {
		os.noteToast(i18n.ts.renoted, 'renote');
	});
}

function quote(viaKeyboard = false): void {
	pleaseLogin();
	if (appearNote.channel) {
		os.post({
			renote: appearNote,
			channel: appearNote.channel,
			animation: !viaKeyboard,
		}, () => {
			focus();
		});
	}
	os.post({
		renote: appearNote,
	}, () => {
		focus();
	});
}

function reply(viaKeyboard = false): void {
	pleaseLogin();
	showMovedDialog();
	os.post({
		reply: appearNote,
		channel: appearNote.channel,
		animation: !viaKeyboard,
	}, () => {
		focus();
	});
}

function react(viaKeyboard = false): void {
	pleaseLogin();
	showMovedDialog();
	if (appearNote.reactionAcceptance === 'likeOnly') {
		os.api('notes/reactions/create', {
			noteId: appearNote.id,
			reaction: '❤️',
		});
		const el = reactButton.value as HTMLElement | null | undefined;
		if (el) {
			const rect = el.getBoundingClientRect();
			const x = rect.left + (el.offsetWidth / 2);
			const y = rect.top + (el.offsetHeight / 2);
			os.popup(MkRippleEffect, { x, y }, {}, 'end');
		}
	} else {
		blur();
		reactionPicker.show(reactButton.value, reaction => {
			toggleReaction(reaction);
		}, () => {
			focus();
		});
	}
}

async function toggleReaction(reaction) {
	const oldReaction = note.myReaction;
	if (oldReaction) {
		const confirm = await os.confirm({
			type: 'warning',
			text: oldReaction !== reaction ? i18n.ts.changeReactionConfirm : i18n.ts.cancelReactionConfirm,
		});
		if (confirm.canceled) return;

		os.api('notes/reactions/delete', {
			noteId: note.id,
		}).then(() => {
			if (oldReaction !== reaction) {
				os.api('notes/reactions/create', {
					noteId: note.id,
					reaction: reaction,
				});
			}
		});
	} else {
		os.api('notes/reactions/create', {
			noteId: appearNote.id,
			reaction: reaction,
		});
	}
	if (appearNote.text && appearNote.text.length > 100 && (Date.now() - new Date(appearNote.createdAt).getTime() < 1000 * 3)) {
		claimAchievement('reactWithoutRead');
	}
}

function heartReact(): void {
	pleaseLogin();
	showMovedDialog();
	os.api('notes/reactions/create', {
		noteId: appearNote.id,
		reaction: '❤️',
	});
	if (appearNote.text && appearNote.text.length > 100 && (Date.now() - new Date(appearNote.createdAt).getTime() < 1000 * 3)) {
		claimAchievement('reactWithoutRead');
	}
	const el = heartReactButton.value as HTMLElement | null | undefined;
	if (el) {
		const rect = el.getBoundingClientRect();
		const x = rect.left + (el.offsetWidth / 2);
		const y = rect.top + (el.offsetHeight / 2);
		os.popup(MkRippleEffect, { x, y }, {}, 'end');
	}
}

function undoReact(note): void {
	const oldReaction = note.myReaction;
	if (!oldReaction) return;
	os.api('notes/reactions/delete', {
		noteId: note.id,
	});
}

function onContextmenu(ev: MouseEvent): void {
	const isLink = (el: HTMLElement) => {
		if (el.tagName === 'A') return true;
		if (el.parentElement) {
			return isLink(el.parentElement);
		}
	};
	if (isLink(ev.target)) return;
	if (window.getSelection().toString() !== '') return;

	if (defaultStore.state.useReactionPickerForContextMenu) {
		ev.preventDefault();
		react();
	} else {
		const { menu, cleanup } = getNoteMenu({ note: note, translating, translation, menuButton, isDeleted });
		os.contextMenu(menu, ev).then(focus).finally(cleanup);
	}
}

function menu(viaKeyboard = false): void {
	const { menu, cleanup } = getNoteMenu({ note: note, translating, translation, menuButton, isDeleted });
	os.popupMenu(menu, menuButton.value, {
		viaKeyboard,
	}).then(focus).finally(cleanup);
}

async function translate(): Promise<void> {
	if (translation.value != null) return;
	translating.value = true;
	const res = await os.api('notes/translate', {
		noteId: appearNote.id,
		targetLang: miLocalStorage.getItem('lang') ?? navigator.language,
	});
	translating.value = false;
	translation.value = res;
}

async function clip() {
	os.popupMenu(await getNoteClipMenu({ note: note, isDeleted }), clipButton.value).then(focus);
}

function showRenoteMenu(viaKeyboard = false): void {
	if (isMyRenote) {
		pleaseLogin();
		os.popupMenu([{
			text: i18n.ts.unrenote,
			icon: 'ti ti-trash',
			danger: true,
			action: () => {
				os.api('notes/delete', {
					noteId: note.id,
				});
				isDeleted.value = true;
			},
		}], renoteTime.value, {
			viaKeyboard: viaKeyboard,
		});
	} else {
		os.popupMenu([getAbuseNoteMenu(note, i18n.ts.reportAbuseRenote)], renoteTime.value, {
			viaKeyboard: viaKeyboard,
		});
	}
}

function focus() {
	el.value.focus();
}

function blur() {
	el.value.blur();
}

function loadRepliesSimple() {
	os.api('notes/children', {
		noteId: appearNote.id,
		limit: 4,
	}).then(res => {
		replies.value = res;
	});
}

const repliesLoaded = ref(false);
function loadReplies() {
	repliesLoaded.value = true;
	os.api('notes/children', {
		noteId: appearNote.id,
		limit: 30,
	}).then(res => {
		replies.value = res;
	});
}

const conversationLoaded = ref(false);
function loadConversation() {
	conversationLoaded.value = true;
	os.api('notes/conversation', {
		noteId: appearNote.replyId,
	}).then(res => {
		conversation.value = res.reverse();
	});
}

onMounted(() => {
	loadRepliesSimple();
});
</script>

<style lang="scss" module>
.root {
	position: relative;
	transition: box-shadow 0.1s ease;
	overflow: clip;
	contain: content;
}

.replyTo {
	opacity: 0.7;
	padding-bottom: 0;
}

.replyToMore {
	opacity: 0.7;
}

.renote {
	display: flex;
	align-items: center;
	padding: 16px 32px 8px 32px;
	line-height: 28px;
	white-space: pre;
	color: var(--renote);
}

.renoteAvatar {
	flex-shrink: 0;
	display: inline-block;
	width: 28px;
	height: 28px;
	margin: 0 8px 0 0;
	border-radius: 6px;
	background: var(--panel);
}

.renoteText {
	overflow: hidden;
	flex-shrink: 1;
	text-overflow: ellipsis;
	white-space: nowrap;
}

.renoteName {
	font-weight: bold;
	text-decoration: none;

	&:hover {
		color: var(--renoteHover);
		text-decoration: none;
	}
}

.renoteInfo {
	margin-left: auto;
	font-size: 0.9em;
}

.renoteTime {
	flex-shrink: 0;
	color: inherit;
}

.renoteMenu {
  margin-right: 4px;
}

.renote + .note {
	padding-top: 8px;
}

.note {
	padding: 32px;
	font-size: 1.2em;

	&:hover > .main > .footer > .button {
		opacity: 1;
	}
}

.noteHeader {
	display: flex;
	position: relative;
	margin-bottom: 16px;
	align-items: center;
}

.noteHeaderAvatar {
	display: block;
	flex-shrink: 0;
	width: 58px;
	height: 58px;
	background: var(--panel);
}

.noteHeaderBody {
	flex: 1;
	display: flex;
	flex-direction: column;
	justify-content: center;
	padding-left: 16px;
	font-size: 0.95em;
  max-width: 300px;
}

.noteHeaderName {
	font-weight: bold;
	line-height: 1.3;
	margin: 0 .5em 0 0;
  overflow: scroll;
  overflow-wrap: anywhere;
  text-overflow: ellipsis;
  white-space: nowrap;

  &::-webkit-scrollbar {
    display: none;
  }

	&:hover {
		color: var(--nameHover);
		text-decoration: none;
	}
}

.isBot {
	display: inline-block;
	margin: 0 0.5em;
	padding: 4px 6px;
	font-size: 80%;
	line-height: 1;
	border: solid 0.5px var(--divider);
	border-radius: 4px;
}

.noteHeaderInfo {
	float: right;
	text-align: right;
}

.noteHeaderUsername {
	margin-bottom: 2px;
	line-height: 1.3;
	word-wrap: anywhere;
  overflow: scroll;
  overflow-wrap: anywhere;
  text-overflow: ellipsis;
  white-space: nowrap;

  &::-webkit-scrollbar {
    display: none;
  }
}

.noteContent {
	container-type: inline-size;
	overflow-wrap: break-word;
}

.cw {
	cursor: default;
	display: block;
	margin: 0;
	padding: 0;
	overflow-wrap: break-word;
}

.noteReplyTarget {
	color: var(--accent);
	margin-right: 0.5em;
}

.rn {
	margin-left: 4px;
	font-style: oblique;
	color: var(--renote);
}

.translation {
	border: solid 0.5px var(--divider);
	border-radius: var(--radius);
	padding: 12px;
	margin-top: 8px;
}

.poll {
	font-size: 80%;
}

.quote {
	padding: 16px 0;
}

.quoteNote {
	padding: 24px;
	border: solid 1px var(--renote);
	border-radius: 8px;
	overflow: clip;
}

.channel {
	opacity: 0.7;
	font-size: 80%;
}

.noteFooterInfo {
	margin: 16px 0;
	opacity: 0.7;
	font-size: 0.9em;
}

.noteFooterButton {
	margin: 0;
	padding: 8px;
	opacity: 0.7;

	&:not(:last-child) {
		margin-right: 10px;
	}

	&:hover {
		color: var(--fgHighlighted);
	}
}

.noteFooterButtonCount {
	display: inline;
	margin: 0 0 0 8px;
	opacity: 0.7;

	&.reacted {
		color: var(--accent);
	}
}

.reply:not(:first-child) {
	border-top: solid 0.5px var(--divider);
}

.tabs {
	border-top: solid 0.5px var(--divider);
	border-bottom: solid 0.5px var(--divider);
	display: flex;
}

.tab {
	flex: 1;
	padding: 12px 8px;
	border-top: solid 2px transparent;
	border-bottom: solid 2px transparent;
}

.tabActive {
	border-bottom: solid 2px var(--accent);
}

.tab_renotes {
	padding: 16px;
}

.tab_reactions {
	padding: 16px;
}

.tab_history {
	padding: 16px;
}
.reactionTabs {
	display: flex;
	gap: 8px;
	flex-wrap: wrap;
	margin-bottom: 8px;
}

.reactionTab {
	padding: 0 12px;
	border: solid 1px var(--divider);
	border-radius: 999px;
	height: 30px;
}

.reactionTabActive {
	background: var(--accentedBg);
	color: var(--accent);
	box-shadow: 0 0 0 1px var(--accent) inset;
}

.time {
	text-decoration: none;

	&:hover {
		text-decoration: none;
	}
}

.danger {
	color: var(--accent);
}

@container (max-width: 500px) {
	.root {
		font-size: 0.9em;
	}

  .noteHeaderBody {
    max-width: 180px;
  }
}

@container (max-width: 480px) {
	.renote {
		padding: 8px 16px 0 16px;
	}

	.note {
		padding: 22px 24px;
	}

	.noteHeaderAvatar {
		width: 50px;
		height: 50px;
	}
}

@container (max-width: 300px) {
	.root {
		font-size: 0.825em;
	}

	.noteHeaderAvatar {
		width: 50px;
		height: 50px;
	}
}

.historyRoot {
	display: flex;
	margin: 0;
	padding: 10px;
	overflow: clip;
	font-size: 0.95em;
}

.historyMain {
	flex: 1;
	min-width: 0;
}

.historyHeader {
	display: flex;
	margin-bottom: 2px;
	font-weight: bold;
	width: 100%;
	overflow: clip;
	text-overflow: ellipsis;
}
.avatar {
	flex-shrink: 0 !important;
	display: block !important;
	margin: 0 10px 0 0 !important;
	width: 40px !important;
	height: 40px !important;
	border-radius: 8px !important;
	pointer-events: none !important;
}

.updatedAt {
	flex-shrink: 0;
	margin-left: auto;
	font-size: 0.9em;
}

.muted {
	padding: 8px;
	text-align: center;
	opacity: 0.7;
}

.badgeRoles {
	margin: 0 .5em 0 0;
}

.badgeRole {
	height: 1.3em;
	vertical-align: -20%;

	& + .badgeRole {
		margin-left: 0.2em;
	}
}
</style><|MERGE_RESOLUTION|>--- conflicted
+++ resolved
@@ -125,14 +125,10 @@
 		<footer>
 			<div :class="$style.noteFooterInfo">
 				<div v-if="appearNote.updatedAt">
-					{{ i18n.ts.edited }}: <MkTime :class="$style.time" :time="appearNote.updatedAt" mode="detail"/>
+					{{ i18n.ts.edited }}: <MkTime :class="$style.time" :time="appearNote.updatedAt" mode="detail" colored/>
 				</div>
 				<MkA :to="notePage(appearNote)">
-<<<<<<< HEAD
-					<MkTime :class="$style.time" :time="appearNote.createdAt" mode="detail"/>
-=======
-					<MkTime :time="appearNote.createdAt" mode="detail" colored/>
->>>>>>> 42a3489b
+					<MkTime :class="$style.time" :time="appearNote.createdAt" mode="detail" colored/>
 				</MkA>
 			</div>
 			<MkReactionsViewer ref="reactionsViewer" :note="appearNote"/>
@@ -225,8 +221,8 @@
 					<div :class="$style.historyMain">
 						<div :class="$style.historyHeader">
 							<MkUserName :user="appearNote.user" :nowrap="true"/>
-							<MkTime v-if="defaultStore.state.enableAbsoluteTime" :class="$style.updatedAt" :time="appearNote.updatedAtHistory![index]" mode="absolute"/>
-							<MkTime v-else :class="$style.updatedAt" :time="appearNote.updatedAtHistory![index]" mode="relative"/>
+							<MkTime v-if="defaultStore.state.enableAbsoluteTime" :class="$style.updatedAt" :time="appearNote.updatedAtHistory![index]" mode="absolute" colored/>
+							<MkTime v-else :class="$style.updatedAt" :time="appearNote.updatedAtHistory![index]" mode="relative" colored/>
 						</div>
 						<div>
 							<div>
