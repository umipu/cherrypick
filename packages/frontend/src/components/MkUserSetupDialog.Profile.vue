--- conflicted
+++ resolved
@@ -30,14 +30,9 @@
 </template>
 
 <script lang="ts" setup>
-<<<<<<< HEAD
-import { ref, watch } from 'vue';
-import { i18n } from '@/i18n';
-=======
 import { computed, ref, watch } from 'vue';
 import { instance } from '@/instance.js';
 import { i18n } from '@/i18n.js';
->>>>>>> 578b0ebe
 import MkButton from '@/components/MkButton.vue';
 import MkInput from '@/components/MkInput.vue';
 import MkTextarea from '@/components/MkTextarea.vue';
