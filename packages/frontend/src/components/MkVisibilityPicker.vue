--- conflicted
+++ resolved
@@ -43,11 +43,7 @@
 
 <script lang="ts" setup>
 import { nextTick } from 'vue';
-<<<<<<< HEAD
-import * as misskey from 'cherrypick-js';
-=======
-import * as Misskey from 'misskey-js';
->>>>>>> 2630513c
+import * as Misskey from 'cherrypick-js';
 import MkModal from '@/components/MkModal.vue';
 import { i18n } from '@/i18n';
 
