<!--
SPDX-FileCopyrightText: syuilo and other misskey, cherrypick contributors
SPDX-License-Identifier: AGPL-3.0-only
-->

<template>
<MkA :to="`/@${page.user.username}/pages/${page.name}`" class="vhpxefrj" tabindex="-1">
	<div v-if="page.eyeCatchingImage" class="thumbnail">
		<MediaImage
			:image="page.eyeCatchingImage"
			:disableImageLink="true"
			:controls="false"
			:cover="true"
			:class="$style.eyeCatchingImageRoot"
		/>
	</div>
	<article>
		<header>
			<h1 :title="page.title">{{ page.title }}</h1>
		</header>
		<p v-if="page.summary" :title="page.summary">{{ page.summary.length > 85 ? page.summary.slice(0, 85) + '…' : page.summary }}</p>
		<footer>
			<img class="icon" :src="page.user.avatarUrl"/>
			<p>{{ userName(page.user) }}</p>
		</footer>
	</article>
</MkA>
</template>

<script lang="ts" setup>
import { } from 'vue';
<<<<<<< HEAD
import * as Misskey from 'cherrypick-js';
import { userName } from '@/filters/user';
=======
import * as Misskey from 'misskey-js';
import { userName } from '@/filters/user.js';
>>>>>>> 578b0ebe
import MediaImage from '@/components/MkMediaImage.vue';

const props = defineProps<{
	page: Misskey.entities.Page;
}>();
</script>

<style module>
.eyeCatchingImageRoot {
	width: 100%;
	height: 200px;
	border-radius: var(--radius) var(--radius) 0 0;
	overflow: hidden;
}
</style>

<style lang="scss" scoped>
.vhpxefrj {
	display: block;

	&:hover {
		text-decoration: none;
		color: var(--accent);
	}

	> .thumbnail {
		& + article {
			border-radius: 0 0 var(--radius) var(--radius);
		}
	}

	> article {
		background-color: var(--panel);
		padding: 16px;
		border-radius: var(--radius);

		> header {
			margin-bottom: 8px;

			> h1 {
				margin: 0;
				font-size: 1em;
				color: var(--urlPreviewTitle);
			}
		}

		> p {
			margin: 0;
			color: var(--urlPreviewText);
			font-size: 0.8em;
		}

		> footer {
			margin-top: 8px;
			height: 16px;

			> img {
				display: inline-block;
				width: 16px;
				height: 16px;
				margin-right: 4px;
				vertical-align: top;
			}

			> p {
				display: inline-block;
				margin: 0;
				color: var(--urlPreviewInfo);
				font-size: 0.8em;
				line-height: 16px;
				vertical-align: top;
			}
		}
	}

	@media (max-width: 700px) {
		> .thumbnail {
			position: relative;
			width: 100%;
			height: 100px;

			& + article {
				left: 0;
				width: 100%;
			}
		}
	}

	@media (max-width: 550px) {
		font-size: 12px;

		> .thumbnail {
			height: 80px;
		}

		> article {
			padding: 12px;
		}
	}

	@media (max-width: 500px) {
		font-size: 10px;

		> .thumbnail {
			height: 70px;
		}

		> article {
			padding: 8px;

			> header {
				margin-bottom: 4px;
			}

			> footer {
				margin-top: 4px;

				> img {
					width: 12px;
					height: 12px;
				}
			}
		}
	}
}

</style><|MERGE_RESOLUTION|>--- conflicted
+++ resolved
@@ -29,13 +29,8 @@
 
 <script lang="ts" setup>
 import { } from 'vue';
-<<<<<<< HEAD
 import * as Misskey from 'cherrypick-js';
-import { userName } from '@/filters/user';
-=======
-import * as Misskey from 'misskey-js';
 import { userName } from '@/filters/user.js';
->>>>>>> 578b0ebe
 import MediaImage from '@/components/MkMediaImage.vue';
 
 const props = defineProps<{
