--- conflicted
+++ resolved
@@ -127,11 +127,7 @@
 				<div :class="$style.centerPage">
 					<MkSpacer :marginMin="20" :marginMax="28">
 						<div class="_gaps" style="text-align: center;">
-<<<<<<< HEAD
-							<i class="ti ti-notification" style="display: block; margin: auto; font-size: 3em; color: var(--accent);"></i>
-=======
-							<i class="ti ti-bell-ringing-2" style="display: block; margin: auto; font-size: 3em; color: var(--MI_THEME-accent);"></i>
->>>>>>> b99e13e6
+							<i class="ti ti-notification" style="display: block; margin: auto; font-size: 3em; color: var(--MI_THEME-accent);"></i>
 							<div style="font-size: 120%;">{{ i18n.ts.pushNotification }}</div>
 							<div style="padding: 0 16px;">{{ i18n.tsx._initialAccountSetting.pushNotificationDescription({ name: instance.name ?? host }) }}</div>
 							<MkPushNotificationAllowButton primary showOnlyToRegister style="margin: 0 auto;"/>
