--- conflicted
+++ resolved
@@ -66,7 +66,7 @@
 			<MkCaptcha v-if="instance.enableMcaptcha" ref="mcaptcha" v-model="mCaptchaResponse" :class="$style.captcha" provider="mcaptcha" :sitekey="instance.mcaptchaSiteKey" :instanceUrl="instance.mcaptchaInstanceUrl"/>
 			<MkCaptcha v-if="instance.enableRecaptcha" ref="recaptcha" v-model="reCaptchaResponse" :class="$style.captcha" provider="recaptcha" :sitekey="instance.recaptchaSiteKey"/>
 			<MkCaptcha v-if="instance.enableTurnstile" ref="turnstile" v-model="turnstileResponse" :class="$style.captcha" provider="turnstile" :sitekey="instance.turnstileSiteKey"/>
-<<<<<<< HEAD
+			<MkCaptcha v-if="instance.enableTestcaptcha" ref="testcaptcha" v-model="testcaptchaResponse" :class="$style.captcha" provider="testcaptcha"/>
 			<div class="_buttonsCenter">
 				<MkButton inline rounded @click="goBack"><i class="ti ti-arrow-left"></i> {{ i18n.ts.goBack }}</MkButton>
 				<MkButton type="submit" :disabled="shouldDisableSubmitting" inline gradate rounded data-cy-signup-submit>
@@ -76,15 +76,6 @@
 					<template v-else>{{ i18n.ts.start }}</template>
 				</MkButton>
 			</div>
-=======
-			<MkCaptcha v-if="instance.enableTestcaptcha" ref="testcaptcha" v-model="testcaptchaResponse" :class="$style.captcha" provider="testcaptcha"/>
-			<MkButton type="submit" :disabled="shouldDisableSubmitting" large gradate rounded data-cy-signup-submit style="margin: 0 auto;">
-				<template v-if="submitting">
-					<MkLoading :em="true" :colored="false"/>
-				</template>
-				<template v-else>{{ i18n.ts.start }}</template>
-			</MkButton>
->>>>>>> b99e13e6
 		</form>
 	</MkSpacer>
 </div>
@@ -93,11 +84,7 @@
 <script lang="ts" setup>
 import { ref, computed } from 'vue';
 import { toUnicode } from 'punycode/';
-<<<<<<< HEAD
 import * as Misskey from 'cherrypick-js';
-=======
-import * as Misskey from 'misskey-js';
->>>>>>> b99e13e6
 import * as config from '@@/js/config.js';
 import MkButton from './MkButton.vue';
 import MkInput from './MkInput.vue';
@@ -146,8 +133,6 @@
 const usernameAbortController = ref<null | AbortController>(null);
 const emailAbortController = ref<null | AbortController>(null);
 
-const back = ref<boolean>(false);
-
 const shouldDisableSubmitting = computed((): boolean => {
 	return submitting.value ||
 		instance.enableHcaptcha && !hCaptchaResponse.value ||
@@ -270,7 +255,13 @@
 }
 
 function goBack() {
-	back.value = true;
+	submitting.value = false;
+	hcaptcha.value?.reset?.();
+	mcaptcha.value?.reset?.();
+	recaptcha.value?.reset?.();
+	turnstile.value?.reset?.();
+	testcaptcha.value?.reset?.();
+
 	emit('back');
 }
 
@@ -278,42 +269,6 @@
 	if (submitting.value) return;
 	submitting.value = true;
 
-<<<<<<< HEAD
-	try {
-		if (back.value) {
-			submitting.value = false;
-			hcaptcha.value?.reset?.();
-			recaptcha.value?.reset?.();
-			turnstile.value?.reset?.();
-		} else {
-			await misskeyApi('signup', {
-				username: username.value,
-				password: password.value,
-				emailAddress: email.value,
-				invitationCode: invitationCode.value,
-				'hcaptcha-response': hCaptchaResponse.value,
-				'm-captcha-response': mCaptchaResponse.value,
-				'g-recaptcha-response': reCaptchaResponse.value,
-				'turnstile-response': turnstileResponse.value,
-			});
-			if (instance.emailRequiredForSignup) {
-				os.alert({
-					type: 'success',
-					title: i18n.ts._signup.almostThere,
-					text: i18n.tsx._signup.emailSent({ email: email.value }),
-				});
-				emit('signupEmailPending');
-			} else {
-				const res = await misskeyApi('signin', {
-					username: username.value,
-					password: password.value,
-				});
-				emit('signup', res);
-
-				if (props.autoSet) {
-					return login(res.i);
-				}
-=======
 	const signupPayload: Misskey.entities.SignupRequest = {
 		username: username.value,
 		password: password.value,
@@ -353,7 +308,6 @@
 
 			if (props.autoSet) {
 				await login(resJson.token);
->>>>>>> b99e13e6
 			}
 		}
 	}
