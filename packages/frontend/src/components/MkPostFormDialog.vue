<!--
SPDX-FileCopyrightText: syuilo and other misskey, cherrypick contributors
SPDX-License-Identifier: AGPL-3.0-only
-->

<template>
<MkModal ref="modal" :preferType="'dialog'" @click="modal.close()" @closed="onModalClosed()">
	<MkPostForm ref="form" :class="$style.form" v-bind="props" autofocus freezeAfterPosted @posted="onPosted" @cancel="modal.close()" @esc="modal.close()"/>
</MkModal>
</template>

<script lang="ts" setup>
import { } from 'vue';
<<<<<<< HEAD
import * as misskey from 'cherrypick-js';
=======
import * as Misskey from 'misskey-js';
>>>>>>> 2630513c
import MkModal from '@/components/MkModal.vue';
import MkPostForm from '@/components/MkPostForm.vue';

const props = defineProps<{
	reply?: Misskey.entities.Note;
	renote?: Misskey.entities.Note;
	channel?: any; // TODO
	mention?: Misskey.entities.User;
	specified?: Misskey.entities.User;
	initialText?: string;
	initialVisibility?: typeof Misskey.noteVisibilities;
	initialFiles?: Misskey.entities.DriveFile[];
	initialLocalOnly?: boolean;
	initialVisibleUsers?: Misskey.entities.User[];
	initialNote?: Misskey.entities.Note;
	instant?: boolean;
	fixed?: boolean;
	autofocus?: boolean;
}>();

const emit = defineEmits<{
	(ev: 'closed'): void;
}>();

let modal = $shallowRef<InstanceType<typeof MkModal>>();
let form = $shallowRef<InstanceType<typeof MkPostForm>>();

function onPosted() {
	modal.close({
		useSendAnimation: true,
	});
}

function onModalClosed() {
	emit('closed');
}
</script>

<style lang="scss" module>
.form {
	max-height: calc(100% - env(safe-area-inset-bottom));
	margin: 0 auto auto auto;
	overflow: scroll;
}
</style><|MERGE_RESOLUTION|>--- conflicted
+++ resolved
@@ -11,11 +11,7 @@
 
 <script lang="ts" setup>
 import { } from 'vue';
-<<<<<<< HEAD
-import * as misskey from 'cherrypick-js';
-=======
-import * as Misskey from 'misskey-js';
->>>>>>> 2630513c
+import * as Misskey from 'cherrypick-js';
 import MkModal from '@/components/MkModal.vue';
 import MkPostForm from '@/components/MkPostForm.vue';
 
