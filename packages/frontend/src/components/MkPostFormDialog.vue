--- conflicted
+++ resolved
@@ -31,14 +31,10 @@
 	instant?: boolean;
 	fixed?: boolean;
 	autofocus?: boolean;
-<<<<<<< HEAD
 	updateMode?: boolean;
-}>();
-=======
 }>(), {
 	initialLocalOnly: undefined,
 });
->>>>>>> ba62b737
 
 const emit = defineEmits<{
 	(ev: 'closed'): void;
