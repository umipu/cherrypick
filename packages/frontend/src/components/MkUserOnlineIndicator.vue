<!--
SPDX-FileCopyrightText: syuilo and other misskey, cherrypick contributors
SPDX-License-Identifier: AGPL-3.0-only
-->

<template>
<div
	v-tooltip="text"
	:class="[$style.root, {
		[$style.status_online]: user.onlineStatus === 'online',
		[$style.status_active]: user.onlineStatus === 'active',
		[$style.status_offline]: user.onlineStatus === 'offline',
		[$style.status_unknown]: user.onlineStatus === 'unknown',
	}]"
></div>
</template>

<script lang="ts" setup>
import { } from 'vue';
<<<<<<< HEAD
import * as misskey from 'cherrypick-js';
=======
import * as Misskey from 'misskey-js';
>>>>>>> 2630513c
import { i18n } from '@/i18n';

const props = defineProps<{
	user: Misskey.entities.User;
}>();

const text = $computed(() => {
	switch (props.user.onlineStatus) {
		case 'online': return i18n.ts.online;
		case 'active': return i18n.ts.active;
		case 'offline': return i18n.ts.offline;
		case 'unknown': return i18n.ts.unknown;
	}
});
</script>

<style lang="scss" module>
.root {
	box-shadow: 0 0 0 3px var(--panel);
	border-radius: 120%; // Blinkのバグか知らんけど、100%ぴったりにすると何故か若干楕円でレンダリングされる

	&.status_online {
		background: #58d4c9;
	}

	&.status_active {
		background: #e4bc48;
	}

	&.status_offline {
		background: #ea5353;
	}

	&.status_unknown {
		background: #888;
	}
}
</style><|MERGE_RESOLUTION|>--- conflicted
+++ resolved
@@ -17,11 +17,7 @@
 
 <script lang="ts" setup>
 import { } from 'vue';
-<<<<<<< HEAD
-import * as misskey from 'cherrypick-js';
-=======
-import * as Misskey from 'misskey-js';
->>>>>>> 2630513c
+import * as Misskey from 'cherrypick-js';
 import { i18n } from '@/i18n';
 
 const props = defineProps<{
