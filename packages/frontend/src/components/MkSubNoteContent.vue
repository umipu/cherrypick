<template>
<div ref="el" :class="[$style.root, { [$style.collapsed]: collapsed }]">
	<div>
		<span v-if="note.isHidden" style="opacity: 0.5">({{ i18n.ts.private }})</span>
		<span v-if="note.deletedAt" style="opacity: 0.5">({{ i18n.ts.deleted }})</span>
		<MkA v-if="note.replyId" :class="$style.reply" :to="`/notes/${note.replyId}`"><i class="ti ti-arrow-back-up"></i></MkA>
		<Mfm v-if="note.text" :text="note.text" :author="note.user" :i="$i" :emojiUrls="note.emojis"/>
		<MkA v-if="note.renoteId" :class="$style.rp" :to="`/notes/${note.renoteId}`">RN: ...</MkA>
		<div v-if="defaultStore.state.showTranslateButtonInNote && instance.translatorAvailable && note.text" style="padding-top: 5px; color: var(--accent);">
			<button v-if="!(translating || translation)" ref="translateButton" class="_button" @mousedown="translate()">{{ i18n.ts.translateNote }}</button>
			<button v-else class="_button" @mousedown="translation = null">{{ i18n.ts.close }}</button>
		</div>
		<div v-if="translating || translation" :class="$style.translation">
			<MkLoading v-if="translating" mini/>
			<div v-else>
				<b>{{ i18n.t('translatedFrom', { x: translation.sourceLang }) }}:</b><hr style="margin: 10px 0;">
				<Mfm :text="translation.text" :author="note.user" :i="$i" :emojiUrls="note.emojis"/>
				<div v-if="translation.translator == 'ctav3'" style="margin-top: 10px; padding: 0 0 15px;">
					<img v-if="!defaultStore.state.darkMode" src="/client-assets/color-short.svg" alt="" style="float: right;">
					<img v-else src="/client-assets/white-short.svg" alt="" style="float: right;"/>
				</div>
			</div>
		</div>
		<MkDetailsButton v-if="note.files.length > 0 || note.poll" v-model="showContent" style="width: 100%" :note="note"/>
		<div v-show="showContent">
			<div v-if="note.files.length > 0">
				<MkMediaList v-if="note.disableRightClick" :mediaList="note.files" @contextmenu.prevent/>
				<MkMediaList v-else :mediaList="note.files"/>
			</div>
			<div v-if="note.poll">
				<MkPoll :note="note"/>
			</div>
		</div>
	</div>
<<<<<<< HEAD
	<button v-if="collapsed" :class="$style.fade" class="_button" @click="collapsed = false">
		<span :class="$style.fadeLabel">{{ i18n.ts.showMore }}</span>
	</button>
	<div v-if="showSubNoteFooterButton">
		<MkReactionsViewer :note="note" :maxNumber="16">
			<template #more>
				<button class="_button" :class="$style.reactionDetailsButton" @click="showReactions">
					{{ i18n.ts.more }}
				</button>
			</template>
		</MkReactionsViewer>
		<footer :class="$style.footer">
			<button v-tooltip="i18n.ts.reply" :class="$style.footerButton" class="_button" @click="reply()">
				<i class="ti ti-arrow-back-up"></i>
				<p v-if="note.repliesCount > 0" :class="$style.footerButtonCount">{{ note.repliesCount }}</p>
			</button>
			<button
				v-if="canRenote"
				ref="renoteButton"
				v-tooltip="i18n.ts.renote"
				:class="$style.footerButton"
				class="_button"
				@mousedown="renote()"
			>
				<i class="ti ti-repeat"></i>
				<p v-if="note.renoteCount > 0" :class="$style.footerButtonCount">{{ note.renoteCount }}</p>
			</button>
			<button v-else :class="$style.footerButton" class="_button" disabled>
				<i class="ti ti-ban"></i>
			</button>
			<button v-if="note.myReaction == null" ref="heartReactButton" v-tooltip="i18n.ts.like" :class="$style.footerButton" class="_button" @mousedown="heartReact()">
				<i class="ti ti-heart"></i>
			</button>
			<button v-if="note.myReaction == null && note.reactionAcceptance !== 'likeOnly'" ref="reactButton" v-tooltip="i18n.ts.reaction" :class="$style.footerButton" class="_button" @mousedown="react()">
				<i class="ti ti-mood-plus"></i>
			</button>
			<button v-if="note.myReaction != null" ref="reactButton" :class="$style.footerButton" class="_button" @click="undoReact(note)">
				<i class="ti ti-mood-minus"></i>
			</button>
			<button v-if="canRenote" v-tooltip="i18n.ts.quote" class="_button" :class="$style.footerButton" @mousedown="quote()"><i class="ti ti-quote"></i></button>
			<button v-if="defaultStore.state.showClipButtonInNoteFooter" ref="clipButton" v-tooltip="i18n.ts.clip" :class="$style.footerButton" class="_button" @mousedown="clip()">
				<i class="ti ti-paperclip"></i>
			</button>
			<MkA v-if="defaultStore.state.infoButtonForNoteActionsEnabled && defaultStore.state.showNoteActionsOnlyHover" v-tooltip="i18n.ts.details" :to="notePage(note)" :class="$style.footerButton" style="text-decoration: none;" class="_button">
				<i class="ti ti-info-circle"></i>
			</MkA>
			<button ref="menuButton" v-tooltip="i18n.ts.more" :class="$style.footerButton" class="_button" @mousedown="menu()">
				<i class="ti ti-dots"></i>
			</button>
		</footer>
	</div>
=======
	<details v-if="note.files.length > 0">
		<summary>({{ i18n.t('withNFiles', { n: note.files.length }) }})</summary>
		<MkMediaList :mediaList="note.files"/>
	</details>
	<details v-if="note.poll">
		<summary>{{ i18n.ts.poll }}</summary>
		<MkPoll :note="note"/>
	</details>
	<button v-if="isLong && collapsed" :class="$style.fade" class="_button" @click="collapsed = false">
		<span :class="$style.fadeLabel">{{ i18n.ts.showMore }}</span>
	</button>
	<button v-else-if="isLong && !collapsed" :class="$style.showLess" class="_button" @click="collapsed = true">
		<span :class="$style.showLessLabel">{{ i18n.ts.showLess }}</span>
	</button>
>>>>>>> 12456b22
</div>
</template>

<script lang="ts" setup>
import {computed, defineAsyncComponent, inject, Ref, ref, shallowRef} from 'vue';
import * as misskey from 'cherrypick-js';
import * as os from '@/os';
import MkMediaList from '@/components/MkMediaList.vue';
import MkPoll from '@/components/MkPoll.vue';
import MkDetailsButton from '@/components/MkDetailsButton.vue';
import MkUsersTooltip from '@/components/MkUsersTooltip.vue';
import MkRippleEffect from '@/components/MkRippleEffect.vue';
import MkReactionsViewer from "@/components/MkReactionsViewer.vue";
import { i18n } from '@/i18n';
import { $i } from '@/account';
import { defaultStore } from '@/store';
import { miLocalStorage } from '@/local-storage';
import { instance } from '@/instance';
import { notePage } from '@/filters/note';
import { useTooltip } from '@/scripts/use-tooltip';
import { pleaseLogin } from '@/scripts/please-login';
import { showMovedDialog } from '@/scripts/show-moved-dialog';
import { getNoteClipMenu, getNoteMenu } from '@/scripts/get-note-menu';
import { deepClone } from '@/scripts/clone';
import { reactionPicker } from '@/scripts/reaction-picker';
import { claimAchievement } from '@/scripts/achievements';
import { useNoteCapture } from '@/scripts/use-note-capture';

const el = shallowRef<HTMLElement>();
const menuButton = shallowRef<HTMLElement>();
const renoteButton = shallowRef<HTMLElement>();
const reactButton = shallowRef<HTMLElement>();
const heartReactButton = shallowRef<HTMLElement>();
const clipButton = shallowRef<HTMLElement>();
const canRenote = computed(() => ['public', 'home'].includes(props.note.visibility) || props.note.userId === $i.id);
const isDeleted = ref(false);
const currentClip = inject<Ref<misskey.entities.Clip> | null>('currentClip', null);

const showContent = ref(false);
const translation = ref<any>(null);
const translating = ref(false);

const props = defineProps<{
	note: misskey.entities.Note;
	showSubNoteFooterButton: boolean;
}>();

<<<<<<< HEAD
let note = $ref(deepClone(props.note));

const collapsed = $ref(
	props.note.cw == null && props.note.text != null && (
		(props.note.text.split('\n').length > 9) ||
		(props.note.text.length > 500)
	));

useNoteCapture({
	rootEl: el,
	note: $$(note),
	isDeletedRef: isDeleted,
});

function menu(viaKeyboard = false): void {
	os.popupMenu(getNoteMenu({ note: note, translating, translation, menuButton, isDeleted, currentClip: currentClip?.value }), menuButton.value, {
		viaKeyboard,
	}).then(focus);
}

async function clip() {
	os.popupMenu(await getNoteClipMenu({ note: note, isDeleted, currentClip: currentClip?.value }), clipButton.value).then(focus);
}

async function translate(): Promise<void> {
	if (translation.value != null) return;
	translating.value = true;
	const res = await os.api('notes/translate', {
		noteId: props.note.id,
		targetLang: miLocalStorage.getItem('lang') ?? navigator.language,
	});
	translating.value = false;
	translation.value = res;
}

useTooltip(renoteButton, async (showing) => {
	const renotes = await os.api('notes/renotes', {
		noteId: props.note.id,
		limit: 11,
	});

	const users = renotes.map(x => x.user);

	if (users.length < 1) return;

	os.popup(MkUsersTooltip, {
		showing,
		users,
		count: props.note.renoteCount,
		targetElement: renoteButton.value,
	}, {}, 'closed');
});

async function renote() {
	pleaseLogin();
	showMovedDialog();

	const { canceled } = await os.confirm({
		type: 'info',
		text: i18n.ts.renoteConfirm,
	});
	if (canceled) return;

	if (props.note.channel) {
		const el = renoteButton.value as HTMLElement | null | undefined;
		if (el) {
			const rect = el.getBoundingClientRect();
			const x = rect.left + (el.offsetWidth / 2);
			const y = rect.top + (el.offsetHeight / 2);
			os.popup(MkRippleEffect, { x, y }, {}, 'end');
		}

		os.api('notes/create', {
			renoteId: props.note.id,
			channelId: props.note.channelId,
		}).then(() => {
			os.noteToast(i18n.ts.renoted);
		});
	}

	const el = renoteButton.value as HTMLElement | null | undefined;
	if (el) {
		const rect = el.getBoundingClientRect();
		const x = rect.left + (el.offsetWidth / 2);
		const y = rect.top + (el.offsetHeight / 2);
		os.popup(MkRippleEffect, { x, y }, {}, 'end');
	}

	os.api('notes/create', {
		renoteId: props.note.id,
	}).then(() => {
		os.noteToast(i18n.ts.renoted);
	});
}

function quote() {
	pleaseLogin();
	showMovedDialog();

	if (props.note.channel) {
		os.post({
			renote: props.note,
			channel: props.note.channel,
		});
	}

	os.post({
		renote: props.note,
	});
}

function reply(viaKeyboard = false): void {
	pleaseLogin();
	os.post({
		reply: props.note,
		animation: !viaKeyboard,
	}, () => {
		focus();
	});
}

function react(viaKeyboard = false): void {
	pleaseLogin();
	showMovedDialog();
	if (props.note.reactionAcceptance === 'likeOnly') {
		os.api('notes/reactions/create', {
			noteId: props.note.id,
			reaction: '❤️',
		});
		const el = reactButton.value as HTMLElement | null | undefined;
		if (el) {
			const rect = el.getBoundingClientRect();
			const x = rect.left + (el.offsetWidth / 2);
			const y = rect.top + (el.offsetHeight / 2);
			os.popup(MkRippleEffect, { x, y }, {}, 'end');
		}
	} else {
		blur();
		reactionPicker.show(reactButton.value, reaction => {
			os.api('notes/reactions/create', {
				noteId: props.note.id,
				reaction: reaction,
			});
			if (props.note.text && props.note.text.length > 100 && (Date.now() - new Date(props.note.createdAt).getTime() < 1000 * 3)) {
				claimAchievement('reactWithoutRead');
			}
		}, () => {
			focus();
		});
	}
}

function heartReact(): void {
	pleaseLogin();
	showMovedDialog();
	os.api('notes/reactions/create', {
		noteId: props.note.id,
		reaction: '❤️',
	});
	if (props.note.text && props.note.text.length > 100 && (Date.now() - new Date(props.note.createdAt).getTime() < 1000 * 3)) {
		claimAchievement('reactWithoutRead');
	}
	const el = heartReactButton.value as HTMLElement | null | undefined;
	if (el) {
		const rect = el.getBoundingClientRect();
		const x = rect.left + (el.offsetWidth / 2);
		const y = rect.top + (el.offsetHeight / 2);
		os.popup(MkRippleEffect, { x, y }, {}, 'end');
	}
}

function undoReact(note): void {
	const oldReaction = note.myReaction;
	if (!oldReaction) return;
	os.api('notes/reactions/delete', {
		noteId: note.id,
	});
}

function showReactions(): void {
	os.popup(defineAsyncComponent(() => import('@/components/MkReactedUsersDialog.vue')), {
		noteId: props.note.id,
	}, {}, 'closed');
}
=======
const isLong =
	props.note.cw == null && props.note.text != null && (
		(props.note.text.split('\n').length > 9) ||
		(props.note.text.length > 500)
	);

const collapsed = $ref(isLong);
>>>>>>> 12456b22
</script>

<style lang="scss" module>
.root {
	overflow-wrap: break-word;

	&.collapsed {
		position: relative;
		max-height: 9em;
		overflow: clip;

		> .fade {
			display: block;
			position: absolute;
			bottom: 0;
			left: 0;
			width: 100%;
			height: 64px;
			background: linear-gradient(0deg, var(--panel), var(--X15));

			> .fadeLabel {
				display: inline-block;
				background: var(--panel);
				padding: 6px 10px;
				font-size: 0.8em;
				border-radius: 999px;
				box-shadow: 0 2px 6px rgb(0 0 0 / 20%);
			}

			&:hover {
				> .fadeLabel {
					background: var(--panelHighlight);
				}
			}
		}
	}

	.footer {
		position: relative;
		z-index: 1;
	}

	&:hover > .article > .main > .footer > .footerButton {
		opacity: 1;
	}
}

.reply {
	margin-right: 6px;
	color: var(--accent);
}

.rp {
	margin-left: 4px;
	font-style: oblique;
	color: var(--renote);
}

<<<<<<< HEAD
.translation {
	border: solid 0.5px var(--divider);
	border-radius: var(--radius);
	padding: 12px;
	margin-top: 8px;
}

.footer {
	margin: 7px 0 -14px;
}

.footerButton {
	margin: 0;
	padding: 8px;
	opacity: 0.7;

	&:not(:last-child) {
		margin-right: 10px;
	}

	&:hover {
		color: var(--fgHighlighted);
	}
}

.footerButtonCount {
	display: inline;
	margin: 0 0 0 8px;
	opacity: 0.7;
}

@container (max-width: 500px) {
	.footer {
		margin-bottom: -8px;
	}
}

.reactionDetailsButton {
	display: inline-block;
	height: 32px;
	margin: 2px;
	padding: 0 6px;
	border: dashed 1px var(--divider);
	border-radius: 4px;
	background: transparent;
	opacity: .8;

	&:hover {
		background: var(--X5);
	}
=======
.showLess {
	width: 100%;
	margin-top: 14px;
	position: sticky;
	bottom: calc(var(--stickyBottom, 0px) + 14px);
}

.showLessLabel {
	display: inline-block;
	background: var(--popup);
	padding: 6px 10px;
	font-size: 0.8em;
	border-radius: 999px;
	box-shadow: 0 2px 6px rgb(0 0 0 / 20%);
>>>>>>> 12456b22
}
</style><|MERGE_RESOLUTION|>--- conflicted
+++ resolved
@@ -32,9 +32,11 @@
 			</div>
 		</div>
 	</div>
-<<<<<<< HEAD
-	<button v-if="collapsed" :class="$style.fade" class="_button" @click="collapsed = false">
+	<button v-if="isLong && collapsed" :class="$style.fade" class="_button" @click="collapsed = false">
 		<span :class="$style.fadeLabel">{{ i18n.ts.showMore }}</span>
+	</button>
+	<button v-else-if="isLong && !collapsed" :class="$style.showLess" class="_button" @click="collapsed = true">
+		<span :class="$style.showLessLabel">{{ i18n.ts.showLess }}</span>
 	</button>
 	<div v-if="showSubNoteFooterButton">
 		<MkReactionsViewer :note="note" :maxNumber="16">
@@ -84,27 +86,11 @@
 			</button>
 		</footer>
 	</div>
-=======
-	<details v-if="note.files.length > 0">
-		<summary>({{ i18n.t('withNFiles', { n: note.files.length }) }})</summary>
-		<MkMediaList :mediaList="note.files"/>
-	</details>
-	<details v-if="note.poll">
-		<summary>{{ i18n.ts.poll }}</summary>
-		<MkPoll :note="note"/>
-	</details>
-	<button v-if="isLong && collapsed" :class="$style.fade" class="_button" @click="collapsed = false">
-		<span :class="$style.fadeLabel">{{ i18n.ts.showMore }}</span>
-	</button>
-	<button v-else-if="isLong && !collapsed" :class="$style.showLess" class="_button" @click="collapsed = true">
-		<span :class="$style.showLessLabel">{{ i18n.ts.showLess }}</span>
-	</button>
->>>>>>> 12456b22
 </div>
 </template>
 
 <script lang="ts" setup>
-import {computed, defineAsyncComponent, inject, Ref, ref, shallowRef} from 'vue';
+import { computed, defineAsyncComponent, inject, Ref, ref, shallowRef } from 'vue';
 import * as misskey from 'cherrypick-js';
 import * as os from '@/os';
 import MkMediaList from '@/components/MkMediaList.vue';
@@ -147,14 +133,15 @@
 	showSubNoteFooterButton: boolean;
 }>();
 
-<<<<<<< HEAD
 let note = $ref(deepClone(props.note));
 
-const collapsed = $ref(
+const isLong =
 	props.note.cw == null && props.note.text != null && (
 		(props.note.text.split('\n').length > 9) ||
 		(props.note.text.length > 500)
-	));
+	);
+
+const collapsed = $ref(isLong);
 
 useNoteCapture({
 	rootEl: el,
@@ -332,15 +319,6 @@
 		noteId: props.note.id,
 	}, {}, 'closed');
 }
-=======
-const isLong =
-	props.note.cw == null && props.note.text != null && (
-		(props.note.text.split('\n').length > 9) ||
-		(props.note.text.length > 500)
-	);
-
-const collapsed = $ref(isLong);
->>>>>>> 12456b22
 </script>
 
 <style lang="scss" module>
@@ -399,7 +377,6 @@
 	color: var(--renote);
 }
 
-<<<<<<< HEAD
 .translation {
 	border: solid 0.5px var(--divider);
 	border-radius: var(--radius);
@@ -450,7 +427,8 @@
 	&:hover {
 		background: var(--X5);
 	}
-=======
+}
+
 .showLess {
 	width: 100%;
 	margin-top: 14px;
@@ -465,6 +443,5 @@
 	font-size: 0.8em;
 	border-radius: 999px;
 	box-shadow: 0 2px 6px rgb(0 0 0 / 20%);
->>>>>>> 12456b22
 }
 </style>