<template>
<div :class="[$style.root, { [$style.collapsed]: collapsed }]">
	<div :class="$style.body">
		<span v-if="note.isHidden" style="opacity: 0.5">({{ i18n.ts.private }})</span>
		<span v-if="note.deletedAt" style="opacity: 0.5">({{ i18n.ts.deleted }})</span>
		<MkA v-if="note.replyId" :class="$style.reply" :to="`/notes/${note.replyId}`"><i class="ti ti-arrow-back-up"></i></MkA>
		<Mfm v-if="note.text" :text="note.text" :author="note.user" :i="$i" :emoji-urls="note.emojis"/>
		<MkA v-if="note.renoteId" :class="$style.rp" :to="`/notes/${note.renoteId}`">RN: ...</MkA>
	</div>
	<details v-if="note.files.length > 0">
<<<<<<< HEAD
		<summary>({{ $t('withNFiles', { n: note.files.length }) }})</summary>
		<MkMediaList v-if="note.disableRightClick" :media-list="note.files" @contextmenu.prevent/>
		<MkMediaList v-else :media-list="note.files"/>
=======
		<summary>({{ i18n.t('withNFiles', { n: note.files.length }) }})</summary>
		<MkMediaList :media-list="note.files"/>
>>>>>>> f8232bd1
	</details>
	<details v-if="note.poll">
		<summary>{{ i18n.ts.poll }}</summary>
		<MkPoll :note="note"/>
	</details>
	<button v-if="collapsed" :class="$style.fade" class="_button" @click="collapsed = false">
		<span :class="$style.fadeLabel">{{ i18n.ts.showMore }}</span>
	</button>
</div>
</template>

<script lang="ts" setup>
import { } from 'vue';
import * as misskey from 'misskey-js';
import MkMediaList from '@/components/MkMediaList.vue';
import MkPoll from '@/components/MkPoll.vue';
import { i18n } from '@/i18n';
import { $i } from '@/account';

const props = defineProps<{
	note: misskey.entities.Note;
}>();

const collapsed = $ref(
	props.note.cw == null && props.note.text != null && (
		(props.note.text.split('\n').length > 9) ||
		(props.note.text.length > 500)
	));
</script>

<style lang="scss" module>
.root {
	overflow-wrap: break-word;

	&.collapsed {
		position: relative;
		max-height: 9em;
		overflow: clip;

		> .fade {
			display: block;
			position: absolute;
			bottom: 0;
			left: 0;
			width: 100%;
			height: 64px;
			background: linear-gradient(0deg, var(--panel), var(--X15));

			> .fadeLabel {
				display: inline-block;
				background: var(--panel);
				padding: 6px 10px;
				font-size: 0.8em;
				border-radius: 999px;
				box-shadow: 0 2px 6px rgb(0 0 0 / 20%);
			}

			&:hover {
				> .fadeLabel {
					background: var(--panelHighlight);
				}
			}
		}
	}
}

.body {

}

.reply {
	margin-right: 6px;
	color: var(--accent);
}

.rp {
	margin-left: 4px;
	font-style: oblique;
	color: var(--renote);
}
</style><|MERGE_RESOLUTION|>--- conflicted
+++ resolved
@@ -8,14 +8,9 @@
 		<MkA v-if="note.renoteId" :class="$style.rp" :to="`/notes/${note.renoteId}`">RN: ...</MkA>
 	</div>
 	<details v-if="note.files.length > 0">
-<<<<<<< HEAD
-		<summary>({{ $t('withNFiles', { n: note.files.length }) }})</summary>
+		<summary>({{ i18n.t('withNFiles', { n: note.files.length }) }})</summary>
 		<MkMediaList v-if="note.disableRightClick" :media-list="note.files" @contextmenu.prevent/>
 		<MkMediaList v-else :media-list="note.files"/>
-=======
-		<summary>({{ i18n.t('withNFiles', { n: note.files.length }) }})</summary>
-		<MkMediaList :media-list="note.files"/>
->>>>>>> f8232bd1
 	</details>
 	<details v-if="note.poll">
 		<summary>{{ i18n.ts.poll }}</summary>
