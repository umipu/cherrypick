<!--
SPDX-FileCopyrightText: syuilo and other misskey, cherrypick contributors
SPDX-License-Identifier: AGPL-3.0-only
-->

<template>
<div ref="el" :class="[$style.root, { [$style.collapsed]: collapsed }]">
	<div>
		<span v-if="note.isHidden" style="opacity: 0.5">({{ i18n.ts._ffVisibility.private }})</span>
		<span v-if="note.deletedAt" style="opacity: 0.5">({{ i18n.ts.deleted }})</span>
		<MkA v-if="note.replyId" :class="$style.reply" :to="`/notes/${note.replyId}`"><i class="ti ti-arrow-back-up"></i></MkA>
<<<<<<< HEAD
		<Mfm
			v-if="note.text"
			:parsedNodes="parsed"
			:text="note.text"
			:author="note.user"
			:nyaize="noNyaize ? false : 'account'"
			:emojiUrls="note.emojis"
			:enableEmojiMenu="true"
			:enableEmojiMenuReaction="true"
		/>
=======
		<Mfm v-if="note.text" :text="note.text" :author="note.user" :nyaize="'respect'" :emojiUrls="note.emojis"/>
>>>>>>> 9784d10c
		<MkA v-if="note.renoteId" :class="$style.rp" :to="`/notes/${note.renoteId}`">RN: ...</MkA>
		<div v-if="defaultStore.state.showTranslateButtonInNote && instance.translatorAvailable && $i && note.text" style="padding-top: 5px; color: var(--accent);">
			<button v-if="!(translating || translation)" ref="translateButton" class="_button" @mousedown="translate()">{{ i18n.ts.translateNote }}</button>
			<button v-else class="_button" @mousedown="translation = null">{{ i18n.ts.close }}</button>
		</div>
		<div v-if="translating || translation" :class="$style.translation">
			<MkLoading v-if="translating" mini/>
			<div v-else>
				<b>{{ i18n.t('translatedFrom', { x: translation.sourceLang }) }}:</b><hr style="margin: 10px 0;">
				<Mfm :text="translation.text" :author="note.user" :nyaize="false" :emojiUrls="note.emojis"/>
				<div v-if="translation.translator == 'ctav3'" style="margin-top: 10px; padding: 0 0 15px;">
					<img v-if="!defaultStore.state.darkMode" src="/client-assets/color-short.svg" alt="" style="float: right;">
					<img v-else src="/client-assets/white-short.svg" alt="" style="float: right;"/>
				</div>
			</div>
		</div>
		<div v-if="viewTextSource">
			<hr style="margin: 10px 0;">
			<pre style="margin: initial;"><small>{{ note.text }}</small></pre>
			<button class="_button" style="padding-top: 5px; color: var(--accent);" @mousedown="viewTextSource = false"><small>{{ i18n.ts.close }}</small></button>
		</div>
		<div v-show="showContent">
			<div v-if="note.files.length > 0">
				<MkMediaList v-if="note.disableRightClick" :mediaList="note.files" @contextmenu.prevent/>
				<MkMediaList v-else :mediaList="note.files"/>
			</div>
			<div v-if="note.poll">
				<MkPoll :note="note"/>
			</div>
		</div>
	</div>
	<button v-if="(isLong || (isMFM && defaultStore.state.collapseDefault) || note.files.length > 0 || note.poll) && collapsed" v-vibrate="ColdDeviceStorage.get('vibrateSystem') ? 5 : ''" :class="$style.fade" class="_button" @click="collapsed = false;">
		<span :class="$style.fadeLabel">
			{{ i18n.ts.showMore }}
			<span v-if="note.files.length > 0" :class="$style.label">({{ collapseLabel }})</span>
		</span>
	</button>
	<button v-else-if="(isLong || (isMFM && defaultStore.state.collapseDefault) || note.files.length > 0 || note.poll) && !collapsed" v-vibrate="ColdDeviceStorage.get('vibrateSystem') ? 5 : ''" :class="$style.showLess" class="_button" @click="collapsed = true;">
		<span :class="$style.showLessLabel">{{ i18n.ts.showLess }}</span>
	</button>
	<div v-if="showSubNoteFooterButton">
		<MkReactionsViewer v-show="note.cw == null || showContent" :note="note" :maxNumber="16" @mockUpdateMyReaction="emitUpdReaction">
			<template #more>
				<div :class="$style.reactionOmitted">{{ i18n.ts.more }}</div>
			</template>
		</MkReactionsViewer>
		<footer :class="$style.footer">
			<button v-if="!note.isHidden" v-vibrate="ColdDeviceStorage.get('vibrateSystem') ? 5 : ''" v-tooltip="i18n.ts.reply" :class="$style.footerButton" class="_button" @click="reply()">
				<i class="ti ti-arrow-back-up"></i>
				<p v-if="note.repliesCount > 0" :class="$style.footerButtonCount">{{ note.repliesCount }}</p>
			</button>
			<button v-else :class="$style.footerButton" class="_button" disabled>
				<i class="ti ti-ban"></i>
			</button>
			<button
				v-if="canRenote"
				ref="renoteButton"
				v-vibrate="ColdDeviceStorage.get('vibrateSystem') ? [30, 50, 60] : ''"
				v-tooltip="i18n.ts.renote"
				:class="$style.footerButton"
				class="_button"
				@mousedown="defaultStore.state.renoteQuoteButtonSeparation ? renoteOnly() : renote()"
			>
				<i class="ti ti-repeat"></i>
				<p v-if="note.renoteCount > 0" :class="$style.footerButtonCount">{{ note.renoteCount }}</p>
			</button>
			<button v-else :class="$style.footerButton" class="_button" disabled>
				<i class="ti ti-ban"></i>
			</button>
			<button v-if="note.myReaction == null" ref="heartReactButton" v-vibrate="ColdDeviceStorage.get('vibrateSystem') ? [30, 50, 50] : ''" v-tooltip="i18n.ts.like" :class="$style.footerButton" class="_button" @mousedown="heartReact()">
				<i class="ti ti-heart"></i>
			</button>
			<button v-if="note.reactionAcceptance !== 'likeOnly'" ref="reactButton" v-vibrate="ColdDeviceStorage.get('vibrateSystem') ? [30, 50, 50] : ''" v-tooltip="i18n.ts.reaction" :class="$style.footerButton" class="_button" @mousedown="react()">
				<i v-if="note.myReaction == null" class="ti ti-mood-plus"></i>
				<i v-else class="ti ti-mood-edit"></i>
			</button>
			<button v-if="note.myReaction != null && note.reactionAcceptance == 'likeOnly'" ref="reactButton" v-vibrate="ColdDeviceStorage.get('vibrateSystem') ? [30, 50, 50] : ''" :class="$style.footerButton" class="_button" @click="undoReact(note)">
				<i class="ti ti-heart-minus"></i>
			</button>
			<button v-if="canRenote && defaultStore.state.renoteQuoteButtonSeparation" v-vibrate="ColdDeviceStorage.get('vibrateSystem') ? 5 : ''" v-tooltip="i18n.ts.quote" class="_button" :class="$style.footerButton" @click="quote()">
				<i class="ti ti-quote"></i>
			</button>
			<button v-if="defaultStore.state.showClipButtonInNoteFooter" ref="clipButton" v-vibrate="ColdDeviceStorage.get('vibrateSystem') ? 5 : ''" v-tooltip="i18n.ts.clip" :class="$style.footerButton" class="_button" @mousedown="clip()">
				<i class="ti ti-paperclip"></i>
			</button>
			<MkA v-if="defaultStore.state.infoButtonForNoteActionsEnabled && defaultStore.state.showNoteActionsOnlyHover" v-tooltip="i18n.ts.details" :to="notePage(note)" :class="$style.footerButton" style="text-decoration: none;" class="_button">
				<i class="ti ti-info-circle"></i>
			</MkA>
			<button ref="menuButton" v-vibrate="ColdDeviceStorage.get('vibrateSystem') ? 5 : ''" v-tooltip="i18n.ts.more" :class="$style.footerButton" class="_button" @mousedown="menu()">
				<i class="ti ti-dots"></i>
			</button>
		</footer>
	</div>
</div>
</template>

<script lang="ts" setup>
import { computed, defineAsyncComponent, inject, provide, Ref, ref, shallowRef, watch } from 'vue';
import * as mfm from 'cherrypick-mfm-js';
import * as Misskey from 'cherrypick-js';
import * as os from '@/os.js';
import MkMediaList from '@/components/MkMediaList.vue';
import MkPoll from '@/components/MkPoll.vue';
import MkUsersTooltip from '@/components/MkUsersTooltip.vue';
import MkRippleEffect from '@/components/MkRippleEffect.vue';
import MkReactionsViewer from '@/components/MkReactionsViewer.vue';
import { i18n } from '@/i18n.js';
import { $i } from '@/account.js';
import { shouldCollapsed, shouldMfmCollapsed } from '@/scripts/collapsed.js';
import { ColdDeviceStorage, defaultStore } from '@/store.js';
import { miLocalStorage } from '@/local-storage.js';
import { instance } from '@/instance.js';
import { notePage } from '@/filters/note.js';
import { useTooltip } from '@/scripts/use-tooltip.js';
import { pleaseLogin } from '@/scripts/please-login.js';
import { showMovedDialog } from '@/scripts/show-moved-dialog.js';
import { getNoteClipMenu, getNoteMenu, getRenoteMenu, getRenoteOnly } from '@/scripts/get-note-menu.js';
import { deepClone } from '@/scripts/clone.js';
import { reactionPicker } from '@/scripts/reaction-picker.js';
import { claimAchievement } from '@/scripts/achievements.js';
import { useNoteCapture } from '@/scripts/use-note-capture.js';
import { concat } from '@/scripts/array.js';

const props = withDefaults(defineProps<{
  note: Misskey.entities.Note;
  mock?: boolean;
  showSubNoteFooterButton: boolean;
}>(), {
	mock: false,
});

provide('mock', props.mock);

const emit = defineEmits<{
  (ev: 'reaction', emoji: string): void;
  (ev: 'removeReaction', emoji: string): void;
}>();

let note = $ref(deepClone(props.note));

const el = shallowRef<HTMLElement>();
const menuButton = shallowRef<HTMLElement>();
const renoteButton = shallowRef<HTMLElement>();
const reactButton = shallowRef<HTMLElement>();
const heartReactButton = shallowRef<HTMLElement>();
const clipButton = shallowRef<HTMLElement>();
const canRenote = computed(() => ['public', 'home'].includes(props.note.visibility) || props.note.userId === $i.id);
const isDeleted = ref(false);
const currentClip = inject<Ref<Misskey.entities.Clip> | null>('currentClip', null);

const showContent = ref(true);
const translation = ref<any>(null);
const translating = ref(false);

const viewTextSource = ref(false);
const noNyaize = ref(false);

const parsed = props.note.text ? mfm.parse(props.note.text) : null;

const isLong = shouldCollapsed(props.note, []);
const isMFM = shouldMfmCollapsed(props.note);

const collapsed = $ref(isLong || (isMFM && defaultStore.state.collapseDefault) || props.note.files.length > 0 || props.note.poll);

const collapseLabel = computed(() => {
	return concat([
		props.note.files && props.note.files.length !== 0 ? [i18n.t('_cw.files', { count: props.note.files.length })] : [],
	] as string[][]).join(' / ');
});

if (props.mock) {
	watch(() => props.note, (to) => {
		note = deepClone(to);
	}, { deep: true });
} else {
	useNoteCapture({
		rootEl: el,
		note: $$(note),
		pureNote: $$(note),
		isDeletedRef: isDeleted,
	});
}

if (!props.mock) {
	useTooltip(renoteButton, async (showing) => {
		const renotes = await os.api('notes/renotes', {
			noteId: props.note.id,
			limit: 11,
		});

		const users = renotes.map(x => x.user);

		if (users.length < 1) return;

		os.popup(MkUsersTooltip, {
			showing,
			users,
			count: props.note.renoteCount,
			targetElement: renoteButton.value,
		}, {}, 'closed');
	});
}

function renote(viaKeyboard = false) {
	pleaseLogin();
	showMovedDialog();

	const { menu } = getRenoteMenu({ note: note, renoteButton, mock: props.mock });
	os.popupMenu(menu, renoteButton.value, {
		viaKeyboard,
	});
}

async function renoteOnly() {
	pleaseLogin();
	showMovedDialog();

	await getRenoteOnly({ note: note, renoteButton, mock: props.mock });
}

function quote(viaKeyboard = false): void {
	pleaseLogin();
	if (props.mock) {
		return;
	}
	if (props.note.channel) {
		os.post({
			renote: props.note,
			channel: props.note.channel,
			animation: !viaKeyboard,
		}, () => {
			focus();
		});
	}
	os.post({
		renote: props.note,
	}, () => {
		focus();
	});
}

function reply(viaKeyboard = false): void {
	pleaseLogin();
	if (props.mock) {
		return;
	}
	os.post({
		reply: props.note,
		channel: props.note.channel,
		animation: !viaKeyboard,
	}, () => {
		focus();
	});
}

function react(viaKeyboard = false): void {
	pleaseLogin();
	showMovedDialog();
	if (props.note.reactionAcceptance === 'likeOnly') {
		if (props.mock) {
			return;
		}
		os.api('notes/reactions/create', {
			noteId: props.note.id,
			reaction: '❤️',
		});
		const el = reactButton.value as HTMLElement | null | undefined;
		if (el) {
			const rect = el.getBoundingClientRect();
			const x = rect.left + (el.offsetWidth / 2);
			const y = rect.top + (el.offsetHeight / 2);
			os.popup(MkRippleEffect, { x, y }, {}, 'end');
		}
	} else {
		blur();
		reactionPicker.show(reactButton.value, reaction => {
			if (props.mock) {
				emit('reaction', reaction);
				return;
			}
			toggleReaction(reaction);
		}, () => {
			focus();
		});
	}
}

async function toggleReaction(reaction) {
	const oldReaction = note.myReaction;
	if (oldReaction) {
		const confirm = await os.confirm({
			type: 'warning',
			text: oldReaction !== reaction ? i18n.ts.changeReactionConfirm : i18n.ts.cancelReactionConfirm,
		});
		if (confirm.canceled) return;

		os.api('notes/reactions/delete', {
			noteId: note.id,
		}).then(() => {
			if (oldReaction !== reaction) {
				os.api('notes/reactions/create', {
					noteId: note.id,
					reaction: reaction,
				});
			}
		});
	} else {
		os.api('notes/reactions/create', {
			noteId: note.id,
			reaction: reaction,
		});
	}
	if (note.text && note.text.length > 100 && (Date.now() - new Date(note.createdAt).getTime() < 1000 * 3)) {
		claimAchievement('reactWithoutRead');
	}
}

function heartReact(): void {
	pleaseLogin();
	showMovedDialog();

	if (props.mock) {
		return;
	}

	os.api('notes/reactions/create', {
		noteId: props.note.id,
		reaction: '❤️',
	});
	if (props.note.text && props.note.text.length > 100 && (Date.now() - new Date(props.note.createdAt).getTime() < 1000 * 3)) {
		claimAchievement('reactWithoutRead');
	}
	const el = heartReactButton.value as HTMLElement | null | undefined;
	if (el) {
		const rect = el.getBoundingClientRect();
		const x = rect.left + (el.offsetWidth / 2);
		const y = rect.top + (el.offsetHeight / 2);
		os.popup(MkRippleEffect, { x, y }, {}, 'end');
	}
}

function undoReact(note): void {
	const oldReaction = note.myReaction;
	if (!oldReaction) return;

	if (props.mock) {
		emit('removeReaction', oldReaction);
		return;
	}

	os.api('notes/reactions/delete', {
		noteId: note.id,
	});
}

function menu(viaKeyboard = false): void {
	if (props.mock) {
		return;
	}

	const { menu, cleanup } = getNoteMenu({ note: note, translating, translation, viewTextSource, noNyaize, menuButton, isDeleted, currentClip: currentClip?.value });
	os.popupMenu(menu, menuButton.value, {
		viaKeyboard,
	}).then(focus).finally(cleanup);
}

async function clip() {
	if (props.mock) {
		return;
	}

	os.popupMenu(await getNoteClipMenu({ note: note, isDeleted, currentClip: currentClip?.value }), clipButton.value).then(focus);
}

async function translate(): Promise<void> {
	if (translation.value != null) return;
	translating.value = true;

	if (props.mock) {
		return;
	}

	const res = await os.api('notes/translate', {
		noteId: props.note.id,
		targetLang: miLocalStorage.getItem('lang') ?? navigator.language,
	});
	translating.value = false;
	translation.value = res;
}

function focus() {
	el.value.focus();
}

function blur() {
	el.value.blur();
}

function emitUpdReaction(emoji: string, delta: number) {
	if (delta < 0) {
		emit('removeReaction', emoji);
	} else if (delta > 0) {
		emit('reaction', emoji);
	}
}
</script>

<style lang="scss" module>
.root {
	overflow-wrap: break-word;

	&.collapsed {
		position: relative;
		max-height: 9em;
		overflow: clip;

		> .fade {
			display: block;
			position: absolute;
			bottom: 0;
			left: 0;
			width: 100%;
			height: 74px;
			background: linear-gradient(0deg, var(--panel), var(--X15));

			> .fadeLabel {
				display: inline-block;
				background: var(--panel);
				padding: 6px 10px;
				font-size: 0.8em;
				border-radius: 999px;
				box-shadow: 0 2px 6px rgb(0 0 0 / 20%);
			}

			&:hover {
				> .fadeLabel {
					background: var(--panelHighlight);
				}
			}
		}
	}

	.footer {
		position: relative;
		z-index: 1;
	}

	&:hover > .article > .main > .footer > .footerButton {
		opacity: 1;
	}
}

.reply {
	margin-right: 6px;
	color: var(--accent);
}

.rp {
	margin-left: 4px;
	font-style: oblique;
	color: var(--renote);
}

.translation {
	border: solid 0.5px var(--divider);
	border-radius: var(--radius);
	padding: 12px;
	margin-top: 8px;
}

.footer {
	margin: 7px 0 -14px;
}

.footerButton {
	margin: 0;
	padding: 8px;
	opacity: 0.7;

	&:not(:last-child) {
		margin-right: 10px;
	}

	&:hover {
		color: var(--fgHighlighted);
	}
}

.footerButtonCount {
	display: inline;
	margin: 0 0 0 8px;
	opacity: 0.7;
}

@container (max-width: 500px) {
	.footer {
		margin-bottom: -8px;
	}
}

.reactionDetailsButton {
	display: inline-block;
	height: 32px;
	margin: 2px;
	padding: 0 6px;
	border: dashed 1px var(--divider);
	border-radius: 4px;
	background: transparent;
	opacity: .8;

	&:hover {
		background: var(--X5);
	}
}

.showLess {
	width: 100%;
	margin-top: 14px;
	position: sticky;
	bottom: calc(var(--stickyBottom, 0px) + 14px);
}

.showLessLabel {
	display: inline-block;
	background: var(--popup);
	padding: 6px 10px;
	font-size: 0.8em;
	border-radius: 999px;
	box-shadow: 0 2px 6px rgb(0 0 0 / 20%);
}
</style><|MERGE_RESOLUTION|>--- conflicted
+++ resolved
@@ -9,20 +9,16 @@
 		<span v-if="note.isHidden" style="opacity: 0.5">({{ i18n.ts._ffVisibility.private }})</span>
 		<span v-if="note.deletedAt" style="opacity: 0.5">({{ i18n.ts.deleted }})</span>
 		<MkA v-if="note.replyId" :class="$style.reply" :to="`/notes/${note.replyId}`"><i class="ti ti-arrow-back-up"></i></MkA>
-<<<<<<< HEAD
 		<Mfm
 			v-if="note.text"
 			:parsedNodes="parsed"
 			:text="note.text"
 			:author="note.user"
-			:nyaize="noNyaize ? false : 'account'"
+			:nyaize="noNyaize ? false : 'respect'"
 			:emojiUrls="note.emojis"
 			:enableEmojiMenu="true"
 			:enableEmojiMenuReaction="true"
 		/>
-=======
-		<Mfm v-if="note.text" :text="note.text" :author="note.user" :nyaize="'respect'" :emojiUrls="note.emojis"/>
->>>>>>> 9784d10c
 		<MkA v-if="note.renoteId" :class="$style.rp" :to="`/notes/${note.renoteId}`">RN: ...</MkA>
 		<div v-if="defaultStore.state.showTranslateButtonInNote && instance.translatorAvailable && $i && note.text" style="padding-top: 5px; color: var(--accent);">
 			<button v-if="!(translating || translation)" ref="translateButton" class="_button" @mousedown="translate()">{{ i18n.ts.translateNote }}</button>
