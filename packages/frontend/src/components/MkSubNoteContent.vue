--- conflicted
+++ resolved
@@ -96,14 +96,9 @@
 </template>
 
 <script lang="ts" setup>
-<<<<<<< HEAD
 import { computed, defineAsyncComponent, inject, Ref, ref, shallowRef } from 'vue';
-import * as misskey from 'cherrypick-js';
+import * as Misskey from 'cherrypick-js';
 import * as os from '@/os';
-=======
-import { } from 'vue';
-import * as Misskey from 'misskey-js';
->>>>>>> 2630513c
 import MkMediaList from '@/components/MkMediaList.vue';
 import MkPoll from '@/components/MkPoll.vue';
 import MkDetailsButton from '@/components/MkDetailsButton.vue';
@@ -134,19 +129,15 @@
 const clipButton = shallowRef<HTMLElement>();
 const canRenote = computed(() => ['public', 'home'].includes(props.note.visibility) || props.note.userId === $i.id);
 const isDeleted = ref(false);
-const currentClip = inject<Ref<misskey.entities.Clip> | null>('currentClip', null);
+const currentClip = inject<Ref<Misskey.entities.Clip> | null>('currentClip', null);
 
 const showContent = ref(false);
 const translation = ref<any>(null);
 const translating = ref(false);
 
 const props = defineProps<{
-<<<<<<< HEAD
-	note: misskey.entities.Note;
-	showSubNoteFooterButton: boolean;
-=======
 	note: Misskey.entities.Note;
->>>>>>> 2630513c
+  showSubNoteFooterButton: boolean;
 }>();
 
 let note = $ref(deepClone(props.note));
