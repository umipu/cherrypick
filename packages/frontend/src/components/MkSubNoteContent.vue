--- conflicted
+++ resolved
@@ -98,29 +98,28 @@
 <script lang="ts" setup>
 import { computed, defineAsyncComponent, inject, Ref, ref, shallowRef } from 'vue';
 import * as Misskey from 'cherrypick-js';
-import * as os from '@/os';
+import * as os from '@/os.js';
 import MkMediaList from '@/components/MkMediaList.vue';
 import MkPoll from '@/components/MkPoll.vue';
-<<<<<<< HEAD
 import MkDetailsButton from '@/components/MkDetailsButton.vue';
 import MkUsersTooltip from '@/components/MkUsersTooltip.vue';
 import MkRippleEffect from '@/components/MkRippleEffect.vue';
-import MkReactionsViewer from "@/components/MkReactionsViewer.vue";
-import { i18n } from '@/i18n';
-import { $i } from '@/account';
-import { shouldCollapsed, shouldMfmCollapsed } from '@/scripts/collapsed';
-import { defaultStore } from '@/store';
-import { miLocalStorage } from '@/local-storage';
-import { instance } from '@/instance';
-import { notePage } from '@/filters/note';
-import { useTooltip } from '@/scripts/use-tooltip';
-import { pleaseLogin } from '@/scripts/please-login';
-import { showMovedDialog } from '@/scripts/show-moved-dialog';
-import { getNoteClipMenu, getNoteMenu } from '@/scripts/get-note-menu';
-import { deepClone } from '@/scripts/clone';
-import { reactionPicker } from '@/scripts/reaction-picker';
-import { claimAchievement } from '@/scripts/achievements';
-import { useNoteCapture } from '@/scripts/use-note-capture';
+import MkReactionsViewer from '@/components/MkReactionsViewer.vue';
+import { i18n } from '@/i18n.js';
+import { $i } from '@/account.js';
+import { shouldCollapsed, shouldMfmCollapsed } from '@/scripts/collapsed.js';
+import { defaultStore } from '@/store.js';
+import { miLocalStorage } from '@/local-storage.js';
+import { instance } from '@/instance.js';
+import { notePage } from '@/filters/note.js';
+import { useTooltip } from '@/scripts/use-tooltip.js';
+import { pleaseLogin } from '@/scripts/please-login.js';
+import { showMovedDialog } from '@/scripts/show-moved-dialog.js';
+import { getNoteClipMenu, getNoteMenu } from '@/scripts/get-note-menu.js';
+import { deepClone } from '@/scripts/clone.js';
+import { reactionPicker } from '@/scripts/reaction-picker.js';
+import { claimAchievement } from '@/scripts/achievements.js';
+import { useNoteCapture } from '@/scripts/use-note-capture.js';
 
 const el = shallowRef<HTMLElement>();
 const menuButton = shallowRef<HTMLElement>();
@@ -135,11 +134,6 @@
 const showContent = ref(false);
 const translation = ref<any>(null);
 const translating = ref(false);
-=======
-import { i18n } from '@/i18n.js';
-import { $i } from '@/account.js';
-import { shouldCollapsed } from '@/scripts/collapsed.js';
->>>>>>> 578b0ebe
 
 const props = defineProps<{
 	note: Misskey.entities.Note;
