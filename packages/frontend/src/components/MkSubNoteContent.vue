<!--
SPDX-FileCopyrightText: syuilo and other misskey, cherrypick contributors
SPDX-License-Identifier: AGPL-3.0-only
-->

<template>
<div ref="el" :class="[$style.root, { [$style.collapsed]: collapsed }]">
	<div>
		<span v-if="note.isHidden" style="opacity: 0.5">({{ i18n.ts._ffVisibility.private }})</span>
		<span v-if="note.deletedAt" style="opacity: 0.5">({{ i18n.ts.deleted }})</span>
		<MkA v-if="note.replyId" :class="$style.reply" :to="`/notes/${note.replyId}`"><i class="ti ti-arrow-back-up"></i></MkA>
		<Mfm
			v-if="note.text"
			:parsedNodes="parsed"
			:text="note.text"
			:author="note.user"
			:nyaize="noNyaize ? false : 'respect'"
			:emojiUrls="note.emojis"
			:enableEmojiMenu="true"
			:enableEmojiMenuReaction="true"
		/>
		<MkA v-if="note.renoteId" :class="$style.rp" :to="`/notes/${note.renoteId}`">RN: ...</MkA>
		<div v-if="defaultStore.state.showTranslateButtonInNote && instance.translatorAvailable && $i && note.text && isForeignLanguage" style="padding-top: 5px; color: var(--accent);">
			<button v-if="!(translating || translation)" ref="translateButton" class="_button" @click.stop="translate()">{{ i18n.ts.translateNote }}</button>
			<button v-else class="_button" @click.stop="translation = null">{{ i18n.ts.close }}</button>
		</div>
		<div v-if="translating || translation" :class="$style.translation">
			<MkLoading v-if="translating" mini/>
			<div v-else>
				<b>{{ i18n.t('translatedFrom', { x: translation.sourceLang }) }}:</b><hr style="margin: 10px 0;">
				<Mfm :text="translation.text" :author="note.user" :nyaize="noNyaize ? false : 'respect'" :emojiUrls="note.emojis" @click.stop/>
				<div v-if="translation.translator == 'ctav3'" style="margin-top: 10px; padding: 0 0 15px;">
					<img v-if="!defaultStore.state.darkMode" src="/client-assets/color-short.svg" alt="" style="float: right;">
					<img v-else src="/client-assets/white-short.svg" alt="" style="float: right;"/>
				</div>
			</div>
		</div>
		<div v-if="viewTextSource">
			<hr style="margin: 10px 0;">
			<pre style="margin: initial;"><small>{{ note.text }}</small></pre>
			<button class="_button" style="padding-top: 5px; color: var(--accent);" @click.stop="viewTextSource = false"><small>{{ i18n.ts.close }}</small></button>
		</div>
		<div v-show="showContent">
			<div v-if="note.files.length > 0">
				<MkMediaList v-if="note.disableRightClick" :mediaList="note.files" @click.stop @contextmenu.prevent/>
				<MkMediaList v-else :mediaList="note.files" @click.stop/>
			</div>
			<div v-if="note.poll">
				<MkPoll :note="note" @click.stop/>
			</div>
		</div>
	</div>
<<<<<<< HEAD
	<button v-if="(isLong || (isMFM && defaultStore.state.collapseDefault) || note.files.length > 0 || note.poll) && collapsed" v-vibrate="defaultStore.state.vibrateSystem ? 5 : []" :class="$style.fade" class="_button" @click.stop="collapsed = false;">
		<span :class="$style.fadeLabel">
			{{ i18n.ts.showMore }}
			<span v-if="note.files.length > 0" :class="$style.label">({{ collapseLabel }})</span>
		</span>
=======
	<details v-if="note.files.length > 0">
		<summary>({{ i18n.tsx.withNFiles({ n: note.files.length }) }})</summary>
		<MkMediaList :mediaList="note.files"/>
	</details>
	<details v-if="note.poll">
		<summary>{{ i18n.ts.poll }}</summary>
		<MkPoll :note="note"/>
	</details>
	<button v-if="isLong && collapsed" :class="$style.fade" class="_button" @click="collapsed = false">
		<span :class="$style.fadeLabel">{{ i18n.ts.showMore }}</span>
>>>>>>> 94e282b6
	</button>
	<button v-else-if="(isLong || (isMFM && defaultStore.state.collapseDefault) || note.files.length > 0 || note.poll) && !collapsed" v-vibrate="defaultStore.state.vibrateSystem ? 5 : []" :class="$style.showLess" class="_button" @click.stop="collapsed = true;">
		<span :class="$style.showLessLabel">{{ i18n.ts.showLess }}</span>
	</button>
	<div v-if="showSubNoteFooterButton">
		<MkReactionsViewer v-show="note.cw == null || showContent" :note="note" :maxNumber="16" @click.stop @contextmenu.prevent.stop @mockUpdateMyReaction="emitUpdReaction">
			<template #more>
				<div :class="$style.reactionOmitted">{{ i18n.ts.more }}</div>
			</template>
		</MkReactionsViewer>
		<footer :class="$style.footer">
			<button v-if="!note.isHidden" v-vibrate="defaultStore.state.vibrateSystem ? 5 : []" v-tooltip="i18n.ts.reply" :class="$style.footerButton" class="_button" @click.stop="reply()">
				<i class="ti ti-arrow-back-up"></i>
				<p v-if="note.repliesCount > 0" :class="$style.footerButtonCount">{{ note.repliesCount }}</p>
			</button>
			<button v-else :class="$style.footerButton" class="_button" disabled>
				<i class="ti ti-ban"></i>
			</button>
			<button
				v-if="canRenote"
				ref="renoteButton"
				v-vibrate="defaultStore.state.vibrateSystem ? [30, 50, 60] : []"
				v-tooltip="i18n.ts.renote"
				:class="$style.footerButton"
				class="_button"
				@click.stop="defaultStore.state.renoteQuoteButtonSeparation && ((!defaultStore.state.renoteVisibilitySelection && !note.channel) || (note.channel && !note.channel.allowRenoteToExternal) || note.visibility === 'followers') ? renoteOnly() : renote()"
			>
				<i class="ti ti-repeat"></i>
				<p v-if="note.renoteCount > 0" :class="$style.footerButtonCount">{{ note.renoteCount }}</p>
			</button>
			<button v-else :class="$style.footerButton" class="_button" disabled>
				<i class="ti ti-ban"></i>
			</button>
			<button v-if="note.myReaction == null" ref="heartReactButton" v-vibrate="defaultStore.state.vibrateSystem ? [30, 50, 50] : []" v-tooltip="i18n.ts.like" :class="$style.footerButton" class="_button" @click.stop="heartReact()">
				<i class="ti ti-heart"></i>
			</button>
			<button v-if="note.reactionAcceptance !== 'likeOnly'" ref="reactButton" v-vibrate="defaultStore.state.vibrateSystem ? [30, 50, 50] : []" :class="$style.footerButton" class="_button" @click.stop="react()">
				<i v-if="note.myReaction == null" v-tooltip="i18n.ts.reaction" class="ti ti-mood-plus"></i>
				<i v-else v-tooltip="i18n.ts.editReaction" class="ti ti-mood-edit"></i>
			</button>
			<button v-if="note.myReaction != null && note.reactionAcceptance == 'likeOnly'" ref="reactButton" v-vibrate="defaultStore.state.vibrateSystem ? [30, 50, 50] : []" v-tooltip="i18n.ts.removeReaction" :class="$style.footerButton" class="_button" @click.stop="undoReact(note)">
				<i class="ti ti-heart-minus"></i>
			</button>
			<button v-if="canRenote && defaultStore.state.renoteQuoteButtonSeparation" ref="quoteButton" v-vibrate="defaultStore.state.vibrateSystem ? 5 : []" v-tooltip="i18n.ts.quote" class="_button" :class="$style.footerButton" @click.stop="quote()">
				<i class="ti ti-quote"></i>
			</button>
			<button v-if="defaultStore.state.showClipButtonInNoteFooter" ref="clipButton" v-vibrate="defaultStore.state.vibrateSystem ? 5 : []" v-tooltip="i18n.ts.clip" :class="$style.footerButton" class="_button" @click.stop="clip()">
				<i class="ti ti-paperclip"></i>
			</button>
			<MkA v-if="defaultStore.state.infoButtonForNoteActionsEnabled && defaultStore.state.showNoteActionsOnlyHover" v-tooltip="i18n.ts.details" :to="notePage(note)" :class="$style.footerButton" style="text-decoration: none;" class="_button">
				<i class="ti ti-info-circle"></i>
			</MkA>
			<button ref="menuButton" v-vibrate="defaultStore.state.vibrateSystem ? 5 : []" v-tooltip="i18n.ts.more" :class="$style.footerButton" class="_button" @click.stop="menu()">
				<i class="ti ti-dots"></i>
			</button>
		</footer>
	</div>
</div>
</template>

<script lang="ts" setup>
import { computed, inject, provide, Ref, ref, shallowRef, watch } from 'vue';
import * as mfm from 'cherrypick-mfm-js';
import * as Misskey from 'cherrypick-js';
import * as os from '@/os.js';
import * as sound from '@/scripts/sound.js';
import MkMediaList from '@/components/MkMediaList.vue';
import MkPoll from '@/components/MkPoll.vue';
import MkUsersTooltip from '@/components/MkUsersTooltip.vue';
import MkRippleEffect from '@/components/MkRippleEffect.vue';
import MkReactionsViewer from '@/components/MkReactionsViewer.vue';
import { i18n } from '@/i18n.js';
import { $i } from '@/account.js';
import { shouldCollapsed, shouldMfmCollapsed } from '@/scripts/collapsed.js';
import { defaultStore } from '@/store.js';
import { miLocalStorage } from '@/local-storage.js';
import { instance } from '@/instance.js';
import { notePage } from '@/filters/note.js';
import { useTooltip } from '@/scripts/use-tooltip.js';
import { pleaseLogin } from '@/scripts/please-login.js';
import { showMovedDialog } from '@/scripts/show-moved-dialog.js';
import { getNoteClipMenu, getNoteMenu, getRenoteMenu, getRenoteOnly, getQuoteMenu } from '@/scripts/get-note-menu.js';
import { deepClone } from '@/scripts/clone.js';
import { reactionPicker } from '@/scripts/reaction-picker.js';
import { claimAchievement } from '@/scripts/achievements.js';
import { useNoteCapture } from '@/scripts/use-note-capture.js';
import { concat } from '@/scripts/array.js';
import { vibrate } from '@/scripts/vibrate.js';
import { misskeyApi } from '@/scripts/misskey-api.js';
import detectLanguage from '@/scripts/detect-language.js';

const props = withDefaults(defineProps<{
  note: Misskey.entities.Note;
  mock?: boolean;
  showSubNoteFooterButton?: boolean;
}>(), {
	mock: false,
});

provide('mock', props.mock);

const emit = defineEmits<{
  (ev: 'reaction', emoji: string): void;
  (ev: 'removeReaction', emoji: string): void;
}>();

const note = ref(deepClone(props.note));

const el = shallowRef<HTMLElement>();
const menuButton = shallowRef<HTMLElement>();
const renoteButton = shallowRef<HTMLElement>();
const reactButton = shallowRef<HTMLElement>();
const heartReactButton = shallowRef<HTMLElement>();
const quoteButton = shallowRef<HTMLElement>();
const clipButton = shallowRef<HTMLElement>();
const canRenote = computed(() => ['public', 'home'].includes(props.note.visibility) || (props.note.visibility === 'followers' && props.note.userId === $i.id));
const isDeleted = ref(false);
const currentClip = inject<Ref<Misskey.entities.Clip> | null>('currentClip', null);

const showContent = ref(true);
const translation = ref<Misskey.entities.NotesTranslateResponse | null>(null);
const translating = ref(false);

const viewTextSource = ref(false);
const noNyaize = ref(false);

const parsed = props.note.text ? mfm.parse(props.note.text) : null;

const isLong = shouldCollapsed(props.note, []);
const isMFM = shouldMfmCollapsed(props.note);

const collapsed = ref(isLong || (isMFM && defaultStore.state.collapseDefault) || props.note.files.length > 0 || props.note.poll);

const collapseLabel = computed(() => {
	return concat([
		props.note.files && props.note.files.length !== 0 ? [i18n.t('_cw.files', { count: props.note.files.length })] : [],
	] as string[][]).join(' / ');
});

if (props.mock) {
	watch(() => props.note, (to) => {
		note.value = deepClone(to);
	}, { deep: true });
} else {
	useNoteCapture({
		rootEl: el,
		note: note,
		pureNote: note,
		isDeletedRef: isDeleted,
	});
}

if (!props.mock) {
	useTooltip(renoteButton, async (showing) => {
		const renotes = await misskeyApi('notes/renotes', {
			noteId: props.note.id,
			limit: 11,
		});

		const users = renotes.map(x => x.user);

		if (users.length < 1) return;

		os.popup(MkUsersTooltip, {
			showing,
			users,
			count: props.note.renoteCount,
			targetElement: renoteButton.value,
		}, {}, 'closed');
	});
}

function renote(viaKeyboard = false) {
	pleaseLogin();
	showMovedDialog();

	const { menu } = getRenoteMenu({ note: note.value, renoteButton, mock: props.mock });
	os.popupMenu(menu, renoteButton.value, {
		viaKeyboard,
	});
}

async function renoteOnly() {
	pleaseLogin();
	showMovedDialog();

	await getRenoteOnly({ note: note.value, renoteButton, mock: props.mock });
}

function quote(viaKeyboard = false): void {
	pleaseLogin();
	if (props.mock) {
		return;
	}
	if (props.note.channel) {
		if (props.note.channel.allowRenoteToExternal) {
			const { menu } = getQuoteMenu({ note: note.value, mock: props.mock });
			os.popupMenu(menu, quoteButton.value, {
				viaKeyboard,
			});
		} else {
			os.post({
				renote: props.note,
				channel: props.note.channel,
				animation: !viaKeyboard,
			}, () => {
				focus();
			});
		}
	} else {
		os.post({
			renote: props.note,
		}, () => {
			focus();
		});
	}
}

function reply(viaKeyboard = false): void {
	pleaseLogin();
	if (props.mock) {
		return;
	}
	os.post({
		reply: props.note,
		channel: props.note.channel,
		animation: !viaKeyboard,
	}, () => {
		focus();
	});
}

function react(viaKeyboard = false): void {
	pleaseLogin();
	showMovedDialog();
	if (props.note.reactionAcceptance === 'likeOnly') {
		sound.playMisskeySfx('reaction');

		if (props.mock) {
			return;
		}
		misskeyApi('notes/reactions/create', {
			noteId: props.note.id,
			reaction: '❤️',
		});
		const el = reactButton.value as HTMLElement | null | undefined;
		if (el) {
			const rect = el.getBoundingClientRect();
			const x = rect.left + (el.offsetWidth / 2);
			const y = rect.top + (el.offsetHeight / 2);
			os.popup(MkRippleEffect, { x, y }, {}, 'end');
		}
	} else {
		blur();
		reactionPicker.show(reactButton.value, reaction => {
			if (props.mock) {
				emit('reaction', reaction);
				return;
			}
			toggleReaction(reaction);
		}, () => {
			focus();
		});
	}
}

async function toggleReaction(reaction) {
	const oldReaction = note.value.myReaction;
	if (oldReaction) {
		const confirm = await os.confirm({
			type: 'warning',
			text: oldReaction !== reaction ? i18n.ts.changeReactionConfirm : i18n.ts.cancelReactionConfirm,
		});
		if (confirm.canceled) return;

		sound.playMisskeySfx('reaction');

		misskeyApi('notes/reactions/delete', {
			noteId: note.value.id,
		}).then(() => {
			if (oldReaction !== reaction) {
				misskeyApi('notes/reactions/create', {
					noteId: note.value.id,
					reaction: reaction,
				});
			}
		});
	} else {
		sound.playMisskeySfx('reaction');

		misskeyApi('notes/reactions/create', {
			noteId: note.value.id,
			reaction: reaction,
		});
	}
	if (note.value.text && note.value.text.length > 100 && (Date.now() - new Date(note.value.createdAt).getTime() < 1000 * 3)) {
		claimAchievement('reactWithoutRead');
	}
}

function heartReact(): void {
	pleaseLogin();
	showMovedDialog();

	sound.playMisskeySfx('reaction');

	if (props.mock) {
		return;
	}

	misskeyApi('notes/reactions/create', {
		noteId: props.note.id,
		reaction: '❤️',
	});
	if (props.note.text && props.note.text.length > 100 && (Date.now() - new Date(props.note.createdAt).getTime() < 1000 * 3)) {
		claimAchievement('reactWithoutRead');
	}
	const el = heartReactButton.value as HTMLElement | null | undefined;
	if (el) {
		const rect = el.getBoundingClientRect();
		const x = rect.left + (el.offsetWidth / 2);
		const y = rect.top + (el.offsetHeight / 2);
		os.popup(MkRippleEffect, { x, y }, {}, 'end');
	}
}

function undoReact(note): void {
	const oldReaction = note.myReaction;
	if (!oldReaction) return;

	if (props.mock) {
		emit('removeReaction', oldReaction);
		return;
	}

	misskeyApi('notes/reactions/delete', {
		noteId: note.id,
	});
}

function menu(viaKeyboard = false): void {
	if (props.mock) {
		return;
	}

	const { menu, cleanup } = getNoteMenu({ note: note.value, translating, translation, viewTextSource, noNyaize, menuButton, isDeleted, currentClip: currentClip?.value });
	os.popupMenu(menu, menuButton.value, {
		viaKeyboard,
	}).then(focus).finally(cleanup);
}

async function clip() {
	if (props.mock) {
		return;
	}

	os.popupMenu(await getNoteClipMenu({ note: note.value, isDeleted, currentClip: currentClip?.value }), clipButton.value).then(focus);
}

const isForeignLanguage: boolean = note.value.text != null && (() => {
	const targetLang = (miLocalStorage.getItem('lang') ?? navigator.language).slice(0, 2);
	const postLang = detectLanguage(note.value.text);
	return postLang !== '' && postLang !== targetLang;
})();

async function translate(): Promise<void> {
	if (translation.value != null) return;
	translating.value = true;

	vibrate(defaultStore.state.vibrateSystem ? 5 : []);

	if (props.mock) {
		return;
	}

	const res = await misskeyApi('notes/translate', {
		noteId: props.note.id,
		targetLang: miLocalStorage.getItem('lang') ?? navigator.language,
	});
	translating.value = false;
	translation.value = res;

	vibrate(defaultStore.state.vibrateSystem ? [5, 5, 10] : []);
}

function focus() {
	el.value.focus();
}

function blur() {
	el.value.blur();
}

function emitUpdReaction(emoji: string, delta: number) {
	if (delta < 0) {
		emit('removeReaction', emoji);
	} else if (delta > 0) {
		emit('reaction', emoji);
	}
}
</script>

<style lang="scss" module>
.root {
	overflow-wrap: break-word;

	&.collapsed {
		position: relative;
		max-height: 9em;
		overflow: clip;

		> .fade {
			display: block;
			position: absolute;
			bottom: 0;
			left: 0;
			width: 100%;
			height: 74px;
			background: linear-gradient(0deg, var(--panel), var(--X15));
			z-index: 2;

			> .fadeLabel {
				display: inline-block;
				background: var(--panel);
				padding: 6px 10px;
				font-size: 0.8em;
				border-radius: 999px;
				box-shadow: 0 2px 6px rgb(0 0 0 / 20%);
			}

			&:hover {
				> .fadeLabel {
					background: var(--panelHighlight);
				}
			}
		}
	}

	.footer {
		position: relative;
		z-index: 1;
	}

	&:hover > .article > .main > .footer > .footerButton {
		opacity: 1;
	}
}

.reply {
	margin-right: 6px;
	color: var(--accent);
}

.rp {
	margin-left: 4px;
	font-style: oblique;
	color: var(--renote);
}

.translation {
	border: solid 0.5px var(--divider);
	border-radius: var(--radius);
	padding: 12px;
	margin-top: 8px;
}

.footer {
	margin: 7px 0 -14px;
}

.footerButton {
	margin: 0;
	padding: 8px;
	opacity: 0.7;

	&:not(:last-child) {
		margin-right: 10px;
	}

	&:hover {
		color: var(--fgHighlighted);
	}
}

.footerButtonCount {
	display: inline;
	margin: 0 0 0 8px;
	opacity: 0.7;
}

@container (max-width: 500px) {
	.footer {
		margin-bottom: -8px;
	}
}

.reactionDetailsButton {
	display: inline-block;
	height: 32px;
	margin: 2px;
	padding: 0 6px;
	border: dashed 1px var(--divider);
	border-radius: 4px;
	background: transparent;
	opacity: .8;

	&:hover {
		background: var(--X5);
	}
}

.showLess {
	width: 100%;
	margin-top: 14px;
	position: sticky;
	bottom: calc(var(--stickyBottom, 0px) + 14px);
}

.showLessLabel {
	display: inline-block;
	background: var(--popup);
	padding: 6px 10px;
	font-size: 0.8em;
	border-radius: 999px;
	box-shadow: 0 2px 6px rgb(0 0 0 / 20%);
}
</style><|MERGE_RESOLUTION|>--- conflicted
+++ resolved
@@ -27,7 +27,7 @@
 		<div v-if="translating || translation" :class="$style.translation">
 			<MkLoading v-if="translating" mini/>
 			<div v-else>
-				<b>{{ i18n.t('translatedFrom', { x: translation.sourceLang }) }}:</b><hr style="margin: 10px 0;">
+				<b>{{ i18n.tsx.translatedFrom({ x: translation.sourceLang }) }}:</b><hr style="margin: 10px 0;">
 				<Mfm :text="translation.text" :author="note.user" :nyaize="noNyaize ? false : 'respect'" :emojiUrls="note.emojis" @click.stop/>
 				<div v-if="translation.translator == 'ctav3'" style="margin-top: 10px; padding: 0 0 15px;">
 					<img v-if="!defaultStore.state.darkMode" src="/client-assets/color-short.svg" alt="" style="float: right;">
@@ -50,24 +50,11 @@
 			</div>
 		</div>
 	</div>
-<<<<<<< HEAD
 	<button v-if="(isLong || (isMFM && defaultStore.state.collapseDefault) || note.files.length > 0 || note.poll) && collapsed" v-vibrate="defaultStore.state.vibrateSystem ? 5 : []" :class="$style.fade" class="_button" @click.stop="collapsed = false;">
 		<span :class="$style.fadeLabel">
 			{{ i18n.ts.showMore }}
 			<span v-if="note.files.length > 0" :class="$style.label">({{ collapseLabel }})</span>
 		</span>
-=======
-	<details v-if="note.files.length > 0">
-		<summary>({{ i18n.tsx.withNFiles({ n: note.files.length }) }})</summary>
-		<MkMediaList :mediaList="note.files"/>
-	</details>
-	<details v-if="note.poll">
-		<summary>{{ i18n.ts.poll }}</summary>
-		<MkPoll :note="note"/>
-	</details>
-	<button v-if="isLong && collapsed" :class="$style.fade" class="_button" @click="collapsed = false">
-		<span :class="$style.fadeLabel">{{ i18n.ts.showMore }}</span>
->>>>>>> 94e282b6
 	</button>
 	<button v-else-if="(isLong || (isMFM && defaultStore.state.collapseDefault) || note.files.length > 0 || note.poll) && !collapsed" v-vibrate="defaultStore.state.vibrateSystem ? 5 : []" :class="$style.showLess" class="_button" @click.stop="collapsed = true;">
 		<span :class="$style.showLessLabel">{{ i18n.ts.showLess }}</span>
@@ -203,7 +190,7 @@
 
 const collapseLabel = computed(() => {
 	return concat([
-		props.note.files && props.note.files.length !== 0 ? [i18n.t('_cw.files', { count: props.note.files.length })] : [],
+		props.note.files && props.note.files.length !== 0 ? [i18n.tsx._cw.files({ count: props.note.files.length })] : [],
 	] as string[][]).join(' / ');
 });
 
