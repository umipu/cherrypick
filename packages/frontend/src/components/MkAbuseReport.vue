--- conflicted
+++ resolved
@@ -73,24 +73,13 @@
 			{{ i18n.ts.moderator }}:
 			<MkAcct :user="report.assignee"/>
 		</div>
-<<<<<<< HEAD
-		<div><MkTime :time="report.createdAt"/></div>
-		<div class="action">
-			<MkSwitch v-model="forward" :disabled="report.targetUser.host == null || report.resolved">
-				{{ i18n.ts.forwardReport }}
-				<template #caption>{{ i18n.ts.forwardReportIsAnonymous }}</template>
-			</MkSwitch>
-			<MkButton v-if="!report.resolved" primary style="margin-top: 10px;" @click="resolve">{{ i18n.ts.abuseMarkAsResolved }}</MkButton>
-		</div>
-=======
->>>>>>> b99e13e6
 	</div>
 </MkFolder>
 </template>
 
 <script lang="ts" setup>
 import { provide, ref, watch } from 'vue';
-import * as Misskey from 'misskey-js';
+import * as Misskey from 'cherrypick-js';
 import MkButton from '@/components/MkButton.vue';
 import MkSwitch from '@/components/MkSwitch.vue';
 import MkKeyValue from '@/components/MkKeyValue.vue';
@@ -161,55 +150,7 @@
 }
 </script>
 
-<<<<<<< HEAD
-<style lang="scss" scoped>
-.bcekxzvu {
-	display: flex;
-
-	> .target {
-		width: 35%;
-		box-sizing: border-box;
-		text-align: left;
-		padding: 24px;
-		border-right: solid 1px var(--divider);
-
-		> .info {
-			display: flex;
-			box-sizing: border-box;
-			align-items: center;
-			padding: 14px;
-			border-radius: 8px;
-			--c: rgb(255 196 0 / 15%);
-			background-image: linear-gradient(45deg, var(--c) 16.67%, transparent 16.67%, transparent 50%, var(--c) 50%, var(--c) 66.67%, transparent 66.67%, transparent 100%);
-			background-size: 16px 16px;
-
-			> .avatar {
-				width: 42px;
-				height: 42px;
-			}
-
-			> .names {
-				margin-left: 0.3em;
-				padding: 0 8px;
-				flex: 1;
-				overflow: hidden;
-				overflow-wrap: anywhere;
-				text-overflow: ellipsis;
-
-				> .name {
-					font-weight: bold;
-				}
-			}
-		}
-	}
-
-	> .detail {
-		flex: 1;
-		padding: 24px;
-	}
-=======
 <style lang="scss" module>
 .root {
->>>>>>> b99e13e6
 }
 </style>