<!--
SPDX-FileCopyrightText: syuilo and other misskey, cherrypick contributors
SPDX-License-Identifier: AGPL-3.0-only
-->

<template>
<header :class="$style.root">
	<div :class="$style.section">
		<div style="display: flex;">
			<MkA v-user-preview="note.user.id" :class="$style.name" :to="userPage(note.user)">
				<MkUserName :user="note.user"/>
			</MkA>
			<div v-if="note.user.isBot" :class="$style.isBot">bot</div>
			<div v-if="note.user.badgeRoles" :class="$style.badgeRoles">
				<img v-for="role in note.user.badgeRoles" :key="role.id" v-tooltip="role.name" :class="$style.badgeRole" :src="role.iconUrl"/>
			</div>
		</div>
		<div :class="$style.username"><MkAcct :user="note.user"/></div>
	</div>
	<div :class="$style.section">
		<div :class="$style.info">
			<span v-if="note.visibility !== 'public'" style="margin-right: 0.5em;">
				<i v-if="note.visibility === 'home'" v-tooltip="i18n.ts._visibility[note.visibility]" class="ti ti-home"></i>
				<i v-else-if="note.visibility === 'followers'" v-tooltip="i18n.ts._visibility[note.visibility]" class="ti ti-lock"></i>
				<i v-else-if="note.visibility === 'specified'" ref="specified" v-tooltip="i18n.ts._visibility[note.visibility]" class="ti ti-mail"></i>
			</span>
			<span v-if="note.reactionAcceptance != null" style="margin-right: 0.5em;" :class="{ [$style.danger]: ['nonSensitiveOnly', 'nonSensitiveOnlyForLocalLikeOnlyForRemote', 'likeOnly'].includes(<string>note.reactionAcceptance) }" :title="i18n.ts.reactionAcceptance">
				<i v-if="note.reactionAcceptance === 'likeOnlyForRemote'" v-tooltip="i18n.ts.likeOnlyForRemote" class="ti ti-heart-plus"></i>
				<i v-else-if="note.reactionAcceptance === 'nonSensitiveOnly'" v-tooltip="i18n.ts.nonSensitiveOnly" class="ti ti-icons"></i>
				<i v-else-if="note.reactionAcceptance === 'nonSensitiveOnlyForLocalLikeOnlyForRemote'" v-tooltip="i18n.ts.nonSensitiveOnlyForLocalLikeOnlyForRemote" class="ti ti-heart-plus"></i>
				<i v-else-if="note.reactionAcceptance === 'likeOnly'" v-tooltip="i18n.ts.likeOnly" class="ti ti-heart"></i>
			</span>
			<span v-if="note.localOnly" style="margin-right: 0.5em;"><i v-tooltip="i18n.ts._visibility['disableFederation']" class="ti ti-rocket-off"></i></span>
			<span v-if="note.channel" style="margin-right: 0.5em;"><i v-tooltip="note.channel.name" class="ti ti-device-tv"></i></span>
			<MkA :class="$style.time" :to="notePage(note)">
				<MkTime v-if="defaultStore.state.enableAbsoluteTime" :time="note.createdAt" mode="absolute"/>
				<MkTime v-else-if="!defaultStore.state.enableAbsoluteTime" :time="note.createdAt" mode="relative"/>
			</MkA>
		</div>
		<div :style="$style.info"><MkInstanceTicker v-if="showTicker" :instance="note.user.instance"/></div>
	</div>
</header>
</template>

<script lang="ts" setup>
import { } from 'vue';
<<<<<<< HEAD
import * as misskey from 'cherrypick-js';
=======
import * as Misskey from 'misskey-js';
>>>>>>> 2630513c
import { i18n } from '@/i18n';
import { notePage } from '@/filters/note';
import { userPage } from '@/filters/user';
import { defaultStore } from '@/store';
import { deepClone } from '@/scripts/clone';
import MkInstanceTicker from '@/components/MkInstanceTicker.vue';

<<<<<<< HEAD
const props = defineProps<{
	note: misskey.entities.Note;
=======
defineProps<{
	note: Misskey.entities.Note;
>>>>>>> 2630513c
}>();

let note = $ref(deepClone(props.note));

const showTicker = (defaultStore.state.instanceTicker === 'always') || (defaultStore.state.instanceTicker === 'remote' && note.user.instance);
</script>

<style lang="scss" module>
.root {
	display: flex;
}

.section {
	align-items: flex-start;
	white-space: nowrap;
	flex-direction: column;
	overflow: hidden;

	&:last-child {
		display: flex;
		align-items: flex-end;
		margin-left: auto;
		padding-left: 10px;
		overflow: clip;
	}
}

.name {
	flex-shrink: 1;
	display: block;
	margin: 0 .5em 0 0;
	padding: 0;
	overflow: hidden;
	font-size: 1em;
	font-weight: bold;
	text-decoration: none;
	text-overflow: ellipsis;
	max-width: 300px;

	&:hover {
		color: var(--nameHover);
		text-decoration: none;
	}
}

.isBot {
	flex-shrink: 0;
	align-self: center;
	margin: 0 .5em 0 0;
	padding: 1px 6px;
	font-size: 80%;
	border: solid 0.5px var(--divider);
	border-radius: 3px;
}

.username {
	flex-shrink: 9999999;
	margin: 0 .5em 0 0;
	overflow: hidden;
	text-overflow: ellipsis;
	font-size: .95em;
}

.info {
	flex-shrink: 0;
	margin-left: auto;
	font-size: 0.9em;
}

.time {
	text-decoration: none;

	&:hover {
		text-decoration: none;
	}
}

.badgeRoles {
	margin: 0 .5em 0 0;
}

.badgeRole {
	height: 1.3em;
	vertical-align: -20%;

	& + .badgeRole {
		margin-left: 0.2em;
	}
}

.danger {
	color: var(--accent);
}

@container (max-width: 500px) {
	.name {
		max-width: 200px;
	}
}
</style><|MERGE_RESOLUTION|>--- conflicted
+++ resolved
@@ -44,11 +44,7 @@
 
 <script lang="ts" setup>
 import { } from 'vue';
-<<<<<<< HEAD
-import * as misskey from 'cherrypick-js';
-=======
-import * as Misskey from 'misskey-js';
->>>>>>> 2630513c
+import * as Misskey from 'cherrypick-js';
 import { i18n } from '@/i18n';
 import { notePage } from '@/filters/note';
 import { userPage } from '@/filters/user';
@@ -56,13 +52,8 @@
 import { deepClone } from '@/scripts/clone';
 import MkInstanceTicker from '@/components/MkInstanceTicker.vue';
 
-<<<<<<< HEAD
 const props = defineProps<{
-	note: misskey.entities.Note;
-=======
-defineProps<{
 	note: Misskey.entities.Note;
->>>>>>> 2630513c
 }>();
 
 let note = $ref(deepClone(props.note));
