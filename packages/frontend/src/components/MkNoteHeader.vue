<!--
SPDX-FileCopyrightText: syuilo and misskey-project
SPDX-License-Identifier: AGPL-3.0-only
-->

<template>
<header :class="$style.root">
<<<<<<< HEAD
	<div :class="$style.section">
		<div style="display: flex;">
=======
	<component :is="defaultStore.state.enableCondensedLine ? 'MkCondensedLine' : 'div'" :minScale="0.7" style="min-width: 0;">
		<div style="display: flex; white-space: nowrap; align-items: baseline;">
>>>>>>> b6578861
			<div v-if="mock" :class="$style.name">
				<MkUserName :user="note.user"/>
			</div>
			<MkA v-else v-user-preview="note.user.id" :class="$style.name" :to="userPage(note.user)">
				<MkUserName :user="note.user"/>
			</MkA>
			<div v-if="note.user.isBot" :class="$style.isBot">bot</div>
<<<<<<< HEAD
			<div v-if="note.user.badgeRoles" :class="$style.badgeRoles">
				<img v-for="(role, i) in note.user.badgeRoles" :key="i" v-tooltip="role.name" :class="$style.badgeRole" :src="role.iconUrl!"/>
			</div>
		</div>
		<div :class="$style.username"><MkAcct :user="note.user"/></div>
=======
			<div :class="$style.username"><MkAcct :user="note.user"/></div>
		</div>
	</component>
	<div v-if="note.user.badgeRoles" :class="$style.badgeRoles">
		<img v-for="(role, i) in note.user.badgeRoles" :key="i" v-tooltip="role.name" :class="$style.badgeRole" :src="role.iconUrl!"/>
>>>>>>> b6578861
	</div>
	<div :class="$style.section">
		<div :class="$style.info">
			<span v-if="note.updatedAt" style="margin-right: 0.5em;"><i v-tooltip="i18n.tsx.noteUpdatedAt({ date: (new Date(note.updatedAt)).toLocaleDateString(), time: (new Date(note.updatedAt)).toLocaleTimeString() })" class="ti ti-pencil"></i></span>
			<span v-if="note.visibility !== 'public'" style="margin-right: 0.5em;">
				<i v-if="note.visibility === 'home'" v-tooltip="i18n.ts._visibility[note.visibility]" class="ti ti-home"></i>
				<i v-else-if="note.visibility === 'followers'" v-tooltip="i18n.ts._visibility[note.visibility]" class="ti ti-lock"></i>
				<i v-else-if="note.visibility === 'specified'" ref="specified" v-tooltip="i18n.ts._visibility[note.visibility]" class="ti ti-mail"></i>
			</span>
			<span v-if="note.reactionAcceptance != null" style="margin-right: 0.5em;" :class="{ [$style.danger]: ['nonSensitiveOnly', 'nonSensitiveOnlyForLocalLikeOnlyForRemote', 'likeOnly'].includes(<string>note.reactionAcceptance) }" :title="i18n.ts.reactionAcceptance">
				<i v-if="note.reactionAcceptance === 'likeOnlyForRemote'" v-tooltip="i18n.ts.likeOnlyForRemote" class="ti ti-heart-plus"></i>
				<i v-else-if="note.reactionAcceptance === 'nonSensitiveOnly'" v-tooltip="i18n.ts.nonSensitiveOnly" class="ti ti-icons"></i>
				<i v-else-if="note.reactionAcceptance === 'nonSensitiveOnlyForLocalLikeOnlyForRemote'" v-tooltip="i18n.ts.nonSensitiveOnlyForLocalLikeOnlyForRemote" class="ti ti-heart-plus"></i>
				<i v-else-if="note.reactionAcceptance === 'likeOnly'" v-tooltip="i18n.ts.likeOnly" class="ti ti-heart"></i>
			</span>
			<span v-if="note.localOnly" style="margin-right: 0.5em;"><i v-tooltip="i18n.ts._visibility['disableFederation']" class="ti ti-rocket-off"></i></span>
			<span v-if="note.channel" style="margin-right: 0.5em;"><i v-tooltip="note.channel.name" class="ti ti-device-tv"></i></span>
			<div v-if="mock">
				<MkTime :time="note.createdAt" colored/>
			</div>
			<MkA v-else :class="$style.time" :to="notePage(note)">
				<MkTime :time="note.createdAt" :mode="defaultStore.state.enableAbsoluteTime ? 'absolute' : 'relative'" colored/>
			</MkA>
		</div>
		<div :style="$style.info"><MkInstanceTicker v-if="showTicker" :instance="note.user.instance" @click.stop="showOnRemote"/></div>
	</div>
</header>
</template>

<script lang="ts" setup>
import { inject } from 'vue';
import * as Misskey from 'cherrypick-js';
import { i18n } from '@/i18n.js';
import { notePage } from '@/filters/note.js';
import { userPage } from '@/filters/user.js';
import { defaultStore } from '@/store.js';
<<<<<<< HEAD
import { useRouter } from '@/router/supplier.js';
import MkInstanceTicker from '@/components/MkInstanceTicker.vue';
=======
>>>>>>> b6578861

const props = defineProps<{
	note: Misskey.entities.Note;
}>();

const mock = inject<boolean>('mock', false);

const showTicker = (defaultStore.state.instanceTicker === 'always') || (defaultStore.state.instanceTicker === 'remote' && props.note.user.instance);
const router = useRouter();

function showOnRemote() {
	if (props.note.user.instance === undefined) router.push(notePage(props.note));
	else window.open(props.note.url ?? props.note.uri, '_blank', 'noopener');
}
</script>

<style lang="scss" module>
.root {
	display: flex;
}

.section {
	align-items: flex-start;
	white-space: nowrap;
	flex-direction: column;
	overflow: hidden;

	&:last-child {
		display: flex;
		align-items: flex-end;
		margin-left: auto;
		padding-left: 10px;
		overflow: clip;
	}
}

.name {
	flex-shrink: 1;
	display: block;
	margin: 0 .5em 0 0;
	padding: 0;
	overflow: hidden;
  overflow-wrap: anywhere;
	font-size: 1em;
	font-weight: bold;
	text-decoration: none;
	text-overflow: ellipsis;
	max-width: 300px;

  &::-webkit-scrollbar {
    display: none;
  }

	&:hover {
		color: var(--nameHover);
		text-decoration: none;
	}
}

.isBot {
	flex-shrink: 0;
	align-self: center;
	margin: 0 .5em 0 0;
	padding: 1px 6px;
	font-size: 80%;
	border: solid 0.5px var(--divider);
	border-radius: 3px;
}

.username {
	flex-shrink: 9999999;
	margin: 0 .5em 0 0;
	overflow: hidden;
	text-overflow: ellipsis;
	font-size: .95em;
  max-width: 300px;

  &::-webkit-scrollbar {
    display: none;
  }
}

.info {
	flex-shrink: 0;
	margin-left: auto;
	font-size: 0.9em;
}

.time {
	text-decoration: none;

	&:hover {
		text-decoration: none;
	}
}

.badgeRoles {
	margin: 0 .5em 0 0;
}

.badgeRole {
	height: 1.3em;
	vertical-align: -20%;

	& + .badgeRole {
		margin-left: 0.2em;
	}
}

.danger {
	color: var(--accent);
}

@container (max-width: 500px) {
	.name, .username {
		max-width: 200px;
	}
}
</style><|MERGE_RESOLUTION|>--- conflicted
+++ resolved
@@ -5,33 +5,22 @@
 
 <template>
 <header :class="$style.root">
-<<<<<<< HEAD
 	<div :class="$style.section">
-		<div style="display: flex;">
-=======
-	<component :is="defaultStore.state.enableCondensedLine ? 'MkCondensedLine' : 'div'" :minScale="0.7" style="min-width: 0;">
-		<div style="display: flex; white-space: nowrap; align-items: baseline;">
->>>>>>> b6578861
-			<div v-if="mock" :class="$style.name">
-				<MkUserName :user="note.user"/>
+		<component :is="defaultStore.state.enableCondensedLine ? 'MkCondensedLine' : 'div'" :minScale="0.7" style="min-width: 0;">
+			<div style="display: flex; white-space: nowrap; align-items: baseline;">
+				<div v-if="mock" :class="$style.name">
+					<MkUserName :user="note.user"/>
+				</div>
+				<MkA v-else v-user-preview="note.user.id" :class="$style.name" :to="userPage(note.user)">
+					<MkUserName :user="note.user"/>
+				</MkA>
+				<div v-if="note.user.isBot" :class="$style.isBot">bot</div>
+				<div v-if="note.user.badgeRoles" :class="$style.badgeRoles">
+					<img v-for="(role, i) in note.user.badgeRoles" :key="i" v-tooltip="role.name" :class="$style.badgeRole" :src="role.iconUrl!"/>
+				</div>
 			</div>
-			<MkA v-else v-user-preview="note.user.id" :class="$style.name" :to="userPage(note.user)">
-				<MkUserName :user="note.user"/>
-			</MkA>
-			<div v-if="note.user.isBot" :class="$style.isBot">bot</div>
-<<<<<<< HEAD
-			<div v-if="note.user.badgeRoles" :class="$style.badgeRoles">
-				<img v-for="(role, i) in note.user.badgeRoles" :key="i" v-tooltip="role.name" :class="$style.badgeRole" :src="role.iconUrl!"/>
-			</div>
-		</div>
-		<div :class="$style.username"><MkAcct :user="note.user"/></div>
-=======
 			<div :class="$style.username"><MkAcct :user="note.user"/></div>
-		</div>
-	</component>
-	<div v-if="note.user.badgeRoles" :class="$style.badgeRoles">
-		<img v-for="(role, i) in note.user.badgeRoles" :key="i" v-tooltip="role.name" :class="$style.badgeRole" :src="role.iconUrl!"/>
->>>>>>> b6578861
+		</component>
 	</div>
 	<div :class="$style.section">
 		<div :class="$style.info">
@@ -68,11 +57,8 @@
 import { notePage } from '@/filters/note.js';
 import { userPage } from '@/filters/user.js';
 import { defaultStore } from '@/store.js';
-<<<<<<< HEAD
 import { useRouter } from '@/router/supplier.js';
 import MkInstanceTicker from '@/components/MkInstanceTicker.vue';
-=======
->>>>>>> b6578861
 
 const props = defineProps<{
 	note: Misskey.entities.Note;
