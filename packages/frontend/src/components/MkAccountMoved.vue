--- conflicted
+++ resolved
@@ -13,11 +13,7 @@
 
 <script lang="ts" setup>
 import { ref } from 'vue';
-<<<<<<< HEAD
-import { UserLite } from 'cherrypick-js/built/entities';
-=======
-import * as Misskey from 'misskey-js';
->>>>>>> 2630513c
+import * as Misskey from 'cherrypick-js';
 import MkMention from './MkMention.vue';
 import { i18n } from '@/i18n';
 import { host as localHost } from '@/config';
