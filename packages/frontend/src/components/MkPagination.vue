--- conflicted
+++ resolved
@@ -44,14 +44,10 @@
 
 <script lang="ts">
 import { computed, ComputedRef, isRef, nextTick, onActivated, onBeforeMount, onBeforeUnmount, onDeactivated, ref, shallowRef, watch } from 'vue';
-<<<<<<< HEAD
 import * as Misskey from 'cherrypick-js';
-=======
-import * as Misskey from 'misskey-js';
 import { useDocumentVisibility } from '@@/js/use-document-visibility.js';
 import { onScrollTop, isTopVisible, getBodyScrollHeight, getScrollContainer, onScrollBottom, scrollToBottom, scroll, isBottomVisible } from '@@/js/scroll.js';
 import * as os from '@/os.js';
->>>>>>> 672779a1
 import { misskeyApi } from '@/scripts/misskey-api.js';
 import { defaultStore } from '@/store.js';
 import { MisskeyEntity } from '@/types/date-separated-list.js';
