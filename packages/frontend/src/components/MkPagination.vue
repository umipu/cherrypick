<template>
<Transition
	:enterActiveClass="defaultStore.state.animation ? $style.transition_fade_enterActive : ''"
	:leaveActiveClass="defaultStore.state.animation ? $style.transition_fade_leaveActive : ''"
	:enterFromClass="defaultStore.state.animation ? $style.transition_fade_enterFrom : ''"
	:leaveToClass="defaultStore.state.animation ? $style.transition_fade_leaveTo : ''"
	mode="out-in"
>
	<MkLoading v-if="fetching"/>

	<MkError v-else-if="error" @retry="init()"/>

	<div v-else-if="empty" key="_empty_" class="empty">
		<slot name="empty">
			<div class="_fullinfo">
				<img :src="infoImageUrl" class="_ghost"/>
				<div>{{ i18n.ts.nothing }}</div>
			</div>
		</slot>
	</div>

	<div v-else ref="rootEl">
		<div v-show="pagination.reversed && more" key="_more_" class="_margin">
			<MkButton v-if="!moreFetching" v-appear="(enableInfiniteScroll && !props.disableAutoLoad) ? appearFetchMoreAhead : null" :class="$style.more" :disabled="moreFetching" :style="{ cursor: moreFetching ? 'wait' : 'pointer' }" primary rounded @click="fetchMoreAhead">
				{{ i18n.ts.loadMore }}
			</MkButton>
			<MkLoading v-else class="loading"/>
		</div>
		<slot :items="Array.from(items.values())" :fetching="fetching || moreFetching"></slot>
		<div v-show="!pagination.reversed && more" key="_more_" class="_margin">
			<MkButton v-if="!moreFetching" v-appear="(enableInfiniteScroll && !props.disableAutoLoad) ? appearFetchMore : null" :class="$style.more" :disabled="moreFetching" :style="{ cursor: moreFetching ? 'wait' : 'pointer' }" primary rounded @click="fetchMore">
				{{ i18n.ts.loadMore }}
			</MkButton>
			<MkLoading v-else class="loading"/>
		</div>
	</div>
</Transition>
</template>

<script lang="ts">
import { computed, ComputedRef, isRef, nextTick, onActivated, onBeforeUnmount, onDeactivated, onMounted, ref, watch } from 'vue';
import * as misskey from 'cherrypick-js';
import * as os from '@/os';
import { onScrollTop, isTopVisible, getBodyScrollHeight, getScrollContainer, onScrollBottom, scrollToBottom, scroll, isBottomVisible } from '@/scripts/scroll';
import { useDocumentVisibility } from '@/scripts/use-document-visibility';
import MkButton from '@/components/MkButton.vue';
import { MisskeyEntity } from '@/types/date-separated-list';
import { i18n } from '@/i18n';
import { defaultStore } from '@/store';

const SECOND_FETCH_LIMIT = 30;
const TOLERANCE = 16;
const APPEAR_MINIMUM_INTERVAL = 600;

export type Paging<E extends keyof misskey.Endpoints = keyof misskey.Endpoints> = {
	endpoint: E;
	limit: number;
	params?: misskey.Endpoints[E]['req'] | ComputedRef<misskey.Endpoints[E]['req']>;

	/**
	 * 検索APIのような、ページング不可なエンドポイントを利用する場合
	 * (そのようなAPIをこの関数で使うのは若干矛盾してるけど)
	 */
	noPaging?: boolean;

	/**
	 * items 配列の中身を逆順にする(新しい方が最後)
	 */
	reversed?: boolean;

	offsetMode?: boolean;

	pageEl?: HTMLElement;
};

type MisskeyEntityMap = Map<string, MisskeyEntity>;

function arrayToEntries(entities: MisskeyEntity[]): [string, MisskeyEntity][] {
	return entities.map(en => [en.id, en]);
}

function concatMapWithArray(map: MisskeyEntityMap, entities: MisskeyEntity[]): MisskeyEntityMap {
	return new Map([...map, ...arrayToEntries(entities)]);
}
</script>
<script lang="ts" setup>
import { infoImageUrl } from '@/instance';

const props = withDefaults(defineProps<{
	pagination: Paging;
	disableAutoLoad?: boolean;
	displayLimit?: number;
}>(), {
	displayLimit: 20,
});

const emit = defineEmits<{
	(ev: 'queue', count: number): void;
}>();

let rootEl = $shallowRef<HTMLElement>();

// 遡り中かどうか
let backed = $ref(false);

let scrollRemove = $ref<(() => void) | null>(null);

/**
 * 表示するアイテムのソース
 * 最新が0番目
 */
const items = ref<MisskeyEntityMap>(new Map());

/**
 * タブが非アクティブなどの場合に更新を貯めておく
 * 最新が0番目
 */
const queue = ref<MisskeyEntityMap>(new Map());

const offset = ref(0);

/**
 * 初期化中かどうか（trueならMkLoadingで全て隠す）
 */
const fetching = ref(true);

const moreFetching = ref(false);
const more = ref(false);
const preventAppearFetchMore = ref(false);
const preventAppearFetchMoreTimer = ref<number | null>(null);
const isBackTop = ref(false);
const empty = computed(() => items.value.size === 0);
const error = ref(false);
const {
	enableInfiniteScroll,
} = defaultStore.reactiveState;

const contentEl = $computed(() => props.pagination.pageEl ?? rootEl);
const scrollableElement = $computed(() => contentEl ? getScrollContainer(contentEl) : document.body);

const visibility = useDocumentVisibility();

let isPausingUpdate = false;
let timerForSetPause: number | null = null;
const BACKGROUND_PAUSE_WAIT_SEC = 10;

// 先頭が表示されているかどうかを検出
// https://qiita.com/mkataigi/items/0154aefd2223ce23398e
let scrollObserver = $ref<IntersectionObserver>();

watch([() => props.pagination.reversed, $$(scrollableElement)], () => {
	if (scrollObserver) scrollObserver.disconnect();

	scrollObserver = new IntersectionObserver(entries => {
		backed = entries[0].isIntersecting;
	}, {
		root: scrollableElement,
		rootMargin: props.pagination.reversed ? '-100% 0px 100% 0px' : '100% 0px -100% 0px',
		threshold: 0.01,
	});
}, { immediate: true });

watch($$(rootEl), () => {
	scrollObserver?.disconnect();
	nextTick(() => {
		if (rootEl) scrollObserver?.observe(rootEl);
	});
});

watch([$$(backed), $$(contentEl)], () => {
	if (!backed) {
		if (!contentEl) return;

		scrollRemove = (props.pagination.reversed ? onScrollBottom : onScrollTop)(contentEl, executeQueue, TOLERANCE);
	} else {
		if (scrollRemove) scrollRemove();
		scrollRemove = null;
	}
});

if (props.pagination.params && isRef(props.pagination.params)) {
	watch(props.pagination.params, init, { deep: true });
}

watch(queue, (a, b) => {
	if (a.size === 0 && b.size === 0) return;
	emit('queue', queue.value.size);
}, { deep: true });

async function init(): Promise<void> {
	queue.value = new Map();
	fetching.value = true;
	const params = props.pagination.params ? isRef(props.pagination.params) ? props.pagination.params.value : props.pagination.params : {};
	await os.api(props.pagination.endpoint, {
		...params,
		limit: props.pagination.noPaging ? (props.pagination.limit || 10) : (props.pagination.limit || 10) + 1,
	}).then(res => {
		for (let i = 0; i < res.length; i++) {
			const item = res[i];
			if (i === 3) item._shouldInsertAd_ = true;
		}
<<<<<<< HEAD
		if (!props.pagination.noPaging && (res.length > (props.pagination.limit || 10))) {
			res.pop();
=======

		if (res.length === 0 || props.pagination.noPaging) {
			concatItems(res);
			more.value = false;
		} else {
>>>>>>> be143f91
			if (props.pagination.reversed) moreFetching.value = true;
			concatItems(res);
			more.value = true;
		} else {
			items.value = res;
			more.value = false;
		}
		offset.value = res.length;
		error.value = false;
		fetching.value = false;
	}, err => {
		error.value = true;
		fetching.value = false;
	});
}

const reload = (): Promise<void> => {
	items.value = new Map();
	queue.value = new Map();
	return init();
};

const fetchMore = async (): Promise<void> => {
	if (!more.value || fetching.value || moreFetching.value || items.value.size === 0) return;
	moreFetching.value = true;
	const params = props.pagination.params ? isRef(props.pagination.params) ? props.pagination.params.value : props.pagination.params : {};
	await os.api(props.pagination.endpoint, {
		...params,
		limit: SECOND_FETCH_LIMIT + 1,
		...(props.pagination.offsetMode ? {
			offset: offset.value,
		} : {
			untilId: Array.from(items.value.keys())[items.value.size - 1],
		}),
	}).then(res => {
		for (let i = 0; i < res.length; i++) {
			const item = res[i];
			if (i === 10) item._shouldInsertAd_ = true;
		}

		const reverseConcat = _res => {
			const oldHeight = scrollableElement ? scrollableElement.scrollHeight : getBodyScrollHeight();
			const oldScroll = scrollableElement ? scrollableElement.scrollTop : window.scrollY;

			items.value = concatMapWithArray(items.value, _res);

			return nextTick(() => {
				if (scrollableElement) {
					scroll(scrollableElement, { top: oldScroll + (scrollableElement.scrollHeight - oldHeight), behavior: 'instant' });
				} else {
					window.scroll({ top: oldScroll + (getBodyScrollHeight() - oldHeight), behavior: 'instant' });
				}

				return nextTick();
			});
		};

		if (res.length > SECOND_FETCH_LIMIT) {
			res.pop();

			if (props.pagination.reversed) {
				reverseConcat(res).then(() => {
					more.value = true;
					moreFetching.value = false;
				});
			} else {
<<<<<<< HEAD
				items.value = items.value.concat(res);
				more.value = true;
=======
				items.value = concatMapWithArray(items.value, res);
				more.value = false;
>>>>>>> be143f91
				moreFetching.value = false;
			}
		} else {
			if (props.pagination.reversed) {
				reverseConcat(res).then(() => {
					more.value = false;
					moreFetching.value = false;
				});
			} else {
<<<<<<< HEAD
				items.value = items.value.concat(res);
				more.value = false;
=======
				items.value = concatMapWithArray(items.value, res);
				more.value = true;
>>>>>>> be143f91
				moreFetching.value = false;
			}
		}
		offset.value += res.length;
	}, err => {
		moreFetching.value = false;
	});
};

const fetchMoreAhead = async (): Promise<void> => {
	if (!more.value || fetching.value || moreFetching.value || items.value.size === 0) return;
	moreFetching.value = true;
	const params = props.pagination.params ? isRef(props.pagination.params) ? props.pagination.params.value : props.pagination.params : {};
	await os.api(props.pagination.endpoint, {
		...params,
		limit: SECOND_FETCH_LIMIT + 1,
		...(props.pagination.offsetMode ? {
			offset: offset.value,
		} : {
			sinceId: Array.from(items.value.keys())[items.value.size - 1],
		}),
	}).then(res => {
<<<<<<< HEAD
		if (res.length > SECOND_FETCH_LIMIT) {
			res.pop();
			items.value = items.value.concat(res);
			more.value = true;
		} else {
			items.value = items.value.concat(res);
			more.value = false;
=======
		if (res.length === 0) {
			items.value = concatMapWithArray(items.value, res);
			more.value = false;
		} else {
			items.value = concatMapWithArray(items.value, res);
			more.value = true;
>>>>>>> be143f91
		}
		offset.value += res.length;
		moreFetching.value = false;
	}, err => {
		moreFetching.value = false;
	});
};

/**
 * Appear（IntersectionObserver）によってfetchMoreが呼ばれる場合、
 * APPEAR_MINIMUM_INTERVALミリ秒以内に2回fetchMoreが呼ばれるのを防ぐ
 */
const fetchMoreApperTimeoutFn = (): void => {
	preventAppearFetchMore.value = false;
	preventAppearFetchMoreTimer.value = null;
};
const fetchMoreAppearTimeout = (): void => {
	preventAppearFetchMore.value = true;
	preventAppearFetchMoreTimer.value = window.setTimeout(fetchMoreApperTimeoutFn, APPEAR_MINIMUM_INTERVAL);
};

const appearFetchMore = async (): Promise<void> => {
	if (preventAppearFetchMore.value) return;
	await fetchMore();
	fetchMoreAppearTimeout();
};

const appearFetchMoreAhead = async (): Promise<void> => {
	if (preventAppearFetchMore.value) return;
	await fetchMoreAhead();
	fetchMoreAppearTimeout();
};

const isTop = (): boolean => isBackTop.value || (props.pagination.reversed ? isBottomVisible : isTopVisible)(contentEl!, TOLERANCE);

watch(visibility, () => {
	if (visibility.value === 'hidden') {
		timerForSetPause = window.setTimeout(() => {
			isPausingUpdate = true;
			timerForSetPause = null;
		},
		BACKGROUND_PAUSE_WAIT_SEC * 1000);
	} else { // 'visible'
		if (timerForSetPause) {
			clearTimeout(timerForSetPause);
			timerForSetPause = null;
		} else {
			isPausingUpdate = false;
			if (isTop()) {
				executeQueue();
			}
		}
	}
});

/**
 * 最新のものとして1つだけアイテムを追加する
 * ストリーミングから降ってきたアイテムはこれで追加する
 * @param item アイテム
 */
const prepend = (item: MisskeyEntity): void => {
	if (items.value.size === 0) {
		items.value.set(item.id, item);
		fetching.value = false;
		return;
	}

	if (isTop() && !isPausingUpdate) unshiftItems([item]);
	else prependQueue(item);
};

/**
 * 新着アイテムをitemsの先頭に追加し、displayLimitを適用する
 * @param newItems 新しいアイテムの配列
 */
function unshiftItems(newItems: MisskeyEntity[]) {
	const length = newItems.length + items.value.size;
	items.value = new Map([...arrayToEntries(newItems), ...items.value].slice(0, props.displayLimit));

	if (length >= props.displayLimit) more.value = true;
}

/**
 * 古いアイテムをitemsの末尾に追加し、displayLimitを適用する
 * @param oldItems 古いアイテムの配列
 */
function concatItems(oldItems: MisskeyEntity[]) {
	const length = oldItems.length + items.value.size;
	items.value = new Map([...items.value, ...arrayToEntries(oldItems)].slice(0, props.displayLimit));

	if (length >= props.displayLimit) more.value = true;
}

function executeQueue() {
	unshiftItems(Array.from(queue.value.values()));
	queue.value = new Map();
}

function prependQueue(newItem: MisskeyEntity) {
	queue.value = new Map([[newItem.id, newItem], ...queue.value].slice(0, props.displayLimit) as [string, MisskeyEntity][]);
}

/*
 * アイテムを末尾に追加する（使うの？）
 */
const appendItem = (item: MisskeyEntity): void => {
	items.value.set(item.id, item);
};

const removeItem = (id: string) => {
	items.value.delete(id);
	queue.value.delete(id);
};

const updateItem = (id: MisskeyEntity['id'], replacer: (old: MisskeyEntity) => MisskeyEntity): void => {
	const item = items.value.get(id);
	if (item) items.value.set(id, replacer(item));

	const queueItem = queue.value.get(id);
	if (queueItem) queue.value.set(id, replacer(queueItem));
};

const inited = init();

onActivated(() => {
	isBackTop.value = false;
});

onDeactivated(() => {
	isBackTop.value = props.pagination.reversed ? window.scrollY >= (rootEl ? rootEl.scrollHeight - window.innerHeight : 0) : window.scrollY === 0;
});

function toBottom() {
	scrollToBottom(contentEl!);
}

onMounted(() => {
	inited.then(() => {
		if (props.pagination.reversed) {
			nextTick(() => {
				setTimeout(toBottom, 800);

				// scrollToBottomでmoreFetchingボタンが画面外まで出るまで
				// more = trueを遅らせる
				setTimeout(() => {
					moreFetching.value = false;
				}, 2000);
			});
		}
	});
});

onBeforeUnmount(() => {
	if (timerForSetPause) {
		clearTimeout(timerForSetPause);
		timerForSetPause = null;
	}
	if (preventAppearFetchMoreTimer.value) {
		clearTimeout(preventAppearFetchMoreTimer.value);
		preventAppearFetchMoreTimer.value = null;
	}
	scrollObserver?.disconnect();
});

defineExpose({
	items,
	queue,
	backed,
	more,
	inited,
	reload,
	prepend,
	append: appendItem,
	removeItem,
	updateItem,
});
</script>

<style lang="scss" module>
.transition_fade_enterActive,
.transition_fade_leaveActive {
	transition: opacity 0.125s ease;
}
.transition_fade_enterFrom,
.transition_fade_leaveTo {
	opacity: 0;
}

.more {
	margin-left: auto;
	margin-right: auto;
}
</style><|MERGE_RESOLUTION|>--- conflicted
+++ resolved
@@ -44,9 +44,9 @@
 import { onScrollTop, isTopVisible, getBodyScrollHeight, getScrollContainer, onScrollBottom, scrollToBottom, scroll, isBottomVisible } from '@/scripts/scroll';
 import { useDocumentVisibility } from '@/scripts/use-document-visibility';
 import MkButton from '@/components/MkButton.vue';
+import { defaultStore } from '@/store';
 import { MisskeyEntity } from '@/types/date-separated-list';
 import { i18n } from '@/i18n';
-import { defaultStore } from '@/store';
 
 const SECOND_FETCH_LIMIT = 30;
 const TOLERANCE = 16;
@@ -193,29 +193,22 @@
 	const params = props.pagination.params ? isRef(props.pagination.params) ? props.pagination.params.value : props.pagination.params : {};
 	await os.api(props.pagination.endpoint, {
 		...params,
-		limit: props.pagination.noPaging ? (props.pagination.limit || 10) : (props.pagination.limit || 10) + 1,
+		limit: props.pagination.limit ?? 10,
 	}).then(res => {
 		for (let i = 0; i < res.length; i++) {
 			const item = res[i];
 			if (i === 3) item._shouldInsertAd_ = true;
 		}
-<<<<<<< HEAD
-		if (!props.pagination.noPaging && (res.length > (props.pagination.limit || 10))) {
-			res.pop();
-=======
 
 		if (res.length === 0 || props.pagination.noPaging) {
 			concatItems(res);
 			more.value = false;
 		} else {
->>>>>>> be143f91
 			if (props.pagination.reversed) moreFetching.value = true;
 			concatItems(res);
 			more.value = true;
-		} else {
-			items.value = res;
-			more.value = false;
-		}
+		}
+
 		offset.value = res.length;
 		error.value = false;
 		fetching.value = false;
@@ -237,7 +230,7 @@
 	const params = props.pagination.params ? isRef(props.pagination.params) ? props.pagination.params.value : props.pagination.params : {};
 	await os.api(props.pagination.endpoint, {
 		...params,
-		limit: SECOND_FETCH_LIMIT + 1,
+		limit: SECOND_FETCH_LIMIT,
 		...(props.pagination.offsetMode ? {
 			offset: offset.value,
 		} : {
@@ -266,38 +259,26 @@
 			});
 		};
 
-		if (res.length > SECOND_FETCH_LIMIT) {
-			res.pop();
-
+		if (res.length === 0) {
+			if (props.pagination.reversed) {
+				reverseConcat(res).then(() => {
+					more.value = false;
+					moreFetching.value = false;
+				});
+			} else {
+				items.value = concatMapWithArray(items.value, res);
+				more.value = false;
+				moreFetching.value = false;
+			}
+		} else {
 			if (props.pagination.reversed) {
 				reverseConcat(res).then(() => {
 					more.value = true;
 					moreFetching.value = false;
 				});
 			} else {
-<<<<<<< HEAD
-				items.value = items.value.concat(res);
-				more.value = true;
-=======
-				items.value = concatMapWithArray(items.value, res);
-				more.value = false;
->>>>>>> be143f91
-				moreFetching.value = false;
-			}
-		} else {
-			if (props.pagination.reversed) {
-				reverseConcat(res).then(() => {
-					more.value = false;
-					moreFetching.value = false;
-				});
-			} else {
-<<<<<<< HEAD
-				items.value = items.value.concat(res);
-				more.value = false;
-=======
 				items.value = concatMapWithArray(items.value, res);
 				more.value = true;
->>>>>>> be143f91
 				moreFetching.value = false;
 			}
 		}
@@ -313,29 +294,19 @@
 	const params = props.pagination.params ? isRef(props.pagination.params) ? props.pagination.params.value : props.pagination.params : {};
 	await os.api(props.pagination.endpoint, {
 		...params,
-		limit: SECOND_FETCH_LIMIT + 1,
+		limit: SECOND_FETCH_LIMIT,
 		...(props.pagination.offsetMode ? {
 			offset: offset.value,
 		} : {
 			sinceId: Array.from(items.value.keys())[items.value.size - 1],
 		}),
 	}).then(res => {
-<<<<<<< HEAD
-		if (res.length > SECOND_FETCH_LIMIT) {
-			res.pop();
-			items.value = items.value.concat(res);
-			more.value = true;
-		} else {
-			items.value = items.value.concat(res);
-			more.value = false;
-=======
 		if (res.length === 0) {
 			items.value = concatMapWithArray(items.value, res);
 			more.value = false;
 		} else {
 			items.value = concatMapWithArray(items.value, res);
 			more.value = true;
->>>>>>> be143f91
 		}
 		offset.value += res.length;
 		moreFetching.value = false;
