<!--
SPDX-FileCopyrightText: syuilo and other misskey, cherrypick contributors
SPDX-License-Identifier: AGPL-3.0-only
-->

<template>
<Transition
	:enterActiveClass="defaultStore.state.animation ? $style.transition_fade_enterActive : ''"
	:leaveActiveClass="defaultStore.state.animation ? $style.transition_fade_leaveActive : ''"
	:enterFromClass="defaultStore.state.animation ? $style.transition_fade_enterFrom : ''"
	:leaveToClass="defaultStore.state.animation ? $style.transition_fade_leaveTo : ''"
	mode="out-in"
>
	<MkLoading v-if="fetching"/>

	<MkError v-else-if="error" @retry="init()"/>

	<div v-else-if="empty" key="_empty_" class="empty">
		<slot name="empty">
			<div class="_fullinfo">
				<img :src="infoImageUrl" class="_ghost"/>
				<div>{{ i18n.ts.nothing }}</div>
			</div>
		</slot>
	</div>

	<div v-else ref="rootEl">
		<div v-show="pagination.reversed && more" key="_more_" class="_margin">
			<MkButton v-if="!moreFetching" v-appear="(enableInfiniteScroll && !props.disableAutoLoad) ? appearFetchMoreAhead : null" :class="$style.more" :disabled="moreFetching" :style="{ cursor: moreFetching ? 'wait' : 'pointer' }" primary rounded @click="fetchMoreAhead">
				{{ i18n.ts.loadMore }}
			</MkButton>
			<MkLoading v-else class="loading"/>
		</div>
		<slot :items="Array.from(items.values())" :fetching="fetching || moreFetching"></slot>
		<div v-show="!pagination.reversed && more" key="_more_" class="_margin">
			<MkButton v-if="!moreFetching" v-appear="(enableInfiniteScroll && !props.disableAutoLoad) ? appearFetchMore : null" :class="$style.more" :disabled="moreFetching" :style="{ cursor: moreFetching ? 'wait' : 'pointer' }" primary rounded @click="fetchMore">
				{{ i18n.ts.loadMore }}
			</MkButton>
			<MkLoading v-else class="loading"/>
		</div>
	</div>
</Transition>
</template>

<script lang="ts">
import { computed, ComputedRef, isRef, nextTick, onActivated, onBeforeUnmount, onDeactivated, onMounted, ref, watch } from 'vue';
<<<<<<< HEAD
import * as misskey from 'cherrypick-js';
=======
import * as Misskey from 'misskey-js';
>>>>>>> 2630513c
import * as os from '@/os';
import { onScrollTop, isTopVisible, getBodyScrollHeight, getScrollContainer, onScrollBottom, scrollToBottom, scroll, isBottomVisible } from '@/scripts/scroll';
import { useDocumentVisibility } from '@/scripts/use-document-visibility';
import MkButton from '@/components/MkButton.vue';
import { defaultStore } from '@/store';
import { MisskeyEntity } from '@/types/date-separated-list';
import { i18n } from '@/i18n';

const SECOND_FETCH_LIMIT = 30;
const TOLERANCE = 16;
const APPEAR_MINIMUM_INTERVAL = 600;

export type Paging<E extends keyof Misskey.Endpoints = keyof Misskey.Endpoints> = {
	endpoint: E;
	limit: number;
	params?: Misskey.Endpoints[E]['req'] | ComputedRef<Misskey.Endpoints[E]['req']>;

	/**
	 * 検索APIのような、ページング不可なエンドポイントを利用する場合
	 * (そのようなAPIをこの関数で使うのは若干矛盾してるけど)
	 */
	noPaging?: boolean;

	/**
	 * items 配列の中身を逆順にする(新しい方が最後)
	 */
	reversed?: boolean;

	offsetMode?: boolean;

	pageEl?: HTMLElement;
};

type MisskeyEntityMap = Map<string, MisskeyEntity>;

function arrayToEntries(entities: MisskeyEntity[]): [string, MisskeyEntity][] {
	return entities.map(en => [en.id, en]);
}

function concatMapWithArray(map: MisskeyEntityMap, entities: MisskeyEntity[]): MisskeyEntityMap {
	return new Map([...map, ...arrayToEntries(entities)]);
}
</script>
<script lang="ts" setup>
import { infoImageUrl } from '@/instance';

const props = withDefaults(defineProps<{
	pagination: Paging;
	disableAutoLoad?: boolean;
	displayLimit?: number;
}>(), {
	displayLimit: 20,
});

const emit = defineEmits<{
	(ev: 'queue', count: number): void;
}>();

let rootEl = $shallowRef<HTMLElement>();

// 遡り中かどうか
let backed = $ref(false);

let scrollRemove = $ref<(() => void) | null>(null);

/**
 * 表示するアイテムのソース
 * 最新が0番目
 */
const items = ref<MisskeyEntityMap>(new Map());

/**
 * タブが非アクティブなどの場合に更新を貯めておく
 * 最新が0番目
 */
const queue = ref<MisskeyEntityMap>(new Map());

const offset = ref(0);

/**
 * 初期化中かどうか（trueならMkLoadingで全て隠す）
 */
const fetching = ref(true);

const moreFetching = ref(false);
const more = ref(false);
const preventAppearFetchMore = ref(false);
const preventAppearFetchMoreTimer = ref<number | null>(null);
const isBackTop = ref(false);
const empty = computed(() => items.value.size === 0);
const error = ref(false);
const {
	enableInfiniteScroll,
} = defaultStore.reactiveState;

const contentEl = $computed(() => props.pagination.pageEl ?? rootEl);
const scrollableElement = $computed(() => contentEl ? getScrollContainer(contentEl) : document.body);

const visibility = useDocumentVisibility();

let isPausingUpdate = false;
let timerForSetPause: number | null = null;
const BACKGROUND_PAUSE_WAIT_SEC = 10;

// 先頭が表示されているかどうかを検出
// https://qiita.com/mkataigi/items/0154aefd2223ce23398e
let scrollObserver = $ref<IntersectionObserver>();

watch([() => props.pagination.reversed, $$(scrollableElement)], () => {
	if (scrollObserver) scrollObserver.disconnect();

	scrollObserver = new IntersectionObserver(entries => {
		backed = entries[0].isIntersecting;
	}, {
		root: scrollableElement,
		rootMargin: props.pagination.reversed ? '-100% 0px 100% 0px' : '100% 0px -100% 0px',
		threshold: 0.01,
	});
}, { immediate: true });

watch($$(rootEl), () => {
	scrollObserver?.disconnect();
	nextTick(() => {
		if (rootEl) scrollObserver?.observe(rootEl);
	});
});

watch([$$(backed), $$(contentEl)], () => {
	if (!backed) {
		if (!contentEl) return;

		scrollRemove = (props.pagination.reversed ? onScrollBottom : onScrollTop)(contentEl, executeQueue, TOLERANCE);
	} else {
		if (scrollRemove) scrollRemove();
		scrollRemove = null;
	}
});

if (props.pagination.params && isRef(props.pagination.params)) {
	watch(props.pagination.params, init, { deep: true });
}

watch(queue, (a, b) => {
	if (a.size === 0 && b.size === 0) return;
	emit('queue', queue.value.size);
}, { deep: true });

async function init(): Promise<void> {
	items.value = new Map();
	queue.value = new Map();
	fetching.value = true;
	const params = props.pagination.params ? isRef(props.pagination.params) ? props.pagination.params.value : props.pagination.params : {};
	await os.api(props.pagination.endpoint, {
		...params,
		limit: props.pagination.limit ?? 10,
	}).then(res => {
		for (let i = 0; i < res.length; i++) {
			const item = res[i];
			if (i === 3) item._shouldInsertAd_ = true;
		}

		if (res.length === 0 || props.pagination.noPaging) {
			concatItems(res);
			more.value = false;
		} else {
			if (props.pagination.reversed) moreFetching.value = true;
			concatItems(res);
			more.value = true;
		}

		offset.value = res.length;
		error.value = false;
		fetching.value = false;
	}, err => {
		error.value = true;
		fetching.value = false;
	});
}

const reload = (): Promise<void> => {
	return init();
};

const fetchMore = async (): Promise<void> => {
	if (!more.value || fetching.value || moreFetching.value || items.value.size === 0) return;
	moreFetching.value = true;
	const params = props.pagination.params ? isRef(props.pagination.params) ? props.pagination.params.value : props.pagination.params : {};
	await os.api(props.pagination.endpoint, {
		...params,
		limit: SECOND_FETCH_LIMIT,
		...(props.pagination.offsetMode ? {
			offset: offset.value,
		} : {
			untilId: Array.from(items.value.keys()).at(-1),
		}),
	}).then(res => {
		for (let i = 0; i < res.length; i++) {
			const item = res[i];
			if (i === 10) item._shouldInsertAd_ = true;
		}

		const reverseConcat = _res => {
			const oldHeight = scrollableElement ? scrollableElement.scrollHeight : getBodyScrollHeight();
			const oldScroll = scrollableElement ? scrollableElement.scrollTop : window.scrollY;

			items.value = concatMapWithArray(items.value, _res);

			return nextTick(() => {
				if (scrollableElement) {
					scroll(scrollableElement, { top: oldScroll + (scrollableElement.scrollHeight - oldHeight), behavior: 'instant' });
				} else {
					window.scroll({ top: oldScroll + (getBodyScrollHeight() - oldHeight), behavior: 'instant' });
				}

				return nextTick();
			});
		};

		if (res.length === 0) {
			if (props.pagination.reversed) {
				reverseConcat(res).then(() => {
					more.value = false;
					moreFetching.value = false;
				});
			} else {
				items.value = concatMapWithArray(items.value, res);
				more.value = false;
				moreFetching.value = false;
			}
		} else {
			if (props.pagination.reversed) {
				reverseConcat(res).then(() => {
					more.value = true;
					moreFetching.value = false;
				});
			} else {
				items.value = concatMapWithArray(items.value, res);
				more.value = true;
				moreFetching.value = false;
			}
		}
		offset.value += res.length;
	}, err => {
		moreFetching.value = false;
	});
};

const fetchMoreAhead = async (): Promise<void> => {
	if (!more.value || fetching.value || moreFetching.value || items.value.size === 0) return;
	moreFetching.value = true;
	const params = props.pagination.params ? isRef(props.pagination.params) ? props.pagination.params.value : props.pagination.params : {};
	await os.api(props.pagination.endpoint, {
		...params,
		limit: SECOND_FETCH_LIMIT,
		...(props.pagination.offsetMode ? {
			offset: offset.value,
		} : {
			sinceId: Array.from(items.value.keys()).at(-1),
		}),
	}).then(res => {
		if (res.length === 0) {
			items.value = concatMapWithArray(items.value, res);
			more.value = false;
		} else {
			items.value = concatMapWithArray(items.value, res);
			more.value = true;
		}
		offset.value += res.length;
		moreFetching.value = false;
	}, err => {
		moreFetching.value = false;
	});
};

/**
 * Appear（IntersectionObserver）によってfetchMoreが呼ばれる場合、
 * APPEAR_MINIMUM_INTERVALミリ秒以内に2回fetchMoreが呼ばれるのを防ぐ
 */
const fetchMoreApperTimeoutFn = (): void => {
	preventAppearFetchMore.value = false;
	preventAppearFetchMoreTimer.value = null;
};
const fetchMoreAppearTimeout = (): void => {
	preventAppearFetchMore.value = true;
	preventAppearFetchMoreTimer.value = window.setTimeout(fetchMoreApperTimeoutFn, APPEAR_MINIMUM_INTERVAL);
};

const appearFetchMore = async (): Promise<void> => {
	if (preventAppearFetchMore.value) return;
	await fetchMore();
	fetchMoreAppearTimeout();
};

const appearFetchMoreAhead = async (): Promise<void> => {
	if (preventAppearFetchMore.value) return;
	await fetchMoreAhead();
	fetchMoreAppearTimeout();
};

const isTop = (): boolean => isBackTop.value || (props.pagination.reversed ? isBottomVisible : isTopVisible)(contentEl!, TOLERANCE);

watch(visibility, () => {
	if (visibility.value === 'hidden') {
		timerForSetPause = window.setTimeout(() => {
			isPausingUpdate = true;
			timerForSetPause = null;
		},
		BACKGROUND_PAUSE_WAIT_SEC * 1000);
	} else { // 'visible'
		if (timerForSetPause) {
			clearTimeout(timerForSetPause);
			timerForSetPause = null;
		} else {
			isPausingUpdate = false;
			if (isTop()) {
				executeQueue();
			}
		}
	}
});

/**
 * 最新のものとして1つだけアイテムを追加する
 * ストリーミングから降ってきたアイテムはこれで追加する
 * @param item アイテム
 */
const prepend = (item: MisskeyEntity): void => {
	if (items.value.size === 0) {
		items.value.set(item.id, item);
		fetching.value = false;
		return;
	}

	if (isTop() && !isPausingUpdate) unshiftItems([item]);
	else prependQueue(item);
};

/**
 * 新着アイテムをitemsの先頭に追加し、displayLimitを適用する
 * @param newItems 新しいアイテムの配列
 */
function unshiftItems(newItems: MisskeyEntity[]) {
	const length = newItems.length + items.value.size;
	items.value = new Map([...arrayToEntries(newItems), ...items.value].slice(0, props.displayLimit));

	if (length >= props.displayLimit) more.value = true;
}

/**
 * 古いアイテムをitemsの末尾に追加し、displayLimitを適用する
 * @param oldItems 古いアイテムの配列
 */
function concatItems(oldItems: MisskeyEntity[]) {
	const length = oldItems.length + items.value.size;
	items.value = new Map([...items.value, ...arrayToEntries(oldItems)].slice(0, props.displayLimit));

	if (length >= props.displayLimit) more.value = true;
}

function executeQueue() {
	unshiftItems(Array.from(queue.value.values()));
	queue.value = new Map();
}

function prependQueue(newItem: MisskeyEntity) {
	queue.value = new Map([[newItem.id, newItem], ...queue.value].slice(0, props.displayLimit) as [string, MisskeyEntity][]);
}

/*
 * アイテムを末尾に追加する（使うの？）
 */
const appendItem = (item: MisskeyEntity): void => {
	items.value.set(item.id, item);
};

const removeItem = (id: string) => {
	items.value.delete(id);
	queue.value.delete(id);
};

const updateItem = (id: MisskeyEntity['id'], replacer: (old: MisskeyEntity) => MisskeyEntity): void => {
	const item = items.value.get(id);
	if (item) items.value.set(id, replacer(item));

	const queueItem = queue.value.get(id);
	if (queueItem) queue.value.set(id, replacer(queueItem));
};

const inited = init();

onActivated(() => {
	isBackTop.value = false;
});

onDeactivated(() => {
	isBackTop.value = props.pagination.reversed ? window.scrollY >= (rootEl ? rootEl.scrollHeight - window.innerHeight : 0) : window.scrollY === 0;
});

function toBottom() {
	scrollToBottom(contentEl!);
}

onMounted(() => {
	inited.then(() => {
		if (props.pagination.reversed) {
			nextTick(() => {
				setTimeout(toBottom, 800);

				// scrollToBottomでmoreFetchingボタンが画面外まで出るまで
				// more = trueを遅らせる
				setTimeout(() => {
					moreFetching.value = false;
				}, 2000);
			});
		}
	});
});

onBeforeUnmount(() => {
	if (timerForSetPause) {
		clearTimeout(timerForSetPause);
		timerForSetPause = null;
	}
	if (preventAppearFetchMoreTimer.value) {
		clearTimeout(preventAppearFetchMoreTimer.value);
		preventAppearFetchMoreTimer.value = null;
	}
	scrollObserver?.disconnect();
});

defineExpose({
	items,
	queue,
	backed,
	more,
	inited,
	reload,
	prepend,
	append: appendItem,
	removeItem,
	updateItem,
});
</script>

<style lang="scss" module>
.transition_fade_enterActive,
.transition_fade_leaveActive {
	transition: opacity 0.125s ease;
}
.transition_fade_enterFrom,
.transition_fade_leaveTo {
	opacity: 0;
}

.more {
	margin-left: auto;
	margin-right: auto;
}
</style><|MERGE_RESOLUTION|>--- conflicted
+++ resolved
@@ -44,11 +44,7 @@
 
 <script lang="ts">
 import { computed, ComputedRef, isRef, nextTick, onActivated, onBeforeUnmount, onDeactivated, onMounted, ref, watch } from 'vue';
-<<<<<<< HEAD
-import * as misskey from 'cherrypick-js';
-=======
-import * as Misskey from 'misskey-js';
->>>>>>> 2630513c
+import * as Misskey from 'cherrypick-js';
 import * as os from '@/os';
 import { onScrollTop, isTopVisible, getBodyScrollHeight, getScrollContainer, onScrollBottom, scrollToBottom, scroll, isBottomVisible } from '@/scripts/scroll';
 import { useDocumentVisibility } from '@/scripts/use-document-visibility';
