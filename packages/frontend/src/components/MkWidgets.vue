<template>
<div :class="$style.root">
	<template v-if="edit">
		<header :class="$style.editHeader">
			<MkSelect v-model="widgetAdderSelected" style="margin-bottom: var(--margin)" data-cy-widget-select>
				<template #label>{{ i18n.ts.selectWidget }}</template>
				<option v-for="widget in widgetDefs" :key="widget" :value="widget">{{ i18n.t(`_widgets.${widget}`) }}</option>
			</MkSelect>
			<MkButton primary data-cy-widget-add :class="$style.btn" @click="addWidget"><i class="ti ti-plus"></i> {{ i18n.ts.add }}</MkButton>
			<MkButton :class="$style.btn" @click="$emit('exit')"><i class="ti ti-check"></i> {{ i18n.ts.close }}</MkButton>
		</header>
		<Sortable
			:modelValue="props.widgets"
			itemKey="id"
			handle=".handle"
			:animation="150"
			:group="{ name: 'SortableMkWidgets' }"
			:class="$style.editEditing"
			@update:modelValue="v => emit('updateWidgets', v)"
		>
			<template #item="{element}">
<<<<<<< HEAD
				<div :class="[$style.widget, $style['customize-container']]" data-cy-customize-container>
					<header class="handle">
						<span :class="$style['widget-container-handle']"><i class="ti ti-menu"/></span>
						<div style="position: absolute; top: 0; left: 35px; font-size: 12px; font-weight: bold; line-height: 33px;">
							{{ i18n.t('_widgets.' + element.name) }}
						</div>
						<button :class="$style['widget-container-config']" class="_button" @click.prevent.stop="configWidget(element.id)"><i class="ti ti-settings"></i></button>
						<button :class="$style['widget-container-remove']" data-cy-customize-container-remove class="_button" @click.prevent.stop="removeWidget(element)"><i class="ti ti-x"></i></button>
					</header>
					<div>
						<component :is="`widget-${element.name}`" :ref="el => widgetRefs[element.id] = el" class="widget" :class="$style['customize-container-handle-widget']" :widget="element" @updateProps="updateWidget(element.id, $event)"/>
=======
				<div :class="[$style.widget, $style.customizeContainer]" data-cy-customize-container>
					<button :class="$style.customizeContainerConfig" class="_button" @click.prevent.stop="configWidget(element.id)"><i class="ti ti-settings"></i></button>
					<button :class="$style.customizeContainerRemove" data-cy-customize-container-remove class="_button" @click.prevent.stop="removeWidget(element)"><i class="ti ti-x"></i></button>
					<div class="handle">
						<component :is="`widget-${element.name}`" :ref="el => widgetRefs[element.id] = el" class="widget" :class="$style.customizeContainerHandleWidget" :widget="element" @updateProps="updateWidget(element.id, $event)"/>
>>>>>>> f6830885
					</div>
				</div>
			</template>
		</Sortable>
	</template>
	<component :is="`widget-${widget.name}`" v-for="widget in widgets" v-else :key="widget.id" :ref="el => widgetRefs[widget.id] = el" :class="$style.widget" :widget="widget" @updateProps="updateWidget(widget.id, $event)" @contextmenu.stop="onContextmenu(widget, $event)"/>
</div>
</template>

<script lang="ts">
export type Widget = {
	name: string;
	id: string;
	data: Record<string, any>;
};
export type DefaultStoredWidget = {
	place: string | null;
} & Widget;
</script>

<script lang="ts" setup>
import { defineAsyncComponent, ref } from 'vue';
import { v4 as uuid } from 'uuid';
import MkSelect from '@/components/MkSelect.vue';
import MkButton from '@/components/MkButton.vue';
import { widgets as widgetDefs } from '@/widgets';
import * as os from '@/os';
import { i18n } from '@/i18n';

const Sortable = defineAsyncComponent(() => import('vuedraggable').then(x => x.default));

const props = defineProps<{
	widgets: Widget[];
	edit: boolean;
}>();

const emit = defineEmits<{
	(ev: 'updateWidgets', widgets: Widget[]): void;
	(ev: 'addWidget', widget: Widget): void;
	(ev: 'removeWidget', widget: Widget): void;
	(ev: 'updateWidget', widget: Partial<Widget>): void;
	(ev: 'exit'): void;
}>();

const widgetRefs = {};
const configWidget = (id: string) => {
	widgetRefs[id].configure();
};
const widgetAdderSelected = ref(null);
const addWidget = () => {
	if (widgetAdderSelected.value == null) return;

	emit('addWidget', {
		name: widgetAdderSelected.value,
		id: uuid(),
		data: {},
	});

	widgetAdderSelected.value = null;
};
const removeWidget = (widget) => {
	emit('removeWidget', widget);
};
const updateWidget = (id, data) => {
	emit('updateWidget', { id, data });
};

function onContextmenu(widget: Widget, ev: MouseEvent) {
	const isLink = (el: HTMLElement) => {
		if (el.tagName === 'A') return true;
		if (el.parentElement) {
			return isLink(el.parentElement);
		}
	};
	if (isLink(ev.target)) return;
	if (['INPUT', 'TEXTAREA', 'IMG', 'VIDEO', 'CANVAS'].includes(ev.target.tagName) || ev.target.attributes['contenteditable']) return;
	if (window.getSelection()?.toString() !== '') return;

	os.contextMenu([{
		type: 'label',
		text: i18n.t(`_widgets.${widget.name}`),
	}, {
		icon: 'ti ti-settings',
		text: i18n.ts.settings,
		action: () => {
			configWidget(widget.id);
		},
	}], ev);
}
</script>

<style lang="scss" module>
.root {
	container-type: inline-size;
}

.btn {
	margin: 10px 0;
	padding: 10px !important;
}

.widget {
	contain: content;
	margin: var(--margin) 0;

	&:first-of-type {
		margin-top: 0;
	}
}

.edit {
	&Header {
		margin: 16px 0;

		> * {
			width: 100%;
			padding: 4px 0;
		}
	}

	&Editing {
		min-height: 100px;
	}
}

.customizeContainer {
	position: relative;
<<<<<<< HEAD
	// cursor: move;
	background: var(--panel);
	margin: var(--margin) 0;
	border-radius: var(--radius);

	> header {
		position: relative;
		line-height: 25px;

		&-config,
		&-remove {
			position: absolute;
			top: 0;
			padding: 0 8px;
			line-height: 32px;
		}

		&-config {
			right: 30px;
		}

		&-remove {
			right: 5px;
		}
=======
	cursor: move;

	&Config,
	&Remove {
		position: absolute;
		z-index: 10000;
		top: 8px;
		width: 32px;
		height: 32px;
		color: #fff;
		background: rgba(#000, 0.7);
		border-radius: 4px;
	}

	&Config {
		right: 8px + 8px + 32px;
	}

	&Remove {
		right: 8px;
>>>>>>> f6830885
	}

	&Handle {

		&Widget {
			pointer-events: none;
		}
	}

}

.widget-container-handle {
	padding: 0 10px;
	cursor: move;
	line-height: 32px;
}

.widget-container-button {
	position: absolute;
	top: 0;
	padding: 0 8px;
	line-height: 32px;
}

.widget-container-config {
	composes: widget-container-button;
	right: 30px;
}

.widget-container-remove {
	composes: widget-container-button;
	right: 5px;
}

</style><|MERGE_RESOLUTION|>--- conflicted
+++ resolved
@@ -19,25 +19,17 @@
 			@update:modelValue="v => emit('updateWidgets', v)"
 		>
 			<template #item="{element}">
-<<<<<<< HEAD
-				<div :class="[$style.widget, $style['customize-container']]" data-cy-customize-container>
+				<div :class="[$style.widget, $style.customizeContainer]" data-cy-customize-container>
 					<header class="handle">
-						<span :class="$style['widget-container-handle']"><i class="ti ti-menu"/></span>
+						<span :class="$style.widgetContainerHandle"><i class="ti ti-menu"/></span>
 						<div style="position: absolute; top: 0; left: 35px; font-size: 12px; font-weight: bold; line-height: 33px;">
 							{{ i18n.t('_widgets.' + element.name) }}
 						</div>
-						<button :class="$style['widget-container-config']" class="_button" @click.prevent.stop="configWidget(element.id)"><i class="ti ti-settings"></i></button>
-						<button :class="$style['widget-container-remove']" data-cy-customize-container-remove class="_button" @click.prevent.stop="removeWidget(element)"><i class="ti ti-x"></i></button>
+						<button :class="$style.widgetContainerConfig" class="_button" @click.prevent.stop="configWidget(element.id)"><i class="ti ti-settings"></i></button>
+						<button :class="$style.widgetContainerRemove" data-cy-customize-container-remove class="_button" @click.prevent.stop="removeWidget(element)"><i class="ti ti-x"></i></button>
 					</header>
 					<div>
-						<component :is="`widget-${element.name}`" :ref="el => widgetRefs[element.id] = el" class="widget" :class="$style['customize-container-handle-widget']" :widget="element" @updateProps="updateWidget(element.id, $event)"/>
-=======
-				<div :class="[$style.widget, $style.customizeContainer]" data-cy-customize-container>
-					<button :class="$style.customizeContainerConfig" class="_button" @click.prevent.stop="configWidget(element.id)"><i class="ti ti-settings"></i></button>
-					<button :class="$style.customizeContainerRemove" data-cy-customize-container-remove class="_button" @click.prevent.stop="removeWidget(element)"><i class="ti ti-x"></i></button>
-					<div class="handle">
 						<component :is="`widget-${element.name}`" :ref="el => widgetRefs[element.id] = el" class="widget" :class="$style.customizeContainerHandleWidget" :widget="element" @updateProps="updateWidget(element.id, $event)"/>
->>>>>>> f6830885
 					</div>
 				</div>
 			</template>
@@ -165,7 +157,6 @@
 
 .customizeContainer {
 	position: relative;
-<<<<<<< HEAD
 	// cursor: move;
 	background: var(--panel);
 	margin: var(--margin) 0;
@@ -175,43 +166,21 @@
 		position: relative;
 		line-height: 25px;
 
-		&-config,
-		&-remove {
+		&Config,
+		&Remove {
 			position: absolute;
 			top: 0;
 			padding: 0 8px;
 			line-height: 32px;
 		}
 
-		&-config {
+		&Config {
 			right: 30px;
 		}
 
-		&-remove {
+		&Remove {
 			right: 5px;
 		}
-=======
-	cursor: move;
-
-	&Config,
-	&Remove {
-		position: absolute;
-		z-index: 10000;
-		top: 8px;
-		width: 32px;
-		height: 32px;
-		color: #fff;
-		background: rgba(#000, 0.7);
-		border-radius: 4px;
-	}
-
-	&Config {
-		right: 8px + 8px + 32px;
-	}
-
-	&Remove {
-		right: 8px;
->>>>>>> f6830885
 	}
 
 	&Handle {
@@ -223,26 +192,26 @@
 
 }
 
-.widget-container-handle {
+.widgetContainerHandle {
 	padding: 0 10px;
 	cursor: move;
 	line-height: 32px;
 }
 
-.widget-container-button {
+.widgetContainerButton {
 	position: absolute;
 	top: 0;
 	padding: 0 8px;
 	line-height: 32px;
 }
 
-.widget-container-config {
-	composes: widget-container-button;
+.widgetContainerConfig {
+	composes: widgetContainerButton;
 	right: 30px;
 }
 
-.widget-container-remove {
-	composes: widget-container-button;
+.widgetContainerRemove {
+	composes: widgetContainerButton;
 	right: 5px;
 }
 
