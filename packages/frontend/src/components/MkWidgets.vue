--- conflicted
+++ resolved
@@ -6,13 +6,10 @@
 				<template #label>{{ i18n.ts.selectWidget }}</template>
 				<option v-for="widget in widgetDefs" :key="widget" :value="widget">{{ i18n.t(`_widgets.${widget}`) }}</option>
 			</MkSelect>
-<<<<<<< HEAD
-			<MkButton primary :class="$style.btn" class="mk-widget-add btn" @click="addWidget"><i class="ti ti-plus"></i> {{ i18n.ts.add }}</MkButton>
+			<MkButton primary data-cy-widget-add :class="$style.btn" @click="addWidget"><i class="ti ti-plus"></i> {{ i18n.ts.add }}</MkButton>
 			<MkButton :class="$style.btn" @click="$emit('exit')">{{ i18n.ts.close }}</MkButton>
-=======
 			<MkButton inline primary data-cy-widget-add @click="addWidget"><i class="ti ti-plus"></i> {{ i18n.ts.add }}</MkButton>
 			<MkButton inline @click="$emit('exit')">{{ i18n.ts.close }}</MkButton>
->>>>>>> f8232bd1
 		</header>
 		<Sortable
 			:model-value="props.widgets"
@@ -24,7 +21,6 @@
 			@update:model-value="v => emit('updateWidgets', v)"
 		>
 			<template #item="{element}">
-<<<<<<< HEAD
 				<div :class="[$style.widget, $style['customize-container']]" class="data-cy-customize-container">
 					<header class="handle">
 						<span :class="$style['widget-container-handle']"><i class="ti ti-menu-2"/></span>
@@ -35,12 +31,6 @@
 						<button :class="$style['widget-container-remove']" class="_button data-cy-customize-container-remove" @click.prevent.stop="removeWidget(element)"><i class="ti ti-x"></i></button>
 					</header>
 					<div @click="configWidget(element.id)">
-=======
-				<div :class="[$style.widget, $style['customize-container']]" data-cy-customize-container>
-					<button :class="$style['customize-container-config']" class="_button" @click.prevent.stop="configWidget(element.id)"><i class="ti ti-settings"></i></button>
-					<button :class="$style['customize-container-remove']" data-cy-customize-container-remove class="_button" @click.prevent.stop="removeWidget(element)"><i class="ti ti-x"></i></button>
-					<div class="handle">
->>>>>>> f8232bd1
 						<component :is="`widget-${element.name}`" :ref="el => widgetRefs[element.id] = el" class="widget" :class="$style['customize-container-handle-widget']" :widget="element" @update-props="updateWidget(element.id, $event)"/>
 					</div>
 				</div>
