--- conflicted
+++ resolved
@@ -5,15 +5,11 @@
 
 import { ref } from 'vue';
 import tinycolor from 'tinycolor2';
-<<<<<<< HEAD
-import { globalEvents } from '@/events.js';
-=======
 import { deepClone } from './clone.js';
 import { globalEvents } from '@/events.js';
 import lightTheme from '@/themes/_light.json5';
 import darkTheme from '@/themes/_dark.json5';
 import { miLocalStorage } from '@/local-storage.js';
->>>>>>> 566cb353
 
 export type Theme = {
 	id: string;
