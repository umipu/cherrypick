--- conflicted
+++ resolved
@@ -4,21 +4,12 @@
  */
 
 import { ref } from 'vue';
-<<<<<<< HEAD
 import * as Misskey from 'cherrypick-js';
-import * as os from '@/os';
-import { useStream } from '@/stream';
-import { i18n } from '@/i18n';
-import { defaultStore } from '@/store';
-import { uploadFile } from '@/scripts/upload';
-=======
-import * as Misskey from 'misskey-js';
 import * as os from '@/os.js';
 import { useStream } from '@/stream.js';
 import { i18n } from '@/i18n.js';
 import { defaultStore } from '@/store.js';
 import { uploadFile } from '@/scripts/upload.js';
->>>>>>> 578b0ebe
 
 export function chooseFileFromPc(multiple: boolean, keepOriginal = false): Promise<Misskey.entities.DriveFile[]> {
 	return new Promise((res, rej) => {
