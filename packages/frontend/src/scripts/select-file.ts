/*
 * SPDX-FileCopyrightText: syuilo and other misskey, cherrypick contributors
 * SPDX-License-Identifier: AGPL-3.0-only
 */

import { ref } from 'vue';
<<<<<<< HEAD
import { DriveFile } from 'cherrypick-js/built/entities';
=======
import * as Misskey from 'misskey-js';
>>>>>>> 2630513c
import * as os from '@/os';
import { useStream } from '@/stream';
import { i18n } from '@/i18n';
import { defaultStore } from '@/store';
import { uploadFile } from '@/scripts/upload';

export function chooseFileFromPc(multiple: boolean, keepOriginal = false): Promise<Misskey.entities.DriveFile[]> {
	return new Promise((res, rej) => {
		const input = document.createElement('input');
		input.type = 'file';
		input.multiple = multiple;
		input.onchange = () => {
			if (!input.files) return res([]);
			const promises = Array.from(input.files, file => uploadFile(file, defaultStore.state.uploadFolder, undefined, keepOriginal));

			Promise.all(promises).then(driveFiles => {
				res(driveFiles);
			}).catch(err => {
				// アップロードのエラーは uploadFile 内でハンドリングされているためアラートダイアログを出したりはしてはいけない
			});

			// 一応廃棄
			(window as any).__misskey_input_ref__ = null;
		};

		// https://qiita.com/fukasawah/items/b9dc732d95d99551013d
		// iOS Safari で正常に動かす為のおまじない
		(window as any).__misskey_input_ref__ = input;

		input.click();
	});
}

export function chooseFileFromDrive(multiple: boolean): Promise<Misskey.entities.DriveFile[]> {
	return new Promise((res, rej) => {
		os.selectDriveFile(multiple).then(files => {
			res(files);
		});
	});
}

export function chooseFileFromUrl(): Promise<Misskey.entities.DriveFile> {
	return new Promise((res, rej) => {
		os.inputText({
			title: i18n.ts.uploadFromUrl,
			type: 'url',
			placeholder: i18n.ts.uploadFromUrlDescription,
		}).then(({ canceled, result: url }) => {
			if (canceled) return;

			const marker = Math.random().toString(); // TODO: UUIDとか使う

			const connection = useStream().useChannel('main');
			connection.on('urlUploadFinished', urlResponse => {
				if (urlResponse.marker === marker) {
					res(urlResponse.file);
					connection.dispose();
				}
			});

			os.api('drive/files/upload-from-url', {
				url: url,
				folderId: defaultStore.state.uploadFolder,
				marker,
			});

			os.alert({
				title: i18n.ts.uploadFromUrlRequested,
				text: i18n.ts.uploadFromUrlMayTakeTime,
			});
		});
	});
}

function select(src: any, label: string | null, multiple: boolean): Promise<Misskey.entities.DriveFile[]> {
	return new Promise((res, rej) => {
		const keepOriginal = ref(defaultStore.state.keepOriginalUploading);

		os.popupMenu([label ? {
			text: label,
			type: 'label',
		} : undefined, {
			type: 'switch',
			text: i18n.ts.keepOriginalUploading,
			ref: keepOriginal,
		}, {
			text: i18n.ts.upload,
			icon: 'ti ti-upload',
			action: () => chooseFileFromPc(multiple, keepOriginal.value).then(files => res(files)),
		}, {
			text: i18n.ts.fromDrive,
			icon: 'ti ti-cloud',
			action: () => chooseFileFromDrive(multiple).then(files => res(files)),
		}, {
			text: i18n.ts.fromUrl,
			icon: 'ti ti-link',
			action: () => chooseFileFromUrl().then(file => res([file])),
		}], src);
	});
}

export function selectFile(src: any, label: string | null = null): Promise<Misskey.entities.DriveFile> {
	return select(src, label, false).then(files => files[0]);
}

export function selectFiles(src: any, label: string | null = null): Promise<Misskey.entities.DriveFile[]> {
	return select(src, label, true);
}<|MERGE_RESOLUTION|>--- conflicted
+++ resolved
@@ -4,11 +4,7 @@
  */
 
 import { ref } from 'vue';
-<<<<<<< HEAD
-import { DriveFile } from 'cherrypick-js/built/entities';
-=======
-import * as Misskey from 'misskey-js';
->>>>>>> 2630513c
+import * as Misskey from 'cherrypick-js';
 import * as os from '@/os';
 import { useStream } from '@/stream';
 import { i18n } from '@/i18n';
