--- conflicted
+++ resolved
@@ -5,65 +5,36 @@
 
 import { Ref, nextTick } from 'vue';
 import * as os from '@/os.js';
-<<<<<<< HEAD
+import { i18n } from '@/i18n.js';
 import { MFM_TAGS, HTML_TAGS } from '@/const.js';
-=======
-import { i18n } from '@/i18n.js';
-import { MFM_TAGS } from '@/const.js';
 import type { MenuItem } from '@/types/menu.js';
->>>>>>> 0d76842a
 
 /**
  * MFMの装飾のリストを表示する
  */
-<<<<<<< HEAD
-export function mfmFunctionPicker(src: any, textArea: HTMLInputElement | HTMLTextAreaElement, textRef: Ref<string>) {
-	return new Promise((res, rej) => {
+export function mfmFunctionPicker(src: HTMLElement | EventTarget | null, textArea: HTMLInputElement | HTMLTextAreaElement, textRef: Ref<string>) {
 		os.popupMenu([{
+			text: i18n.ts.addMfmFunction,
 			type: 'label',
 		}, ...getHTMLFunctionList(textArea, textRef)
 		, { type: 'divider' }
 		, ...getMFMFunctionList(textArea, textRef)], src);
-	});
 }
 
-function getHTMLFunctionList(textArea: HTMLInputElement | HTMLTextAreaElement, textRef: Ref<string>) : object[] {
-	const ret: object[] = [];
-	HTML_TAGS.forEach(tag => {
-		ret.push({
+function getHTMLFunctionList(textArea: HTMLInputElement | HTMLTextAreaElement, textRef: Ref<string>): MenuItem[] {
+	return HTML_TAGS.map(tag => ({
 			text: tag,
 			icon: tag === 'bold' ? 'ti ti-bold' : tag === 'strike' ? 'ti ti-strikethrough' : tag === 'italic' ? 'ti ti-italic' : tag === 'small' ? 'ti ti-text-decrease' : tag === 'center' ? 'ti ti-align-center' : tag === 'plain' ? 'ti ti-clear-formatting' : tag === 'inlinecode' ? 'ti ti-code' : tag === 'blockcode' ? 'ti ti-script' : tag === 'mathinline' ? 'ti ti-math' : tag === 'mathblock' ? 'ti ti-math-function' : 'ti ti-icons',
 			action: () => add(textArea, textRef, tag),
-		});
-	});
-	return ret;
+		}));
 }
 
-function getMFMFunctionList(textArea: HTMLInputElement | HTMLTextAreaElement, textRef: Ref<string>) : object[] {
-	const ret: object[] = [];
-	MFM_TAGS.forEach(tag => {
-		ret.push({
+function getMFMFunctionList(textArea: HTMLInputElement | HTMLTextAreaElement, textRef: Ref<string>): MenuItem[] {
+	return MFM_TAGS.map(tag => ({
 			text: tag,
 			icon: 'ti ti-icons',
 			action: () => add(textArea, textRef, tag),
-		});
-	});
-	return ret;
-=======
-export function mfmFunctionPicker(src: HTMLElement | EventTarget | null, textArea: HTMLInputElement | HTMLTextAreaElement, textRef: Ref<string>) {
-	os.popupMenu([{
-		text: i18n.ts.addMfmFunction,
-		type: 'label',
-	}, ...getFunctionList(textArea, textRef)], src);
-}
-
-function getFunctionList(textArea: HTMLInputElement | HTMLTextAreaElement, textRef: Ref<string>): MenuItem[] {
-	return MFM_TAGS.map(tag => ({
-		text: tag,
-		icon: 'ti ti-icons',
-		action: () => add(textArea, textRef, tag),
-	}));
->>>>>>> 0d76842a
+		}));
 }
 
 function add(textArea: HTMLInputElement | HTMLTextAreaElement, textRef: Ref<string>, type: string) {
