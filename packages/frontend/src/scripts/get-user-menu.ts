--- conflicted
+++ resolved
@@ -17,12 +17,9 @@
 import { IRouter } from '@/nirax.js';
 import { antennasCache, rolesCache, userListsCache } from '@/cache.js';
 import { mainRouter } from '@/router/main.js';
-<<<<<<< HEAD
+import { MenuItem } from '@/types/menu.js';
 import { editNickname } from '@/scripts/edit-nickname.js';
 import { globalEvents } from '@/events.js';
-=======
-import { MenuItem } from '@/types/menu.js';
->>>>>>> 63f9c271
 
 export function getUserMenu(user: Misskey.entities.UserDetailed, router: IRouter = mainRouter) {
 	const meId = $i ? $i.id : null;
