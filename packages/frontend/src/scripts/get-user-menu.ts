--- conflicted
+++ resolved
@@ -305,23 +305,6 @@
 			copyToClipboard(`${user.host ?? host}/@${user.username}.atom`);
 			os.toast(i18n.ts.copied, 'copied');
 		},
-<<<<<<< HEAD
-	}, ...(user.host != null && user.url != null ? [{
-		icon: 'ti ti-external-link',
-		text: i18n.ts.showOnRemote,
-		action: () => {
-			if (user.url == null) return;
-			window.open(user.url, '_blank', 'noopener');
-		},
-	}] : []), ...(user.host != null ? [{
-		icon: 'ti ti-server',
-		text: i18n.ts.instanceInfo,
-		action: () => {
-			if (user.host == null) return;
-			router.push(`/instance-info/${user.host}`);
-		},
-	}] : []), {
-=======
 	});
 
 	if (user.host != null && user.url != null) {
@@ -331,6 +314,14 @@
 			action: () => {
 				if (user.url == null) return;
 				window.open(user.url, '_blank', 'noopener');
+			},
+		});
+		menuItems.push({
+			icon: 'ti ti-server',
+			text: i18n.ts.instanceInfo,
+			action: () => {
+				if (user.host == null) return;
+				router.push(`/instance-info/${user.host}`);
 			},
 		});
 	} else {
@@ -348,7 +339,6 @@
 	}
 
 	menuItems.push({
->>>>>>> d3f4d310
 		icon: 'ti ti-share',
 		text: i18n.ts.copyProfileUrl,
 		action: () => {
@@ -428,7 +418,7 @@
 								listId: list.id,
 								userId: user.id,
 							}).then(() => {
-								list.userIds?.splice(list.userIds?.indexOf(user.id), 1);
+								list.userIds?.splice(list.userIds.indexOf(user.id), 1);
 							});
 						}
 					}));
@@ -640,15 +630,11 @@
 			icon: 'ti ti-refresh',
 			text: i18n.ts.updateRemoteUser,
 			action: userInfoUpdate,
-<<<<<<< HEAD
 		}, {
 			icon: 'ti ti-refresh-dot',
 			text: i18n.ts.fetchOutbox,
 			action: userFetchOutbox,
-		}]);
-=======
-		});
->>>>>>> d3f4d310
+		});
 	}
 
 	if (defaultStore.state.devMode) {
