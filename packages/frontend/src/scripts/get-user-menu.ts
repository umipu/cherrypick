import { defineAsyncComponent } from 'vue';
import * as misskey from 'misskey-js';
import { i18n } from '@/i18n';
import copyToClipboard from '@/scripts/copy-to-clipboard';
import { host } from '@/config';
import * as os from '@/os';
import { userActions } from '@/store';
import { $i, iAmModerator } from '@/account';
import { mainRouter } from '@/router';
import { Router } from '@/nirax';

export function getUserMenu(user: misskey.entities.UserDetailed, router: Router = mainRouter) {
	const meId = $i ? $i.id : null;

<<<<<<< HEAD
	async function pushList() {
		const t = i18n.ts.selectList; // なぜか後で参照すると null になるので最初にメモリに確保しておく
		const lists = await os.api('users/lists/list');
		if (lists.length === 0) {
			os.alert({
				type: 'error',
				text: i18n.ts.youHaveNoLists,
			});
			return;
		}
		const { canceled, result: listId } = await os.select({
			title: t,
			items: lists.map(list => ({
				value: list.id, text: list.name,
			})),
		});
		if (canceled) return;
		os.apiWithDialog('users/lists/push', {
			listId: listId,
			userId: user.id,
		});
	}

	async function inviteGroup() {
		const groups = await os.api('users/groups/owned');
		if (groups.length === 0) {
			os.alert({
				type: 'error',
				text: i18n.ts.youHaveNoGroups,
			});
			return;
		}
		const { canceled, result: groupId } = await os.select({
			title: i18n.ts.group,
			items: groups.map(group => ({
				value: group.id, text: group.name,
			})),
		});
		if (canceled) return;
		os.apiWithDialog('users/groups/invite', {
			groupId: groupId,
			userId: user.id,
		});
	}

=======
>>>>>>> 87d0f56d
	async function toggleMute() {
		if (user.isMuted) {
			os.apiWithDialog('mute/delete', {
				userId: user.id,
			}).then(() => {
				user.isMuted = false;
			});
		} else {
			const { canceled, result: period } = await os.select({
				title: i18n.ts.mutePeriod,
				items: [{
					value: 'indefinitely', text: i18n.ts.indefinitely,
				}, {
					value: 'tenMinutes', text: i18n.ts.tenMinutes,
				}, {
					value: 'oneHour', text: i18n.ts.oneHour,
				}, {
					value: 'oneDay', text: i18n.ts.oneDay,
				}, {
					value: 'oneWeek', text: i18n.ts.oneWeek,
				}],
				default: 'indefinitely',
			});
			if (canceled) return;

			const expiresAt = period === 'indefinitely' ? null
				: period === 'tenMinutes' ? Date.now() + (1000 * 60 * 10)
				: period === 'oneHour' ? Date.now() + (1000 * 60 * 60)
				: period === 'oneDay' ? Date.now() + (1000 * 60 * 60 * 24)
				: period === 'oneWeek' ? Date.now() + (1000 * 60 * 60 * 24 * 7)
				: null;

			os.apiWithDialog('mute/create', {
				userId: user.id,
				expiresAt,
			}).then(() => {
				user.isMuted = true;
			});
		}
	}

	async function toggleBlock() {
		if (!await getConfirmed(user.isBlocking ? i18n.ts.unblockConfirm : i18n.ts.blockConfirm)) return;

		os.apiWithDialog(user.isBlocking ? 'blocking/delete' : 'blocking/create', {
			userId: user.id,
		}).then(() => {
			user.isBlocking = !user.isBlocking;
		});
	}

	function reportAbuse() {
		os.popup(defineAsyncComponent(() => import('@/components/MkAbuseReportWindow.vue')), {
			user: user,
		}, {}, 'closed');
	}

	async function getConfirmed(text: string): Promise<boolean> {
		const confirm = await os.confirm({
			type: 'warning',
			title: 'confirm',
			text,
		});

		return !confirm.canceled;
	}

	async function invalidateFollow() {
		if (!await getConfirmed(i18n.ts.breakFollowConfirm)) return;

		os.apiWithDialog('following/invalidate', {
			userId: user.id,
		}).then(() => {
			user.isFollowed = !user.isFollowed;
		});
	}

	let menu = [{
		icon: 'ti ti-at',
		text: i18n.ts.copyUsername,
		action: () => {
			copyToClipboard(`@${user.username}@${user.host ?? host}`);
		},
	}, {
		icon: 'ti ti-info-circle',
		text: i18n.ts.info,
		action: () => {
			router.push(`/user-info/${user.id}`);
		},
	}, {
		icon: 'ti ti-rss',
		text: i18n.ts.copyRSS,
		action: () => {
			copyToClipboard(`${user.host ?? host}/@${user.username}.atom`);
		},
	}, {
		icon: 'ti ti-mail',
		text: i18n.ts.sendMessage,
		action: () => {
			os.post({ specified: user });
		},
<<<<<<< HEAD
	}, meId !== user.id ? {
		type: 'link',
		icon: 'ti ti-messages',
		text: i18n.ts.startMessaging,
		to: '/my/messaging/${user.id}',
	} : undefined, null, {
		icon: 'ti ti-list',
		text: i18n.ts.addToList,
		action: pushList,
	}, meId !== user.id ? {
		icon: 'ti ti-users',
		text: i18n.ts.inviteToGroup,
		action: inviteGroup,
	} : undefined] as any;
=======
	}, null, {
		type: 'parent',
		icon: 'ti ti-list',
		text: i18n.ts.addToList,
		children: async () => {
			const lists = await os.api('users/lists/list');

			return lists.map(list => ({
				text: list.name,
				action: () => {
					os.apiWithDialog('users/lists/push', {
						listId: list.id,
						userId: user.id,
					});
				},
			}));
		},
	}] as any;
>>>>>>> 87d0f56d

	if ($i && meId !== user.id) {
		if (iAmModerator) {
			menu = menu.concat([{
				type: 'parent',
				icon: 'ti ti-badges',
				text: i18n.ts.roles,
				children: async () => {
					const roles = await os.api('admin/roles/list');

					return roles.filter(r => r.target === 'manual').map(r => ({
						text: r.name,
						action: async () => {
							const { canceled, result: period } = await os.select({
								title: i18n.ts.period,
								items: [{
									value: 'indefinitely', text: i18n.ts.indefinitely,
								}, {
									value: 'oneHour', text: i18n.ts.oneHour,
								}, {
									value: 'oneDay', text: i18n.ts.oneDay,
								}, {
									value: 'oneWeek', text: i18n.ts.oneWeek,
								}, {
									value: 'oneMonth', text: i18n.ts.oneMonth,
								}],
								default: 'indefinitely',
							});
							if (canceled) return;
						
							const expiresAt = period === 'indefinitely' ? null
								: period === 'oneHour' ? Date.now() + (1000 * 60 * 60)
								: period === 'oneDay' ? Date.now() + (1000 * 60 * 60 * 24)
								: period === 'oneWeek' ? Date.now() + (1000 * 60 * 60 * 24 * 7)
								: period === 'oneMonth' ? Date.now() + (1000 * 60 * 60 * 24 * 30)
								: null;

							os.apiWithDialog('admin/roles/assign', { roleId: r.id, userId: user.id, expiresAt });
						},
					}));
				},
			}]);
		}

		menu = menu.concat([null, {
			icon: user.isMuted ? 'ti ti-eye' : 'ti ti-eye-off',
			text: user.isMuted ? i18n.ts.unmute : i18n.ts.mute,
			action: toggleMute,
		}, {
			icon: 'ti ti-ban',
			text: user.isBlocking ? i18n.ts.unblock : i18n.ts.block,
			action: toggleBlock,
		}]);

		if (user.isFollowed) {
			menu = menu.concat([{
				icon: 'ti ti-link-off',
				text: i18n.ts.breakFollow,
				action: invalidateFollow,
			}]);
		}

		menu = menu.concat([null, {
			icon: 'ti ti-exclamation-circle',
			text: i18n.ts.reportAbuse,
			action: reportAbuse,
		}]);
	}

	if ($i && meId === user.id) {
		menu = menu.concat([null, {
			icon: 'ti ti-pencil',
			text: i18n.ts.editProfile,
			action: () => {
				router.push('/settings/profile');
			},
		}]);
	}

	if (userActions.length > 0) {
		menu = menu.concat([null, ...userActions.map(action => ({
			icon: 'ti ti-plug',
			text: action.title,
			action: () => {
				action.handler(user);
			},
		}))]);
	}

	return menu;
}<|MERGE_RESOLUTION|>--- conflicted
+++ resolved
@@ -12,17 +12,16 @@
 export function getUserMenu(user: misskey.entities.UserDetailed, router: Router = mainRouter) {
 	const meId = $i ? $i.id : null;
 
-<<<<<<< HEAD
-	async function pushList() {
-		const t = i18n.ts.selectList; // なぜか後で参照すると null になるので最初にメモリに確保しておく
-		const lists = await os.api('users/lists/list');
-		if (lists.length === 0) {
-			os.alert({
-				type: 'error',
-				text: i18n.ts.youHaveNoLists,
-			});
-			return;
-		}
+	// async function pushList() {
+	// 	const t = i18n.ts.selectList; // なぜか後で参照すると null になるので最初にメモリに確保しておく
+	// 	const lists = await os.api('users/lists/list');
+	// 	if (lists.length === 0) {
+	// 		os.alert({
+	// 			type: 'error',
+	// 			text: i18n.ts.youHaveNoLists,
+	// 		});
+	// 		return;
+	// 	}
 		const { canceled, result: listId } = await os.select({
 			title: t,
 			items: lists.map(list => ({
@@ -58,8 +57,6 @@
 		});
 	}
 
-=======
->>>>>>> 87d0f56d
 	async function toggleMute() {
 		if (user.isMuted) {
 			os.apiWithDialog('mute/delete', {
@@ -161,23 +158,16 @@
 		action: () => {
 			os.post({ specified: user });
 		},
-<<<<<<< HEAD
 	}, meId !== user.id ? {
 		type: 'link',
 		icon: 'ti ti-messages',
 		text: i18n.ts.startMessaging,
 		to: '/my/messaging/${user.id}',
-	} : undefined, null, {
-		icon: 'ti ti-list',
-		text: i18n.ts.addToList,
-		action: pushList,
-	}, meId !== user.id ? {
+	} : undefined, meId !== user.id ? {
 		icon: 'ti ti-users',
 		text: i18n.ts.inviteToGroup,
 		action: inviteGroup,
-	} : undefined] as any;
-=======
-	}, null, {
+	} : undefined, null, {
 		type: 'parent',
 		icon: 'ti ti-list',
 		text: i18n.ts.addToList,
@@ -195,7 +185,6 @@
 			}));
 		},
 	}] as any;
->>>>>>> 87d0f56d
 
 	if ($i && meId !== user.id) {
 		if (iAmModerator) {
