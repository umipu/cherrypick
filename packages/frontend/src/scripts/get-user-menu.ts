import { defineAsyncComponent } from 'vue';
import * as misskey from 'misskey-js';
import { i18n } from '@/i18n';
import copyToClipboard from '@/scripts/copy-to-clipboard';
import { host } from '@/config';
import * as os from '@/os';
import { userActions } from '@/store';
import { $i, iAmModerator } from '@/account';
import { mainRouter } from '@/router';
import { Router } from '@/nirax';
import { rolesCache, userListsCache } from '@/cache';

export function getUserMenu(user: misskey.entities.UserDetailed, router: Router = mainRouter) {
	const meId = $i ? $i.id : null;

	// async function pushList() {
	// 	const t = i18n.ts.selectList; // なぜか後で参照すると null になるので最初にメモリに確保しておく
	// 	const lists = await os.api('users/lists/list');
	// 	if (lists.length === 0) {
	// 		os.alert({
	// 			type: 'error',
	// 			text: i18n.ts.youHaveNoLists,
	// 		});
	// 		return;
	// 	}
	// 	const { canceled, result: listId } = await os.select({
	// 		title: t,
	// 		items: lists.map(list => ({
	// 			value: list.id, text: list.name,
	// 		})),
	// 	});
	// 	if (canceled) return;
	// 	os.apiWithDialog('users/lists/push', {
	// 		listId: listId,
	// 		userId: user.id,
	// 	});
	// }

	async function inviteGroup() {
		const groups = await os.api('users/groups/owned');
		if (groups.length === 0) {
			os.alert({
				type: 'error',
				text: i18n.ts.youHaveNoGroups,
			});
			return;
		}
		const { canceled, result: groupId } = await os.select({
			title: i18n.ts.group,
			items: groups.map(group => ({
				value: group.id, text: group.name,
			})),
		});
		if (canceled) return;
		os.apiWithDialog('users/groups/invite', {
			groupId: groupId,
			userId: user.id,
		});
	}

	async function inviteGroup() {
		const groups = await os.api('users/groups/owned');
		if (groups.length === 0) {
			os.alert({
				type: 'error',
				text: i18n.ts.youHaveNoGroups,
			});
			return;
		}
		const { canceled, result: groupId } = await os.select({
			title: i18n.ts.group,
			items: groups.map(group => ({
				value: group.id, text: group.name,
			})),
		});
		if (canceled) return;
		os.apiWithDialog('users/groups/invite', {
			groupId: groupId,
			userId: user.id,
		});
	}

	async function toggleMute() {
		if (user.isMuted) {
			os.apiWithDialog('mute/delete', {
				userId: user.id,
			}).then(() => {
				user.isMuted = false;
			});
		} else {
			const { canceled, result: period } = await os.select({
				title: i18n.ts.mutePeriod,
				items: [{
					value: 'indefinitely', text: i18n.ts.indefinitely,
				}, {
					value: 'tenMinutes', text: i18n.ts.tenMinutes,
				}, {
					value: 'oneHour', text: i18n.ts.oneHour,
				}, {
					value: 'oneDay', text: i18n.ts.oneDay,
				}, {
					value: 'oneWeek', text: i18n.ts.oneWeek,
				}],
				default: 'indefinitely',
			});
			if (canceled) return;

			const expiresAt = period === 'indefinitely' ? null
				: period === 'tenMinutes' ? Date.now() + (1000 * 60 * 10)
				: period === 'oneHour' ? Date.now() + (1000 * 60 * 60)
				: period === 'oneDay' ? Date.now() + (1000 * 60 * 60 * 24)
				: period === 'oneWeek' ? Date.now() + (1000 * 60 * 60 * 24 * 7)
				: null;

			os.apiWithDialog('mute/create', {
				userId: user.id,
				expiresAt,
			}).then(() => {
				user.isMuted = true;
			});
		}
	}

	async function toggleRenoteMute() {
		os.apiWithDialog(user.isRenoteMuted ? 'renote-mute/delete' : 'renote-mute/create', {
			userId: user.id,
		}).then(() => {
			user.isRenoteMuted = !user.isRenoteMuted;
		});
	}

	async function toggleBlock() {
		if (!await getConfirmed(user.isBlocking ? i18n.ts.unblockConfirm : i18n.ts.blockConfirm)) return;

		os.apiWithDialog(user.isBlocking ? 'blocking/delete' : 'blocking/create', {
			userId: user.id,
		}).then(() => {
			user.isBlocking = !user.isBlocking;
		});
	}

	function reportAbuse() {
		os.popup(defineAsyncComponent(() => import('@/components/MkAbuseReportWindow.vue')), {
			user: user,
		}, {}, 'closed');
	}

	async function getConfirmed(text: string): Promise<boolean> {
		const confirm = await os.confirm({
			type: 'warning',
			title: 'confirm',
			text,
		});

		return !confirm.canceled;
	}

	async function invalidateFollow() {
		if (!await getConfirmed(i18n.ts.breakFollowConfirm)) return;

		os.apiWithDialog('following/invalidate', {
			userId: user.id,
		}).then(() => {
			user.isFollowed = !user.isFollowed;
		});
	}

	async function editMemo(): Promise<void> {
		const userDetailed = await os.api('users/show', {
			userId: user.id,
		});
		const { canceled, result } = await os.form(i18n.ts.editMemo, {
			memo: {
				type: 'string',
				required: true,
				multiline: true,
				label: i18n.ts.memo,
				default: userDetailed.memo,
			},
		});
		if (canceled) return;

		os.apiWithDialog('users/update-memo', {
			memo: result.memo,
			userId: user.id,
		});
	}

	let menu = [{
		icon: 'ti ti-at',
		text: i18n.ts.copyUsername,
		action: () => {
			copyToClipboard(`@${user.username}@${user.host ?? host}`);
		},
	}, {
		icon: 'ti ti-info-circle',
		text: i18n.ts.info,
		action: () => {
			router.push(`/user-info/${user.id}`);
		},
	}, {
		icon: 'ti ti-rss',
		text: i18n.ts.copyRSS,
		action: () => {
			copyToClipboard(`${user.host ?? host}/@${user.username}.atom`);
		},
	}, {
		icon: 'ti ti-mail',
		text: i18n.ts.sendMessage,
		action: () => {
			os.post({ specified: user, initialText: `@${user.username} ` });
		},
	}, meId !== user.id ? {
		type: 'link',
		icon: 'ti ti-messages',
		text: i18n.ts.startMessaging,
		to: '/my/messaging/${user.id}',
	} : undefined, meId !== user.id ? {
		icon: 'ti ti-users',
		text: i18n.ts.inviteToGroup,
		action: inviteGroup,
	} : undefined, null, {
		icon: 'ti ti-pencil',
		text: i18n.ts.editMemo,
		action: () => {
			editMemo();
		},
<<<<<<< HEAD
	}, meId !== user.id ? {
		type: 'link',
		icon: 'ti ti-messages',
		text: i18n.ts.startMessaging,
		to: '/my/messaging/' + Acct.toString(user),
	} : undefined, null, {
		icon: 'ti ti-list',
		text: i18n.ts.addToList,
		action: pushList,
	}, meId !== user.id ? {
		icon: 'ti ti-users',
		text: i18n.ts.inviteToGroup,
		action: inviteGroup,
	} : undefined] as any;
=======
	}, {
		type: 'parent',
		icon: 'ti ti-list',
		text: i18n.ts.addToList,
		children: async () => {
			const lists = await userListsCache.fetch(() => os.api('users/lists/list'));

			return lists.map(list => ({
				text: list.name,
				action: () => {
					os.apiWithDialog('users/lists/push', {
						listId: list.id,
						userId: user.id,
					});
				},
			}));
		},
	}] as any;
>>>>>>> f8232bd1

	if ($i && meId !== user.id) {
		if (iAmModerator) {
			menu = menu.concat([{
				type: 'parent',
				icon: 'ti ti-badges',
				text: i18n.ts.roles,
				children: async () => {
					const roles = await rolesCache.fetch(() => os.api('admin/roles/list'));

					return roles.filter(r => r.target === 'manual').map(r => ({
						text: r.name,
						action: async () => {
							const { canceled, result: period } = await os.select({
								title: i18n.ts.period,
								items: [{
									value: 'indefinitely', text: i18n.ts.indefinitely,
								}, {
									value: 'oneHour', text: i18n.ts.oneHour,
								}, {
									value: 'oneDay', text: i18n.ts.oneDay,
								}, {
									value: 'oneWeek', text: i18n.ts.oneWeek,
								}, {
									value: 'oneMonth', text: i18n.ts.oneMonth,
								}],
								default: 'indefinitely',
							});
							if (canceled) return;
						
							const expiresAt = period === 'indefinitely' ? null
								: period === 'oneHour' ? Date.now() + (1000 * 60 * 60)
								: period === 'oneDay' ? Date.now() + (1000 * 60 * 60 * 24)
								: period === 'oneWeek' ? Date.now() + (1000 * 60 * 60 * 24 * 7)
								: period === 'oneMonth' ? Date.now() + (1000 * 60 * 60 * 24 * 30)
								: null;

							os.apiWithDialog('admin/roles/assign', { roleId: r.id, userId: user.id, expiresAt });
						},
					}));
				},
			}]);
		}

		menu = menu.concat([null, {
			icon: user.isMuted ? 'ti ti-eye' : 'ti ti-eye-off',
			text: user.isMuted ? i18n.ts.unmute : i18n.ts.mute,
			action: toggleMute,
		}, {
			icon: user.isRenoteMuted ? 'ti ti-repeat' : 'ti ti-repeat-off',
			text: user.isRenoteMuted ? i18n.ts.renoteUnmute : i18n.ts.renoteMute,
			action: toggleRenoteMute,
		}, {
			icon: 'ti ti-ban',
			text: user.isBlocking ? i18n.ts.unblock : i18n.ts.block,
			action: toggleBlock,
		}]);

		if (user.isFollowed) {
			menu = menu.concat([{
				icon: 'ti ti-link-off',
				text: i18n.ts.breakFollow,
				action: invalidateFollow,
			}]);
		}

		menu = menu.concat([null, {
			icon: 'ti ti-exclamation-circle',
			text: i18n.ts.reportAbuse,
			action: reportAbuse,
		}]);
	}

	if ($i && meId === user.id) {
		menu = menu.concat([null, {
			icon: 'ti ti-pencil',
			text: i18n.ts.editProfile,
			action: () => {
				router.push('/settings/profile');
			},
		}]);
	}

	if (userActions.length > 0) {
		menu = menu.concat([null, ...userActions.map(action => ({
			icon: 'ti ti-plug',
			text: action.title,
			action: () => {
				action.handler(user);
			},
		}))]);
	}

	return menu;
}<|MERGE_RESOLUTION|>--- conflicted
+++ resolved
@@ -35,28 +35,6 @@
 	// 		userId: user.id,
 	// 	});
 	// }
-
-	async function inviteGroup() {
-		const groups = await os.api('users/groups/owned');
-		if (groups.length === 0) {
-			os.alert({
-				type: 'error',
-				text: i18n.ts.youHaveNoGroups,
-			});
-			return;
-		}
-		const { canceled, result: groupId } = await os.select({
-			title: i18n.ts.group,
-			items: groups.map(group => ({
-				value: group.id, text: group.name,
-			})),
-		});
-		if (canceled) return;
-		os.apiWithDialog('users/groups/invite', {
-			groupId: groupId,
-			userId: user.id,
-		});
-	}
 
 	async function inviteGroup() {
 		const groups = await os.api('users/groups/owned');
@@ -225,22 +203,6 @@
 		action: () => {
 			editMemo();
 		},
-<<<<<<< HEAD
-	}, meId !== user.id ? {
-		type: 'link',
-		icon: 'ti ti-messages',
-		text: i18n.ts.startMessaging,
-		to: '/my/messaging/' + Acct.toString(user),
-	} : undefined, null, {
-		icon: 'ti ti-list',
-		text: i18n.ts.addToList,
-		action: pushList,
-	}, meId !== user.id ? {
-		icon: 'ti ti-users',
-		text: i18n.ts.inviteToGroup,
-		action: inviteGroup,
-	} : undefined] as any;
-=======
 	}, {
 		type: 'parent',
 		icon: 'ti ti-list',
@@ -259,7 +221,6 @@
 			}));
 		},
 	}] as any;
->>>>>>> f8232bd1
 
 	if ($i && meId !== user.id) {
 		if (iAmModerator) {
@@ -289,7 +250,7 @@
 								default: 'indefinitely',
 							});
 							if (canceled) return;
-						
+
 							const expiresAt = period === 'indefinitely' ? null
 								: period === 'oneHour' ? Date.now() + (1000 * 60 * 60)
 								: period === 'oneDay' ? Date.now() + (1000 * 60 * 60 * 24)
