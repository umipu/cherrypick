/*
 * SPDX-FileCopyrightText: syuilo and other misskey, cherrypick contributors
 * SPDX-License-Identifier: AGPL-3.0-only
 */

import { reactive, ref } from 'vue';
<<<<<<< HEAD
import * as Misskey from 'cherrypick-js';
import { readAndCompressImage } from 'browser-image-resizer';
=======
import * as Misskey from 'misskey-js';
import { readAndCompressImage } from '@misskey-dev/browser-image-resizer';
>>>>>>> 14aedc17
import { getCompressionConfig } from './upload/compress-config.js';
import { defaultStore } from '@/store.js';
import { apiUrl } from '@/config.js';
import { $i } from '@/account.js';
import { alert } from '@/os.js';
import { i18n } from '@/i18n.js';

type Uploading = {
	id: string;
	name: string;
	progressMax: number | undefined;
	progressValue: number | undefined;
	img: string;
};
export const uploads = ref<Uploading[]>([]);

const mimeTypeMap = {
	'image/webp': 'webp',
	'image/jpeg': 'jpg',
	'image/png': 'png',
} as const;

export function uploadFile(
	file: File,
	folder?: any,
	name?: string,
	keepOriginal: boolean = defaultStore.state.keepOriginalUploading,
): Promise<Misskey.entities.DriveFile> {
	if ($i == null) throw new Error('Not logged in');

	if (folder && typeof folder === 'object') folder = folder.id;

	return new Promise((resolve, reject) => {
		const id = Math.random().toString();

		const reader = new FileReader();
		reader.onload = async (): Promise<void> => {
			const ctx = reactive<Uploading>({
				id: id,
				name: name ?? file.name ?? 'untitled',
				progressMax: undefined,
				progressValue: undefined,
				img: window.URL.createObjectURL(file),
			});

			uploads.value.push(ctx);

			const config = !keepOriginal ? await getCompressionConfig(file) : undefined;
			let resizedImage: Blob | undefined;
			if (config) {
				try {
					const resized = await readAndCompressImage(file, config);
					if (resized.size < file.size || file.type === 'image/webp') {
						// The compression may not always reduce the file size
						// (and WebP is not browser safe yet)
						resizedImage = resized;
					}
					if (_DEV_) {
						const saved = ((1 - resized.size / file.size) * 100).toFixed(2);
						console.log(`Image compression: before ${file.size} bytes, after ${resized.size} bytes, saved ${saved}%`);
					}

					ctx.name = file.type !== config.mimeType ? `${ctx.name}.${mimeTypeMap[config.mimeType]}` : ctx.name;
				} catch (err) {
					console.error('Failed to resize image', err);
				}
			}

			const formData = new FormData();
			formData.append('i', $i.token);
			formData.append('force', 'true');
			formData.append('file', resizedImage ?? file);
			formData.append('name', ctx.name);
			if (folder) formData.append('folderId', folder);

			const xhr = new XMLHttpRequest();
			xhr.open('POST', apiUrl + '/drive/files/create', true);
			xhr.onload = ((ev: ProgressEvent<XMLHttpRequest>) => {
				if (xhr.status !== 200 || ev.target == null || ev.target.response == null) {
					// TODO: 消すのではなくて(ネットワーク的なエラーなら)再送できるようにしたい
					uploads.value = uploads.value.filter(x => x.id !== id);

					if (xhr.status === 413) {
						alert({
							type: 'error',
							title: i18n.ts.failedToUpload,
							text: i18n.ts.cannotUploadBecauseExceedsFileSizeLimit,
						});
					} else if (ev.target?.response) {
						const res = JSON.parse(ev.target.response);
						if (res.error?.id === 'bec5bd69-fba3-43c9-b4fb-2894b66ad5d2') {
							alert({
								type: 'error',
								title: i18n.ts.failedToUpload,
								text: i18n.ts.cannotUploadBecauseInappropriate,
							});
						} else if (res.error?.id === 'd08dbc37-a6a9-463a-8c47-96c32ab5f064') {
							alert({
								type: 'error',
								title: i18n.ts.failedToUpload,
								text: i18n.ts.cannotUploadBecauseNoFreeSpace,
							});
						} else {
							alert({
								type: 'error',
								title: i18n.ts.failedToUpload,
								text: `${res.error?.message}\n${res.error?.code}\n${res.error?.id}`,
							});
						}
					} else {
						alert({
							type: 'error',
							title: 'Failed to upload',
							text: `${JSON.stringify(ev.target?.response)}, ${JSON.stringify(xhr.response)}`,
						});
					}

					reject();
					return;
				}

				const driveFile = JSON.parse(ev.target.response);

				resolve(driveFile);

				uploads.value = uploads.value.filter(x => x.id !== id);
			}) as (ev: ProgressEvent<EventTarget>) => any;

			xhr.upload.onprogress = ev => {
				if (ev.lengthComputable) {
					ctx.progressMax = ev.total;
					ctx.progressValue = ev.loaded;
				}
			};

			xhr.send(formData);
		};
		reader.readAsArrayBuffer(file);
	});
}<|MERGE_RESOLUTION|>--- conflicted
+++ resolved
@@ -4,13 +4,8 @@
  */
 
 import { reactive, ref } from 'vue';
-<<<<<<< HEAD
 import * as Misskey from 'cherrypick-js';
-import { readAndCompressImage } from 'browser-image-resizer';
-=======
-import * as Misskey from 'misskey-js';
 import { readAndCompressImage } from '@misskey-dev/browser-image-resizer';
->>>>>>> 14aedc17
 import { getCompressionConfig } from './upload/compress-config.js';
 import { defaultStore } from '@/store.js';
 import { apiUrl } from '@/config.js';
