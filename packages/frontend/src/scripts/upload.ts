--- conflicted
+++ resolved
@@ -4,12 +4,8 @@
  */
 
 import { reactive, ref } from 'vue';
-<<<<<<< HEAD
 import * as Misskey from 'cherrypick-js';
-=======
-import * as Misskey from 'misskey-js';
 import { v4 as uuid } from 'uuid';
->>>>>>> e9e877f6
 import { readAndCompressImage } from '@misskey-dev/browser-image-resizer';
 import { getCompressionConfig } from './upload/compress-config.js';
 import { defaultStore } from '@/store.js';
