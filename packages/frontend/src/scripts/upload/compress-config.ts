/*
 * SPDX-FileCopyrightText: syuilo and other misskey, cherrypick contributors
 * SPDX-License-Identifier: AGPL-3.0-only
 */

import isAnimated from 'is-file-animated';
import { isWebpSupported } from './isWebpSupported.js';
<<<<<<< HEAD
import type { BrowserImageResizerConfig } from 'browser-image-resizer';
import { defaultStore } from '@/store.js';
=======
import type { BrowserImageResizerConfigWithConvertedOutput } from '@misskey-dev/browser-image-resizer';
>>>>>>> 14aedc17

const compressTypeMap = {
	'lossy': { quality: 0.90, mimeType: 'image/webp' },
	'lossless': { quality: 1, mimeType: 'image/webp' },
} as const;

const compressTypeMapFallback = {
	'lossy': { quality: 0.85, mimeType: 'image/jpeg' },
	'lossless': { quality: 1, mimeType: 'image/png' },
} as const;

<<<<<<< HEAD
const inputCompressKindMap = {
	'image/jpeg': 'lossy',
	'image/png': 'lossless',
	'image/webp': 'lossy',
	'image/svg+xml': 'lossless',
} as const;

const resizeSizeConfig = { maxWidth: 2048, maxHeight: 2048 } as const;
const noResizeSizeConfig = { maxWidth: Number.MAX_SAFE_INTEGER, maxHeight: Number.MAX_SAFE_INTEGER } as const;

async function isLosslessWebp(file: Blob): Promise<boolean> {
	// file header
	//   'RIFF': u32 @ 0x00
	//   file size: u32 @ 0x04
	//   'WEBP': u32 @ 0x08
	// for simple lossless
	//   'VP8L': u32 @ 0x0C
	// so read 16 bytes and check those three magic numbers
	const buffer = new Uint8Array(await file.slice(0, 16).arrayBuffer());

	const header = 'RIFF\x00\x00\x00\x00WEBPVP8L';
	for (let i = 0; i < header.length; i++) {
		const code = header.charCodeAt(i);
		if (code === 0) continue;
		if (buffer[i] !== code) return false;
	}
	return true;
}

async function inputImageKind(file: File): Promise<'lossy' | 'lossless' | undefined> {
	let compressKind: 'lossy' | 'lossless' | undefined = inputCompressKindMap[file.type];
	if (!compressKind) return undefined; // unknown image format
	if (await isAnimated(file)) return undefined; // animated image format
	// WEBPs can be lossless
	if (await isLosslessWebp(file)) compressKind = 'lossless';
	return compressKind;
}

export async function getCompressionConfig(file: File): Promise<BrowserImageResizerConfig | undefined> {
	const inputCompressKind = await inputImageKind(file);
	if (!inputCompressKind) return undefined;

	let compressKind: 'lossy' | 'lossless';
	let resize: boolean;

	switch (defaultStore.state.imageCompressionMode) {
		case 'resizeCompress':
		case null:
		default:
			resize = true;
			compressKind = inputCompressKind;
			break;
		case 'noResizeCompress':
			resize = false;
			compressKind = inputCompressKind;
			break;
		case 'resizeCompressLossy':
			resize = true;
			compressKind = 'lossy';
			break;
		case 'noResizeCompressLossy':
			resize = false;
			compressKind = 'lossy';
			break;
	}

	const webpSupported = isWebpSupported();

	const imgFormatConfig = (webpSupported ? compressTypeMap : compressTypeMapFallback)[compressKind];
	const sizeConfig = resize ? resizeSizeConfig : noResizeSizeConfig;

	if (!resize) {
		// we don't resize images so we may omit recompression
		if (imgFormatConfig.mimeType === file.type && inputCompressKind === compressKind) {
			// we don't have to recompress already compressed to preferred image format.
			return undefined;
		}

		if (!webpSupported && file.type === 'image/webp' && compressKind === 'lossless') {
			// lossless webp -> png recompression likely to increase image size so don't recompress
			return undefined;
		}
=======
export async function getCompressionConfig(file: File): Promise<BrowserImageResizerConfigWithConvertedOutput | undefined> {
	const imgConfig = (isWebpSupported() ? compressTypeMap : compressTypeMapFallback)[file.type];
	if (!imgConfig || await isAnimated(file)) {
		return;
>>>>>>> 14aedc17
	}

	return {
		debug: true,
		...imgFormatConfig,
		...sizeConfig,
	};
}<|MERGE_RESOLUTION|>--- conflicted
+++ resolved
@@ -5,12 +5,8 @@
 
 import isAnimated from 'is-file-animated';
 import { isWebpSupported } from './isWebpSupported.js';
-<<<<<<< HEAD
-import type { BrowserImageResizerConfig } from 'browser-image-resizer';
+import type { BrowserImageResizerConfigWithConvertedOutput } from '@misskey-dev/browser-image-resizer';
 import { defaultStore } from '@/store.js';
-=======
-import type { BrowserImageResizerConfigWithConvertedOutput } from '@misskey-dev/browser-image-resizer';
->>>>>>> 14aedc17
 
 const compressTypeMap = {
 	'lossy': { quality: 0.90, mimeType: 'image/webp' },
@@ -22,7 +18,6 @@
 	'lossless': { quality: 1, mimeType: 'image/png' },
 } as const;
 
-<<<<<<< HEAD
 const inputCompressKindMap = {
 	'image/jpeg': 'lossy',
 	'image/png': 'lossless',
@@ -61,7 +56,7 @@
 	return compressKind;
 }
 
-export async function getCompressionConfig(file: File): Promise<BrowserImageResizerConfig | undefined> {
+export async function getCompressionConfig(file: File): Promise<BrowserImageResizerConfigWithConvertedOutput | undefined> {
 	const inputCompressKind = await inputImageKind(file);
 	if (!inputCompressKind) return undefined;
 
@@ -105,12 +100,6 @@
 			// lossless webp -> png recompression likely to increase image size so don't recompress
 			return undefined;
 		}
-=======
-export async function getCompressionConfig(file: File): Promise<BrowserImageResizerConfigWithConvertedOutput | undefined> {
-	const imgConfig = (isWebpSupported() ? compressTypeMap : compressTypeMapFallback)[file.type];
-	if (!imgConfig || await isAnimated(file)) {
-		return;
->>>>>>> 14aedc17
 	}
 
 	return {
