/*
 * SPDX-FileCopyrightText: syuilo and other misskey, cherrypick contributors
 * SPDX-License-Identifier: AGPL-3.0-only
 */

const enRegex1 = /(?<=n)a/gi;
const enRegex2 = /(?<=morn)ing/gi;
const enRegex3 = /(?<=every)one/gi;
const koRegex1 = /[나-낳]/g;
const koRegex2 = /(다$)|(다(?=\.))|(다(?= ))|(다(?=!))|(다(?=\?))/gm;
const koRegex3 = /(야(?=\?))|(야$)|(야(?= ))/gm;

export function nyaize(text: string): string {
	return text
		// ja-JP
		.replaceAll('な', 'にゃ').replaceAll('ナ', 'ニャ').replaceAll('ﾅ', 'ﾆｬ')
		// en-US
<<<<<<< HEAD
		.replace(/(?<=n)a/gi, x => x === 'A' ? 'YA' : 'ya')
		.replace(/(?<=morn)ing/gi, x => x === 'ING' ? 'YAN' : 'yan')
		.replace(/(?<=every)one/gi, x => x === 'ONE' ? 'NYAN' : 'nyan')
		.replace(/non(?=[bcdfghjklmnpqrstvwxyz])/gi, x => x === 'NON' ? 'NYAN' : 'nyan')
=======
		.replace(enRegex1, x => x === 'A' ? 'YA' : 'ya')
		.replace(enRegex2, x => x === 'ING' ? 'YAN' : 'yan')
		.replace(enRegex3, x => x === 'ONE' ? 'NYAN' : 'nyan')
>>>>>>> 0c2dd335
		// ko-KR
		.replace(koRegex1, match => String.fromCharCode(
			match.charCodeAt(0)! + '냐'.charCodeAt(0) - '나'.charCodeAt(0),
		))
<<<<<<< HEAD
		.replace(/(다$)|(다(?=\.))|(다(?= ))|(다(?=!))|(다(?=\?))/gm, '다냥')
		.replace(/(야(?=\?))|(야$)|(야(?= ))/gm, '냥')
		// el-GR
		.replaceAll('να', 'νια')
		.replaceAll('ΝΑ', 'ΝΙΑ')
		.replaceAll('Να', 'Νια');
=======
		.replace(koRegex2, '다냥')
		.replace(koRegex3, '냥');
>>>>>>> 0c2dd335
}<|MERGE_RESOLUTION|>--- conflicted
+++ resolved
@@ -6,6 +6,7 @@
 const enRegex1 = /(?<=n)a/gi;
 const enRegex2 = /(?<=morn)ing/gi;
 const enRegex3 = /(?<=every)one/gi;
+const enRegex4 = /non(?=[bcdfghjklmnpqrstvwxyz])/gi;
 const koRegex1 = /[나-낳]/g;
 const koRegex2 = /(다$)|(다(?=\.))|(다(?= ))|(다(?=!))|(다(?=\?))/gm;
 const koRegex3 = /(야(?=\?))|(야$)|(야(?= ))/gm;
@@ -15,29 +16,18 @@
 		// ja-JP
 		.replaceAll('な', 'にゃ').replaceAll('ナ', 'ニャ').replaceAll('ﾅ', 'ﾆｬ')
 		// en-US
-<<<<<<< HEAD
-		.replace(/(?<=n)a/gi, x => x === 'A' ? 'YA' : 'ya')
-		.replace(/(?<=morn)ing/gi, x => x === 'ING' ? 'YAN' : 'yan')
-		.replace(/(?<=every)one/gi, x => x === 'ONE' ? 'NYAN' : 'nyan')
-		.replace(/non(?=[bcdfghjklmnpqrstvwxyz])/gi, x => x === 'NON' ? 'NYAN' : 'nyan')
-=======
 		.replace(enRegex1, x => x === 'A' ? 'YA' : 'ya')
 		.replace(enRegex2, x => x === 'ING' ? 'YAN' : 'yan')
 		.replace(enRegex3, x => x === 'ONE' ? 'NYAN' : 'nyan')
->>>>>>> 0c2dd335
+		.replace(enRegex4, x => x === 'NON' ? 'NYAN' : 'nyan')
 		// ko-KR
 		.replace(koRegex1, match => String.fromCharCode(
 			match.charCodeAt(0)! + '냐'.charCodeAt(0) - '나'.charCodeAt(0),
 		))
-<<<<<<< HEAD
-		.replace(/(다$)|(다(?=\.))|(다(?= ))|(다(?=!))|(다(?=\?))/gm, '다냥')
-		.replace(/(야(?=\?))|(야$)|(야(?= ))/gm, '냥')
+		.replace(koRegex2, '다냥')
+		.replace(koRegex3, '냥')
 		// el-GR
 		.replaceAll('να', 'νια')
 		.replaceAll('ΝΑ', 'ΝΙΑ')
 		.replaceAll('Να', 'Νια');
-=======
-		.replace(koRegex2, '다냥')
-		.replace(koRegex3, '냥');
->>>>>>> 0c2dd335
 }