--- conflicted
+++ resolved
@@ -18,11 +18,7 @@
 	default: string | null;
 	description?: string;
 	required?: boolean;
-<<<<<<< HEAD
-	hidden?: boolean;
-=======
 	hidden?: Hidden;
->>>>>>> 4ac01cb1
 	multiline?: boolean;
 	treatAsMfm?: boolean;
 } | {
@@ -31,43 +27,27 @@
 	default: number | null;
 	description?: string;
 	required?: boolean;
-<<<<<<< HEAD
-	hidden?: boolean;
-=======
 	hidden?: Hidden;
->>>>>>> 4ac01cb1
 	step?: number;
 } | {
 	label?: string;
 	type: 'boolean';
 	default: boolean | null;
 	description?: string;
-<<<<<<< HEAD
-	hidden?: boolean;
-=======
 	hidden?: Hidden;
->>>>>>> 4ac01cb1
 } | {
 	label?: string;
 	type: 'enum';
 	default: string | null;
 	required?: boolean;
-<<<<<<< HEAD
-	hidden?: boolean;
-=======
 	hidden?: Hidden;
->>>>>>> 4ac01cb1
 	enum: EnumItem[];
 } | {
 	label?: string;
 	type: 'radio';
 	default: unknown | null;
 	required?: boolean;
-<<<<<<< HEAD
-	hidden?: boolean;
-=======
 	hidden?: Hidden;
->>>>>>> 4ac01cb1
 	options: {
 		label: string;
 		value: unknown;
@@ -82,10 +62,7 @@
 	min: number;
 	max: number;
 	textConverter?: (value: number) => string;
-<<<<<<< HEAD
-=======
 	hidden?: Hidden;
->>>>>>> 4ac01cb1
 } | {
 	label?: string;
 	type: 'object';
@@ -95,13 +72,6 @@
 	label?: string;
 	type: 'array';
 	default: unknown[] | null;
-<<<<<<< HEAD
-	hidden: boolean;
-} | {
-	type: 'button';
-	content?: string;
-	action: (ev: MouseEvent, v: any) => void;
-=======
 	hidden: Hidden;
 } | {
 	type: 'button';
@@ -113,7 +83,6 @@
 	defaultFileId?: string | null;
 	hidden?: Hidden;
 	validate?: (v: Misskey.entities.DriveFile) => Promise<boolean>;
->>>>>>> 4ac01cb1
 };
 
 export type Form = Record<string, FormItem>;
