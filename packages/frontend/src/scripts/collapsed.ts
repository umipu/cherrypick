<<<<<<< HEAD
import * as mfm from 'cherrypick-mfm-js';
import * as misskey from 'cherrypick-js';
import {extractUrlFromMfm} from './extract-url-from-mfm';
=======
/*
 * SPDX-FileCopyrightText: syuilo and other misskey contributors
 * SPDX-License-Identifier: AGPL-3.0-only
 */

import * as mfm from 'mfm-js';
import * as misskey from 'misskey-js';
import { extractUrlFromMfm } from './extract-url-from-mfm';
>>>>>>> 007ed5c9

export function shouldCollapsed(note: misskey.entities.Note): boolean {
	const urls = note.text ? extractUrlFromMfm(mfm.parse(note.text)) : null;
	return note.cw == null && note.text != null && (
		(note.text.split('\n').length > 9) ||
		(note.text.length > 500) ||
		(note.files.length >= 5) ||
		(!!urls && urls.length >= 4)
	);
}

export function shouldMfmCollapsed(note: misskey.entities.Note): boolean {
	return note.cw == null && note.text != null && (
		(note.text.includes('$[x2')) ||
		(note.text.includes('$[x3')) ||
		(note.text.includes('$[x4')) ||
		(note.text.includes('$[scale'))
	);
}<|MERGE_RESOLUTION|>--- conflicted
+++ resolved
@@ -1,17 +1,11 @@
-<<<<<<< HEAD
-import * as mfm from 'cherrypick-mfm-js';
-import * as misskey from 'cherrypick-js';
-import {extractUrlFromMfm} from './extract-url-from-mfm';
-=======
 /*
- * SPDX-FileCopyrightText: syuilo and other misskey contributors
+ * SPDX-FileCopyrightText: syuilo and other misskey, cherrypick contributors
  * SPDX-License-Identifier: AGPL-3.0-only
  */
 
-import * as mfm from 'mfm-js';
-import * as misskey from 'misskey-js';
+import * as mfm from 'cherrypick-mfm-js';
+import * as misskey from 'cherrypick-js';
 import { extractUrlFromMfm } from './extract-url-from-mfm';
->>>>>>> 007ed5c9
 
 export function shouldCollapsed(note: misskey.entities.Note): boolean {
 	const urls = note.text ? extractUrlFromMfm(mfm.parse(note.text)) : null;
