--- conflicted
+++ resolved
@@ -3,24 +3,10 @@
  * SPDX-License-Identifier: AGPL-3.0-only
  */
 
-<<<<<<< HEAD
-import * as mfm from 'cherrypick-mfm-js';
 import * as Misskey from 'cherrypick-js';
-import { extractUrlFromMfm } from './extract-url-from-mfm.js';
-
-export function shouldCollapsed(note: Misskey.entities.Note): boolean {
-	const urls = note.text ? extractUrlFromMfm(mfm.parse(note.text)) : null;
-	return note.cw == null && note.text != null && (
-=======
-import * as Misskey from 'misskey-js';
 
 export function shouldCollapsed(note: Misskey.entities.Note, urls: string[]): boolean {
-	const collapsed = note.cw == null && note.text != null && (
-		(note.text.includes('$[x2')) ||
-		(note.text.includes('$[x3')) ||
-		(note.text.includes('$[x4')) ||
-		(note.text.includes('$[scale')) ||
->>>>>>> e88dbad3
+	return note.cw == null && note.text != null && (
 		(note.text.split('\n').length > 9) ||
 		(note.text.length > 500) ||
 		(note.files.length >= 5) ||
