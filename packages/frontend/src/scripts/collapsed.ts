--- conflicted
+++ resolved
@@ -3,13 +3,8 @@
  * SPDX-License-Identifier: AGPL-3.0-only
  */
 
-<<<<<<< HEAD
 import * as mfm from 'cherrypick-mfm-js';
-import * as misskey from 'cherrypick-js';
-=======
-import * as mfm from 'mfm-js';
-import * as Misskey from 'misskey-js';
->>>>>>> 2630513c
+import * as Misskey from 'cherrypick-js';
 import { extractUrlFromMfm } from './extract-url-from-mfm';
 
 export function shouldCollapsed(note: Misskey.entities.Note): boolean {
@@ -22,7 +17,7 @@
 	);
 }
 
-export function shouldMfmCollapsed(note: misskey.entities.Note): boolean {
+export function shouldMfmCollapsed(note: Misskey.entities.Note): boolean {
 	return note.cw == null && note.text != null && (
 		(note.text.includes('$[x2')) ||
 		(note.text.includes('$[x3')) ||
