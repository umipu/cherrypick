/*
 * SPDX-FileCopyrightText: syuilo and misskey-project
 * SPDX-License-Identifier: AGPL-3.0-only
 */

<<<<<<< HEAD
import * as Misskey from 'cherrypick-js';
import { UnicodeEmojiDef } from './emojilist.js';
=======
import * as Misskey from 'misskey-js';
import { UnicodeEmojiDef } from '@@/js/emojilist.js';
>>>>>>> 672779a1

export function checkReactionPermissions(me: Misskey.entities.MeDetailed, note: Misskey.entities.Note, emoji: Misskey.entities.EmojiSimple | UnicodeEmojiDef | string): boolean {
	if (typeof emoji === 'string') return true; // UnicodeEmojiDefにも無い絵文字であれば文字列で来る。Unicode絵文字であることには変わりないので常にリアクション可能とする;
	if ('char' in emoji) return true; // UnicodeEmojiDefなら常にリアクション可能

	const roleIdsThatCanBeUsedThisEmojiAsReaction = emoji.roleIdsThatCanBeUsedThisEmojiAsReaction ?? [];
	return !(emoji.localOnly && note.user.host !== me.host)
      && !(emoji.isSensitive && (note.reactionAcceptance === 'nonSensitiveOnly' || note.reactionAcceptance === 'nonSensitiveOnlyForLocalLikeOnlyForRemote'))
      && (roleIdsThatCanBeUsedThisEmojiAsReaction.length === 0 || me.roles.some(role => roleIdsThatCanBeUsedThisEmojiAsReaction.includes(role.id)));
}<|MERGE_RESOLUTION|>--- conflicted
+++ resolved
@@ -3,13 +3,8 @@
  * SPDX-License-Identifier: AGPL-3.0-only
  */
 
-<<<<<<< HEAD
 import * as Misskey from 'cherrypick-js';
-import { UnicodeEmojiDef } from './emojilist.js';
-=======
-import * as Misskey from 'misskey-js';
 import { UnicodeEmojiDef } from '@@/js/emojilist.js';
->>>>>>> 672779a1
 
 export function checkReactionPermissions(me: Misskey.entities.MeDetailed, note: Misskey.entities.Note, emoji: Misskey.entities.EmojiSimple | UnicodeEmojiDef | string): boolean {
 	if (typeof emoji === 'string') return true; // UnicodeEmojiDefにも無い絵文字であれば文字列で来る。Unicode絵文字であることには変わりないので常にリアクション可能とする;
