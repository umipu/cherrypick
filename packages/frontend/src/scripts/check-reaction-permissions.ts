<<<<<<< HEAD
import * as Misskey from 'cherrypick-js';
=======
/*
 * SPDX-FileCopyrightText: syuilo and misskey-project
 * SPDX-License-Identifier: AGPL-3.0-only
 */

import * as Misskey from 'misskey-js';
>>>>>>> ca2df14a
import { UnicodeEmojiDef } from './emojilist.js';

export function checkReactionPermissions(me: Misskey.entities.MeDetailed, note: Misskey.entities.Note, emoji: Misskey.entities.EmojiSimple | UnicodeEmojiDef | string): boolean {
	if (typeof emoji === 'string') return true; // UnicodeEmojiDefにも無い絵文字であれば文字列で来る。Unicode絵文字であることには変わりないので常にリアクション可能とする;
	if ('char' in emoji) return true; // UnicodeEmojiDefなら常にリアクション可能

	const roleIdsThatCanBeUsedThisEmojiAsReaction = emoji.roleIdsThatCanBeUsedThisEmojiAsReaction ?? [];
	return !(emoji.localOnly && note.user.host !== me.host)
      && !(emoji.isSensitive && (note.reactionAcceptance === 'nonSensitiveOnly' || note.reactionAcceptance === 'nonSensitiveOnlyForLocalLikeOnlyForRemote'))
      && (roleIdsThatCanBeUsedThisEmojiAsReaction.length === 0 || me.roles.some(role => roleIdsThatCanBeUsedThisEmojiAsReaction.includes(role.id)));
}<|MERGE_RESOLUTION|>--- conflicted
+++ resolved
@@ -1,13 +1,9 @@
-<<<<<<< HEAD
-import * as Misskey from 'cherrypick-js';
-=======
 /*
  * SPDX-FileCopyrightText: syuilo and misskey-project
  * SPDX-License-Identifier: AGPL-3.0-only
  */
 
-import * as Misskey from 'misskey-js';
->>>>>>> ca2df14a
+import * as Misskey from 'cherrypick-js';
 import { UnicodeEmojiDef } from './emojilist.js';
 
 export function checkReactionPermissions(me: Misskey.entities.MeDetailed, note: Misskey.entities.Note, emoji: Misskey.entities.EmojiSimple | UnicodeEmojiDef | string): boolean {
