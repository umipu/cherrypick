<<<<<<< HEAD
import { Endpoints } from 'cherrypick-js/built/api.types';
=======
/*
 * SPDX-FileCopyrightText: syuilo and other misskey contributors
 * SPDX-License-Identifier: AGPL-3.0-only
 */

import { Endpoints } from 'misskey-js/built/api.types';
>>>>>>> 007ed5c9
import { ref } from 'vue';
import { apiUrl } from '@/config';
import { $i } from '@/account';
export const pendingApiRequestsCount = ref(0);

// Implements Misskey.api.ApiClient.request
export function api<E extends keyof Endpoints, P extends Endpoints[E]['req']>(endpoint: E, data: P = {} as any, token?: string | null | undefined, signal?: AbortSignal): Promise<Endpoints[E]['res']> {
	pendingApiRequestsCount.value++;

	const onFinally = () => {
		pendingApiRequestsCount.value--;
	};

	const promise = new Promise<Endpoints[E]['res'] | void>((resolve, reject) => {
		// Append a credential
		if ($i) (data as any).i = $i.token;
		if (token !== undefined) (data as any).i = token;

		// Send request
		window.fetch(endpoint.indexOf('://') > -1 ? endpoint : `${apiUrl}/${endpoint}`, {
			method: 'POST',
			body: JSON.stringify(data),
			credentials: 'omit',
			cache: 'no-cache',
			headers: {
				'Content-Type': 'application/json',
			},
			signal,
		}).then(async (res) => {
			const body = res.status === 204 ? null : await res.json();

			if (res.status === 200) {
				resolve(body);
			} else if (res.status === 204) {
				resolve();
			} else {
				reject(body.error);
			}
		}).catch(reject);
	});

	promise.then(onFinally, onFinally);

	return promise;
}

// Implements Misskey.api.ApiClient.request
export function apiGet <E extends keyof Endpoints, P extends Endpoints[E]['req']>(endpoint: E, data: P = {} as any): Promise<Endpoints[E]['res']> {
	pendingApiRequestsCount.value++;

	const onFinally = () => {
		pendingApiRequestsCount.value--;
	};

	const query = new URLSearchParams(data as any);

	const promise = new Promise<Endpoints[E]['res'] | void>((resolve, reject) => {
		// Send request
		window.fetch(`${apiUrl}/${endpoint}?${query}`, {
			method: 'GET',
			credentials: 'omit',
			cache: 'default',
		}).then(async (res) => {
			const body = res.status === 204 ? null : await res.json();

			if (res.status === 200) {
				resolve(body);
			} else if (res.status === 204) {
				resolve();
			} else {
				reject(body.error);
			}
		}).catch(reject);
	});

	promise.then(onFinally, onFinally);

	return promise;
}<|MERGE_RESOLUTION|>--- conflicted
+++ resolved
@@ -1,13 +1,9 @@
-<<<<<<< HEAD
-import { Endpoints } from 'cherrypick-js/built/api.types';
-=======
 /*
- * SPDX-FileCopyrightText: syuilo and other misskey contributors
+ * SPDX-FileCopyrightText: syuilo and other misskey, cherrypick contributors
  * SPDX-License-Identifier: AGPL-3.0-only
  */
 
-import { Endpoints } from 'misskey-js/built/api.types';
->>>>>>> 007ed5c9
+import { Endpoints } from 'cherrypick-js/built/api.types';
 import { ref } from 'vue';
 import { apiUrl } from '@/config';
 import { $i } from '@/account';
