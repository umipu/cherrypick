--- conflicted
+++ resolved
@@ -1,13 +1,9 @@
-<<<<<<< HEAD
-import * as Acct from 'cherrypick-js/built/acct';
-=======
 /*
- * SPDX-FileCopyrightText: syuilo and other misskey contributors
+ * SPDX-FileCopyrightText: syuilo and other misskey, cherrypick contributors
  * SPDX-License-Identifier: AGPL-3.0-only
  */
 
-import * as Acct from 'misskey-js/built/acct';
->>>>>>> 007ed5c9
+import * as Acct from 'cherrypick-js/built/acct';
 import { i18n } from '@/i18n';
 import * as os from '@/os';
 
