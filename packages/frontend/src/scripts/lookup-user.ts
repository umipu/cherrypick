--- conflicted
+++ resolved
@@ -3,11 +3,7 @@
  * SPDX-License-Identifier: AGPL-3.0-only
  */
 
-<<<<<<< HEAD
-import * as Acct from 'cherrypick-js/built/acct';
-=======
-import * as Misskey from 'misskey-js';
->>>>>>> 2630513c
+import * as Misskey from 'cherrypick-js';
 import { i18n } from '@/i18n';
 import * as os from '@/os';
 
