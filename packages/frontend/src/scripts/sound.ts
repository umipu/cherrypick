/*
 * SPDX-FileCopyrightText: syuilo and other misskey, cherrypick contributors
 * SPDX-License-Identifier: AGPL-3.0-only
 */

import { defaultStore } from '@/store.js';

const ctx = new AudioContext();
const cache = new Map<string, AudioBuffer>();

export const soundsTypes = [
	null,
	'syuilo/n-aec',
	'syuilo/n-aec-4va',
	'syuilo/n-aec-4vb',
	'syuilo/n-aec-8va',
	'syuilo/n-aec-8vb',
	'syuilo/n-cea',
	'syuilo/n-cea-4va',
	'syuilo/n-cea-4vb',
	'syuilo/n-cea-8va',
	'syuilo/n-cea-8vb',
	'syuilo/n-eca',
	'syuilo/n-eca-4va',
	'syuilo/n-eca-4vb',
	'syuilo/n-eca-8va',
	'syuilo/n-eca-8vb',
	'syuilo/n-ea',
	'syuilo/n-ea-4va',
	'syuilo/n-ea-4vb',
	'syuilo/n-ea-8va',
	'syuilo/n-ea-8vb',
	'syuilo/n-ea-harmony',
	'syuilo/up',
	'syuilo/down',
	'syuilo/pope1',
	'syuilo/pope2',
	'syuilo/waon',
	'syuilo/popo',
	'syuilo/triple',
	'syuilo/poi1',
	'syuilo/poi2',
	'syuilo/pirori',
	'syuilo/pirori-wet',
	'syuilo/pirori-square-wet',
	'syuilo/square-pico',
	'syuilo/reverved',
	'syuilo/ryukyu',
	'syuilo/kick',
	'syuilo/snare',
	'syuilo/queue-jammed',
	'aisha/1',
	'aisha/2',
	'aisha/3',
	'noizenecio/kick_gaba1',
	'noizenecio/kick_gaba2',
	'noizenecio/kick_gaba3',
	'noizenecio/kick_gaba4',
	'noizenecio/kick_gaba5',
	'noizenecio/kick_gaba6',
	'noizenecio/kick_gaba7',
] as const;

export async function loadAudio(file: string, useCache = true) {
	if (useCache && cache.has(file)) {
		return cache.get(file)!;
	}

	const response = await fetch(`/client-assets/sounds/${file}.mp3`);
	const arrayBuffer = await response.arrayBuffer();
	const audioBuffer = await ctx.decodeAudioData(arrayBuffer);

	if (useCache) {
		cache.set(file, audioBuffer);
	}

	return audioBuffer;
}

<<<<<<< HEAD
export function setVolume(audio: HTMLAudioElement, volume: number): HTMLAudioElement {
	const masterVolume = defaultStore.state.sound_masterVolume;
	audio.volume = masterVolume - ((1 - volume) * masterVolume);
	return audio;
}

export function play(type: 'noteMy' | 'note' | 'noteEdited' | 'chat' | 'chatBg' | 'antenna' | 'channel' | 'notification') {
=======
export function play(type: 'noteMy' | 'note' | 'antenna' | 'channel' | 'notification') {
>>>>>>> c284d41b
	const sound = defaultStore.state[`sound_${type}`];
	if (_DEV_) console.log('play', type, sound);
	if (sound.type == null) return;
	playFile(sound.type, sound.volume);
}

export async function playFile(file: string, volume: number) {
	const buffer = await loadAudio(file);
	createSourceNode(buffer, volume)?.start();
}

export function createSourceNode(buffer: AudioBuffer, volume: number) : AudioBufferSourceNode | null {
	const masterVolume = defaultStore.state.sound_masterVolume;
	if (masterVolume === 0 || volume === 0) {
		return null;
	}

	const gainNode = ctx.createGain();
	gainNode.gain.value = masterVolume * volume;

	const soundSource = ctx.createBufferSource();
	soundSource.buffer = buffer;
	soundSource.connect(gainNode).connect(ctx.destination);

	return soundSource;
}<|MERGE_RESOLUTION|>--- conflicted
+++ resolved
@@ -77,17 +77,7 @@
 	return audioBuffer;
 }
 
-<<<<<<< HEAD
-export function setVolume(audio: HTMLAudioElement, volume: number): HTMLAudioElement {
-	const masterVolume = defaultStore.state.sound_masterVolume;
-	audio.volume = masterVolume - ((1 - volume) * masterVolume);
-	return audio;
-}
-
 export function play(type: 'noteMy' | 'note' | 'noteEdited' | 'chat' | 'chatBg' | 'antenna' | 'channel' | 'notification') {
-=======
-export function play(type: 'noteMy' | 'note' | 'antenna' | 'channel' | 'notification') {
->>>>>>> c284d41b
 	const sound = defaultStore.state[`sound_${type}`];
 	if (_DEV_) console.log('play', type, sound);
 	if (sound.type == null) return;
