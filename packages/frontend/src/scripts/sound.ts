--- conflicted
+++ resolved
@@ -80,10 +80,6 @@
 	'noteEdited',
 	'chat',
 	'chatBg',
-<<<<<<< HEAD
-	'antenna',
-=======
->>>>>>> 8c0a1ff3
 	'notification',
 	'reaction',
 ] as const;
