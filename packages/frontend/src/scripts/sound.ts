/*
 * SPDX-FileCopyrightText: syuilo and other misskey, cherrypick contributors
 * SPDX-License-Identifier: AGPL-3.0-only
 */

import type { SoundStore } from '@/store.js';
import { defaultStore } from '@/store.js';
import * as os from '@/os.js';

let ctx: AudioContext;
const cache = new Map<string, AudioBuffer>();
let canPlay = true;

export const soundsTypes = [
	// 音声なし
	null,

	// ドライブの音声
	'_driveFile_',

	// プリインストール
	'syuilo/n-aec',
	'syuilo/n-aec-4va',
	'syuilo/n-aec-4vb',
	'syuilo/n-aec-8va',
	'syuilo/n-aec-8vb',
	'syuilo/n-cea',
	'syuilo/n-cea-4va',
	'syuilo/n-cea-4vb',
	'syuilo/n-cea-8va',
	'syuilo/n-cea-8vb',
	'syuilo/n-eca',
	'syuilo/n-eca-4va',
	'syuilo/n-eca-4vb',
	'syuilo/n-eca-8va',
	'syuilo/n-eca-8vb',
	'syuilo/n-ea',
	'syuilo/n-ea-4va',
	'syuilo/n-ea-4vb',
	'syuilo/n-ea-8va',
	'syuilo/n-ea-8vb',
	'syuilo/n-ea-harmony',
	'syuilo/up',
	'syuilo/down',
	'syuilo/pope1',
	'syuilo/pope2',
	'syuilo/waon',
	'syuilo/popo',
	'syuilo/triple',
	'syuilo/bubble1',
	'syuilo/bubble2',
	'syuilo/poi1',
	'syuilo/poi2',
	'syuilo/pirori',
	'syuilo/pirori-wet',
	'syuilo/pirori-square-wet',
	'syuilo/square-pico',
	'syuilo/reverved',
	'syuilo/ryukyu',
	'syuilo/kick',
	'syuilo/snare',
	'syuilo/queue-jammed',
	'aisha/1',
	'aisha/2',
	'aisha/3',
	'noizenecio/kick_gaba1',
	'noizenecio/kick_gaba2',
	'noizenecio/kick_gaba3',
	'noizenecio/kick_gaba4',
	'noizenecio/kick_gaba5',
	'noizenecio/kick_gaba6',
	'noizenecio/kick_gaba7',
] as const;

export const operationTypes = [
	'noteMy',
	'note',
	'antenna',
	'channel',
	'notification',
	'reaction',
] as const;

/** サウンドの種類 */
export type SoundType = typeof soundsTypes[number];

/** スプライトの種類 */
export type OperationType = typeof operationTypes[number];

/**
 * 音声を読み込む
 * @param soundStore サウンド設定
 * @param options `useCache`: デフォルトは`true` 一度再生した音声はキャッシュする
 */
export async function loadAudio(soundStore: SoundStore, options?: { useCache?: boolean; }) {
	if (_DEV_) console.log('loading audio. opts:', options);
	// eslint-disable-next-line @typescript-eslint/no-unnecessary-condition
	if (soundStore.type === null || (soundStore.type === '_driveFile_' && !soundStore.fileUrl)) {
		return;
	}
	// eslint-disable-next-line @typescript-eslint/no-unnecessary-condition
	if (ctx == null) {
		ctx = new AudioContext();
	}
	if (options?.useCache ?? true) {
		if (soundStore.type === '_driveFile_' && cache.has(soundStore.fileId)) {
			if (_DEV_) console.log('use cache');
			return cache.get(soundStore.fileId) as AudioBuffer;
		} else if (cache.has(soundStore.type)) {
			if (_DEV_) console.log('use cache');
			return cache.get(soundStore.type) as AudioBuffer;
		}
	}

	let response: Response;

	if (soundStore.type === '_driveFile_') {
		try {
			response = await fetch(soundStore.fileUrl);
		} catch (err) {
			try {
				// URLが変わっている可能性があるのでドライブ側からURLを取得するフォールバック
				const apiRes = await os.api('drive/files/show', {
					fileId: soundStore.fileId,
				});
				response = await fetch(apiRes.url);
			} catch (fbErr) {
				// それでも無理なら諦める
				return;
			}
		}
	} else {
		try {
			response = await fetch(`/client-assets/sounds/${soundStore.type}.mp3`);
		} catch (err) {
			return;
		}
	}

	const arrayBuffer = await response.arrayBuffer();
	const audioBuffer = await ctx.decodeAudioData(arrayBuffer);

	if (options?.useCache ?? true) {
		if (soundStore.type === '_driveFile_') {
			cache.set(soundStore.fileId, audioBuffer);
		} else {
			cache.set(soundStore.type, audioBuffer);
		}
	}

	return audioBuffer;
}

<<<<<<< HEAD
export function play(type: 'noteMy' | 'note' | 'noteEdited' | 'chat' | 'chatBg' | 'antenna' | 'channel' | 'notification' | 'reaction') {
	const sound = defaultStore.state[`sound_${type}`];
	if (_DEV_) console.log('play', type, sound);
=======
/**
 * 既定のスプライトを再生する
 * @param type スプライトの種類を指定
 */
export function play(operationType: OperationType) {
	const sound = defaultStore.state[`sound_${operationType}`];
	if (_DEV_) console.log('play', operationType, sound);
>>>>>>> 2a451ebb
	if (sound.type == null || !canPlay) return;

	canPlay = false;
	playFile(sound).then(() => {
		// ごく短時間に音が重複しないように
		setTimeout(() => {
			canPlay = true;
		}, 25);
	});
}

/**
 * サウンド設定形式で指定された音声を再生する
 * @param soundStore サウンド設定
 */
export async function playFile(soundStore: SoundStore) {
	const buffer = await loadAudio(soundStore);
	if (!buffer) return;
	createSourceNode(buffer, soundStore.volume)?.start();
}

export function createSourceNode(buffer: AudioBuffer, volume: number) : AudioBufferSourceNode | null {
	const masterVolume = defaultStore.state.sound_masterVolume;
	if (isMute() || masterVolume === 0 || volume === 0) {
		return null;
	}

	const gainNode = ctx.createGain();
	gainNode.gain.value = masterVolume * volume;

	const soundSource = ctx.createBufferSource();
	soundSource.buffer = buffer;
	soundSource.connect(gainNode).connect(ctx.destination);

	return soundSource;
}

/**
 * 音声の長さをミリ秒で取得する
 * @param file ファイルのURL（ドライブIDではない）
 */
export async function getSoundDuration(file: string): Promise<number> {
	const audioEl = document.createElement('audio');
	audioEl.src = file;
	return new Promise((resolve) => {
		const si = setInterval(() => {
			if (audioEl.readyState > 0) {
				resolve(audioEl.duration * 1000);
				clearInterval(si);
				audioEl.remove();
			}
		}, 100);
	});
}

/**
 * ミュートすべきかどうかを判断する
 */
export function isMute(): boolean {
	if (defaultStore.state.sound_notUseSound) {
		// サウンドを出力しない
		return true;
	}

	// noinspection RedundantIfStatementJS
	if (defaultStore.state.sound_useSoundOnlyWhenActive && document.visibilityState === 'hidden') {
		// ブラウザがアクティブな時のみサウンドを出力する
		return true;
	}

	return false;
}<|MERGE_RESOLUTION|>--- conflicted
+++ resolved
@@ -75,6 +75,9 @@
 export const operationTypes = [
 	'noteMy',
 	'note',
+    'noteEdited',
+    'chat',
+    'chatBg',
 	'antenna',
 	'channel',
 	'notification',
@@ -151,11 +154,6 @@
 	return audioBuffer;
 }
 
-<<<<<<< HEAD
-export function play(type: 'noteMy' | 'note' | 'noteEdited' | 'chat' | 'chatBg' | 'antenna' | 'channel' | 'notification' | 'reaction') {
-	const sound = defaultStore.state[`sound_${type}`];
-	if (_DEV_) console.log('play', type, sound);
-=======
 /**
  * 既定のスプライトを再生する
  * @param type スプライトの種類を指定
@@ -163,7 +161,6 @@
 export function play(operationType: OperationType) {
 	const sound = defaultStore.state[`sound_${operationType}`];
 	if (_DEV_) console.log('play', operationType, sound);
->>>>>>> 2a451ebb
 	if (sound.type == null || !canPlay) return;
 
 	canPlay = false;
