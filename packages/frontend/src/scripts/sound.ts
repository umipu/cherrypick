/*
 * SPDX-FileCopyrightText: syuilo and other misskey, cherrypick contributors
 * SPDX-License-Identifier: AGPL-3.0-only
 */

import { defaultStore } from '@/store.js';

let ctx: AudioContext;
const cache = new Map<string, AudioBuffer>();
let canPlay = true;

export const soundsTypes = [
	null,
	'syuilo/n-aec',
	'syuilo/n-aec-4va',
	'syuilo/n-aec-4vb',
	'syuilo/n-aec-8va',
	'syuilo/n-aec-8vb',
	'syuilo/n-cea',
	'syuilo/n-cea-4va',
	'syuilo/n-cea-4vb',
	'syuilo/n-cea-8va',
	'syuilo/n-cea-8vb',
	'syuilo/n-eca',
	'syuilo/n-eca-4va',
	'syuilo/n-eca-4vb',
	'syuilo/n-eca-8va',
	'syuilo/n-eca-8vb',
	'syuilo/n-ea',
	'syuilo/n-ea-4va',
	'syuilo/n-ea-4vb',
	'syuilo/n-ea-8va',
	'syuilo/n-ea-8vb',
	'syuilo/n-ea-harmony',
	'syuilo/up',
	'syuilo/down',
	'syuilo/pope1',
	'syuilo/pope2',
	'syuilo/waon',
	'syuilo/popo',
	'syuilo/triple',
	'syuilo/bubble1',
	'syuilo/bubble2',
	'syuilo/poi1',
	'syuilo/poi2',
	'syuilo/pirori',
	'syuilo/pirori-wet',
	'syuilo/pirori-square-wet',
	'syuilo/square-pico',
	'syuilo/reverved',
	'syuilo/ryukyu',
	'syuilo/kick',
	'syuilo/snare',
	'syuilo/queue-jammed',
	'aisha/1',
	'aisha/2',
	'aisha/3',
	'noizenecio/kick_gaba1',
	'noizenecio/kick_gaba2',
	'noizenecio/kick_gaba3',
	'noizenecio/kick_gaba4',
	'noizenecio/kick_gaba5',
	'noizenecio/kick_gaba6',
	'noizenecio/kick_gaba7',
] as const;

export async function loadAudio(file: string, useCache = true) {
	if (ctx == null) {
		ctx = new AudioContext();
	}
	if (useCache && cache.has(file)) {
		return cache.get(file)!;
	}

	const response = await fetch(`/client-assets/sounds/${file}.mp3`);
	const arrayBuffer = await response.arrayBuffer();
	const audioBuffer = await ctx.decodeAudioData(arrayBuffer);

	if (useCache) {
		cache.set(file, audioBuffer);
	}

	return audioBuffer;
}

<<<<<<< HEAD
export function play(type: 'noteMy' | 'note' | 'noteEdited' | 'chat' | 'chatBg' | 'antenna' | 'channel' | 'notification') {
=======
export function play(type: 'noteMy' | 'note' | 'antenna' | 'channel' | 'notification' | 'reaction') {
>>>>>>> 8f1da036
	const sound = defaultStore.state[`sound_${type}`];
	if (_DEV_) console.log('play', type, sound);
	if (sound.type == null || !canPlay) return;

	canPlay = false;
	playFile(sound.type, sound.volume).then(() => {
		// ごく短時間に音が重複しないように
		setTimeout(() => {
			canPlay = true;
		}, 25);
	});
}

export async function playFile(file: string, volume: number) {
	const buffer = await loadAudio(file);
	createSourceNode(buffer, volume)?.start();
}

export function createSourceNode(buffer: AudioBuffer, volume: number) : AudioBufferSourceNode | null {
	const masterVolume = defaultStore.state.sound_masterVolume;
	if (isMute() || masterVolume === 0 || volume === 0) {
		return null;
	}

	const gainNode = ctx.createGain();
	gainNode.gain.value = masterVolume * volume;

	const soundSource = ctx.createBufferSource();
	soundSource.buffer = buffer;
	soundSource.connect(gainNode).connect(ctx.destination);

	return soundSource;
}

export function isMute(): boolean {
	if (defaultStore.state.sound_notUseSound) {
		// サウンドを出力しない
		return true;
	}

	// noinspection RedundantIfStatementJS
	if (defaultStore.state.sound_useSoundOnlyWhenActive && document.visibilityState === 'hidden') {
		// ブラウザがアクティブな時のみサウンドを出力する
		return true;
	}

	return false;
}<|MERGE_RESOLUTION|>--- conflicted
+++ resolved
@@ -83,11 +83,7 @@
 	return audioBuffer;
 }
 
-<<<<<<< HEAD
-export function play(type: 'noteMy' | 'note' | 'noteEdited' | 'chat' | 'chatBg' | 'antenna' | 'channel' | 'notification') {
-=======
-export function play(type: 'noteMy' | 'note' | 'antenna' | 'channel' | 'notification' | 'reaction') {
->>>>>>> 8f1da036
+export function play(type: 'noteMy' | 'note' | 'noteEdited' | 'chat' | 'chatBg' | 'antenna' | 'channel' | 'notification' | 'reaction') {
 	const sound = defaultStore.state[`sound_${type}`];
 	if (_DEV_) console.log('play', type, sound);
 	if (sound.type == null || !canPlay) return;
