--- conflicted
+++ resolved
@@ -4,15 +4,9 @@
  */
 
 import { onUnmounted, Ref } from 'vue';
-<<<<<<< HEAD
 import * as Misskey from 'cherrypick-js';
-import { useStream } from '@/stream';
-import { $i } from '@/account';
-=======
-import * as Misskey from 'misskey-js';
 import { useStream } from '@/stream.js';
 import { $i } from '@/account.js';
->>>>>>> 578b0ebe
 
 export function useNoteCapture(props: {
 	rootEl: Ref<HTMLElement>;
