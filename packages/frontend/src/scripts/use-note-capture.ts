--- conflicted
+++ resolved
@@ -4,11 +4,7 @@
  */
 
 import { onUnmounted, Ref } from 'vue';
-<<<<<<< HEAD
-import * as misskey from 'cherrypick-js';
-=======
-import * as Misskey from 'misskey-js';
->>>>>>> 2630513c
+import * as Misskey from 'cherrypick-js';
 import { useStream } from '@/stream';
 import { $i } from '@/account';
 
