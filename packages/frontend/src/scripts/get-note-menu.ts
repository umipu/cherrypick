--- conflicted
+++ resolved
@@ -20,11 +20,8 @@
 import { MenuItem } from '@/types/menu.js';
 import MkRippleEffect from '@/components/MkRippleEffect.vue';
 import { isSupportShare } from '@/scripts/navigator.js';
-<<<<<<< HEAD
+import { getAppearNote } from '@/scripts/get-appear-note.js';
 import { addDividersBetweenMenuSections } from '@/scripts/add-dividers-between-menu-sections.js';
-=======
-import { getAppearNote } from '@/scripts/get-appear-note.js';
->>>>>>> 882c8b93
 
 export async function getNoteClipMenu(props: {
 	note: Misskey.entities.Note;
@@ -670,19 +667,7 @@
 	renoteButton: ShallowRef<HTMLElement | undefined>;
 	mock?: boolean;
 }) {
-<<<<<<< HEAD
-	const isRenote = (
-		props.note.renote != null &&
-		props.note.text == null &&
-		props.note.fileIds &&
-		props.note.fileIds.length === 0 &&
-		props.note.poll == null
-	);
-
-	const appearNote = isRenote ? props.note.renote as Misskey.entities.Note : props.note;
-=======
 	const appearNote = getAppearNote(props.note);
->>>>>>> 882c8b93
 
 	const channelRenoteItems: MenuItem[] = [];
 	const normalRenoteItems: MenuItem[] = [];
