--- conflicted
+++ resolved
@@ -8,11 +8,8 @@
 import { url } from '@@/js/config.js';
 import { shouldCollapsed } from '@@/js/collapsed.js';
 import { claimAchievement } from './achievements.js';
-<<<<<<< HEAD
 import { confirmRenote } from './check-last-renote.js';
-=======
 import type { MenuItem } from '@/types/menu.js';
->>>>>>> d3f4d310
 import { $i } from '@/account.js';
 import { i18n } from '@/i18n.js';
 import { instance } from '@/instance.js';
