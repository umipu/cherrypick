/*
 * SPDX-FileCopyrightText: syuilo and misskey-project
 * SPDX-License-Identifier: AGPL-3.0-only
 */

import { defineAsyncComponent, Ref, ShallowRef } from 'vue';
import * as Misskey from 'cherrypick-js';
import { url } from '@@/js/config.js';
import { claimAchievement } from './achievements.js';
import { $i } from '@/account.js';
import { i18n } from '@/i18n.js';
import { instance } from '@/instance.js';
import * as os from '@/os.js';
import { misskeyApi } from '@/scripts/misskey-api.js';
import { copyToClipboard } from '@/scripts/copy-to-clipboard.js';
import { defaultStore, noteActions } from '@/store.js';
import { miLocalStorage } from '@/local-storage.js';
import { getUserMenu } from '@/scripts/get-user-menu.js';
import { clipsCache, favoritedChannelsCache } from '@/cache.js';
import type { MenuItem } from '@/types/menu.js';
import MkRippleEffect from '@/components/MkRippleEffect.vue';
import { isSupportShare } from '@/scripts/navigator.js';
import { getAppearNote } from '@/scripts/get-appear-note.js';
import { genEmbedCode } from '@/scripts/get-embed-code.js';
import { addDividersBetweenMenuSections } from '@/scripts/add-dividers-between-menu-sections.js';

export async function getNoteClipMenu(props: {
	note: Misskey.entities.Note;
	isDeleted: Ref<boolean>;
	currentClip?: Misskey.entities.Clip;
}) {
	function getClipName(clip: Misskey.entities.Clip) {
		if ($i && clip.userId === $i.id && clip.notesCount != null) {
			return `${clip.name} (${clip.notesCount}/${$i.policies.noteEachClipsLimit})`;
		} else {
			return clip.name;
		}
	}

	const appearNote = getAppearNote(props.note);

	const clips = await clipsCache.fetch();
	const menu: MenuItem[] = [...clips.map(clip => ({
		text: getClipName(clip),
		action: () => {
			claimAchievement('noteClipped1');
			os.promiseDialog(
				misskeyApi('clips/add-note', { clipId: clip.id, noteId: appearNote.id }),
				null,
				async (err) => {
					if (err.id === '734806c4-542c-463a-9311-15c512803965') {
						const confirm = await os.confirm({
							type: 'warning',
							text: i18n.tsx.confirmToUnclipAlreadyClippedNote({ name: clip.name }),
						});
						if (!confirm.canceled) {
							os.apiWithDialog('clips/remove-note', { clipId: clip.id, noteId: appearNote.id }).then(() => {
								clipsCache.set(clips.map(c => {
									if (c.id === clip.id) {
										return {
											...c,
											notesCount: Math.max(0, ((c.notesCount ?? 0) - 1)),
										};
									} else {
										return c;
									}
								}));
							});
							if (props.currentClip?.id === clip.id) props.isDeleted.value = true;
						}
					} else if (err.id === 'f0dba960-ff73-4615-8df4-d6ac5d9dc118') {
						os.alert({
							type: 'error',
							text: i18n.ts.clipNoteLimitExceeded,
						});
					} else {
						os.alert({
							type: 'error',
							text: err.message + '\n' + err.id,
						});
					}
				},
			).then(() => {
				clipsCache.set(clips.map(c => {
					if (c.id === clip.id) {
						return {
							...c,
							notesCount: (c.notesCount ?? 0) + 1,
						};
					} else {
						return c;
					}
				}));
			});
		},
	})), clips.length > 0 ? { type: 'divider' } : undefined, {
		icon: 'ti ti-plus',
		text: i18n.ts.createNew,
		action: async () => {
			const { canceled, result } = await os.form(i18n.ts.createNewClip, {
				name: {
					type: 'string',
					default: null,
					label: i18n.ts.name,
				},
				description: {
					type: 'string',
					required: false,
					default: null,
					multiline: true,
					label: i18n.ts.description,
				},
				isPublic: {
					type: 'boolean',
					label: i18n.ts.public,
					default: false,
				},
			});
			if (canceled) return;

			const clip = await os.apiWithDialog('clips/create', result);

			clipsCache.delete();

			claimAchievement('noteClipped1');
			os.apiWithDialog('clips/add-note', { clipId: clip.id, noteId: appearNote.id });
		},
	}];

	return menu;
}

export function getAbuseNoteMenu(note: Misskey.entities.Note, text: string): MenuItem {
	return {
		icon: 'ti ti-exclamation-circle',
		text,
		action: (): void => {
			const localUrl = `${url}/notes/${note.id}`;
			const username = '@' + note.user.username;
			const host = note.user.host ? '@' + note.user.host : '';
			let noteInfo = '';
			if (note.url ?? note.uri != null) noteInfo = `Note: ${note.url ?? note.uri}\n`;
			noteInfo += `Local Note: ${localUrl}\n`;
			const { dispose } = os.popup(defineAsyncComponent(() => import('@/components/MkAbuseReportWindow.vue')), {
				user: note.user,
				initialComment: `${noteInfo}User: ${username + host}\n-----\n`,
			}, {
				closed: () => dispose(),
			});
		},
	};
}

export function getCopyNoteLinkMenu(note: Misskey.entities.Note, text: string): MenuItem {
	return {
		icon: 'ti ti-link',
		text,
		action: (): void => {
			copyToClipboard(`${url}/notes/${note.id}`);
			os.toast(i18n.ts.copiedLink, 'copied');
		},
	};
}

function getNoteEmbedCodeMenu(note: Misskey.entities.Note, text: string): MenuItem | undefined {
	if (note.url != null || note.uri != null) return undefined;
	if (['specified', 'followers'].includes(note.visibility)) return undefined;

	return {
		icon: 'ti ti-code',
		text,
		action: (): void => {
			genEmbedCode('notes', note.id);
		},
	};
}

export function getNoteMenu(props: {
	note: Misskey.entities.Note;
	translation: Ref<Misskey.entities.NotesTranslateResponse | null>;
	translating: Ref<boolean>;
	viewTextSource: Ref<boolean>;
	noNyaize: Ref<boolean>;
	isDeleted: Ref<boolean>;
	currentClip?: Misskey.entities.Clip;
}) {
	const appearNote = getAppearNote(props.note);

	const cleanups = [] as (() => void)[];

	function del(): void {
		os.confirm({
			type: 'warning',
			text: i18n.ts.noteDeleteConfirm,
		}).then(({ canceled }) => {
			if (canceled) return;

			misskeyApi('notes/delete', {
				noteId: appearNote.id,
			});

			if (Date.now() - new Date(appearNote.createdAt).getTime() < 1000 * 60) {
				claimAchievement('noteDeletedWithin1min');
			}
		});
	}

	function delEdit(): void {
		os.confirm({
			type: 'warning',
			text: i18n.ts.deleteAndEditConfirm,
		}).then(({ canceled }) => {
			if (canceled) return;

			misskeyApi('notes/delete', {
				noteId: appearNote.id,
			});

			os.post({ initialNote: appearNote, renote: appearNote.renote, reply: appearNote.reply, channel: appearNote.channel });

			if (Date.now() - new Date(appearNote.createdAt).getTime() < 1000 * 60) {
				claimAchievement('noteDeletedWithin1min');
			}
		});
	}

	async function edit(): Promise<void> {
		const neverShowInfo = miLocalStorage.getItem('neverShowNoteEditInfo');

		if (neverShowInfo !== 'true') {
			const confirm = await os.actions({
				type: 'warning',
				title: i18n.ts.disableNoteEditConfirm,
				text: i18n.ts.disableNoteEditConfirmWarn,
				actions: [
					{
						value: 'yes' as const,
						text: i18n.ts.disableNoteEditOk,
					},
					{
						value: 'neverShow' as const,
						text: `${i18n.ts.disableNoteEditOk} (${i18n.ts.neverShow})`,
						danger: true,
					},
					{
						value: 'no' as const,
						text: i18n.ts.cancel,
						primary: true,
					},
				],
			});
			if (confirm.canceled) return;
			if (confirm.result === 'no') return;

			if (confirm.result === 'neverShow') {
				miLocalStorage.setItem('neverShowNoteEditInfo', 'true');
			}
		}

		await os.post({ initialNote: appearNote, renote: appearNote.renote, reply: appearNote.reply, channel: appearNote.channel, updateMode: true });
	}

	function copyEdit(): void {
		os.confirm({
			type: 'info',
			text: i18n.ts.copyAndEditConfirm,
		}).then(({ canceled }) => {
			if (canceled) return;

			os.post({ initialNote: appearNote, renote: appearNote.renote, reply: appearNote.reply, channel: appearNote.channel });
		});
	}

	function toggleFavorite(favorite: boolean): void {
		claimAchievement('noteFavorited1');
		os.apiWithDialog(favorite ? 'notes/favorites/create' : 'notes/favorites/delete', {
			noteId: appearNote.id,
		});
	}

	function toggleThreadMute(mute: boolean): void {
		os.apiWithDialog(mute ? 'notes/thread-muting/create' : 'notes/thread-muting/delete', {
			noteId: appearNote.id,
		});
	}

	function copyContent(): void {
		copyToClipboard(appearNote.text);
		os.toast(i18n.ts.copiedContent, 'copied');
	}

	function copyLink(): void {
		copyToClipboard(`${url}/notes/${appearNote.id}`);
		os.toast(i18n.ts.copiedLink, 'copied');
	}

	function openInNewTab(): void {
		window.open(`${url}/notes/${appearNote.id}`, '_blank', 'noopener');
	}

	function togglePin(pin: boolean): void {
		os.apiWithDialog(pin ? 'i/pin' : 'i/unpin', {
			noteId: appearNote.id,
		}, undefined, null, res => {
			if (res.id === '72dab508-c64d-498f-8740-a8eec1ba385a') {
				os.alert({
					type: 'error',
					text: i18n.ts.pinLimitExceeded,
				});
			}
		});
	}

	async function unclip(): Promise<void> {
		if (!props.currentClip) return;
		os.apiWithDialog('clips/remove-note', { clipId: props.currentClip.id, noteId: appearNote.id });
		props.isDeleted.value = true;
	}

	async function promote(): Promise<void> {
		const { canceled, result: days } = await os.inputNumber({
			title: i18n.ts.numberOfDays,
		});

		if (canceled || days == null) return;

		os.apiWithDialog('admin/promo/create', {
			noteId: appearNote.id,
			expiresAt: Date.now() + (86400000 * days),
		});
	}

	function share(): void {
		navigator.share({
			title: i18n.tsx.noteOf({ user: appearNote.user.name ?? appearNote.user.username }),
			text: appearNote.text ?? '',
			url: `${url}/notes/${appearNote.id}`,
		});
	}

	function openDetail(): void {
		os.pageWindow(`/notes/${appearNote.id}`);
	}

	function showReactions(): void {
		os.popup(defineAsyncComponent(() => import('@/components/MkReactedUsersDialog.vue')), {
			noteId: appearNote.id,
		}, {}, 'closed');
	}

	function showRenotes(): void {
		os.popup(defineAsyncComponent(() => import('@/components/MkRenotedUsersDialog.vue')), {
			noteId: appearNote.id,
		}, {}, 'closed');
	}

	async function translate(): Promise<void> {
		if (props.translation.value != null) return;
		props.translating.value = true;
		const res = await misskeyApi('notes/translate', {
			noteId: appearNote.id,
			targetLang: miLocalStorage.getItem('lang') ?? navigator.language,
		});
		props.translating.value = false;
		props.translation.value = res;
	}

<<<<<<< HEAD
	function showViewTextSource(): void {
		props.viewTextSource.value = true;
	}

	function noNyaizeText(): void {
		props.noNyaize.value = true;
	}

	function revertNoNyaizeText(): void {
		props.noNyaize.value = false;
	}

	let menu: MenuItem[];
=======
	const menuItems: MenuItem[] = [];

>>>>>>> 6378dfbf
	if ($i) {
		const statePromise = misskeyApi('notes/state', {
			noteId: appearNote.id,
		});

<<<<<<< HEAD
		menu = [
			...(
				props.currentClip?.userId === $i.id ? [{
					icon: 'ti ti-backspace',
					text: i18n.ts.unclip,
					danger: true,
					action: unclip,
				}, { type: 'divider' }] : []
			), ...(isSupportShare() ? [{
				icon: 'ti ti-share',
				text: i18n.ts.share,
				action: share,
			}] : []),
			getCopyNoteLinkMenu(appearNote, i18n.ts.copyLink)
			, {
				icon: 'ti ti-copy',
				text: i18n.ts.copyContent,
				action: copyContent,
			}, {
				icon: 'ti ti-external-link',
				text: i18n.ts.openInNewTab,
				action: openInNewTab,
			},
			$i && $i.policies.canUseTranslator && instance.translatorAvailable ? {
=======
		if (props.currentClip?.userId === $i.id) {
			menuItems.push({
				icon: 'ti ti-backspace',
				text: i18n.ts.unclip,
				danger: true,
				action: unclip,
			}, { type: 'divider' });
		}

		menuItems.push({
			icon: 'ti ti-info-circle',
			text: i18n.ts.details,
			action: openDetail,
		}, {
			icon: 'ti ti-copy',
			text: i18n.ts.copyContent,
			action: copyContent,
		}, getCopyNoteLinkMenu(appearNote, i18n.ts.copyLink));

		if (appearNote.url || appearNote.uri) {
			menuItems.push({
				icon: 'ti ti-external-link',
				text: i18n.ts.showOnRemote,
				action: () => {
					window.open(appearNote.url ?? appearNote.uri, '_blank', 'noopener');
				},
			});
		} else {
			menuItems.push(getNoteEmbedCodeMenu(appearNote, i18n.ts.genEmbedCode));
		}

		if (isSupportShare()) {
			menuItems.push({
				icon: 'ti ti-share',
				text: i18n.ts.share,
				action: share,
			});
		}

		if ($i.policies.canUseTranslator && instance.translatorAvailable) {
			menuItems.push({
>>>>>>> 6378dfbf
				icon: 'ti ti-language-hiragana',
				text: i18n.ts.translate,
				action: translate,
			});
		}

		menuItems.push({ type: 'divider' });

		menuItems.push(statePromise.then(state => state.isFavorited ? {
			icon: 'ti ti-star-off',
			text: i18n.ts.unfavorite,
			action: () => toggleFavorite(false),
		} : {
			icon: 'ti ti-star',
			text: i18n.ts.favorite,
			action: () => toggleFavorite(true),
		}));

		menuItems.push({
			type: 'parent',
			icon: 'ti ti-paperclip',
			text: i18n.ts.clip,
			children: () => getNoteClipMenu(props),
		});

		menuItems.push(statePromise.then(state => state.isMutedThread ? {
			icon: 'ti ti-message-off',
			text: i18n.ts.unmuteThread,
			action: () => toggleThreadMute(false),
		} : {
			icon: 'ti ti-message-off',
			text: i18n.ts.muteThread,
			action: () => toggleThreadMute(true),
		}));

		if (appearNote.userId === $i.id) {
			if (($i.pinnedNoteIds ?? []).includes(appearNote.id)) {
				menuItems.push({
					icon: 'ti ti-pinned-off',
					text: i18n.ts.unpin,
					action: () => togglePin(false),
				});
			} else {
				menuItems.push({
					icon: 'ti ti-pin',
					text: i18n.ts.pin,
					action: () => togglePin(true),
				});
			}
		}

		menuItems.push({
			type: 'parent',
			icon: 'ti ti-user',
			text: i18n.ts.user,
			children: async () => {
				const user = appearNote.userId === $i?.id ? $i : await misskeyApi('users/show', { userId: appearNote.userId });
				const { menu, cleanup } = getUserMenu(user);
				cleanups.push(cleanup);
				return menu;
			},
<<<<<<< HEAD
			statePromise.then(state => state.isMutedThread ? {
				icon: 'ti ti-message-off',
				text: i18n.ts.unmuteThread,
				action: () => toggleThreadMute(false),
			} : {
				icon: 'ti ti-message-off',
				text: i18n.ts.muteThread,
				action: () => toggleThreadMute(true),
			}),
			appearNote.userId === $i.id ? ($i.pinnedNoteIds ?? []).includes(appearNote.id) ? {
				icon: 'ti ti-pinned-off',
				text: i18n.ts.unpin,
				action: () => togglePin(false),
			} : {
				icon: 'ti ti-pin',
				text: i18n.ts.pin,
				action: () => togglePin(true),
			} : undefined,
			{
				type: 'parent' as const,
				icon: 'ti ti-note',
				text: i18n.ts.note,
				children: [{
					icon: 'ti ti-info-circle',
					text: i18n.ts.details,
					action: openDetail,
				}, {
					icon: 'ti ti-repeat',
					text: i18n.ts.renotesList,
					action: showRenotes,
				}, {
					icon: 'ti ti-icons',
					text: i18n.ts.reactionsList,
					action: showReactions,
				}, (appearNote.url ?? appearNote.uri) ? {
					icon: 'ti ti-external-link',
					text: i18n.ts.showOnRemote,
					action: () => {
						window.open(appearNote.url ?? appearNote.uri, '_blank', 'noopener');
					},
				} : getNoteEmbedCodeMenu(appearNote, i18n.ts.genEmbedCode)
				, { type: 'divider' }
				, {
					icon: 'ti ti-source-code',
					text: i18n.ts.viewTextSource,
					action: showViewTextSource,
				}
				, props.noNyaize.value ? {
					icon: 'ti ti-paw-filled',
					text: i18n.ts.revertNoNyaization,
					action: revertNoNyaizeText,
				} : {
					icon: 'ti ti-paw-off',
					text: i18n.ts.noNyaization,
					action: noNyaizeText,
				}
				, (appearNote.userId === $i.id) ? { type: 'divider' } : undefined
				, (appearNote.userId === $i.id) ? {
					icon: 'ti ti-edit-circle',
					text: i18n.ts.copyAndEdit,
					action: copyEdit,
				} : undefined],
			},
			{
				type: 'parent' as const,
				icon: 'ti ti-user',
				text: i18n.ts.user,
				children: async () => {
					const user = appearNote.userId === $i?.id ? $i : await misskeyApi('users/show', { userId: appearNote.userId });
					const { menu, cleanup } = getUserMenu(user);
					cleanups.push(cleanup);
					return menu;
				},
			},
			/*
		...($i.isModerator || $i.isAdmin ? [
			{ type: 'divider' },
			{
				icon: 'ti ti-speakerphone',
				text: i18n.ts.promote,
				action: promote
			}]
			: []
		),*/
			...(appearNote.userId !== $i.id || props.note.userId !== $i.id ? [
				{ type: 'divider' },
				appearNote.userId !== $i.id ? getAbuseNoteMenu(appearNote, i18n.ts.reportAbuse) : undefined,
				props.note.userId !== $i.id ? getAbuseNoteMenu(props.note, i18n.ts.reportAbuseRenote) : undefined,
			]
			: []
			),
			...(appearNote.channel && (appearNote.channel.userId === $i.id || $i.isModerator || $i.isAdmin) ? [
				{ type: 'divider' },
				{
					type: 'parent' as const,
					icon: 'ti ti-device-tv',
					text: i18n.ts.channel,
					children: async () => {
						const channelChildMenu = [] as MenuItem[];

						const channel = await misskeyApi('channels/show', { channelId: appearNote.channel!.id });

						if (channel.pinnedNoteIds.includes(appearNote.id)) {
							channelChildMenu.push({
								icon: 'ti ti-pinned-off',
								text: i18n.ts.unpin,
								action: () => os.apiWithDialog('channels/update', {
									channelId: appearNote.channel!.id,
									pinnedNoteIds: channel.pinnedNoteIds.filter(id => id !== appearNote.id),
								}),
							});
						} else {
							channelChildMenu.push({
								icon: 'ti ti-pin',
								text: i18n.ts.pin,
								action: () => os.apiWithDialog('channels/update', {
									channelId: appearNote.channel!.id,
									pinnedNoteIds: [...channel.pinnedNoteIds, appearNote.id],
								}),
							});
						}
						return channelChildMenu;
					},
				},
			]
			: []
			),
			...(appearNote.userId === $i.id || $i.isModerator || $i.isAdmin ? [
				{ type: 'divider' },
				appearNote.userId === $i.id && $i.policies.canEditNote ? {
=======
		});

		if (appearNote.userId !== $i.id) {
			menuItems.push({ type: 'divider' });
			menuItems.push(getAbuseNoteMenu(appearNote, i18n.ts.reportAbuse));
		}

		if (appearNote.channel && (appearNote.channel.userId === $i.id || $i.isModerator || $i.isAdmin)) {
			menuItems.push({ type: 'divider' });
			menuItems.push({
				type: 'parent',
				icon: 'ti ti-device-tv',
				text: i18n.ts.channel,
				children: async () => {
					const channelChildMenu = [] as MenuItem[];

					const channel = await misskeyApi('channels/show', { channelId: appearNote.channel!.id });

					if (channel.pinnedNoteIds.includes(appearNote.id)) {
						channelChildMenu.push({
							icon: 'ti ti-pinned-off',
							text: i18n.ts.unpin,
							action: () => os.apiWithDialog('channels/update', {
								channelId: appearNote.channel!.id,
								pinnedNoteIds: channel.pinnedNoteIds.filter(id => id !== appearNote.id),
							}),
						});
					} else {
						channelChildMenu.push({
							icon: 'ti ti-pin',
							text: i18n.ts.pin,
							action: () => os.apiWithDialog('channels/update', {
								channelId: appearNote.channel!.id,
								pinnedNoteIds: [...channel.pinnedNoteIds, appearNote.id],
							}),
						});
					}
					return channelChildMenu;
				},
			});
		}

		if (appearNote.userId === $i.id || $i.isModerator || $i.isAdmin) {
			menuItems.push({ type: 'divider' });
			if (appearNote.userId === $i.id) {
				menuItems.push({
>>>>>>> 6378dfbf
					icon: 'ti ti-edit',
					text: i18n.ts.edit,
					action: edit,
				} : undefined,
				appearNote.userId === $i.id ? {
					icon: 'ti ti-eraser',
					text: i18n.ts.deleteAndEdit,
					action: delEdit,
				});
			}
			menuItems.push({
				icon: 'ti ti-trash',
				text: i18n.ts.delete,
				danger: true,
				action: del,
			});
		}
	} else {
		menuItems.push({
			icon: 'ti ti-info-circle',
			text: i18n.ts.details,
			action: openDetail,
		}, {
			icon: 'ti ti-copy',
			text: i18n.ts.copyContent,
			action: copyContent,
<<<<<<< HEAD
		}, getCopyNoteLinkMenu(appearNote, i18n.ts.copyLink)
		, (appearNote.url ?? appearNote.uri) ? {
			icon: 'ti ti-external-link',
			text: i18n.ts.showOnRemote,
			action: () => {
				window.open(appearNote.url ?? appearNote.uri, '_blank', 'noopener');
			},
		} : getNoteEmbedCodeMenu(appearNote, i18n.ts.genEmbedCode)]
			.filter(x => x !== undefined);
=======
		}, getCopyNoteLinkMenu(appearNote, i18n.ts.copyLink));

		if (appearNote.url || appearNote.uri) {
			menuItems.push({
				icon: 'ti ti-external-link',
				text: i18n.ts.showOnRemote,
				action: () => {
					window.open(appearNote.url ?? appearNote.uri, '_blank', 'noopener');
				},
			});
		} else {
			menuItems.push(getNoteEmbedCodeMenu(appearNote, i18n.ts.genEmbedCode));
		}
>>>>>>> 6378dfbf
	}

	if (noteActions.length > 0) {
		menuItems.push({ type: 'divider' });

		menuItems.push(...noteActions.map(action => ({
			icon: 'ti ti-plug',
			text: action.title,
			action: () => {
				action.handler(appearNote);
			},
		})));
	}

	if (defaultStore.state.devMode) {
		menuItems.push({ type: 'divider' }, {
			icon: 'ti ti-id',
			text: i18n.ts.copyNoteId,
			action: () => {
				copyToClipboard(appearNote.id);
<<<<<<< HEAD
				os.toast(i18n.ts.copied, 'copied');
=======
				os.success();
>>>>>>> 6378dfbf
			},
		});
	}

	const cleanup = () => {
		if (_DEV_) console.log('note menu cleanup', cleanups);
		for (const cl of cleanups) {
			cl();
		}
	};

	return {
		menu: menuItems,
		cleanup,
	};
}

type Visibility = (typeof Misskey.noteVisibilities)[number];

function smallerVisibility(a: Visibility, b: Visibility): Visibility {
	if (a === 'specified' || b === 'specified') return 'specified';
	if (a === 'followers' || b === 'followers') return 'followers';
	if (a === 'home' || b === 'home') return 'home';
	// if (a === 'public' || b === 'public')
	return 'public';
}

export function getQuoteMenu(props: {
	note: Misskey.entities.Note,
	mock?: boolean;
}) {
	const menu: MenuItem[] = [];
	const appearNote = getAppearNote(props.note);

	if (!appearNote.channel || appearNote.channel.allowRenoteToExternal) {
		menu.push({
			text: i18n.ts.quote,
			icon: 'ti ti-quote',
			action: () => {
				os.post({
					renote: appearNote,
				});
			},
		});
	}

	if (appearNote.channel) {
		menu.push({
			text: i18n.ts.inChannelQuote,
			icon: 'ti ti-device-tv',
			action: () => {
				if (!props.mock) {
					os.post({
						renote: appearNote,
						channel: appearNote.channel,
					});
				}
			},
		});
	}

	return { menu };
}

export function getRenoteMenu(props: {
	note: Misskey.entities.Note;
	renoteButton: ShallowRef<HTMLElement | undefined>;
	mock?: boolean;
}) {
	const appearNote = getAppearNote(props.note);

	const channelRenoteItems: MenuItem[] = [];
	const normalRenoteItems: MenuItem[] = [];
	const normalExternalChannelRenoteItems: MenuItem[] = [];
	const visibilityRenoteItems: MenuItem[] = [];

	// Add channel renote/quote buttons
	if (appearNote.channel) {
		const channelRenoteButton = {
			text: i18n.ts.inChannelRenote,
			icon: 'ti ti-repeat',
			action: () => {
				const el = props.renoteButton.value;
				if (el) {
					const rect = el.getBoundingClientRect();
					const x = rect.left + (el.offsetWidth / 2);
					const y = rect.top + (el.offsetHeight / 2);
					const { dispose } = os.popup(MkRippleEffect, { x, y }, {
						end: () => dispose(),
					});
				}

				if (!props.mock) {
					misskeyApi('notes/create', {
						renoteId: appearNote.id,
						channelId: appearNote.channelId,
					}).then(() => {
						os.toast(i18n.ts.renoted, 'renote');
					});
				}
			},
		};
		if (defaultStore.state.renoteQuoteButtonSeparation) {
			normalRenoteItems.unshift(channelRenoteButton);
		} else {
			channelRenoteItems.push(channelRenoteButton);
		}

		// Add quote button if quote button is not separated
		if (!defaultStore.state.renoteQuoteButtonSeparation) {
			channelRenoteItems.push({
				text: i18n.ts.inChannelQuote,
				icon: 'ti ti-quote',
				action: () => {
					if (!props.mock) {
						os.post({
							renote: appearNote,
							channel: appearNote.channel,
						});
					}
				},
			});
		}
	}

	if (!appearNote.channel || appearNote.channel.allowRenoteToExternal) {
		normalRenoteItems.push({
			text: i18n.ts.renote,
			icon: 'ti ti-repeat',
			action: () => {
				const el = props.renoteButton.value;
				if (el) {
					const rect = el.getBoundingClientRect();
					const x = rect.left + (el.offsetWidth / 2);
					const y = rect.top + (el.offsetHeight / 2);
					const { dispose } = os.popup(MkRippleEffect, { x, y }, {
						end: () => dispose(),
					});
				}

				const configuredVisibility = defaultStore.state.rememberNoteVisibility ? defaultStore.state.visibility : defaultStore.state.defaultNoteVisibility;
				const localOnly = defaultStore.state.rememberNoteVisibility ? defaultStore.state.localOnly : defaultStore.state.defaultNoteLocalOnly;

				let visibility = appearNote.visibility;
				visibility = smallerVisibility(visibility, configuredVisibility);
				if (appearNote.channel?.isSensitive) {
					visibility = smallerVisibility(visibility, 'home');
				}

				if (!props.mock) {
					misskeyApi('notes/create', {
						localOnly,
						visibility,
						renoteId: appearNote.id,
					}).then(() => {
						os.toast(i18n.ts.renoted, 'renote');
					});
				}
			},
		});

		// Add quote button if quote button is not separated
		if (!props.mock && !defaultStore.state.renoteQuoteButtonSeparation) {
			normalRenoteItems.push({
				text: i18n.ts.quote,
				icon: 'ti ti-quote',
				action: () => {
					os.post({
						renote: appearNote,
					});
				},
			});
		}

		normalExternalChannelRenoteItems.push({
			type: 'parent',
			icon: 'ti ti-repeat',
			text: appearNote.channel ? i18n.ts.renoteToOtherChannel : i18n.ts.renoteToChannel,
			children: async () => {
				const channels = await favoritedChannelsCache.fetch();
				return channels.filter((channel) => {
					if (!appearNote.channelId) return true;
					return channel.id !== appearNote.channelId;
				}).map((channel) => ({
					text: channel.name,
					action: () => {
						const el = props.renoteButton.value;
						if (el) {
							const rect = el.getBoundingClientRect();
							const x = rect.left + (el.offsetWidth / 2);
							const y = rect.top + (el.offsetHeight / 2);
							const { dispose } = os.popup(MkRippleEffect, { x, y }, {
								end: () => dispose(),
							});
						}

						if (!props.mock) {
							misskeyApi('notes/create', {
								renoteId: appearNote.id,
								channelId: channel.id,
							}).then(() => {
								os.toast(i18n.tsx.renotedToX({ name: channel.name }));
							});
						}
					},
				}));
			},
		});

		// Add visibility section
		if (
			defaultStore.state.renoteVisibilitySelection &&
			!['followers', 'specified'].includes(appearNote.visibility)
		) {
			const localOnly = defaultStore.state.rememberNoteVisibility ? defaultStore.state.localOnly : defaultStore.state.defaultNoteLocalOnly;

			// renote to public
			if (appearNote.visibility === 'public') {
				visibilityRenoteItems.push({
					text: `${i18n.ts.renote} (${i18n.ts._visibility.public})`,
					icon: 'ti ti-world',
					action: () => {
						misskeyApi('notes/create', {
							localOnly,
							visibility: 'public',
							renoteId: appearNote.id,
						}).then(() => {
							os.toast(i18n.ts.renoted, 'renote');
						});
					},
				});
			}

			// renote to home
			if (['home', 'public'].includes(appearNote.visibility)) {
				visibilityRenoteItems.push({
					text: `${i18n.ts.renote} (${i18n.ts._visibility.home})`,
					icon: 'ti ti-home',
					action: () => {
						misskeyApi('notes/create', {
							localOnly,
							visibility: 'home',
							renoteId: appearNote.id,
						}).then(() => {
							os.toast(i18n.ts.renoted, 'renote');
						});
					},
				});
			}

			// renote to followers
			visibilityRenoteItems.push({
				text: `${i18n.ts.renote} (${i18n.ts._visibility.followers})`,
				icon: 'ti ti-lock',
				action: () => {
					misskeyApi('notes/create', {
						localOnly,
						visibility: 'followers',
						renoteId: appearNote.id,
					}).then(() => {
						os.toast(i18n.ts.renoted, 'renote');
					});
				},
			});
		}
	}

	const renoteItems = addDividersBetweenMenuSections(
		normalRenoteItems,
		channelRenoteItems,
		visibilityRenoteItems,
		normalExternalChannelRenoteItems,
	);

	return {
		menu: renoteItems,
	};
}

export async function getRenoteOnly(props: {
	note: Misskey.entities.Note;
	renoteButton: ShallowRef<HTMLElement | undefined>;
	mock?: boolean;
}) {
	const appearNote = getAppearNote(props.note);

	if (defaultStore.state.showRenoteConfirmPopup) {
		const { canceled } = await os.confirm({
			type: 'info',
			text: i18n.ts.renoteConfirm,
			caption: i18n.ts.renoteConfirmDescription,
		});
		if (canceled) return;
	}

	if (appearNote.channel) {
		const el = props.renoteButton.value as HTMLElement | null | undefined;
		if (el) {
			const rect = el.getBoundingClientRect();
			const x = rect.left + (el.offsetWidth / 2);
			const y = rect.top + (el.offsetHeight / 2);
			os.popup(MkRippleEffect, { x, y }, {}, 'end');
		}

		if (!props.mock) {
			misskeyApi('notes/create', {
				renoteId: appearNote.id,
				channelId: appearNote.channelId,
			}).then(() => {
				os.toast(i18n.ts.renoted, 'renote');
			});
		}
	}

	if (!appearNote.channel || appearNote.channel.allowRenoteToExternal) {
		const el = props.renoteButton.value as HTMLElement | null | undefined;
		if (el) {
			const rect = el.getBoundingClientRect();
			const x = rect.left + (el.offsetWidth / 2);
			const y = rect.top + (el.offsetHeight / 2);
			os.popup(MkRippleEffect, { x, y }, {}, 'end');
		}

		const configuredVisibility = defaultStore.state.rememberNoteVisibility ? defaultStore.state.visibility : defaultStore.state.defaultNoteVisibility;
		const localOnly = defaultStore.state.rememberNoteVisibility ? defaultStore.state.localOnly : defaultStore.state.defaultNoteLocalOnly;

		let visibility = appearNote.visibility;
		visibility = smallerVisibility(visibility, configuredVisibility);
		if (appearNote.channel?.isSensitive) {
			visibility = smallerVisibility(visibility, 'home');
		}

		if (!props.mock && defaultStore.state.renoteVisibilitySelection) {
			misskeyApi('notes/create', {
				localOnly,
				visibility,
				renoteId: appearNote.id,
			}).then(() => {
				os.toast(i18n.ts.renoted, 'renote');
			});
		}

		// Add visibility section
		if (
			!defaultStore.state.renoteVisibilitySelection &&
			appearNote.visibility !== 'specified'
		) {
			if (defaultStore.state.forceRenoteVisibilitySelection !== 'none') {
				if (appearNote.visibility === 'public' && defaultStore.state.forceRenoteVisibilitySelection === 'public') { // renote to public
					misskeyApi('notes/create', {
						localOnly,
						visibility: 'public',
						renoteId: appearNote.id,
					}).then(() => {
						os.toast(i18n.ts.renoted, 'renote');
					});
				} else if (['home', 'public'].includes(appearNote.visibility) && defaultStore.state.forceRenoteVisibilitySelection === 'home') { // renote to home
					misskeyApi('notes/create', {
						localOnly,
						visibility: 'home',
						renoteId: appearNote.id,
					}).then(() => {
						os.toast(i18n.ts.renoted, 'renote');
					});
				} else if (appearNote.visibility === 'followers' && defaultStore.state.forceRenoteVisibilitySelection === 'followers') { // renote to followers
					misskeyApi('notes/create', {
						localOnly,
						visibility: 'followers',
						renoteId: appearNote.id,
					}).then(() => {
						os.toast(i18n.ts.renoted, 'renote');
					});
				}
			} else {
				if (appearNote.visibility === 'public') { // renote to public
					misskeyApi('notes/create', {
						localOnly,
						visibility: 'public',
						renoteId: appearNote.id,
					}).then(() => {
						os.toast(i18n.ts.renoted, 'renote');
					});
				} else if (['home', 'public'].includes(appearNote.visibility)) { // renote to home
					misskeyApi('notes/create', {
						localOnly,
						visibility: 'home',
						renoteId: appearNote.id,
					}).then(() => {
						os.toast(i18n.ts.renoted, 'renote');
					});
				} else if (appearNote.visibility === 'followers') { // renote to followers
					misskeyApi('notes/create', {
						localOnly,
						visibility: 'followers',
						renoteId: appearNote.id,
					}).then(() => {
						os.toast(i18n.ts.renoted, 'renote');
					});
				}
			}
		}
	}
}<|MERGE_RESOLUTION|>--- conflicted
+++ resolved
@@ -365,7 +365,6 @@
 		props.translation.value = res;
 	}
 
-<<<<<<< HEAD
 	function showViewTextSource(): void {
 		props.viewTextSource.value = true;
 	}
@@ -378,42 +377,13 @@
 		props.noNyaize.value = false;
 	}
 
-	let menu: MenuItem[];
-=======
 	const menuItems: MenuItem[] = [];
 
->>>>>>> 6378dfbf
 	if ($i) {
 		const statePromise = misskeyApi('notes/state', {
 			noteId: appearNote.id,
 		});
 
-<<<<<<< HEAD
-		menu = [
-			...(
-				props.currentClip?.userId === $i.id ? [{
-					icon: 'ti ti-backspace',
-					text: i18n.ts.unclip,
-					danger: true,
-					action: unclip,
-				}, { type: 'divider' }] : []
-			), ...(isSupportShare() ? [{
-				icon: 'ti ti-share',
-				text: i18n.ts.share,
-				action: share,
-			}] : []),
-			getCopyNoteLinkMenu(appearNote, i18n.ts.copyLink)
-			, {
-				icon: 'ti ti-copy',
-				text: i18n.ts.copyContent,
-				action: copyContent,
-			}, {
-				icon: 'ti ti-external-link',
-				text: i18n.ts.openInNewTab,
-				action: openInNewTab,
-			},
-			$i && $i.policies.canUseTranslator && instance.translatorAvailable ? {
-=======
 		if (props.currentClip?.userId === $i.id) {
 			menuItems.push({
 				icon: 'ti ti-backspace',
@@ -423,28 +393,6 @@
 			}, { type: 'divider' });
 		}
 
-		menuItems.push({
-			icon: 'ti ti-info-circle',
-			text: i18n.ts.details,
-			action: openDetail,
-		}, {
-			icon: 'ti ti-copy',
-			text: i18n.ts.copyContent,
-			action: copyContent,
-		}, getCopyNoteLinkMenu(appearNote, i18n.ts.copyLink));
-
-		if (appearNote.url || appearNote.uri) {
-			menuItems.push({
-				icon: 'ti ti-external-link',
-				text: i18n.ts.showOnRemote,
-				action: () => {
-					window.open(appearNote.url ?? appearNote.uri, '_blank', 'noopener');
-				},
-			});
-		} else {
-			menuItems.push(getNoteEmbedCodeMenu(appearNote, i18n.ts.genEmbedCode));
-		}
-
 		if (isSupportShare()) {
 			menuItems.push({
 				icon: 'ti ti-share',
@@ -453,9 +401,20 @@
 			});
 		}
 
+		getCopyNoteLinkMenu(appearNote, i18n.ts.copyLink)
+
+		menuItems.push({
+			icon: 'ti ti-copy',
+			text: i18n.ts.copyContent,
+			action: copyContent,
+		}, {
+			icon: 'ti ti-external-link',
+			text: i18n.ts.openInNewTab,
+			action: openInNewTab,
+		});
+
 		if ($i.policies.canUseTranslator && instance.translatorAvailable) {
 			menuItems.push({
->>>>>>> 6378dfbf
 				icon: 'ti ti-language-hiragana',
 				text: i18n.ts.translate,
 				action: translate,
@@ -509,38 +468,12 @@
 
 		menuItems.push({
 			type: 'parent',
-			icon: 'ti ti-user',
-			text: i18n.ts.user,
+			icon: 'ti ti-note',
+			text: i18n.ts.note,
 			children: async () => {
-				const user = appearNote.userId === $i?.id ? $i : await misskeyApi('users/show', { userId: appearNote.userId });
-				const { menu, cleanup } = getUserMenu(user);
-				cleanups.push(cleanup);
-				return menu;
-			},
-<<<<<<< HEAD
-			statePromise.then(state => state.isMutedThread ? {
-				icon: 'ti ti-message-off',
-				text: i18n.ts.unmuteThread,
-				action: () => toggleThreadMute(false),
-			} : {
-				icon: 'ti ti-message-off',
-				text: i18n.ts.muteThread,
-				action: () => toggleThreadMute(true),
-			}),
-			appearNote.userId === $i.id ? ($i.pinnedNoteIds ?? []).includes(appearNote.id) ? {
-				icon: 'ti ti-pinned-off',
-				text: i18n.ts.unpin,
-				action: () => togglePin(false),
-			} : {
-				icon: 'ti ti-pin',
-				text: i18n.ts.pin,
-				action: () => togglePin(true),
-			} : undefined,
-			{
-				type: 'parent' as const,
-				icon: 'ti ti-note',
-				text: i18n.ts.note,
-				children: [{
+				const noteChildMenu = [] as MenuItem[];
+
+				noteChildMenu.push({
 					icon: 'ti ti-info-circle',
 					text: i18n.ts.details,
 					action: openDetail,
@@ -552,108 +485,71 @@
 					icon: 'ti ti-icons',
 					text: i18n.ts.reactionsList,
 					action: showReactions,
-				}, (appearNote.url ?? appearNote.uri) ? {
-					icon: 'ti ti-external-link',
-					text: i18n.ts.showOnRemote,
-					action: () => {
-						window.open(appearNote.url ?? appearNote.uri, '_blank', 'noopener');
-					},
-				} : getNoteEmbedCodeMenu(appearNote, i18n.ts.genEmbedCode)
-				, { type: 'divider' }
-				, {
+				});
+
+				if (appearNote.url ?? appearNote.uri) {
+					noteChildMenu.push({
+						icon: 'ti ti-external-link',
+						text: i18n.ts.showOnRemote,
+						action: () => {
+							window.open(appearNote.url ?? appearNote.uri, '_blank', 'noopener');
+						},
+					});
+				} else {
+					noteChildMenu.push(getNoteEmbedCodeMenu(appearNote, i18n.ts.genEmbedCode));
+				}
+
+				noteChildMenu.push({ type: 'divider' });
+
+				noteChildMenu.push({
 					icon: 'ti ti-source-code',
 					text: i18n.ts.viewTextSource,
 					action: showViewTextSource,
-				}
-				, props.noNyaize.value ? {
-					icon: 'ti ti-paw-filled',
-					text: i18n.ts.revertNoNyaization,
-					action: revertNoNyaizeText,
-				} : {
-					icon: 'ti ti-paw-off',
-					text: i18n.ts.noNyaization,
-					action: noNyaizeText,
-				}
-				, (appearNote.userId === $i.id) ? { type: 'divider' } : undefined
-				, (appearNote.userId === $i.id) ? {
-					icon: 'ti ti-edit-circle',
-					text: i18n.ts.copyAndEdit,
-					action: copyEdit,
-				} : undefined],
+				});
+
+				if (props.noNyaize.value) {
+					noteChildMenu.push({
+						icon: 'ti ti-paw-filled',
+						text: i18n.ts.revertNoNyaization,
+						action: revertNoNyaizeText,
+					});
+				} else {
+					noteChildMenu.push({
+						icon: 'ti ti-paw-off',
+						text: i18n.ts.noNyaization,
+						action: noNyaizeText,
+					});
+				}
+
+				if (appearNote.userId === $i.id) {
+					noteChildMenu.push({ type: 'divider' });
+					noteChildMenu.push({
+						icon: 'ti ti-edit-circle',
+						text: i18n.ts.copyAndEdit,
+						action: copyEdit,
+					});
+				}
+
+				return noteChildMenu;
 			},
-			{
-				type: 'parent' as const,
-				icon: 'ti ti-user',
-				text: i18n.ts.user,
-				children: async () => {
-					const user = appearNote.userId === $i?.id ? $i : await misskeyApi('users/show', { userId: appearNote.userId });
-					const { menu, cleanup } = getUserMenu(user);
-					cleanups.push(cleanup);
-					return menu;
-				},
+		});
+
+		menuItems.push({
+			type: 'parent',
+			icon: 'ti ti-user',
+			text: i18n.ts.user,
+			children: async () => {
+				const user = appearNote.userId === $i?.id ? $i : await misskeyApi('users/show', { userId: appearNote.userId });
+				const { menu, cleanup } = getUserMenu(user);
+				cleanups.push(cleanup);
+				return menu;
 			},
-			/*
-		...($i.isModerator || $i.isAdmin ? [
-			{ type: 'divider' },
-			{
-				icon: 'ti ti-speakerphone',
-				text: i18n.ts.promote,
-				action: promote
-			}]
-			: []
-		),*/
-			...(appearNote.userId !== $i.id || props.note.userId !== $i.id ? [
-				{ type: 'divider' },
-				appearNote.userId !== $i.id ? getAbuseNoteMenu(appearNote, i18n.ts.reportAbuse) : undefined,
-				props.note.userId !== $i.id ? getAbuseNoteMenu(props.note, i18n.ts.reportAbuseRenote) : undefined,
-			]
-			: []
-			),
-			...(appearNote.channel && (appearNote.channel.userId === $i.id || $i.isModerator || $i.isAdmin) ? [
-				{ type: 'divider' },
-				{
-					type: 'parent' as const,
-					icon: 'ti ti-device-tv',
-					text: i18n.ts.channel,
-					children: async () => {
-						const channelChildMenu = [] as MenuItem[];
-
-						const channel = await misskeyApi('channels/show', { channelId: appearNote.channel!.id });
-
-						if (channel.pinnedNoteIds.includes(appearNote.id)) {
-							channelChildMenu.push({
-								icon: 'ti ti-pinned-off',
-								text: i18n.ts.unpin,
-								action: () => os.apiWithDialog('channels/update', {
-									channelId: appearNote.channel!.id,
-									pinnedNoteIds: channel.pinnedNoteIds.filter(id => id !== appearNote.id),
-								}),
-							});
-						} else {
-							channelChildMenu.push({
-								icon: 'ti ti-pin',
-								text: i18n.ts.pin,
-								action: () => os.apiWithDialog('channels/update', {
-									channelId: appearNote.channel!.id,
-									pinnedNoteIds: [...channel.pinnedNoteIds, appearNote.id],
-								}),
-							});
-						}
-						return channelChildMenu;
-					},
-				},
-			]
-			: []
-			),
-			...(appearNote.userId === $i.id || $i.isModerator || $i.isAdmin ? [
-				{ type: 'divider' },
-				appearNote.userId === $i.id && $i.policies.canEditNote ? {
-=======
-		});
-
-		if (appearNote.userId !== $i.id) {
+		});
+
+		if (appearNote.userId !== $i.id || props.note.userId !== $i.id) {
 			menuItems.push({ type: 'divider' });
-			menuItems.push(getAbuseNoteMenu(appearNote, i18n.ts.reportAbuse));
+			if (appearNote.userId !== $i.id) menuItems.push(getAbuseNoteMenu(appearNote, i18n.ts.reportAbuse));
+			if (props.note.userId !== $i.id) menuItems.push(getAbuseNoteMenu(props.note, i18n.ts.reportAbuseRenote));
 		}
 
 		if (appearNote.channel && (appearNote.channel.userId === $i.id || $i.isModerator || $i.isAdmin)) {
@@ -694,13 +590,15 @@
 		if (appearNote.userId === $i.id || $i.isModerator || $i.isAdmin) {
 			menuItems.push({ type: 'divider' });
 			if (appearNote.userId === $i.id) {
+				if ($i.policies.canEditNote) {
+					menuItems.push({
+						icon: 'ti ti-edit',
+						text: i18n.ts.edit,
+						action: edit,
+					});
+				}
+
 				menuItems.push({
->>>>>>> 6378dfbf
-					icon: 'ti ti-edit',
-					text: i18n.ts.edit,
-					action: edit,
-				} : undefined,
-				appearNote.userId === $i.id ? {
 					icon: 'ti ti-eraser',
 					text: i18n.ts.deleteAndEdit,
 					action: delEdit,
@@ -722,20 +620,9 @@
 			icon: 'ti ti-copy',
 			text: i18n.ts.copyContent,
 			action: copyContent,
-<<<<<<< HEAD
-		}, getCopyNoteLinkMenu(appearNote, i18n.ts.copyLink)
-		, (appearNote.url ?? appearNote.uri) ? {
-			icon: 'ti ti-external-link',
-			text: i18n.ts.showOnRemote,
-			action: () => {
-				window.open(appearNote.url ?? appearNote.uri, '_blank', 'noopener');
-			},
-		} : getNoteEmbedCodeMenu(appearNote, i18n.ts.genEmbedCode)]
-			.filter(x => x !== undefined);
-=======
 		}, getCopyNoteLinkMenu(appearNote, i18n.ts.copyLink));
 
-		if (appearNote.url || appearNote.uri) {
+		if (appearNote.url ?? appearNote.uri) {
 			menuItems.push({
 				icon: 'ti ti-external-link',
 				text: i18n.ts.showOnRemote,
@@ -746,7 +633,6 @@
 		} else {
 			menuItems.push(getNoteEmbedCodeMenu(appearNote, i18n.ts.genEmbedCode));
 		}
->>>>>>> 6378dfbf
 	}
 
 	if (noteActions.length > 0) {
@@ -767,11 +653,7 @@
 			text: i18n.ts.copyNoteId,
 			action: () => {
 				copyToClipboard(appearNote.id);
-<<<<<<< HEAD
 				os.toast(i18n.ts.copied, 'copied');
-=======
-				os.success();
->>>>>>> 6378dfbf
 			},
 		});
 	}
