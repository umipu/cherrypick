--- conflicted
+++ resolved
@@ -103,22 +103,15 @@
 		icon: 'ti ti-exclamation-circle',
 		text,
 		action: (): void => {
-<<<<<<< HEAD
-			const u = note.url ?? note.uri ?? `${url}/notes/${note.id}`;
+			const localUrl = `${url}/notes/${note.id}`;
 			const username = '@' + note.user.username;
 			const host = note.user.host ? '@' + note.user.host : '';
-			os.popup(defineAsyncComponent(() => import('@/components/MkAbuseReportWindow.vue')), {
-				user: note.user,
-				initialComment: `Note: ${u}\nUser: ${username + host}\n-----\n`,
-=======
-			const localUrl = `${url}/notes/${note.id}`;
 			let noteInfo = '';
 			if (note.url ?? note.uri != null) noteInfo = `Note: ${note.url ?? note.uri}\n`;
 			noteInfo += `Local Note: ${localUrl}\n`;
 			os.popup(defineAsyncComponent(() => import('@/components/MkAbuseReportWindow.vue')), {
 				user: note.user,
-				initialComment: `${noteInfo}-----\n`,
->>>>>>> f18a31c6
+				initialComment: `${noteInfo}User: ${username + host}\n-----\n`,
 			}, {}, 'closed');
 		},
 	};
