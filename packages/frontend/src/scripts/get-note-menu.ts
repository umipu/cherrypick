/*
 * SPDX-FileCopyrightText: syuilo and misskey-project
 * SPDX-License-Identifier: AGPL-3.0-only
 */

import { defineAsyncComponent, Ref, ShallowRef } from 'vue';
import * as Misskey from 'cherrypick-js';
import { claimAchievement } from './achievements.js';
import { $i } from '@/account.js';
import { i18n } from '@/i18n.js';
import { instance } from '@/instance.js';
import * as os from '@/os.js';
import { misskeyApi } from '@/scripts/misskey-api.js';
import { copyToClipboard } from '@/scripts/copy-to-clipboard.js';
import { url } from '@/config.js';
import { defaultStore, noteActions } from '@/store.js';
import { miLocalStorage } from '@/local-storage.js';
import { getUserMenu } from '@/scripts/get-user-menu.js';
import { clipsCache, favoritedChannelsCache } from '@/cache.js';
import { MenuItem } from '@/types/menu.js';
import MkRippleEffect from '@/components/MkRippleEffect.vue';
import { isSupportShare } from '@/scripts/navigator.js';
import { addDividersBetweenMenuSections } from '@/scripts/add-dividers-between-menu-sections.js';

export async function getNoteClipMenu(props: {
	note: Misskey.entities.Note;
	isDeleted: Ref<boolean>;
	currentClip?: Misskey.entities.Clip;
}) {
	function getClipName(clip: Misskey.entities.Clip) {
		if ($i && clip.userId === $i.id && clip.notesCount != null) {
			return `${clip.name} (${clip.notesCount}/${$i.policies.noteEachClipsLimit})`;
		} else {
			return clip.name;
		}
	}

	const isRenote = (
		props.note.renote != null &&
		props.note.text == null &&
		props.note.fileIds.length === 0 &&
		props.note.poll == null
	);

	const appearNote = isRenote ? props.note.renote as Misskey.entities.Note : props.note;

	const clips = await clipsCache.fetch();
	const menu: MenuItem[] = [...clips.map(clip => ({
		text: getClipName(clip),
		action: () => {
			claimAchievement('noteClipped1');
			os.promiseDialog(
				misskeyApi('clips/add-note', { clipId: clip.id, noteId: appearNote.id }),
				null,
				async (err) => {
					if (err.id === '734806c4-542c-463a-9311-15c512803965') {
						const confirm = await os.confirm({
							type: 'warning',
							text: i18n.tsx.confirmToUnclipAlreadyClippedNote({ name: clip.name }),
						});
						if (!confirm.canceled) {
							os.apiWithDialog('clips/remove-note', { clipId: clip.id, noteId: appearNote.id }).then(() => {
								clipsCache.set(clips.map(c => {
									if (c.id === clip.id) {
										return {
											...c,
											notesCount: Math.max(0, ((c.notesCount ?? 0) - 1)),
										};
									} else {
										return c;
									}
								}));
							});
							if (props.currentClip?.id === clip.id) props.isDeleted.value = true;
						}
					} else {
						os.alert({
							type: 'error',
							text: err.message + '\n' + err.id,
						});
					}
				},
			).then(() => {
				clipsCache.set(clips.map(c => {
					if (c.id === clip.id) {
						return {
							...c,
							notesCount: (c.notesCount ?? 0) + 1,
						};
					} else {
						return c;
					}
				}));
			});
		},
	})), clips.length > 0 ? { type: 'divider' } : undefined, {
		icon: 'ti ti-plus',
		text: i18n.ts.createNew,
		action: async () => {
			const { canceled, result } = await os.form(i18n.ts.createNewClip, {
				name: {
					type: 'string',
					label: i18n.ts.name,
				},
				description: {
					type: 'string',
					required: false,
					multiline: true,
					label: i18n.ts.description,
				},
				isPublic: {
					type: 'boolean',
					label: i18n.ts.public,
					default: false,
				},
			});
			if (canceled) return;

			const clip = await os.apiWithDialog('clips/create', result);

			clipsCache.delete();

			claimAchievement('noteClipped1');
			os.apiWithDialog('clips/add-note', { clipId: clip.id, noteId: appearNote.id });
		},
	}];

	return menu;
}

export function getAbuseNoteMenu(note: Misskey.entities.Note, text: string): MenuItem {
	return {
		icon: 'ti ti-exclamation-circle',
		text,
		action: (): void => {
			const localUrl = `${url}/notes/${note.id}`;
			const username = '@' + note.user.username;
			const host = note.user.host ? '@' + note.user.host : '';
			let noteInfo = '';
			if (note.url ?? note.uri != null) noteInfo = `Note: ${note.url ?? note.uri}\n`;
			noteInfo += `Local Note: ${localUrl}\n`;
			const { dispose } = os.popup(defineAsyncComponent(() => import('@/components/MkAbuseReportWindow.vue')), {
				user: note.user,
<<<<<<< HEAD
				initialComment: `${noteInfo}User: ${username + host}\n-----\n`,
			}, {}, 'closed');
=======
				initialComment: `${noteInfo}-----\n`,
			}, {
				closed: () => dispose(),
			});
>>>>>>> 0d76842a
		},
	};
}

export function getCopyNoteLinkMenu(note: Misskey.entities.Note, text: string): MenuItem {
	return {
		icon: 'ti ti-link',
		text,
		action: (): void => {
			copyToClipboard(`${url}/notes/${note.id}`);
			os.toast(i18n.ts.copiedLink, 'copied');
		},
	};
}

export function getNoteMenu(props: {
	note: Misskey.entities.Note;
	translation: Ref<Misskey.entities.NotesTranslateResponse | null>;
	translating: Ref<boolean>;
	viewTextSource: Ref<boolean>;
	noNyaize: Ref<boolean>;
	isDeleted: Ref<boolean>;
	currentClip?: Misskey.entities.Clip;
}) {
	const isRenote = (
		props.note.renote != null &&
		props.note.text == null &&
		props.note.fileIds.length === 0 &&
		props.note.poll == null
	);

	const appearNote = isRenote ? props.note.renote as Misskey.entities.Note : props.note;

	const cleanups = [] as (() => void)[];

	function del(): void {
		os.confirm({
			type: 'warning',
			text: i18n.ts.noteDeleteConfirm,
		}).then(({ canceled }) => {
			if (canceled) return;

			misskeyApi('notes/delete', {
				noteId: appearNote.id,
			});

			if (Date.now() - new Date(appearNote.createdAt).getTime() < 1000 * 60) {
				claimAchievement('noteDeletedWithin1min');
			}
		});
	}

	function delEdit(): void {
		os.confirm({
			type: 'warning',
			text: i18n.ts.deleteAndEditConfirm,
		}).then(({ canceled }) => {
			if (canceled) return;

			misskeyApi('notes/delete', {
				noteId: appearNote.id,
			});

			os.post({ initialNote: appearNote, renote: appearNote.renote, reply: appearNote.reply, channel: appearNote.channel });

			if (Date.now() - new Date(appearNote.createdAt).getTime() < 1000 * 60) {
				claimAchievement('noteDeletedWithin1min');
			}
		});
	}

	async function edit(): Promise<void> {
		const neverShowInfo = miLocalStorage.getItem('neverShowNoteEditInfo');

		if (neverShowInfo !== 'true') {
			const confirm = await os.actions({
				type: 'warning',
				title: i18n.ts.disableNoteEditConfirm,
				text: i18n.ts.disableNoteEditConfirmWarn,
				actions: [
					{
						value: 'yes' as const,
						text: i18n.ts.disableNoteEditOk,
					},
					{
						value: 'neverShow' as const,
						text: `${i18n.ts.disableNoteEditOk} (${i18n.ts.neverShow})`,
						danger: true,
					},
					{
						value: 'no' as const,
						text: i18n.ts.cancel,
						primary: true,
					},
				],
			});
			if (confirm.canceled) return;
			if (confirm.result === 'no') return;

			if (confirm.result === 'neverShow') {
				miLocalStorage.setItem('neverShowNoteEditInfo', 'true');
			}
		}

		await os.post({ initialNote: appearNote, renote: appearNote.renote, reply: appearNote.reply, channel: appearNote.channel, updateMode: true });
	}

	function copyEdit(): void {
		os.confirm({
			type: 'info',
			text: i18n.ts.copyAndEditConfirm,
		}).then(({ canceled }) => {
			if (canceled) return;

			os.post({ initialNote: appearNote, renote: appearNote.renote, reply: appearNote.reply, channel: appearNote.channel });
		});
	}

	function toggleFavorite(favorite: boolean): void {
		claimAchievement('noteFavorited1');
		os.apiWithDialog(favorite ? 'notes/favorites/create' : 'notes/favorites/delete', {
			noteId: appearNote.id,
		});
	}

	function toggleThreadMute(mute: boolean): void {
		os.apiWithDialog(mute ? 'notes/thread-muting/create' : 'notes/thread-muting/delete', {
			noteId: appearNote.id,
		});
	}

	function copyContent(): void {
		copyToClipboard(appearNote.text);
		os.toast(i18n.ts.copiedContent, 'copied');
	}

	function copyLink(): void {
		copyToClipboard(`${url}/notes/${appearNote.id}`);
		os.toast(i18n.ts.copiedLink, 'copied');
	}

	function openInNewTab(): void {
		window.open(`${url}/notes/${appearNote.id}`, '_blank', 'noopener');
	}

	function togglePin(pin: boolean): void {
		os.apiWithDialog(pin ? 'i/pin' : 'i/unpin', {
			noteId: appearNote.id,
		}, undefined, null, res => {
			if (res.id === '72dab508-c64d-498f-8740-a8eec1ba385a') {
				os.alert({
					type: 'error',
					text: i18n.ts.pinLimitExceeded,
				});
			}
		});
	}

	async function unclip(): Promise<void> {
		os.apiWithDialog('clips/remove-note', { clipId: props.currentClip.id, noteId: appearNote.id });
		props.isDeleted.value = true;
	}

	async function promote(): Promise<void> {
		const { canceled, result: days } = await os.inputNumber({
			title: i18n.ts.numberOfDays,
		});

		if (canceled) return;

		os.apiWithDialog('admin/promo/create', {
			noteId: appearNote.id,
			expiresAt: Date.now() + (86400000 * days),
		});
	}

	function share(): void {
		navigator.share({
			title: i18n.tsx.noteOf({ user: appearNote.user.name }),
			text: appearNote.text,
			url: `${url}/notes/${appearNote.id}`,
		});
	}

	function openDetail(): void {
		os.pageWindow(`/notes/${appearNote.id}`);
	}

	function showReactions(): void {
		os.popup(defineAsyncComponent(() => import('@/components/MkReactedUsersDialog.vue')), {
			noteId: appearNote.id,
		}, {}, 'closed');
	}

	function showRenotes(): void {
		os.popup(defineAsyncComponent(() => import('@/components/MkRenotedUsersDialog.vue')), {
			noteId: appearNote.id,
		}, {}, 'closed');
	}

	async function translate(): Promise<void> {
		if (props.translation.value != null) return;
		props.translating.value = true;
		const res = await misskeyApi('notes/translate', {
			noteId: appearNote.id,
			targetLang: miLocalStorage.getItem('lang') ?? navigator.language,
		});
		props.translating.value = false;
		props.translation.value = res;
	}

	function showViewTextSource(): void {
		props.viewTextSource.value = true;
	}

	function noNyaizeText(): void {
		props.noNyaize.value = true;
	}

	function revertNoNyaizeText(): void {
		props.noNyaize.value = false;
	}

	let menu: MenuItem[];
	if ($i) {
		const statePromise = misskeyApi('notes/state', {
			noteId: appearNote.id,
		});

		menu = [
			...(
				props.currentClip?.userId === $i.id ? [{
					icon: 'ti ti-backspace',
					text: i18n.ts.unclip,
					danger: true,
					action: unclip,
				}, { type: 'divider' }] : []
			), ...(isSupportShare() ? [{
				icon: 'ti ti-share',
				text: i18n.ts.share,
				action: share,
			}] : []),
			getCopyNoteLinkMenu(appearNote, i18n.ts.copyLink)
			, {
				icon: 'ti ti-copy',
				text: i18n.ts.copyContent,
				action: copyContent,
			}, {
				icon: 'ti ti-external-link',
				text: i18n.ts.openInNewTab,
				action: openInNewTab,
			},
			$i && $i.policies.canUseTranslator && instance.translatorAvailable ? {
				icon: 'ti ti-language-hiragana',
				text: i18n.ts.translate,
				action: translate,
			} : undefined,
			{ type: 'divider' },
			statePromise.then(state => state.isFavorited ? {
				icon: 'ti ti-star-off',
				text: i18n.ts.unfavorite,
				action: () => toggleFavorite(false),
			} : {
				icon: 'ti ti-star',
				text: i18n.ts.favorite,
				action: () => toggleFavorite(true),
			}),
			{
				type: 'parent' as const,
				icon: 'ti ti-paperclip',
				text: i18n.ts.clip,
				children: () => getNoteClipMenu(props),
			},
			statePromise.then(state => state.isMutedThread ? {
				icon: 'ti ti-message-off',
				text: i18n.ts.unmuteThread,
				action: () => toggleThreadMute(false),
			} : {
				icon: 'ti ti-message-off',
				text: i18n.ts.muteThread,
				action: () => toggleThreadMute(true),
			}),
			appearNote.userId === $i.id ? ($i.pinnedNoteIds ?? []).includes(appearNote.id) ? {
				icon: 'ti ti-pinned-off',
				text: i18n.ts.unpin,
				action: () => togglePin(false),
			} : {
				icon: 'ti ti-pin',
				text: i18n.ts.pin,
				action: () => togglePin(true),
			} : undefined,
			{
				type: 'parent' as const,
				icon: 'ti ti-note',
				text: i18n.ts.note,
				children: [{
					icon: 'ti ti-info-circle',
					text: i18n.ts.details,
					action: openDetail,
				}, {
					icon: 'ti ti-repeat',
					text: i18n.ts.renotesList,
					action: showRenotes,
				}, {
					icon: 'ti ti-icons',
					text: i18n.ts.reactionsList,
					action: showReactions,
				}, (appearNote.url ?? appearNote.uri) ? {
					icon: 'ti ti-external-link',
					text: i18n.ts.showOnRemote,
					action: () => {
						window.open(appearNote.url ?? appearNote.uri, '_blank', 'noopener');
					},
				} : undefined
				, { type: 'divider' }
				, {
					icon: 'ti ti-source-code',
					text: i18n.ts.viewTextSource,
					action: showViewTextSource,
				}
				, props.noNyaize.value ? {
					icon: 'ti ti-paw-filled',
					text: i18n.ts.revertNoNyaization,
					action: revertNoNyaizeText,
				} : {
					icon: 'ti ti-paw-off',
					text: i18n.ts.noNyaization,
					action: noNyaizeText,
				}
				, (appearNote.userId === $i.id) ? { type: 'divider' } : undefined
				, (appearNote.userId === $i.id) ? {
					icon: 'ti ti-edit-circle',
					text: i18n.ts.copyAndEdit,
					action: copyEdit,
				} : undefined],
			},
			{
				type: 'parent' as const,
				icon: 'ti ti-user',
				text: i18n.ts.user,
				children: async () => {
					const user = appearNote.userId === $i?.id ? $i : await misskeyApi('users/show', { userId: appearNote.userId });
					const { menu, cleanup } = getUserMenu(user);
					cleanups.push(cleanup);
					return menu;
				},
			},
			/*
		...($i.isModerator || $i.isAdmin ? [
			{ type: 'divider' },
			{
				icon: 'ti ti-speakerphone',
				text: i18n.ts.promote,
				action: promote
			}]
			: []
		),*/
			...(appearNote.userId !== $i.id || (isRenote && props.note.userId !== $i.id) ? [
				{ type: 'divider' },
				appearNote.userId !== $i.id ? getAbuseNoteMenu(appearNote, i18n.ts.reportAbuse) : undefined,
				isRenote && props.note.userId !== $i.id ? getAbuseNoteMenu(props.note, i18n.ts.reportAbuseRenote) : undefined,
			]
			: []
			),
			...(appearNote.channel && (appearNote.channel.userId === $i.id || $i.isModerator || $i.isAdmin) ? [
				{ type: 'divider' },
				{
					type: 'parent' as const,
					icon: 'ti ti-device-tv',
					text: i18n.ts.channel,
					children: async () => {
						const channelChildMenu = [] as MenuItem[];

						const channel = await misskeyApi('channels/show', { channelId: appearNote.channel!.id });

						if (channel.pinnedNoteIds.includes(appearNote.id)) {
							channelChildMenu.push({
								icon: 'ti ti-pinned-off',
								text: i18n.ts.unpin,
								action: () => os.apiWithDialog('channels/update', {
									channelId: appearNote.channel!.id,
									pinnedNoteIds: channel.pinnedNoteIds.filter(id => id !== appearNote.id),
								}),
							});
						} else {
							channelChildMenu.push({
								icon: 'ti ti-pin',
								text: i18n.ts.pin,
								action: () => os.apiWithDialog('channels/update', {
									channelId: appearNote.channel!.id,
									pinnedNoteIds: [...channel.pinnedNoteIds, appearNote.id],
								}),
							});
						}
						return channelChildMenu;
					},
				},
			]
			: []
			),
			...(appearNote.userId === $i.id || $i.isModerator || $i.isAdmin ? [
				{ type: 'divider' },
				appearNote.userId === $i.id && $i.policies.canEditNote ? {
					icon: 'ti ti-edit',
					text: i18n.ts.edit,
					action: edit,
				} : undefined,
				appearNote.userId === $i.id ? {
					icon: 'ti ti-eraser',
					text: i18n.ts.deleteAndEdit,
					action: delEdit,
				} : undefined,
				{
					icon: 'ti ti-trash',
					text: i18n.ts.delete,
					danger: true,
					action: del,
				}]
			: []
			)]
			.filter(x => x !== undefined);
	} else {
		menu = [{
			icon: 'ti ti-info-circle',
			text: i18n.ts.details,
			action: openDetail,
		}, {
			icon: 'ti ti-copy',
			text: i18n.ts.copyContent,
			action: copyContent,
		}, getCopyNoteLinkMenu(appearNote, i18n.ts.copyLink)
		, (appearNote.url ?? appearNote.uri) ? {
			icon: 'ti ti-external-link',
			text: i18n.ts.showOnRemote,
			action: () => {
				window.open(appearNote.url ?? appearNote.uri, '_blank', 'noopener');
			},
		} : undefined]
			.filter(x => x !== undefined);
	}

	if (noteActions.length > 0) {
		menu = menu.concat([{ type: 'divider' }, ...noteActions.map(action => ({
			icon: 'ti ti-plug',
			text: action.title,
			action: () => {
				action.handler(appearNote);
			},
		}))]);
	}

	if (defaultStore.state.devMode) {
		menu = menu.concat([{ type: 'divider' }, {
			icon: 'ti ti-id',
			text: i18n.ts.copyNoteId,
			action: () => {
				copyToClipboard(appearNote.id);
				os.toast(i18n.ts.copied, 'copied');
			},
		}]);
	}

	const cleanup = () => {
		if (_DEV_) console.log('note menu cleanup', cleanups);
		for (const cl of cleanups) {
			cl();
		}
	};

	return {
		menu,
		cleanup,
	};
}

type Visibility = (typeof Misskey.noteVisibilities)[number];

function smallerVisibility(a: Visibility, b: Visibility): Visibility {
	if (a === 'specified' || b === 'specified') return 'specified';
	if (a === 'followers' || b === 'followers') return 'followers';
	if (a === 'home' || b === 'home') return 'home';
	// if (a === 'public' || b === 'public')
	return 'public';
}

export function getQuoteMenu(props: {
	note: Misskey.entities.Note,
	mock?: boolean;
}) {
	const isRenote = (
		props.note.renote != null &&
		props.note.text == null &&
		props.note.fileIds &&
		props.note.fileIds.length === 0 &&
		props.note.poll == null
	);
	const menu: MenuItem[] = [];
	const appearNote = isRenote ? props.note.renote as Misskey.entities.Note : props.note;

	if (!appearNote.channel || appearNote.channel.allowRenoteToExternal) {
		menu.push({
			text: i18n.ts.quote,
			icon: 'ti ti-quote',
			action: () => {
				os.post({
					renote: appearNote,
				});
			},
		});
	}

	if (appearNote.channel) {
		menu.push({
			text: i18n.ts.inChannelQuote,
			icon: 'ti ti-device-tv',
			action: () => {
				if (!props.mock) {
					os.post({
						renote: appearNote,
						channel: appearNote.channel,
					});
				}
			},
		});
	}

	return { menu };
}

export function getRenoteMenu(props: {
	note: Misskey.entities.Note;
	renoteButton: ShallowRef<HTMLElement | undefined>;
	mock?: boolean;
}) {
	const isRenote = (
		props.note.renote != null &&
		props.note.text == null &&
		props.note.fileIds &&
		props.note.fileIds.length === 0 &&
		props.note.poll == null
	);

	const appearNote = isRenote ? props.note.renote as Misskey.entities.Note : props.note;

	const channelRenoteItems: MenuItem[] = [];
	const normalRenoteItems: MenuItem[] = [];
	const normalExternalChannelRenoteItems: MenuItem[] = [];
	const visibilityRenoteItems: MenuItem[] = [];

	// Add channel renote/quote buttons
	if (appearNote.channel) {
		const channelRenoteButton = {
			text: i18n.ts.inChannelRenote,
			icon: 'ti ti-repeat',
			action: () => {
				const el = props.renoteButton.value;
				if (el) {
					const rect = el.getBoundingClientRect();
					const x = rect.left + (el.offsetWidth / 2);
					const y = rect.top + (el.offsetHeight / 2);
					const { dispose } = os.popup(MkRippleEffect, { x, y }, {
						end: () => dispose(),
					});
				}

				if (!props.mock) {
					misskeyApi('notes/create', {
						renoteId: appearNote.id,
						channelId: appearNote.channelId,
					}).then(() => {
						os.toast(i18n.ts.renoted, 'renote');
					});
				}
			},
		};
		if (defaultStore.state.renoteQuoteButtonSeparation) {
			normalRenoteItems.unshift(channelRenoteButton);
		} else {
			channelRenoteItems.push(channelRenoteButton);
		}

		// Add quote button if quote button is not separated
		if (!defaultStore.state.renoteQuoteButtonSeparation) {
			channelRenoteItems.push({
				text: i18n.ts.inChannelQuote,
				icon: 'ti ti-quote',
				action: () => {
					if (!props.mock) {
						os.post({
							renote: appearNote,
							channel: appearNote.channel,
						});
					}
				},
			});
		}
	}

	if (!appearNote.channel || appearNote.channel.allowRenoteToExternal) {
		normalRenoteItems.push({
			text: i18n.ts.renote,
			icon: 'ti ti-repeat',
			action: () => {
				const el = props.renoteButton.value;
				if (el) {
					const rect = el.getBoundingClientRect();
					const x = rect.left + (el.offsetWidth / 2);
					const y = rect.top + (el.offsetHeight / 2);
					const { dispose } = os.popup(MkRippleEffect, { x, y }, {
						end: () => dispose(),
					});
				}

				const configuredVisibility = defaultStore.state.rememberNoteVisibility ? defaultStore.state.visibility : defaultStore.state.defaultNoteVisibility;
				const localOnly = defaultStore.state.rememberNoteVisibility ? defaultStore.state.localOnly : defaultStore.state.defaultNoteLocalOnly;

				let visibility = appearNote.visibility;
				visibility = smallerVisibility(visibility, configuredVisibility);
				if (appearNote.channel?.isSensitive) {
					visibility = smallerVisibility(visibility, 'home');
				}

				if (!props.mock) {
					misskeyApi('notes/create', {
						localOnly,
						visibility,
						renoteId: appearNote.id,
					}).then(() => {
						os.toast(i18n.ts.renoted, 'renote');
					});
				}
			},
		});

		// Add quote button if quote button is not separated
		if (!props.mock && !defaultStore.state.renoteQuoteButtonSeparation) {
			normalRenoteItems.push({
				text: i18n.ts.quote,
				icon: 'ti ti-quote',
				action: () => {
					os.post({
						renote: appearNote,
					});
				},
			});
		}

		normalExternalChannelRenoteItems.push({
			type: 'parent',
			icon: 'ti ti-repeat',
			text: appearNote.channel ? i18n.ts.renoteToOtherChannel : i18n.ts.renoteToChannel,
			children: async () => {
				const channels = await favoritedChannelsCache.fetch();
				return channels.filter((channel) => {
					if (!appearNote.channelId) return true;
					return channel.id !== appearNote.channelId;
				}).map((channel) => ({
					text: channel.name,
					action: () => {
						const el = props.renoteButton.value;
						if (el) {
							const rect = el.getBoundingClientRect();
							const x = rect.left + (el.offsetWidth / 2);
							const y = rect.top + (el.offsetHeight / 2);
							const { dispose } = os.popup(MkRippleEffect, { x, y }, {
								end: () => dispose(),
							});
						}

						if (!props.mock) {
							misskeyApi('notes/create', {
								renoteId: appearNote.id,
								channelId: channel.id,
							}).then(() => {
								os.toast(i18n.tsx.renotedToX({ name: channel.name }));
							});
						}
					},
				}));
			},
		});

		// Add visibility section
		if (
			defaultStore.state.renoteVisibilitySelection &&
			!['followers', 'specified'].includes(appearNote.visibility)
		) {
			const localOnly = defaultStore.state.rememberNoteVisibility ? defaultStore.state.localOnly : defaultStore.state.defaultNoteLocalOnly;

			// renote to public
			if (appearNote.visibility === 'public') {
				visibilityRenoteItems.push({
					text: `${i18n.ts.renote} (${i18n.ts._visibility.public})`,
					icon: 'ti ti-world',
					action: () => {
						misskeyApi('notes/create', {
							localOnly,
							visibility: 'public',
							renoteId: appearNote.id,
						}).then(() => {
							os.toast(i18n.ts.renoted, 'renote');
						});
					},
				});
			}

			// renote to home
			if (['home', 'public'].includes(appearNote.visibility)) {
				visibilityRenoteItems.push({
					text: `${i18n.ts.renote} (${i18n.ts._visibility.home})`,
					icon: 'ti ti-home',
					action: () => {
						misskeyApi('notes/create', {
							localOnly,
							visibility: 'home',
							renoteId: appearNote.id,
						}).then(() => {
							os.toast(i18n.ts.renoted, 'renote');
						});
					},
				});
			}

			// renote to followers
			visibilityRenoteItems.push({
				text: `${i18n.ts.renote} (${i18n.ts._visibility.followers})`,
				icon: 'ti ti-lock',
				action: () => {
					misskeyApi('notes/create', {
						localOnly,
						visibility: 'followers',
						renoteId: appearNote.id,
					}).then(() => {
						os.toast(i18n.ts.renoted, 'renote');
					});
				},
			});
		}
	}

	const renoteItems = addDividersBetweenMenuSections(
		normalRenoteItems,
		channelRenoteItems,
		visibilityRenoteItems,
		normalExternalChannelRenoteItems,
	);

	return {
		menu: renoteItems,
	};
}

export async function getRenoteOnly(props: {
	note: Misskey.entities.Note;
	renoteButton: ShallowRef<HTMLElement | undefined>;
	mock?: boolean;
}) {
	const isRenote = (
		props.note.renote != null &&
		props.note.text == null &&
		props.note.fileIds &&
		props.note.fileIds.length === 0 &&
		props.note.poll == null
	);

	const appearNote = isRenote ? props.note.renote as Misskey.entities.Note : props.note;

	if (defaultStore.state.showRenoteConfirmPopup) {
		const { canceled } = await os.confirm({
			type: 'info',
			text: i18n.ts.renoteConfirm,
			caption: i18n.ts.renoteConfirmDescription,
		});
		if (canceled) return;
	}

	if (appearNote.channel) {
		const el = props.renoteButton.value as HTMLElement | null | undefined;
		if (el) {
			const rect = el.getBoundingClientRect();
			const x = rect.left + (el.offsetWidth / 2);
			const y = rect.top + (el.offsetHeight / 2);
			os.popup(MkRippleEffect, { x, y }, {}, 'end');
		}

		if (!props.mock) {
			misskeyApi('notes/create', {
				renoteId: appearNote.id,
				channelId: appearNote.channelId,
			}).then(() => {
				os.toast(i18n.ts.renoted, 'renote');
			});
		}
	}

	if (!appearNote.channel || appearNote.channel.allowRenoteToExternal) {
		const el = props.renoteButton.value as HTMLElement | null | undefined;
		if (el) {
			const rect = el.getBoundingClientRect();
			const x = rect.left + (el.offsetWidth / 2);
			const y = rect.top + (el.offsetHeight / 2);
			os.popup(MkRippleEffect, { x, y }, {}, 'end');
		}

		const configuredVisibility = defaultStore.state.rememberNoteVisibility ? defaultStore.state.visibility : defaultStore.state.defaultNoteVisibility;
		const localOnly = defaultStore.state.rememberNoteVisibility ? defaultStore.state.localOnly : defaultStore.state.defaultNoteLocalOnly;

		let visibility = appearNote.visibility;
		visibility = smallerVisibility(visibility, configuredVisibility);
		if (appearNote.channel?.isSensitive) {
			visibility = smallerVisibility(visibility, 'home');
		}

		if (!props.mock && defaultStore.state.renoteVisibilitySelection) {
			misskeyApi('notes/create', {
				localOnly,
				visibility,
				renoteId: appearNote.id,
			}).then(() => {
				os.toast(i18n.ts.renoted, 'renote');
			});
		}

		// Add visibility section
		if (
			!defaultStore.state.renoteVisibilitySelection &&
			appearNote.visibility !== 'specified'
		) {
			if (defaultStore.state.forceRenoteVisibilitySelection !== 'none') {
				if (appearNote.visibility === 'public' && defaultStore.state.forceRenoteVisibilitySelection === 'public') { // renote to public
					misskeyApi('notes/create', {
						localOnly,
						visibility: 'public',
						renoteId: appearNote.id,
					}).then(() => {
						os.toast(i18n.ts.renoted, 'renote');
					});
				} else if (['home', 'public'].includes(appearNote.visibility) && defaultStore.state.forceRenoteVisibilitySelection === 'home') { // renote to home
					misskeyApi('notes/create', {
						localOnly,
						visibility: 'home',
						renoteId: appearNote.id,
					}).then(() => {
						os.toast(i18n.ts.renoted, 'renote');
					});
				} else if (appearNote.visibility === 'followers' && defaultStore.state.forceRenoteVisibilitySelection === 'followers') { // renote to followers
					misskeyApi('notes/create', {
						localOnly,
						visibility: 'followers',
						renoteId: appearNote.id,
					}).then(() => {
						os.toast(i18n.ts.renoted, 'renote');
					});
				}
			} else {
				if (appearNote.visibility === 'public') { // renote to public
					misskeyApi('notes/create', {
						localOnly,
						visibility: 'public',
						renoteId: appearNote.id,
					}).then(() => {
						os.toast(i18n.ts.renoted, 'renote');
					});
				} else if (['home', 'public'].includes(appearNote.visibility)) { // renote to home
					misskeyApi('notes/create', {
						localOnly,
						visibility: 'home',
						renoteId: appearNote.id,
					}).then(() => {
						os.toast(i18n.ts.renoted, 'renote');
					});
				} else if (appearNote.visibility === 'followers') { // renote to followers
					misskeyApi('notes/create', {
						localOnly,
						visibility: 'followers',
						renoteId: appearNote.id,
					}).then(() => {
						os.toast(i18n.ts.renoted, 'renote');
					});
				}
			}
		}
	}
}<|MERGE_RESOLUTION|>--- conflicted
+++ resolved
@@ -141,15 +141,10 @@
 			noteInfo += `Local Note: ${localUrl}\n`;
 			const { dispose } = os.popup(defineAsyncComponent(() => import('@/components/MkAbuseReportWindow.vue')), {
 				user: note.user,
-<<<<<<< HEAD
 				initialComment: `${noteInfo}User: ${username + host}\n-----\n`,
-			}, {}, 'closed');
-=======
-				initialComment: `${noteInfo}-----\n`,
 			}, {
 				closed: () => dispose(),
 			});
->>>>>>> 0d76842a
 		},
 	};
 }
