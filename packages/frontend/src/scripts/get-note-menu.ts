--- conflicted
+++ resolved
@@ -692,58 +692,6 @@
 	const normalRenoteItems: MenuItem[] = [];
 	const visibilityRenoteItems: MenuItem[] = [];
 
-<<<<<<< HEAD
-=======
-	// Add channel renote/quote buttons
-	if (appearNote.channel) {
-		const channelRenoteButton = {
-			text: i18n.ts.inChannelRenote,
-			icon: 'ti ti-repeat',
-			action: () => {
-				const el = props.renoteButton.value;
-				if (el) {
-					const rect = el.getBoundingClientRect();
-					const x = rect.left + (el.offsetWidth / 2);
-					const y = rect.top + (el.offsetHeight / 2);
-					const { dispose } = os.popup(MkRippleEffect, { x, y }, {
-						end: () => dispose(),
-					});
-				}
-
-				if (!props.mock) {
-					misskeyApi('notes/create', {
-						renoteId: appearNote.id,
-						channelId: appearNote.channelId,
-					}).then(() => {
-						os.toast(i18n.ts.renoted, 'renote');
-					});
-				}
-			},
-		};
-		if (defaultStore.state.renoteQuoteButtonSeparation) {
-			normalRenoteItems.unshift(channelRenoteButton);
-		} else {
-			channelRenoteItems.push(channelRenoteButton);
-		}
-
-		// Add quote button if quote button is not separated
-		if (!defaultStore.state.renoteQuoteButtonSeparation) {
-			channelRenoteItems.push({
-				text: i18n.ts.inChannelQuote,
-				icon: 'ti ti-quote',
-				action: () => {
-					if (!props.mock) {
-						os.post({
-							renote: appearNote,
-							channel: appearNote.channel,
-						});
-					}
-				},
-			});
-		}
-	}
-
->>>>>>> 8c0a1ff3
 	if (!appearNote.channel || appearNote.channel.allowRenoteToExternal) {
 		normalRenoteItems.push({
 			text: i18n.ts.renote,
@@ -793,44 +741,6 @@
 			});
 		}
 
-<<<<<<< HEAD
-=======
-		normalExternalChannelRenoteItems.push({
-			type: 'parent',
-			icon: 'ti ti-repeat',
-			text: appearNote.channel ? i18n.ts.renoteToOtherChannel : i18n.ts.renoteToChannel,
-			children: async () => {
-				const channels = await favoritedChannelsCache.fetch();
-				return channels.filter((channel) => {
-					if (!appearNote.channelId) return true;
-					return channel.id !== appearNote.channelId;
-				}).map((channel) => ({
-					text: channel.name,
-					action: () => {
-						const el = props.renoteButton.value;
-						if (el) {
-							const rect = el.getBoundingClientRect();
-							const x = rect.left + (el.offsetWidth / 2);
-							const y = rect.top + (el.offsetHeight / 2);
-							const { dispose } = os.popup(MkRippleEffect, { x, y }, {
-								end: () => dispose(),
-							});
-						}
-
-						if (!props.mock) {
-							misskeyApi('notes/create', {
-								renoteId: appearNote.id,
-								channelId: channel.id,
-							}).then(() => {
-								os.toast(i18n.tsx.renotedToX({ name: channel.name }));
-							});
-						}
-					},
-				}));
-			},
-		});
-
->>>>>>> 8c0a1ff3
 		// Add visibility section
 		if (
 			defaultStore.state.renoteVisibilitySelection &&
