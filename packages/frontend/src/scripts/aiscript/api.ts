--- conflicted
+++ resolved
@@ -47,12 +47,8 @@
 				// バグがあればundefinedもあり得るため念のため
 				if (typeof token.value !== 'string') throw new Error('invalid token');
 			}
-<<<<<<< HEAD
-			return os.api(ep.value, utils.valToJs(param), token ? token.value : miLocalStorage.getItem(`aiscriptSecure:${opts.storageKey}:${randomString}:accessToken`) ?? (opts.token ?? null)).then(res => {
-=======
-			const actualToken: string|null = token?.value ?? opts.token ?? null;
+			const actualToken: string|null = token?.value ?? miLocalStorage.getItem(`aiscriptSecure:${opts.storageKey}:${randomString}:accessToken`) ?? opts.token ?? null;
 			return os.api(ep.value, utils.valToJs(param), actualToken).then(res => {
->>>>>>> f32915b5
 				return utils.jsToVal(res);
 			}, err => {
 				return values.ERROR('request_failed', utils.jsToVal(err));
