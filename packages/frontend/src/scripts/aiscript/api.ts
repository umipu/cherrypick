--- conflicted
+++ resolved
@@ -45,16 +45,11 @@
 				// バグがあればundefinedもあり得るため念のため
 				if (typeof token.value !== 'string') throw new Error('invalid token');
 			}
-<<<<<<< HEAD
-			const res = await os.api(ep.value, utils.valToJs(param), token ? token.value : miLocalStorage.getItem(`aiscriptSecure:${opts.storageKey}:${randomString}:accessToken`) ?? (opts.token ?? null));
-			return utils.jsToVal(res);
-=======
-			return os.api(ep.value, utils.valToJs(param), token ? token.value : (opts.token ?? null)).then(res => {
+			return os.api(ep.value, utils.valToJs(param), token ? token.value : miLocalStorage.getItem(`aiscriptSecure:${opts.storageKey}:${randomString}:accessToken`) ?? (opts.token ?? null)).then(res => {
 				return utils.jsToVal(res);
 			}, err => {
 				return values.ERROR('request_failed', utils.jsToVal(err));
 			});
->>>>>>> 44985ae8
 		}),
 		'Mk:save': values.FN_NATIVE(([key, value]) => {
 			utils.assertString(key);
