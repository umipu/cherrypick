import { utils, values } from '@syuilo/aiscript';
import { defineAsyncComponent } from 'vue';
import { permissions as MkPermissions } from 'cherrypick-js';
import * as os from '@/os';
import { $i } from '@/account';
import { miLocalStorage } from '@/local-storage';
import { customEmojis } from '@/custom-emojis';

export function createAiScriptEnv(opts) {
	let apiRequests = 0;
	const table = 'abcdefghijklmnopqrstuvwxyzABCDEFGHIJKLMNOPQRSTUVWXYZ0123456789';
	const randomString = Array.from(crypto.getRandomValues(new Uint32Array(32)))
		.map(v => table[v % table.length])
		.join('');
	return {
		USER_ID: $i ? values.STR($i.id) : values.NULL,
		USER_NAME: $i ? values.STR($i.name) : values.NULL,
		USER_USERNAME: $i ? values.STR($i.username) : values.NULL,
		CUSTOM_EMOJIS: utils.jsToVal(customEmojis.value),
		'Mk:dialog': values.FN_NATIVE(async ([title, text, type]) => {
			await os.alert({
				type: type ? type.value : 'info',
				title: title.value,
				text: text.value,
			});
			return values.NULL;
		}),
		'Mk:confirm': values.FN_NATIVE(async ([title, text, type]) => {
			const confirm = await os.confirm({
				type: type ? type.value : 'question',
				title: title.value,
				text: text.value,
			});
			return confirm.canceled ? values.FALSE : values.TRUE;
		}),
		'Mk:api': values.FN_NATIVE(async ([ep, param, token]) => {
			if (token) {
				utils.assertString(token);
				// バグがあればundefinedもあり得るため念のため
				if (typeof token.value !== 'string') throw new Error('invalid token');
			}
			apiRequests++;
			if (apiRequests > 16) return values.NULL;
			const res = await os.api(ep.value, utils.valToJs(param), token ? token.value : miLocalStorage.getItem(`aiscriptSecure:${opts.storageKey}:${randomString}:accessToken`) ?? (opts.token ?? null));
			return utils.jsToVal(res);
		}),
		'Mk:save': values.FN_NATIVE(([key, value]) => {
			utils.assertString(key);
			miLocalStorage.setItem(`aiscript:${opts.storageKey}:${key.value}`, JSON.stringify(utils.valToJs(value)));
			return values.NULL;
		}),
		'Mk:load': values.FN_NATIVE(([key]) => {
			utils.assertString(key);
			return utils.jsToVal(JSON.parse(miLocalStorage.getItem(`aiscript:${opts.storageKey}:${key.value}`)));
		}),
<<<<<<< HEAD
		'Mk:requestToken': values.FN_NATIVE(async ([value]) => {
			utils.assertArray(value);
			const permissions = (utils.valToJs(value) as unknown[]).map(val => {
				if (typeof val !== 'string') {
					throw new Error(`Invalid type. expected string but got ${typeof val}`);
				}
				return val;
			}).filter(val => MkPermissions.includes(val));
			return await new Promise(async (resolve: any) => {
				await os.popup(defineAsyncComponent(() => import('@/components/MkFlashRequestTokenDialog.vue')), {
					permissions,
				}, {
					accept: () => {
						os.api('flash/gen-token', {
							permissions,
						}).then(res => {
							miLocalStorage.setItem(`aiscriptSecure:${opts.storageKey}:${randomString}:accessToken`, res!.token);
							resolve(values.TRUE);
						});
					},
					cancel: () => resolve(values.FALSE),
					closed: () => {
						resolve(values.FALSE);
					},
				}, 'closed');
			});
=======
		'Mk:url': values.FN_NATIVE(() => {
			return values.STR(window.location.href);
>>>>>>> a8d45d4b
		}),
	};
}<|MERGE_RESOLUTION|>--- conflicted
+++ resolved
@@ -53,7 +53,9 @@
 			utils.assertString(key);
 			return utils.jsToVal(JSON.parse(miLocalStorage.getItem(`aiscript:${opts.storageKey}:${key.value}`)));
 		}),
-<<<<<<< HEAD
+		'Mk:url': values.FN_NATIVE(() => {
+			return values.STR(window.location.href);
+		}),
 		'Mk:requestToken': values.FN_NATIVE(async ([value]) => {
 			utils.assertArray(value);
 			const permissions = (utils.valToJs(value) as unknown[]).map(val => {
@@ -80,10 +82,6 @@
 					},
 				}, 'closed');
 			});
-=======
-		'Mk:url': values.FN_NATIVE(() => {
-			return values.STR(window.location.href);
->>>>>>> a8d45d4b
 		}),
 	};
 }