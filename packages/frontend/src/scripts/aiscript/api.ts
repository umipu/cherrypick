/*
 * SPDX-FileCopyrightText: syuilo and other misskey, cherrypick contributors
 * SPDX-License-Identifier: AGPL-3.0-only
 */

import { utils, values } from '@syuilo/aiscript';
import { defineAsyncComponent } from 'vue';
import { permissions as MkPermissions } from 'cherrypick-js';
import * as os from '@/os';
import { $i } from '@/account';
import { miLocalStorage } from '@/local-storage';
import { customEmojis } from '@/custom-emojis';
import { lang } from '@/config';

export function createAiScriptEnv(opts) {
<<<<<<< HEAD
	let apiRequests = 0;
	const table = 'abcdefghijklmnopqrstuvwxyzABCDEFGHIJKLMNOPQRSTUVWXYZ0123456789';
	const randomString = Array.from(crypto.getRandomValues(new Uint32Array(32)))
		.map(v => table[v % table.length])
		.join('');
=======
>>>>>>> 724ed47e
	return {
		USER_ID: $i ? values.STR($i.id) : values.NULL,
		USER_NAME: $i ? values.STR($i.name) : values.NULL,
		USER_USERNAME: $i ? values.STR($i.username) : values.NULL,
		CUSTOM_EMOJIS: utils.jsToVal(customEmojis.value),
		LOCALE: values.STR(lang),
		'Mk:dialog': values.FN_NATIVE(async ([title, text, type]) => {
			await os.alert({
				type: type ? type.value : 'info',
				title: title.value,
				text: text.value,
			});
			return values.NULL;
		}),
		'Mk:confirm': values.FN_NATIVE(async ([title, text, type]) => {
			const confirm = await os.confirm({
				type: type ? type.value : 'question',
				title: title.value,
				text: text.value,
			});
			return confirm.canceled ? values.FALSE : values.TRUE;
		}),
		'Mk:api': values.FN_NATIVE(async ([ep, param, token]) => {
			if (token) {
				utils.assertString(token);
				// バグがあればundefinedもあり得るため念のため
				if (typeof token.value !== 'string') throw new Error('invalid token');
			}
<<<<<<< HEAD
			apiRequests++;
			if (apiRequests > 16) return values.NULL;
			const res = await os.api(ep.value, utils.valToJs(param), token ? token.value : miLocalStorage.getItem(`aiscriptSecure:${opts.storageKey}:${randomString}:accessToken`) ?? (opts.token ?? null));
=======
			const res = await os.api(ep.value, utils.valToJs(param), token ? token.value : (opts.token ?? null));
>>>>>>> 724ed47e
			return utils.jsToVal(res);
		}),
		'Mk:save': values.FN_NATIVE(([key, value]) => {
			utils.assertString(key);
			miLocalStorage.setItem(`aiscript:${opts.storageKey}:${key.value}`, JSON.stringify(utils.valToJs(value)));
			return values.NULL;
		}),
		'Mk:load': values.FN_NATIVE(([key]) => {
			utils.assertString(key);
			return utils.jsToVal(JSON.parse(miLocalStorage.getItem(`aiscript:${opts.storageKey}:${key.value}`)));
		}),
		'Mk:url': values.FN_NATIVE(() => {
			return values.STR(window.location.href);
		}),
		'Mk:requestToken': values.FN_NATIVE(async ([value]) => {
			utils.assertArray(value);
			const permissions = (utils.valToJs(value) as unknown[]).map(val => {
				if (typeof val !== 'string') {
					throw new Error(`Invalid type. expected string but got ${typeof val}`);
				}
				return val;
			}).filter(val => MkPermissions.includes(val));
			return await new Promise(async (resolve: any) => {
				await os.popup(defineAsyncComponent(() => import('@/components/MkFlashRequestTokenDialog.vue')), {
					permissions,
				}, {
					accept: () => {
						os.api('flash/gen-token', {
							permissions,
						}).then(res => {
							miLocalStorage.setItem(`aiscriptSecure:${opts.storageKey}:${randomString}:accessToken`, res!.token);
							resolve(values.TRUE);
						});
					},
					cancel: () => resolve(values.FALSE),
					closed: () => {
						resolve(values.FALSE);
					},
				}, 'closed');
			});
		}),
	};
}<|MERGE_RESOLUTION|>--- conflicted
+++ resolved
@@ -13,14 +13,10 @@
 import { lang } from '@/config';
 
 export function createAiScriptEnv(opts) {
-<<<<<<< HEAD
-	let apiRequests = 0;
 	const table = 'abcdefghijklmnopqrstuvwxyzABCDEFGHIJKLMNOPQRSTUVWXYZ0123456789';
 	const randomString = Array.from(crypto.getRandomValues(new Uint32Array(32)))
 		.map(v => table[v % table.length])
 		.join('');
-=======
->>>>>>> 724ed47e
 	return {
 		USER_ID: $i ? values.STR($i.id) : values.NULL,
 		USER_NAME: $i ? values.STR($i.name) : values.NULL,
@@ -49,13 +45,7 @@
 				// バグがあればundefinedもあり得るため念のため
 				if (typeof token.value !== 'string') throw new Error('invalid token');
 			}
-<<<<<<< HEAD
-			apiRequests++;
-			if (apiRequests > 16) return values.NULL;
 			const res = await os.api(ep.value, utils.valToJs(param), token ? token.value : miLocalStorage.getItem(`aiscriptSecure:${opts.storageKey}:${randomString}:accessToken`) ?? (opts.token ?? null));
-=======
-			const res = await os.api(ep.value, utils.valToJs(param), token ? token.value : (opts.token ?? null));
->>>>>>> 724ed47e
 			return utils.jsToVal(res);
 		}),
 		'Mk:save': values.FN_NATIVE(([key, value]) => {
