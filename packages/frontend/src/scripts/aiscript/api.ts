--- conflicted
+++ resolved
@@ -3,22 +3,14 @@
  * SPDX-License-Identifier: AGPL-3.0-only
  */
 
-import { utils, values } from '@syuilo/aiscript';
-<<<<<<< HEAD
 import { defineAsyncComponent } from 'vue';
 import { permissions as MkPermissions } from 'cherrypick-js';
-import * as os from '@/os';
-import { $i } from '@/account';
-import { miLocalStorage } from '@/local-storage';
-import { customEmojis } from '@/custom-emojis';
-import { lang } from '@/config';
-=======
+import { utils, values } from '@syuilo/aiscript';
 import * as os from '@/os.js';
 import { $i } from '@/account.js';
 import { miLocalStorage } from '@/local-storage.js';
 import { customEmojis } from '@/custom-emojis.js';
 import { lang } from '@/config.js';
->>>>>>> 578b0ebe
 
 export function createAiScriptEnv(opts) {
 	const table = 'abcdefghijklmnopqrstuvwxyzABCDEFGHIJKLMNOPQRSTUVWXYZ0123456789';
