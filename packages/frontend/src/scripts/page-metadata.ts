--- conflicted
+++ resolved
@@ -3,16 +3,8 @@
  * SPDX-License-Identifier: AGPL-3.0-only
  */
 
-<<<<<<< HEAD
 import * as Misskey from 'cherrypick-js';
-import { ComputedRef, inject, isRef, onActivated, onMounted, provide, ref, Ref } from 'vue';
-
-export const setPageMetadata = Symbol('setPageMetadata');
-export const pageMetadataProvider = Symbol('pageMetadataProvider');
-=======
-import * as Misskey from 'misskey-js';
 import { MaybeRefOrGetter, Ref, inject, isRef, onActivated, onBeforeUnmount, provide, ref, toValue, watch } from 'vue';
->>>>>>> f18a31c6
 
 export type PageMetadata = {
 	title: string;
