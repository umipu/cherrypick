/*
 * SPDX-FileCopyrightText: syuilo and other misskey, cherrypick contributors
 * SPDX-License-Identifier: AGPL-3.0-only
 */

<<<<<<< HEAD
import * as Acct from 'cherrypick-js/built/acct';
=======
import * as Misskey from 'misskey-js';
>>>>>>> 2630513c
import { host as localHost } from '@/config';

export async function genSearchQuery(v: any, q: string) {
	let host: string;
	let userId: string;
	if (q.split(' ').some(x => x.startsWith('@'))) {
		for (const at of q.split(' ').filter(x => x.startsWith('@')).map(x => x.substring(1))) {
			if (at.includes('.')) {
				if (at === localHost || at === '.') {
					host = null;
				} else {
					host = at;
				}
			} else {
				const user = await v.os.api('users/show', Misskey.acct.parse(at)).catch(x => null);
				if (user) {
					userId = user.id;
				} else {
					// todo: show error
				}
			}
		}
	}
	return {
		query: q.split(' ').filter(x => !x.startsWith('/') && !x.startsWith('@')).join(' '),
		host: host,
		userId: userId,
	};
}<|MERGE_RESOLUTION|>--- conflicted
+++ resolved
@@ -3,11 +3,7 @@
  * SPDX-License-Identifier: AGPL-3.0-only
  */
 
-<<<<<<< HEAD
-import * as Acct from 'cherrypick-js/built/acct';
-=======
-import * as Misskey from 'misskey-js';
->>>>>>> 2630513c
+import * as Misskey from 'cherrypick-js';
 import { host as localHost } from '@/config';
 
 export async function genSearchQuery(v: any, q: string) {
