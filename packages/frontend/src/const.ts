--- conflicted
+++ resolved
@@ -110,9 +110,5 @@
 export const DEFAULT_NOT_FOUND_IMAGE_URL = 'https://xn--931a.moe/assets/not-found.jpg';
 export const DEFAULT_INFO_IMAGE_URL = 'https://xn--931a.moe/assets/info.jpg';
 
-<<<<<<< HEAD
-export const MFM_TAGS = ['tada', 'jelly', 'twitch', 'shake', 'spin', 'jump', 'bounce', 'flip', 'x2', 'x3', 'x4', 'scale', 'position', 'fg', 'bg', 'font', 'blur', 'rainbow', 'sparkle', 'fade', 'rotate', 'ruby', 'unixtime'];
-export const HTML_TAGS = ['bold', 'strike', 'italic', 'small', 'center', 'plain', 'inlinecode', 'blockcode', 'mathinline', 'mathblock'];
-=======
-export const MFM_TAGS = ['tada', 'jelly', 'twitch', 'shake', 'spin', 'jump', 'bounce', 'flip', 'x2', 'x3', 'x4', 'scale', 'position', 'fg', 'bg', 'border', 'font', 'blur', 'rainbow', 'sparkle', 'rotate', 'ruby', 'unixtime'];
->>>>>>> d85085d1
+export const MFM_TAGS = ['tada', 'jelly', 'twitch', 'shake', 'spin', 'jump', 'bounce', 'flip', 'x2', 'x3', 'x4', 'scale', 'position', 'fg', 'bg', 'border', 'font', 'blur', 'rainbow', 'sparkle', 'fade', 'rotate', 'ruby', 'unixtime'];
+export const HTML_TAGS = ['bold', 'strike', 'italic', 'small', 'center', 'plain', 'inlinecode', 'blockcode', 'mathinline', 'mathblock'];