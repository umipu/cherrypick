--- conflicted
+++ resolved
@@ -14,11 +14,7 @@
 </template>
 
 <script lang="ts" setup>
-<<<<<<< HEAD
 import * as Misskey from 'cherrypick-js';
-=======
-import * as Misskey from 'misskey-js';
->>>>>>> 0d76842a
 import * as os from '@/os.js';
 import { misskeyApiGet } from '@/scripts/misskey-api.js';
 import { copyToClipboard } from '@/scripts/copy-to-clipboard.js';
