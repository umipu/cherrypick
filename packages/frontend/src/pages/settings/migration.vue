<!--
SPDX-FileCopyrightText: syuilo and other misskey, cherrypick contributors
SPDX-License-Identifier: AGPL-3.0-only
-->

<template>
<div class="_gaps_m">
	<MkFolder :defaultOpen="true">
		<template #icon><i class="ti ti-plane-arrival"></i></template>
		<template #label>{{ i18n.ts._accountMigration.moveFrom }}</template>
		<template #caption>{{ i18n.ts._accountMigration.moveFromSub }}</template>

		<div class="_gaps_m">
			<FormInfo>
				{{ i18n.ts._accountMigration.moveFromDescription }}
			</FormInfo>
			<div>
				<MkButton :disabled="accountAliases.length >= 10" inline style="margin-right: 8px;" @click="add"><i class="ti ti-plus"></i> {{ i18n.ts.add }}</MkButton>
				<MkButton inline primary @click="save"><i class="ti ti-check"></i> {{ i18n.ts.save }}</MkButton>
			</div>
			<div class="_gaps">
				<MkInput v-for="(_, i) in accountAliases" v-model="accountAliases[i]">
					<template #prefix><i class="ti ti-plane-arrival"></i></template>
					<template #label>{{ i18n.t('_accountMigration.moveFromLabel', { n: i + 1 }) }}</template>
				</MkInput>
			</div>
		</div>
	</MkFolder>

	<MkFolder :defaultOpen="!!$i?.movedTo">
		<template #icon><i class="ti ti-plane-departure"></i></template>
		<template #label>{{ i18n.ts._accountMigration.moveTo }}</template>

		<div class="_gaps_m">
			<FormInfo>{{ i18n.ts._accountMigration.moveAccountDescription }}</FormInfo>

			<template v-if="$i && !$i.movedTo">
				<FormInfo>{{ i18n.ts._accountMigration.moveAccountHowTo }}</FormInfo>
				<FormInfo warn>{{ i18n.ts._accountMigration.moveCannotBeUndone }}</FormInfo>

				<MkInput v-model="moveToAccount">
					<template #prefix><i class="ti ti-plane-departure"></i></template>
					<template #label>{{ i18n.ts._accountMigration.moveToLabel }}</template>
				</MkInput>
				<MkButton inline danger :disabled="!moveToAccount" @click="move">
					<i class="ti ti-check"></i> {{ i18n.ts._accountMigration.startMigration }}
				</MkButton>
			</template>
			<template v-else-if="$i">
				<FormInfo>{{ i18n.ts._accountMigration.postMigrationNote }}</FormInfo>
				<FormInfo warn>{{ i18n.ts._accountMigration.movedAndCannotBeUndone }}</FormInfo>
				<div>{{ i18n.ts._accountMigration.movedTo }}</div>
				<MkUserInfo v-if="movedTo" :user="movedTo" class="_panel _shadow"/>
			</template>
		</div>
	</MkFolder>
</div>
</template>

<script lang="ts" setup>
import { ref } from 'vue';
<<<<<<< HEAD
import { toString } from 'cherrypick-js/built/acct';
import { UserDetailed } from 'cherrypick-js/built/entities';
=======
import * as Misskey from 'misskey-js';
>>>>>>> 2630513c
import FormInfo from '@/components/MkInfo.vue';
import MkInput from '@/components/MkInput.vue';
import MkButton from '@/components/MkButton.vue';
import MkFolder from '@/components/MkFolder.vue';
import MkUserInfo from '@/components/MkUserInfo.vue';
import * as os from '@/os';
import { i18n } from '@/i18n';
import { definePageMetadata } from '@/scripts/page-metadata';
import { $i } from '@/account';
import { unisonReload } from '@/scripts/unison-reload';

const moveToAccount = ref('');
const movedTo = ref<Misskey.entities.UserDetailed>();
const accountAliases = ref(['']);

async function init() {
	if ($i?.movedTo) {
		movedTo.value = await os.api('users/show', { userId: $i.movedTo });
	} else {
		moveToAccount.value = '';
	}

	if ($i?.alsoKnownAs && $i.alsoKnownAs.length > 0) {
		const alsoKnownAs = await os.api('users/show', { userIds: $i.alsoKnownAs });
		accountAliases.value = (alsoKnownAs && alsoKnownAs.length > 0) ? alsoKnownAs.map(user => `@${Misskey.acct.toString(user)}`) : [''];
	} else {
		accountAliases.value = [''];
	}
}

async function move(): Promise<void> {
	const account = moveToAccount.value;
	const confirm = await os.confirm({
		type: 'warning',
		text: i18n.t('_accountMigration.migrationConfirm', { account }),
	});
	if (confirm.canceled) return;
	await os.apiWithDialog('i/move', {
		moveToAccount: account,
	});
	unisonReload();
}

function add(): void {
	accountAliases.value.push('');
}

async function save(): Promise<void> {
	const alsoKnownAs = accountAliases.value.map(alias => alias.trim()).filter(alias => alias !== '');
	const i = await os.apiWithDialog('i/update', {
		alsoKnownAs,
	});
	$i.alsoKnownAs = i.alsoKnownAs;
	init();
}

init();

definePageMetadata({
	title: i18n.ts.accountMigration,
	icon: 'ti ti-plane',
});
</script>

<style lang="scss">
.description {
	font-size: .85em;
	padding: 1rem;
}
</style><|MERGE_RESOLUTION|>--- conflicted
+++ resolved
@@ -59,12 +59,7 @@
 
 <script lang="ts" setup>
 import { ref } from 'vue';
-<<<<<<< HEAD
-import { toString } from 'cherrypick-js/built/acct';
-import { UserDetailed } from 'cherrypick-js/built/entities';
-=======
-import * as Misskey from 'misskey-js';
->>>>>>> 2630513c
+import * as Misskey from 'cherrypick-js';
 import FormInfo from '@/components/MkInfo.vue';
 import MkInput from '@/components/MkInput.vue';
 import MkButton from '@/components/MkButton.vue';
