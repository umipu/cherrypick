<!--
SPDX-FileCopyrightText: syuilo and other misskey, cherrypick contributors
SPDX-License-Identifier: AGPL-3.0-only
-->

<template>
<div class="_gaps_m">
	<div class="_panel">
		<div :class="$style.banner" :style="{ backgroundImage: $i.bannerUrl ? `url(${ $i.bannerUrl })` : null }">
			<MkButton primary rounded :class="$style.bannerEdit" @click="changeBanner">{{ i18n.ts._profile.changeBanner }}</MkButton>
		</div>
		<div :class="$style.avatarContainer">
			<MkAvatar :class="$style.avatar" :user="$i" forceShowDecoration @click="changeAvatar"/>
			<div class="_buttonsCenter">
				<MkButton primary rounded @click="changeAvatar">{{ i18n.ts._profile.changeAvatar }}</MkButton>
				<MkButton primary rounded link to="/settings/avatar-decoration">{{ i18n.ts.decorate }} <i class="ti ti-sparkles"></i></MkButton>
			</div>
		</div>
	</div>

	<MkInput v-model="profile.name" :max="30" manualSave :mfmAutocomplete="['emoji']">
		<template #label>{{ i18n.ts._profile.name }}</template>
	</MkInput>

	<MkTextarea v-model="profile.description" :max="500" tall manualSave mfmAutocomplete :mfmPreview="true">
		<template #label>{{ i18n.ts._profile.description }}</template>
		<template #caption>{{ i18n.ts._profile.youCanIncludeHashtags }}</template>
	</MkTextarea>

	<MkInput v-model="profile.location" manualSave>
		<template #label>{{ i18n.ts.location }}</template>
		<template #prefix><i class="ti ti-map-pin"></i></template>
	</MkInput>

	<MkInput v-model="profile.birthday" type="date" manualSave>
		<template #label>{{ i18n.ts.birthday }}</template>
		<template #prefix><i class="ti ti-cake"></i></template>
	</MkInput>

	<MkSelect v-model="profile.lang">
		<template #label>{{ i18n.ts.language }}</template>
		<option v-for="x in Object.keys(langmap)" :key="x" :value="x">{{ langmap[x].nativeName }}</option>
	</MkSelect>

	<FormSlot>
		<MkFolder>
			<template #icon><i class="ti ti-list"></i></template>
			<template #label>{{ i18n.ts._profile.metadataEdit }}</template>

			<div :class="$style.metadataRoot">
				<div :class="$style.metadataMargin">
					<MkButton :disabled="fields.length >= 16" inline style="margin-right: 8px;" @click="addField"><i class="ti ti-plus"></i> {{ i18n.ts.add }}</MkButton>
					<MkButton v-if="!fieldEditMode" :disabled="fields.length <= 1" inline danger style="margin-right: 8px;" @click="fieldEditMode = !fieldEditMode"><i class="ti ti-trash"></i> {{ i18n.ts.delete }}</MkButton>
					<MkButton v-else inline style="margin-right: 8px;" @click="fieldEditMode = !fieldEditMode"><i class="ti ti-arrows-sort"></i> {{ i18n.ts.rearrange }}</MkButton>
					<MkButton inline primary @click="saveFields"><i class="ti ti-check"></i> {{ i18n.ts.save }}</MkButton>
				</div>

				<Sortable
					v-model="fields"
					class="_gaps_s"
					itemKey="id"
					:animation="150"
					:handle="'.' + $style.dragItemHandle"
					@start="e => e.item.classList.add('active')"
					@end="e => e.item.classList.remove('active')"
				>
					<template #item="{element, index}">
						<div :class="$style.fieldDragItem">
							<button v-if="!fieldEditMode" class="_button" :class="$style.dragItemHandle" tabindex="-1"><i class="ti ti-menu"></i></button>
							<button v-if="fieldEditMode" :disabled="fields.length <= 1" class="_button" :class="$style.dragItemRemove" @click="deleteField(index)"><i class="ti ti-x"></i></button>
							<div :class="$style.dragItemForm">
								<FormSplit :minWidth="200">
									<MkInput v-model="element.name" small>
										<template #label>{{ i18n.ts._profile.metadataLabel }}</template>
									</MkInput>
									<MkInput v-model="element.value" small>
										<template #label>{{ i18n.ts._profile.metadataContent }}</template>
									</MkInput>
								</FormSplit>
							</div>
						</div>
					</template>
				</Sortable>

				<MkInfo>{{ i18n.ts._profile.verifiedLinkDescription }}</MkInfo>
			</div>
		</MkFolder>
		<template #caption>{{ i18n.ts._profile.metadataDescription }}</template>
	</FormSlot>

	<MkFolder>
		<template #label>{{ i18n.ts.advancedSettings }}</template>

		<div class="_gaps_m">
			<MkSwitch v-model="profile.isCat">{{ i18n.ts.flagAsCat }}<template #caption>{{ i18n.ts.flagAsCatDescription }}</template></MkSwitch>
			<MkSwitch v-model="profile.isBot">{{ i18n.ts.flagAsBot }}<template #caption>{{ i18n.ts.flagAsBotDescription }}</template></MkSwitch>
		</div>
	</MkFolder>

	<MkSelect v-model="reactionAcceptance">
		<template #label>{{ i18n.ts.reactionAcceptance }}</template>
		<option :value="null">{{ i18n.ts.all }}</option>
		<option value="likeOnlyForRemote">{{ i18n.ts.likeOnlyForRemote }}</option>
		<option value="nonSensitiveOnly">{{ i18n.ts.nonSensitiveOnly }}</option>
		<option value="nonSensitiveOnlyForLocalLikeOnlyForRemote">{{ i18n.ts.nonSensitiveOnlyForLocalLikeOnlyForRemote }}</option>
		<option value="likeOnly">{{ i18n.ts.likeOnly }}</option>
	</MkSelect>
</div>
</template>

<script lang="ts" setup>
import { computed, reactive, ref, watch, defineAsyncComponent } from 'vue';
<<<<<<< HEAD
import * as Misskey from 'cherrypick-js';
import XAvatarDecoration from './profile.avatar-decoration.vue';
=======
>>>>>>> 79ca93ce
import MkButton from '@/components/MkButton.vue';
import MkInput from '@/components/MkInput.vue';
import MkSwitch from '@/components/MkSwitch.vue';
import MkSelect from '@/components/MkSelect.vue';
import FormSplit from '@/components/form/split.vue';
import MkFolder from '@/components/MkFolder.vue';
import FormSlot from '@/components/form/slot.vue';
import { selectFile } from '@/scripts/select-file.js';
import * as os from '@/os.js';
import { i18n } from '@/i18n.js';
import { $i } from '@/account.js';
import { langmap } from '@/scripts/langmap.js';
import { definePageMetadata } from '@/scripts/page-metadata.js';
import { claimAchievement } from '@/scripts/achievements.js';
import { defaultStore } from '@/store.js';
import { unisonReload } from '@/scripts/unison-reload.js';
import MkInfo from '@/components/MkInfo.vue';
import MkTextarea from '@/components/MkTextarea.vue';

const Sortable = defineAsyncComponent(() => import('vuedraggable').then(x => x.default));

const reactionAcceptance = computed(defaultStore.makeGetterSetter('reactionAcceptance'));

const profile = reactive({
	name: $i.name,
	description: $i.description,
	location: $i.location,
	birthday: $i.birthday,
	lang: $i.lang,
	isBot: $i.isBot,
	isCat: $i.isCat,
});

watch(() => profile, () => {
	save();
}, {
	deep: true,
});

const fields = ref($i?.fields.map(field => ({ id: Math.random().toString(), name: field.name, value: field.value })) ?? []);
const fieldEditMode = ref(false);

function addField() {
	fields.value.push({
		id: Math.random().toString(),
		name: '',
		value: '',
	});
}

while (fields.value.length < 4) {
	addField();
}

function deleteField(index: number) {
	fields.value.splice(index, 1);
}

function saveFields() {
	os.apiWithDialog('i/update', {
		fields: fields.value.filter(field => field.name !== '' && field.value !== '').map(field => ({ name: field.name, value: field.value })),
	});
}

function save() {
	os.apiWithDialog('i/update', {
		// 空文字列をnullにしたいので??は使うな
		// eslint-disable-next-line @typescript-eslint/prefer-nullish-coalescing
		name: profile.name || null,
		// eslint-disable-next-line @typescript-eslint/prefer-nullish-coalescing
		description: profile.description || null,
		// eslint-disable-next-line @typescript-eslint/prefer-nullish-coalescing
		location: profile.location || null,
		// eslint-disable-next-line @typescript-eslint/prefer-nullish-coalescing
		birthday: profile.birthday || null,
		// eslint-disable-next-line @typescript-eslint/prefer-nullish-coalescing
		lang: profile.lang || null,
		isBot: !!profile.isBot,
		isCat: !!profile.isCat,
	});
	claimAchievement('profileFilled');
	if (profile.name === 'syuilo' || profile.name === 'しゅいろ') {
		claimAchievement('setNameToSyuilo');
	}
	if (profile.name === 'noridev' || profile.name === 'NoriDev' || profile.name === '노리' || profile.name === '노리데브') {
		claimAchievement('setNameToNoriDev');
	}
	if (profile.isCat && defaultStore.state.renameTheButtonInPostFormToNya) {
		claimAchievement('markedAsCat');
	} else if (profile.isCat && !defaultStore.state.renameTheButtonInPostFormToNya) {
		claimAchievement('markedAsCat');
		defaultStore.set('renameTheButtonInPostFormToNya', true);
		defaultStore.set('renameTheButtonInPostFormToNyaManualSet', false);
		reloadAsk();
	} else if (!profile.isCat && !defaultStore.state.renameTheButtonInPostFormToNyaManualSet) {
		defaultStore.set('renameTheButtonInPostFormToNya', false);
		reloadAsk();
	}
}

function changeAvatar(ev) {
	selectFile(ev.currentTarget ?? ev.target, i18n.ts.avatar).then(async (file) => {
		let originalOrCropped = file;

		const { canceled } = await os.confirm({
			type: 'question',
			text: i18n.t('cropImageAsk'),
			okText: i18n.ts.cropYes,
			cancelText: i18n.ts.cropNo,
		});

		if (!canceled) {
			originalOrCropped = await os.cropImage(file, {
				aspectRatio: 1,
			});
		}

		const i = await os.apiWithDialog('i/update', {
			avatarId: originalOrCropped.id,
		});
		$i.avatarId = i.avatarId;
		$i.avatarUrl = i.avatarUrl;
		claimAchievement('profileFilled');
	});
}

function changeBanner(ev) {
	selectFile(ev.currentTarget ?? ev.target, i18n.ts.banner).then(async (file) => {
		let originalOrCropped = file;

		const { canceled } = await os.confirm({
			type: 'question',
			text: i18n.t('cropImageAsk'),
			okText: i18n.ts.cropYes,
			cancelText: i18n.ts.cropNo,
		});

		if (!canceled) {
			originalOrCropped = await os.cropImage(file, {
				aspectRatio: 2,
			});
		}

		const i = await os.apiWithDialog('i/update', {
			bannerId: originalOrCropped.id,
		});
		$i.bannerId = i.bannerId;
		$i.bannerUrl = i.bannerUrl;
	});
}

async function reloadAsk() {
	const { canceled } = await os.confirm({
		type: 'info',
		text: i18n.ts.reloadToApplySetting,
	});
	if (canceled) return;

	unisonReload();
}

const headerActions = computed(() => []);

const headerTabs = computed(() => []);

definePageMetadata({
	title: i18n.ts.profile,
	icon: 'ti ti-user',
});
</script>

<style lang="scss" module>
.banner {
	position: relative;
	height: 130px;
	background-size: cover;
	background-position: center;
	border-bottom: solid 1px var(--divider);
	overflow: clip;
}

.avatarContainer {
	margin-top: -50px;
	padding-bottom: 16px;
	text-align: center;
}

.avatar {
	display: inline-block;
	width: 72px;
	height: 72px;
	margin: 0 auto 16px auto;
}

.bannerEdit {
	position: absolute;
	top: 16px;
	right: 16px;
}

.metadataRoot {
	container-type: inline-size;
}

.metadataMargin {
	margin-bottom: 1.5em;
}

.fieldDragItem {
	display: flex;
	padding-bottom: .75em;
	align-items: flex-end;
	border-bottom: solid 0.5px var(--divider);

	&:last-child {
		border-bottom: 0;
	}

	/* (drag button) 32px + (drag button margin) 8px + (input width) 200px * 2 + (input gap) 12px = 452px */
	@container (max-width: 452px) {
		align-items: center;
	}
}

.dragItemHandle {
	cursor: grab;
	width: 32px;
	height: 32px;
	margin: 0 8px 0 0;
	opacity: 0.5;
	flex-shrink: 0;

	&:active {
		cursor: grabbing;
	}
}

.dragItemRemove {
	@extend .dragItemHandle;

	color: #ff2a2a;
	opacity: 1;
	cursor: pointer;

	&:hover, &:focus {
		opacity: .7;
	}
	&:active {
		cursor: pointer;
	}
}

.dragItemForm {
	flex-grow: 1;
}
</style><|MERGE_RESOLUTION|>--- conflicted
+++ resolved
@@ -110,11 +110,6 @@
 
 <script lang="ts" setup>
 import { computed, reactive, ref, watch, defineAsyncComponent } from 'vue';
-<<<<<<< HEAD
-import * as Misskey from 'cherrypick-js';
-import XAvatarDecoration from './profile.avatar-decoration.vue';
-=======
->>>>>>> 79ca93ce
 import MkButton from '@/components/MkButton.vue';
 import MkInput from '@/components/MkInput.vue';
 import MkSwitch from '@/components/MkSwitch.vue';
