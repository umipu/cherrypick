<!--
SPDX-FileCopyrightText: syuilo and misskey-project
SPDX-License-Identifier: AGPL-3.0-only
-->

<template>
<div class="_gaps_m">
	<FormSlot>
		<template #label>{{ i18n.ts.navbar }}</template>
		<MkContainer :showHeader="false">
			<Sortable
				v-model="items"
				itemKey="id"
				:animation="150"
				:handle="'.' + $style.itemHandle"
				@start="e => e.item.classList.add('active')"
				@end="e => e.item.classList.remove('active')"
			>
				<template #item="{element,index}">
					<div
						v-if="element.type === '-' || navbarItemDef[element.type]"
						:class="$style.item"
					>
						<button class="_button" :class="$style.itemHandle"><i class="ti ti-menu"></i></button>
						<i class="ti-fw" :class="[$style.itemIcon, navbarItemDef[element.type]?.icon]"></i><span :class="$style.itemText">{{ navbarItemDef[element.type]?.title ?? i18n.ts.divider }}</span>
						<button class="_button" :class="$style.itemRemove" @click="removeItem(index)"><i class="ti ti-x"></i></button>
					</div>
				</template>
			</Sortable>
		</MkContainer>
	</FormSlot>
	<div class="_buttons">
		<MkButton @click="addItem"><i class="ti ti-plus"></i> {{ i18n.ts.addItem }}</MkButton>
		<MkButton danger @click="reset"><i class="ti ti-reload"></i> {{ i18n.ts.default }}</MkButton>
		<MkButton primary class="save" @click="save"><i class="ti ti-device-floppy"></i> {{ i18n.ts.save }}</MkButton>
	</div>

	<MkRadios v-model="menuDisplay">
		<template #label>{{ i18n.ts.display }}</template>
		<option value="sideFull">{{ i18n.ts._menuDisplay.sideFull }}</option>
		<option value="sideIcon">{{ i18n.ts._menuDisplay.sideIcon }}</option>
		<option value="top">{{ i18n.ts._menuDisplay.top }}</option>
		<!-- <MkRadio v-model="menuDisplay" value="hide" disabled>{{ i18n.ts._menuDisplay.hide }}</MkRadio>--> <!-- TODO: サイドバーを完全に隠せるようにすると、別途ハンバーガーボタンのようなものをUIに表示する必要があり面倒 -->
	</MkRadios>

	<MkRadios v-model="bannerDisplay">
		<template #label>{{ i18n.ts.displayBanner }} <span class="_beta">CherryPick</span></template>
		<option value="all">{{ i18n.ts._bannerDisplay.all }}</option>
		<option value="topBottom">{{ i18n.ts._bannerDisplay.topBottom }}</option>
		<option value="top">{{ i18n.ts._bannerDisplay.top }}</option>
		<option value="bottom">{{ i18n.ts._bannerDisplay.bottom }}</option>
		<option value="bg">{{ i18n.ts._bannerDisplay.bg }}</option>
		<option value="hide">{{ i18n.ts._bannerDisplay.hide }}</option>
	</MkRadios>
</div>
</template>

<script lang="ts" setup>
import { computed, defineAsyncComponent, ref, watch } from 'vue';
import MkRadios from '@/components/MkRadios.vue';
import MkButton from '@/components/MkButton.vue';
import FormSlot from '@/components/form/slot.vue';
import MkContainer from '@/components/MkContainer.vue';
import * as os from '@/os.js';
import { navbarItemDef } from '@/navbar.js';
import { defaultStore } from '@/store.js';
import { reloadAsk } from '@/scripts/reload-ask.js';
import { i18n } from '@/i18n.js';
import { definePageMetadata } from '@/scripts/page-metadata.js';
import { globalEvents } from '@/events.js';

const Sortable = defineAsyncComponent(() => import('vuedraggable').then(x => x.default));

const items = ref(defaultStore.state.menu.map(x => ({
	id: Math.random().toString(),
	type: x,
})));

const menuDisplay = computed(defaultStore.makeGetterSetter('menuDisplay'));
const bannerDisplay = computed(defaultStore.makeGetterSetter('bannerDisplay'));

<<<<<<< HEAD
async function reloadAsk() {
	if (defaultStore.state.requireRefreshBehavior === 'dialog') {
		const { canceled } = await os.confirm({
			type: 'info',
			text: i18n.ts.reloadToApplySetting,
		});
		if (canceled) return;

		unisonReload();
	} else globalEvents.emit('hasRequireRefresh', true);
}

async function addItem(ev: MouseEvent) {
=======
async function addItem() {
>>>>>>> ceb46406
	const menu = Object.keys(navbarItemDef).filter(k => !defaultStore.state.menu.includes(k));
	os.popupMenu([
		...menu.map(k => ({
			type: 'button',
			text: navbarItemDef[k].title,
			icon: navbarItemDef[k].icon,
			action() {
				items.value = [...items.value, {
					id: Math.random().toString(),
					type: k,
				}];
			},
		})), {
			type: 'button',
			text: i18n.ts.divider,
			// Note: アイコン指定しないとテキストの位置が他の項目とずれる
			icon: 'ti',
			action() {
				items.value = [...items.value, {
					id: Math.random().toString(),
					type: '-',
				}];
			},
		},
	], ev.currentTarget ?? ev.target );
}

function removeItem(index: number) {
	items.value.splice(index, 1);
}

async function save() {
	defaultStore.set('menu', items.value.map(x => x.type));
	await reloadAsk({ reason: i18n.ts.reloadToApplySetting, unison: true });
}

function reset() {
	items.value = defaultStore.def.menu.default.map(x => ({
		id: Math.random().toString(),
		type: x,
	}));
}

<<<<<<< HEAD
watch([menuDisplay, bannerDisplay], async () => {
	await reloadAsk();
=======
watch(menuDisplay, async () => {
	await reloadAsk({ reason: i18n.ts.reloadToApplySetting, unison: true });
>>>>>>> ceb46406
});

const headerActions = computed(() => []);

const headerTabs = computed(() => []);

definePageMetadata(() => ({
	title: i18n.ts.navbar,
	icon: 'ti ti-list',
}));
</script>

<style lang="scss" module>
.item {
	position: relative;
	display: block;
	line-height: 2.85rem;
	text-overflow: ellipsis;
	overflow: hidden;
	white-space: nowrap;
	color: var(--navFg);
}

.itemIcon {
	position: relative;
	width: 32px;
	margin-right: 8px;
}

.itemText {
	position: relative;
	font-size: 0.9em;
}

.itemRemove {
	position: absolute;
	z-index: 10000;
	width: 32px;
	height: 32px;
	color: #ff2a2a;
	right: 8px;
	opacity: 0.8;
}

.itemHandle {
	cursor: move;
	width: 32px;
	height: 32px;
	margin: 0 8px;
	opacity: 0.5;
}
</style><|MERGE_RESOLUTION|>--- conflicted
+++ resolved
@@ -67,7 +67,6 @@
 import { reloadAsk } from '@/scripts/reload-ask.js';
 import { i18n } from '@/i18n.js';
 import { definePageMetadata } from '@/scripts/page-metadata.js';
-import { globalEvents } from '@/events.js';
 
 const Sortable = defineAsyncComponent(() => import('vuedraggable').then(x => x.default));
 
@@ -79,23 +78,7 @@
 const menuDisplay = computed(defaultStore.makeGetterSetter('menuDisplay'));
 const bannerDisplay = computed(defaultStore.makeGetterSetter('bannerDisplay'));
 
-<<<<<<< HEAD
-async function reloadAsk() {
-	if (defaultStore.state.requireRefreshBehavior === 'dialog') {
-		const { canceled } = await os.confirm({
-			type: 'info',
-			text: i18n.ts.reloadToApplySetting,
-		});
-		if (canceled) return;
-
-		unisonReload();
-	} else globalEvents.emit('hasRequireRefresh', true);
-}
-
 async function addItem(ev: MouseEvent) {
-=======
-async function addItem() {
->>>>>>> ceb46406
 	const menu = Object.keys(navbarItemDef).filter(k => !defaultStore.state.menu.includes(k));
 	os.popupMenu([
 		...menu.map(k => ({
@@ -139,13 +122,8 @@
 	}));
 }
 
-<<<<<<< HEAD
 watch([menuDisplay, bannerDisplay], async () => {
-	await reloadAsk();
-=======
-watch(menuDisplay, async () => {
 	await reloadAsk({ reason: i18n.ts.reloadToApplySetting, unison: true });
->>>>>>> ceb46406
 });
 
 const headerActions = computed(() => []);
