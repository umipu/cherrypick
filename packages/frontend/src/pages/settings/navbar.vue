--- conflicted
+++ resolved
@@ -67,11 +67,7 @@
 import { unisonReload } from '@/scripts/unison-reload.js';
 import { i18n } from '@/i18n.js';
 import { definePageMetadata } from '@/scripts/page-metadata.js';
-<<<<<<< HEAD
-import { deepClone } from '@/scripts/clone.js';
 import { globalEvents } from '@/events.js';
-=======
->>>>>>> 79ca93ce
 
 const Sortable = defineAsyncComponent(() => import('vuedraggable').then(x => x.default));
 
