--- conflicted
+++ resolved
@@ -63,19 +63,12 @@
 import MkContainer from '@/components/MkContainer.vue';
 import * as os from '@/os.js';
 import { navbarItemDef } from '@/navbar';
-<<<<<<< HEAD
-import { defaultStore } from '@/store';
-import { unisonReload } from '@/scripts/unison-reload';
-import { i18n } from '@/i18n';
-import { definePageMetadata } from '@/scripts/page-metadata';
-import { globalEvents } from '@/events';
-=======
 import { defaultStore } from '@/store.js';
 import { unisonReload } from '@/scripts/unison-reload.js';
 import { i18n } from '@/i18n.js';
 import { definePageMetadata } from '@/scripts/page-metadata.js';
 import { deepClone } from '@/scripts/clone.js';
->>>>>>> 578b0ebe
+import { globalEvents } from '@/events';
 
 const Sortable = defineAsyncComponent(() => import('vuedraggable').then(x => x.default));
 
