--- conflicted
+++ resolved
@@ -154,10 +154,7 @@
 				<MkSwitch v-model="useSystemFont">{{ i18n.ts.useSystemFont }}</MkSwitch>
 				<MkSwitch v-model="disableDrawer">{{ i18n.ts.disableDrawer }}</MkSwitch>
 				<MkSwitch v-model="forceShowAds">{{ i18n.ts.forceShowAds }}</MkSwitch>
-<<<<<<< HEAD
 				<MkSwitch v-model="showUnreadNotificationsCount">{{ i18n.ts.showUnreadNotificationsCount }}</MkSwitch>
-=======
->>>>>>> 18109fce
 			</div>
 			<div>
 				<MkRadios v-model="emojiStyle">
@@ -308,37 +305,6 @@
 	</FormSection>
 
 	<FormSection>
-		<template #label>{{ i18n.ts.dataSaver }} <span class="_beta">CherryPick</span></template>
-
-		<div class="_gaps_m">
-			<MkInfo>{{ i18n.ts.tryReloadIfNotApplied }}</MkInfo>
-
-			<div class="_buttons">
-				<MkButton inline @click="enableAllDataSaver">{{ i18n.ts.enableAll }}</MkButton>
-				<MkButton inline @click="disableAllDataSaver">{{ i18n.ts.disableAll }}</MkButton>
-			</div>
-			<div class="_gaps_m">
-				<MkSwitch v-model="dataSaver.media">
-					{{ i18n.ts._dataSaver._media.title }}
-					<template #caption>{{ i18n.ts._dataSaver._media.description }}</template>
-				</MkSwitch>
-				<MkSwitch v-model="dataSaver.avatar">
-					{{ i18n.ts._dataSaver._avatar.title }}
-					<template #caption>{{ i18n.ts._dataSaver._avatar.description }}</template>
-				</MkSwitch>
-				<MkSwitch v-model="dataSaver.urlPreview">
-					{{ i18n.ts._dataSaver._urlPreview.title }}
-					<template #caption>{{ i18n.ts._dataSaver._urlPreview.description }}</template>
-				</MkSwitch>
-				<MkSwitch v-model="dataSaver.code">
-					{{ i18n.ts._dataSaver._code.title }}
-					<template #caption>{{ i18n.ts._dataSaver._code.description }}</template>
-				</MkSwitch>
-			</div>
-		</div>
-	</FormSection>
-
-	<FormSection>
 		<template #label>{{ i18n.ts.other }}</template>
 
 		<div class="_gaps">
@@ -383,12 +349,9 @@
 // const fontSize = ref(miLocalStorage.getItem('fontSize'));
 const useSystemFont = ref(miLocalStorage.getItem('useSystemFont') != null);
 const dataSaver = ref(defaultStore.state.dataSaver);
-<<<<<<< HEAD
 
 const fontSizeBefore = ref(miLocalStorage.getItem('fontSize'));
 const useBoldFont = ref(miLocalStorage.getItem('useBoldFont'));
-=======
->>>>>>> 18109fce
 
 async function reloadAsk() {
 	if (requireRefreshBehavior.value === 'dialog') {
@@ -613,28 +576,14 @@
 }
 
 function enableAllDataSaver() {
-<<<<<<< HEAD
-	const g = defaultStore.state.dataSaver;
+	const g = { ...defaultStore.state.dataSaver };
 	Object.keys(g).forEach((key) => { g[key] = true; });
-=======
+	dataSaver.value = g;
+}
+
+function disableAllDataSaver() {
 	const g = { ...defaultStore.state.dataSaver };
-
-	Object.keys(g).forEach((key) => { g[key] = true; });
-
->>>>>>> 18109fce
-	dataSaver.value = g;
-}
-
-function disableAllDataSaver() {
-<<<<<<< HEAD
-	const g = defaultStore.state.dataSaver;
 	Object.keys(g).forEach((key) => { g[key] = false; });
-=======
-	const g = { ...defaultStore.state.dataSaver };
-
-	Object.keys(g).forEach((key) => { g[key] = false; });
-
->>>>>>> 18109fce
 	dataSaver.value = g;
 }
 
@@ -644,15 +593,12 @@
 	deep: true,
 });
 
-<<<<<<< HEAD
 onMounted(() => {
 	if (fontSizeBefore.value == null) {
 		fontSizeBefore.value = fontSize.value as string;
 	}
 });
 
-=======
->>>>>>> 18109fce
 const headerActions = $computed(() => []);
 
 const headerTabs = $computed(() => []);
