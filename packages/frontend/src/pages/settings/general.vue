--- conflicted
+++ resolved
@@ -261,7 +261,7 @@
 import { i18n } from '@/i18n';
 import { definePageMetadata } from '@/scripts/page-metadata';
 import { miLocalStorage } from '@/local-storage';
-import MkInfo from "@/components/MkInfo.vue";
+import MkInfo from '@/components/MkInfo.vue';
 
 const lang = ref(miLocalStorage.getItem('lang'));
 // const fontSize = ref(miLocalStorage.getItem('fontSize'));
@@ -361,13 +361,6 @@
 	await reloadAsk();
 });
 
-<<<<<<< HEAD
-onMounted(() => {
-	if (fontSizeBefore.value == null) {
-		fontSizeBefore.value = fontSize.value as string;
-	}
-});
-=======
 const emojiIndexLangs = ['en-US'];
 
 function downloadEmojiIndex(lang: string) {
@@ -395,7 +388,12 @@
 
 	os.promiseDialog(main());
 }
->>>>>>> f6830885
+
+onMounted(() => {
+	if (fontSizeBefore.value == null) {
+		fontSizeBefore.value = fontSize.value as string;
+	}
+});
 
 const headerActions = $computed(() => []);
 
