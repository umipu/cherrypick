--- conflicted
+++ resolved
@@ -154,11 +154,7 @@
 				<MkSwitch v-model="useSystemFont">{{ i18n.ts.useSystemFont }}</MkSwitch>
 				<MkSwitch v-model="disableDrawer">{{ i18n.ts.disableDrawer }}</MkSwitch>
 				<MkSwitch v-model="forceShowAds">{{ i18n.ts.forceShowAds }}</MkSwitch>
-<<<<<<< HEAD
 				<MkSwitch v-model="showUnreadNotificationsCount">{{ i18n.ts.showUnreadNotificationsCount }}</MkSwitch>
-				<MkSwitch v-model="enableDataSaverMode">{{ i18n.ts.dataSaver }}</MkSwitch>
-=======
->>>>>>> edd252af
 			</div>
 			<div>
 				<MkRadios v-model="emojiStyle">
@@ -278,7 +274,7 @@
 	</FormSection>
 
 	<FormSection>
-		<template #label>{{ i18n.ts.dataSaver }}</template>
+		<template #label>{{ i18n.ts.dataSaver }} <span class="_beta">CherryPick</span></template>
 
 		<div class="_gaps_m">
 			<MkInfo>{{ i18n.ts.tryReloadIfNotApplied }}</MkInfo>
@@ -348,7 +344,6 @@
 import { miLocalStorage } from '@/local-storage.js';
 import { globalEvents } from '@/events.js';
 import { claimAchievement } from '@/scripts/achievements.js';
-import MkInfo from '@/components/MkInfo.vue';
 
 const lang = ref(miLocalStorage.getItem('lang'));
 // const fontSize = ref(miLocalStorage.getItem('fontSize'));
@@ -475,7 +470,6 @@
 	keepScreenOn,
 	disableStreamingTimeline,
 	showUnreadNotificationsCount,
-	enableDataSaverMode,
 	enableAbsoluteTime,
 	enableMarkByDate,
 	showSubNoteFooterButton,
@@ -563,25 +557,15 @@
 	}, 300);
 }
 
-<<<<<<< HEAD
-onMounted(() => {
-	if (fontSizeBefore.value == null) {
-		fontSizeBefore.value = fontSize.value as string;
-	}
-=======
 function enableAllDataSaver() {
 	const g = defaultStore.state.dataSaver;
-
 	Object.keys(g).forEach((key) => { g[key] = true; });
-
 	dataSaver.value = g;
 }
 
 function disableAllDataSaver() {
 	const g = defaultStore.state.dataSaver;
-
 	Object.keys(g).forEach((key) => { g[key] = false; });
-
 	dataSaver.value = g;
 }
 
@@ -589,7 +573,12 @@
 	defaultStore.set('dataSaver', to);
 }, {
 	deep: true,
->>>>>>> edd252af
+});
+
+onMounted(() => {
+	if (fontSizeBefore.value == null) {
+		fontSizeBefore.value = fontSize.value as string;
+	}
 });
 
 const headerActions = $computed(() => []);
