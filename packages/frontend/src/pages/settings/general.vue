<!--
SPDX-FileCopyrightText: syuilo and other misskey, cherrypick contributors
SPDX-License-Identifier: AGPL-3.0-only
-->

<template>
<div class="_gaps_m">
	<MkSelect v-model="lang">
		<template #label>{{ i18n.ts.uiLanguage }}</template>
		<option v-for="x in langs" :key="x[0]" :value="x[0]">{{ x[1] }}</option>
		<template #caption>
			<I18n :src="i18n.ts.i18nInfo" tag="span">
				<template #link>
					<MkLink url="https://crowdin.com/project/misskey">Crowdin</MkLink>
				</template>
			</I18n>
		</template>
	</MkSelect>

	<MkRadios v-model="overridedDeviceKind">
		<template #label>{{ i18n.ts.overridedDeviceKind }}</template>
		<option :value="null">{{ i18n.ts.auto }}</option>
		<option value="smartphone"><i class="ti ti-device-mobile"/> {{ i18n.ts.smartphone }}</option>
		<option value="tablet"><i class="ti ti-device-tablet"/> {{ i18n.ts.tablet }}</option>
		<option value="desktop"><i class="ti ti-device-desktop"/> {{ i18n.ts.desktop }}</option>
	</MkRadios>

	<FormSection>
		<div class="_gaps_s">
			<MkSwitch v-model="showFixedPostForm">{{ i18n.ts.showFixedPostForm }}</MkSwitch>
			<MkSwitch v-model="showFixedPostFormInChannel">{{ i18n.ts.showFixedPostFormInChannel }}</MkSwitch>
			<MkFolder>
				<template #label>{{ i18n.ts.pinnedList }}</template>
				<!-- 複数ピン止め管理できるようにしたいけどめんどいので一旦ひとつのみ -->
				<MkButton v-if="defaultStore.reactiveState.pinnedUserLists.value.length === 0" @click="setPinnedList()">{{ i18n.ts.add }}</MkButton>
				<MkButton v-else danger @click="removePinnedList()"><i class="ti ti-trash"></i> {{ i18n.ts.remove }}</MkButton>
			</MkFolder>
		</div>
	</FormSection>

	<FormSection>
		<template #label>{{ i18n.ts.displayOfNote }}</template>

		<div class="_gaps_m">
			<div class="_gaps_s">
				<MkSwitch v-model="showNoteActionsOnlyHover">{{ i18n.ts.showNoteActionsOnlyHover }}</MkSwitch>
				<MkSwitch v-model="showClipButtonInNoteFooter">{{ i18n.ts.showClipButtonInNoteFooter }}</MkSwitch>
				<MkSwitch v-model="showTranslateButtonInNote">{{ i18n.ts.showTranslateButtonInNote }} <span class="_beta">CherryPick</span></MkSwitch>
				<MkSwitch v-model="collapseRenotes">{{ i18n.ts.collapseRenotes }}</MkSwitch>
				<MkSwitch v-model="collapseDefault">{{ i18n.ts.collapseDefault }} <span class="_beta">CherryPick</span></MkSwitch>
				<MkSwitch v-model="advancedMfm">{{ i18n.ts.enableAdvancedMfm }}</MkSwitch>
				<MkSwitch v-if="advancedMfm" v-model="animatedMfm">{{ i18n.ts.enableAnimatedMfm }}</MkSwitch>
<<<<<<< HEAD
				<div :class="$style.mfmPreview" class="_panel">
					<div v-if="advancedMfm && animatedMfm" style="margin: 0 0 8px; font-size: 1.5em;">
						<Mfm :key="emojiStyle" text="$[jelly 🍮] $[spin 🍪] $[shake 🍭]"/>
					</div>
					<div v-else style="margin: 0 0 8px; font-size: 1.5em;">
						<Mfm :key="emojiStyle" text="🍮 🍪 🍭"/>
					</div>
				</div>
=======
				<MkSwitch v-if="advancedMfm" v-model="enableQuickAddMfmFunction">{{ i18n.ts.enableQuickAddMfmFunction }}</MkSwitch>
>>>>>>> 339acd26
				<MkSwitch v-model="showGapBetweenNotesInTimeline">{{ i18n.ts.showGapBetweenNotesInTimeline }}</MkSwitch>
				<MkSwitch v-model="loadRawImages">{{ i18n.ts.loadRawImages }}</MkSwitch>
				<MkRadios v-model="reactionsDisplaySize">
					<template #label>{{ i18n.ts.reactionsDisplaySize }}</template>
					<option value="small">{{ i18n.ts.small }}</option>
					<option value="medium">{{ i18n.ts.medium }}</option>
					<option value="large">{{ i18n.ts.large }}</option>
				</MkRadios>
				<MkSwitch v-model="limitWidthOfReaction">{{ i18n.ts.limitWidthOfReaction }}</MkSwitch>
				<MkSwitch v-model="hideAvatarsInNote">{{ i18n.ts.hideAvatarsInNote }} <span class="_beta">CherryPick</span></MkSwitch>
				<MkSwitch v-model="enableAbsoluteTime">{{ i18n.ts.enableAbsoluteTime }} <span class="_beta">CherryPick</span></MkSwitch>
				<MkSwitch v-model="enableMarkByDate" :disabled="defaultStore.state.enableAbsoluteTime">{{ i18n.ts.enableMarkByDate }} <span class="_beta">CherryPick</span></MkSwitch>
				<MkSwitch v-model="showSubNoteFooterButton">{{ i18n.ts.showSubNoteFooterButton }}<template #caption>{{ i18n.ts.showSubNoteFooterButtonDescription }}</template> <span class="_beta">CherryPick</span></MkSwitch>
				<MkSwitch v-model="infoButtonForNoteActionsEnabled">{{ i18n.ts.infoButtonForNoteActions }}<template #caption>{{ i18n.ts.infoButtonForNoteActionsDescription }}</template> <span class="_beta">CherryPick</span></MkSwitch>
				<MkSwitch v-model="showReplyInNotification">{{ i18n.ts.showReplyInNotification }} <span class="_beta">CherryPick</span></MkSwitch>
				<MkSwitch v-model="renoteQuoteButtonSeparation">{{ i18n.ts.renoteQuoteButtonSeparation }} <span class="_beta">CherryPick</span></MkSwitch>
				<MkSwitch v-model="renoteVisibilitySelection">{{ i18n.ts.showRenoteVisibilitySelector }} <span class="_beta">CherryPick</span></MkSwitch>
				<MkSwitch v-model="showFixedPostFormInReplies">{{ i18n.ts.showFixedPostFormInReplies }}<template #caption>{{ i18n.ts.showFixedPostFormInRepliesDescription }}</template> <span class="_beta">CherryPick</span></MkSwitch>
				<MkSwitch v-model="allMediaNoteCollapse">{{ i18n.ts.allMediaNoteCollapse }} <span class="_beta">CherryPick</span></MkSwitch>
			</div>

			<MkSelect v-model="instanceTicker">
				<template #label>{{ i18n.ts.instanceTicker }}</template>
				<option value="always">{{ i18n.ts._instanceTicker.always }}</option>
				<option value="remote">{{ i18n.ts._instanceTicker.remote }}</option>
				<option value="none">{{ i18n.ts._instanceTicker.none }}</option>
			</MkSelect>

			<MkSelect v-model="nsfw">
				<template #label>{{ i18n.ts.displayOfSensitiveMedia }}</template>
				<option value="respect">{{ i18n.ts._displayOfSensitiveMedia.respect }}</option>
				<option value="ignore">{{ i18n.ts._displayOfSensitiveMedia.ignore }}</option>
				<option value="force">{{ i18n.ts._displayOfSensitiveMedia.force }}</option>
			</MkSelect>

			<MkSelect v-model="nsfwOpenBehavior">
				<template #label>{{ i18n.ts.nsfwOpenBehavior }} <span class="_beta">CherryPick</span></template>
				<option value="click">{{ i18n.ts._nsfwOpenBehavior.click }}</option>
				<option value="doubleClick">{{ i18n.ts._nsfwOpenBehavior.doubleClick }}</option>
			</MkSelect>

			<MkRadios v-model="mediaListWithOneImageAppearance">
				<template #label>{{ i18n.ts.mediaListWithOneImageAppearance }}</template>
				<option value="expand">{{ i18n.ts.default }}</option>
				<option value="16_9">{{ i18n.t('limitTo', { x: '16:9' }) }}</option>
				<option value="1_1">{{ i18n.t('limitTo', { x: '1:1' }) }}</option>
				<option value="2_3">{{ i18n.t('limitTo', { x: '2:3' }) }}</option>
			</MkRadios>
		</div>
	</FormSection>

	<FormSection>
		<template #label>{{ i18n.ts.notificationDisplay }}</template>

		<div class="_gaps_m">
			<MkSwitch v-model="useGroupedNotifications">{{ i18n.ts.useGroupedNotifications }}</MkSwitch>

			<MkRadios v-model="notificationPosition">
				<template #label>{{ i18n.ts.position }}</template>
				<option value="leftTop"><i class="ti ti-align-box-left-top"></i> {{ i18n.ts.leftTop }}</option>
				<option value="rightTop"><i class="ti ti-align-box-right-top"></i> {{ i18n.ts.rightTop }}</option>
				<option value="leftBottom"><i class="ti ti-align-box-left-bottom"></i> {{ i18n.ts.leftBottom }}</option>
				<option value="rightBottom"><i class="ti ti-align-box-right-bottom"></i> {{ i18n.ts.rightBottom }}</option>
			</MkRadios>

			<MkRadios v-model="notificationStackAxis">
				<template #label>{{ i18n.ts.stackAxis }}</template>
				<option value="vertical"><i class="ti ti-carousel-vertical"></i> {{ i18n.ts.vertical }}</option>
				<option value="horizontal"><i class="ti ti-carousel-horizontal"></i> {{ i18n.ts.horizontal }}</option>
			</MkRadios>

			<MkButton @click="testNotification">{{ i18n.ts._notification.checkNotificationBehavior }}</MkButton>
		</div>
	</FormSection>

	<FormSection>
		<template #label>{{ i18n.ts.appearance }}</template>

		<div class="_gaps_m">
			<div class="_gaps_s">
				<MkSwitch v-model="reduceAnimation">{{ i18n.ts.reduceUiAnimation }}</MkSwitch>
				<MkSwitch v-model="useBlurEffect">{{ i18n.ts.useBlurEffect }}<template #caption>{{ i18n.ts.useBlurEffectDescription }}</template></MkSwitch>
				<MkSwitch v-model="useBlurEffectForModal">{{ i18n.ts.useBlurEffectForModal }}</MkSwitch>
				<MkSwitch v-if="useBlurEffect && useBlurEffectForModal" v-model="removeModalBgColorForBlur">{{ i18n.ts.removeModalBgColorForBlur }} <span class="_beta">CherryPick</span></MkSwitch>
				<MkSwitch v-model="disableShowingAnimatedImages">{{ i18n.ts.disableShowingAnimatedImages }}<template #caption><i class="ti ti-alert-triangle" style="color: var(--warn);"></i> {{ i18n.ts.disableShowingAnimatedImagesDescription }}</template></MkSwitch>
				<MkSelect v-if="!disableShowingAnimatedImages" v-model="showingAnimatedImages" style="margin-left: 44px;">
					<option value="always">{{ i18n.ts._showingAnimatedImages.always }}</option>
					<option value="interaction">{{ i18n.ts._showingAnimatedImages.interaction }}</option>
					<option value="inactive">{{ i18n.ts._showingAnimatedImages.inactive }}</option>
					<template #caption>{{ i18n.ts.showingAnimatedImagesDescription }}</template>
				</MkSelect>
				<MkSwitch v-model="highlightSensitiveMedia">{{ i18n.ts.highlightSensitiveMedia }}</MkSwitch>
				<MkSwitch v-model="squareAvatars">{{ i18n.ts.squareAvatars }}</MkSwitch>
				<MkSwitch v-model="showAvatarDecorations">{{ i18n.ts.showAvatarDecorations }}</MkSwitch>
				<MkSwitch v-model="useSystemFont">{{ i18n.ts.useSystemFont }}</MkSwitch>
				<MkSwitch v-model="disableDrawer">{{ i18n.ts.disableDrawer }}</MkSwitch>
				<MkSwitch v-model="forceShowAds">{{ i18n.ts.forceShowAds }}</MkSwitch>
				<MkSwitch v-model="enableSeasonalScreenEffect">{{ i18n.ts.seasonalScreenEffect }}</MkSwitch>
				<MkSwitch v-model="showUnreadNotificationsCount">{{ i18n.ts.showUnreadNotificationsCount }}</MkSwitch>
			</div>
			<div>
				<MkRadios v-model="emojiStyle">
					<template #label>{{ i18n.ts.emojiStyle }}</template>
					<option value="native">{{ i18n.ts.native }}</option>
					<option value="fluentEmoji">Fluent Emoji</option>
					<option value="twemoji">Twemoji</option>
				</MkRadios>
				<div style="margin: 8px 0 0 0; font-size: 1.5em;"><Mfm :key="emojiStyle" text="🍮🍦🍭🍩🍰🍫🍬🥞🍪"/></div>
			</div>

			<!--
			<MkRadios v-model="fontSize">
				<template #label>{{ i18n.ts.fontSize }}</template>
				<option value="1"><span style="font-size: 12px;">Aa</span></option>
				<option value="2"><span style="font-size: 13px;">Aa</span></option>
				<option :value="null"><span style="font-size: 14px;">Aa</span></option>
				<option value="3"><span style="font-size: 15px;">Aa</span></option>
				<option value="4"><span style="font-size: 16px;">Aa</span></option>
				<option value="5"><span style="font-size: 17px;">Aa</span></option>
				<option value="6"><span style="font-size: 18px;">Aa</span></option>
				<option value="7"><span style="font-size: 19px;">Aa</span></option>
				<option value="8"><span style="font-size: 20px;">Aa</span></option>
			</MkRadios>
			-->

			<div>
				<div :class="$style.label">{{ i18n.ts.fontSize }} <span class="_beta">CherryPick</span></div>
				<div :class="$style.fontSize" class="_panel">
					<div v-if="fontSize === 1" style="font-size: 7px;">{{ i18n.ts._mfm.dummy }}</div>
					<div v-else-if="fontSize === 2" style="font-size: 8px;">{{ i18n.ts._mfm.dummy }}</div>
					<div v-else-if="fontSize === 3" style="font-size: 9px;">{{ i18n.ts._mfm.dummy }}</div>
					<div v-else-if="fontSize === 4" style="font-size: 10px;">{{ i18n.ts._mfm.dummy }}</div>
					<div v-else-if="fontSize === 5" style="font-size: 11px;">{{ i18n.ts._mfm.dummy }}</div>
					<div v-else-if="fontSize === 6" style="font-size: 12px;">{{ i18n.ts._mfm.dummy }}</div>
					<div v-else-if="fontSize === 7" style="font-size: 13px;">{{ i18n.ts._mfm.dummy }}</div>
					<div v-else-if="fontSize === 8" style="font-size: 14px;">{{ i18n.ts._mfm.dummy }}</div>
					<div v-else-if="fontSize === 9" style="font-size: 15px;">{{ i18n.ts._mfm.dummy }}</div>
					<div v-else-if="fontSize === 10" style="font-size: 16px;">{{ i18n.ts._mfm.dummy }}</div>
					<div v-else-if="fontSize === 11" style="font-size: 17px;">{{ i18n.ts._mfm.dummy }}</div>
					<div v-else-if="fontSize === 12" style="font-size: 18px;">{{ i18n.ts._mfm.dummy }}</div>
					<div v-else-if="fontSize === 13" style="font-size: 19px;">{{ i18n.ts._mfm.dummy }}</div>
					<div v-else-if="fontSize === 14" style="font-size: 20px;">{{ i18n.ts._mfm.dummy }}</div>
					<div v-else-if="fontSize === 15" style="font-size: 21px;">{{ i18n.ts._mfm.dummy }}</div>
					<div v-else-if="fontSize === 16" style="font-size: 22px;">{{ i18n.ts._mfm.dummy }}</div>
					<div v-else-if="fontSize === 17" style="font-size: 23px;">{{ i18n.ts._mfm.dummy }}</div>
					<div v-else-if="fontSize === 18" style="font-size: 24px;">{{ i18n.ts._mfm.dummy }}</div>
					<div v-else-if="fontSize === 19" style="font-size: 25px;">{{ i18n.ts._mfm.dummy }}</div>
				</div>
				<div :class="$style.fontSizeSlider">
					<div :class="$style.fontSizeLeft">Aa</div>
					<MkRange
						v-model="fontSize" style="position: initial !important; width: 100%; margin: 0 -10px;" :min="1" :max="19" :step="1" easing :textConverter="(v) =>
							v === 1 ? '7px' :
							v === 2 ? '8px' :
							v === 3 ? '9px' :
							v === 4 ? '10px' :
							v === 5 ? '11px' :
							v === 6 ? '12px' :
							v === 7 ? '13px' :
							v === 8 ? '14px' :
							v === 9 ? '15px' :
							v === 10 ? '16px' :
							v === 11 ? '17px' :
							v === 12 ? '18px' :
							v === 13 ? '19px' :
							v === 14 ? '20px' :
							v === 15 ? '21px' :
							v === 16 ? '22px' :
							v === 17 ? '23px' :
							v === 18 ? '24px' :
							v === 19 ? '25px' : ''"
					>
					</MkRange>
					<div :class="$style.fontSizeRight">Aa</div>
				</div>
				<MkInfo v-if="fontSize != fontSizeBefore" style="margin-top: 10px;">{{ i18n.ts.reloadToApplySetting2 }}</MkInfo>
				<MkSwitch v-model="useBoldFont" style="margin-top: .75em;">{{ i18n.ts.useBoldFont }}</MkSwitch>
			</div>
		</div>
	</FormSection>

	<FormSection>
		<template #label>{{ i18n.ts.behavior }}</template>

		<div class="_gaps_m">
			<div class="_gaps_s">
				<MkSwitch v-model="imageNewTab">{{ i18n.ts.openImageInNewTab }}</MkSwitch>
				<MkSwitch v-model="useReactionPickerForContextMenu">{{ i18n.ts.useReactionPickerForContextMenu }}</MkSwitch>
				<MkSwitch v-model="enableInfiniteScroll">{{ i18n.ts.enableInfiniteScroll }}</MkSwitch>
				<MkSwitch v-model="keepScreenOn">{{ i18n.ts.keepScreenOn }}</MkSwitch>
				<MkSwitch v-model="disableStreamingTimeline">{{ i18n.ts.disableStreamingTimeline }}</MkSwitch>
			</div>
			<MkSelect v-model="serverDisconnectedBehavior">
				<template #label>{{ i18n.ts.whenServerDisconnected }} <span class="_beta">CherryPick</span></template>
				<option value="reload">{{ i18n.ts._serverDisconnectedBehavior.reload }}</option>
				<option value="dialog">{{ i18n.ts._serverDisconnectedBehavior.dialog }}</option>
				<option value="quiet">{{ i18n.ts._serverDisconnectedBehavior.quiet }}</option>
				<option value="none">{{ i18n.ts._serverDisconnectedBehavior.none }}</option>
			</MkSelect>
			<MkSelect v-model="requireRefreshBehavior">
				<template #label>{{ i18n.ts.requireRefresh }} <span class="_beta">CherryPick</span></template>
				<option value="dialog">{{ i18n.ts._requireRefreshBehavior.dialog }}</option>
				<option value="quiet">{{ i18n.ts._requireRefreshBehavior.quiet }}</option>
			</MkSelect>
			<MkSelect v-model="newNoteReceivedNotificationBehavior">
				<template #label>{{ i18n.ts.newNoteReceivedNotification }} <span class="_beta">CherryPick</span></template>
				<option value="default">{{ i18n.ts._newNoteReceivedNotificationBehavior.default }}</option>
				<option value="count">{{ i18n.ts._newNoteReceivedNotificationBehavior.count }}</option>
				<option value="none">{{ i18n.ts._newNoteReceivedNotificationBehavior.none }}</option>
			</MkSelect>
			<MkRange v-model="numberOfPageCache" :min="1" :max="10" :step="1" easing>
				<template #label>{{ i18n.ts.numberOfPageCache }}</template>
				<template #caption>{{ i18n.ts.numberOfPageCacheDescription }}</template>
			</MkRange>

			<MkFolder>
				<template #label>{{ i18n.ts.dataSaver }}</template>

				<div class="_gaps_m">
					<MkInfo>{{ i18n.ts.reloadRequiredToApplySettings }}</MkInfo>

					<div class="_buttons">
						<MkButton inline @click="enableAllDataSaver">{{ i18n.ts.enableAll }}</MkButton>
						<MkButton inline @click="disableAllDataSaver">{{ i18n.ts.disableAll }}</MkButton>
					</div>
					<div class="_gaps_m">
						<MkSwitch v-model="dataSaver.media">
							{{ i18n.ts._dataSaver._media.title }}
							<template #caption>{{ i18n.ts._dataSaver._media.description }}</template>
						</MkSwitch>
						<MkSwitch v-model="dataSaver.avatar">
							{{ i18n.ts._dataSaver._avatar.title }}
							<template #caption>{{ i18n.ts._dataSaver._avatar.description }}</template>
						</MkSwitch>
						<MkSwitch v-model="dataSaver.urlPreview">
							{{ i18n.ts._dataSaver._urlPreview.title }}
							<template #caption>{{ i18n.ts._dataSaver._urlPreview.description }}</template>
						</MkSwitch>
						<MkSwitch v-model="dataSaver.code">
							{{ i18n.ts._dataSaver._code.title }}
							<template #caption>{{ i18n.ts._dataSaver._code.description }}</template>
						</MkSwitch>
					</div>
				</div>
			</MkFolder>
		</div>
	</FormSection>

	<FormSection>
		<template #label>{{ i18n.ts.other }}</template>

		<div class="_gaps">
			<MkFolder>
				<template #label>{{ i18n.ts.additionalEmojiDictionary }}</template>
				<div v-for="lang in emojiIndexLangs" class="_buttons">
					<MkButton @click="downloadEmojiIndex(lang)"><i class="ti ti-download"></i> {{ lang }}{{ defaultStore.reactiveState.additionalUnicodeEmojiIndexes.value[lang] ? ` (${ i18n.ts.installed })` : '' }}</MkButton>
					<MkButton v-if="defaultStore.reactiveState.additionalUnicodeEmojiIndexes.value[lang]" danger @click="removeEmojiIndex(lang)"><i class="ti ti-trash"></i> {{ i18n.ts.remove }}</MkButton>
				</div>
			</MkFolder>
			<FormLink to="/settings/deck">{{ i18n.ts.deck }}</FormLink>
			<FormLink to="/settings/custom-css"><template #icon><i class="ti ti-code"></i></template>{{ i18n.ts.customCss }}</FormLink>
		</div>
	</FormSection>
</div>
</template>

<script lang="ts" setup>
import { computed, onMounted, ref, watch } from 'vue';
import * as Misskey from 'cherrypick-js';
import MkSwitch from '@/components/MkSwitch.vue';
import MkSelect from '@/components/MkSelect.vue';
import MkRadios from '@/components/MkRadios.vue';
import MkRange from '@/components/MkRange.vue';
import MkFolder from '@/components/MkFolder.vue';
import MkButton from '@/components/MkButton.vue';
import FormSection from '@/components/form/section.vue';
import FormLink from '@/components/form/link.vue';
import MkLink from '@/components/MkLink.vue';
import MkInfo from '@/components/MkInfo.vue';
import { langs } from '@/config.js';
import { defaultStore } from '@/store.js';
import * as os from '@/os.js';
import { unisonReload } from '@/scripts/unison-reload.js';
import { i18n } from '@/i18n.js';
import { definePageMetadata } from '@/scripts/page-metadata.js';
import { miLocalStorage } from '@/local-storage.js';
import { globalEvents } from '@/events.js';
import { claimAchievement } from '@/scripts/achievements.js';

const lang = ref(miLocalStorage.getItem('lang'));
// const fontSize = ref(miLocalStorage.getItem('fontSize'));
const useSystemFont = ref(miLocalStorage.getItem('useSystemFont') != null);
const dataSaver = ref(defaultStore.state.dataSaver);

const fontSizeBefore = ref(miLocalStorage.getItem('fontSize'));
const useBoldFont = ref(miLocalStorage.getItem('useBoldFont'));

async function reloadAsk() {
	if (requireRefreshBehavior.value === 'dialog') {
		const { canceled } = await os.confirm({
			type: 'info',
			text: i18n.ts.reloadToApplySetting,
		});
		if (canceled) return;

		unisonReload();
	} else globalEvents.emit('hasRequireRefresh', true);
}

function reloadTimeline() {
	globalEvents.emit('reloadTimeline');
}

function reloadNotification() {
	globalEvents.emit('reloadNotification');
}

const overridedDeviceKind = computed(defaultStore.makeGetterSetter('overridedDeviceKind'));
const serverDisconnectedBehavior = computed(defaultStore.makeGetterSetter('serverDisconnectedBehavior'));
const showNoteActionsOnlyHover = computed(defaultStore.makeGetterSetter('showNoteActionsOnlyHover'));
const showClipButtonInNoteFooter = computed(defaultStore.makeGetterSetter('showClipButtonInNoteFooter'));
const reactionsDisplaySize = computed(defaultStore.makeGetterSetter('reactionsDisplaySize'));
const limitWidthOfReaction = computed(defaultStore.makeGetterSetter('limitWidthOfReaction'));
const collapseRenotes = computed(defaultStore.makeGetterSetter('collapseRenotes'));
const reduceAnimation = computed(defaultStore.makeGetterSetter('animation', v => !v, v => !v));
const useBlurEffectForModal = computed(defaultStore.makeGetterSetter('useBlurEffectForModal'));
const useBlurEffect = computed(defaultStore.makeGetterSetter('useBlurEffect'));
const removeModalBgColorForBlur = computed(defaultStore.makeGetterSetter('removeModalBgColorForBlur'));
const showGapBetweenNotesInTimeline = computed(defaultStore.makeGetterSetter('showGapBetweenNotesInTimeline'));
const animatedMfm = computed(defaultStore.makeGetterSetter('animatedMfm'));
const advancedMfm = computed(defaultStore.makeGetterSetter('advancedMfm'));
const enableQuickAddMfmFunction = computed(defaultStore.makeGetterSetter('enableQuickAddMfmFunction'));
const emojiStyle = computed(defaultStore.makeGetterSetter('emojiStyle'));
const disableDrawer = computed(defaultStore.makeGetterSetter('disableDrawer'));
const disableShowingAnimatedImages = computed(defaultStore.makeGetterSetter('disableShowingAnimatedImages'));
const forceShowAds = computed(defaultStore.makeGetterSetter('forceShowAds'));
const loadRawImages = computed(defaultStore.makeGetterSetter('loadRawImages'));
const highlightSensitiveMedia = computed(defaultStore.makeGetterSetter('highlightSensitiveMedia'));
const imageNewTab = computed(defaultStore.makeGetterSetter('imageNewTab'));
const nsfw = computed(defaultStore.makeGetterSetter('nsfw'));
const showFixedPostForm = computed(defaultStore.makeGetterSetter('showFixedPostForm'));
const showFixedPostFormInChannel = computed(defaultStore.makeGetterSetter('showFixedPostFormInChannel'));
const numberOfPageCache = computed(defaultStore.makeGetterSetter('numberOfPageCache'));
const instanceTicker = computed(defaultStore.makeGetterSetter('instanceTicker'));
const enableInfiniteScroll = computed(defaultStore.makeGetterSetter('enableInfiniteScroll'));
const useReactionPickerForContextMenu = computed(defaultStore.makeGetterSetter('useReactionPickerForContextMenu'));
const squareAvatars = computed(defaultStore.makeGetterSetter('squareAvatars'));
const showAvatarDecorations = computed(defaultStore.makeGetterSetter('showAvatarDecorations'));
const mediaListWithOneImageAppearance = computed(defaultStore.makeGetterSetter('mediaListWithOneImageAppearance'));
const notificationPosition = computed(defaultStore.makeGetterSetter('notificationPosition'));
const notificationStackAxis = computed(defaultStore.makeGetterSetter('notificationStackAxis'));
const keepScreenOn = computed(defaultStore.makeGetterSetter('keepScreenOn'));
const disableStreamingTimeline = computed(defaultStore.makeGetterSetter('disableStreamingTimeline'));
const useGroupedNotifications = computed(defaultStore.makeGetterSetter('useGroupedNotifications'));
const enableSeasonalScreenEffect = computed(defaultStore.makeGetterSetter('enableSeasonalScreenEffect'));
const showUnreadNotificationsCount = computed(defaultStore.makeGetterSetter('showUnreadNotificationsCount'));
const newNoteReceivedNotificationBehavior = computed(defaultStore.makeGetterSetter('newNoteReceivedNotificationBehavior'));
const fontSize = computed(defaultStore.makeGetterSetter('fontSize'));
const collapseDefault = computed(defaultStore.makeGetterSetter('collapseDefault'));
const requireRefreshBehavior = computed(defaultStore.makeGetterSetter('requireRefreshBehavior'));
const hideAvatarsInNote = computed(defaultStore.makeGetterSetter('hideAvatarsInNote'));
const showTranslateButtonInNote = computed(defaultStore.makeGetterSetter('showTranslateButtonInNote'));
const enableAbsoluteTime = computed(defaultStore.makeGetterSetter('enableAbsoluteTime'));
const enableMarkByDate = computed(defaultStore.makeGetterSetter('enableMarkByDate'));
const showSubNoteFooterButton = computed(defaultStore.makeGetterSetter('showSubNoteFooterButton'));
const infoButtonForNoteActionsEnabled = computed(defaultStore.makeGetterSetter('infoButtonForNoteActionsEnabled'));
const showReplyInNotification = computed(defaultStore.makeGetterSetter('showReplyInNotification'));
const renoteQuoteButtonSeparation = computed(defaultStore.makeGetterSetter('renoteQuoteButtonSeparation'));
const showFixedPostFormInReplies = computed(defaultStore.makeGetterSetter('showFixedPostFormInReplies'));
const showingAnimatedImages = computed(defaultStore.makeGetterSetter('showingAnimatedImages'));
const allMediaNoteCollapse = computed(defaultStore.makeGetterSetter('allMediaNoteCollapse'));
const nsfwOpenBehavior = computed(defaultStore.makeGetterSetter('nsfwOpenBehavior'));
const renoteVisibilitySelection = computed(defaultStore.makeGetterSetter('renoteVisibilitySelection'));

watch(lang, () => {
	miLocalStorage.setItem('lang', lang.value as string);
	miLocalStorage.removeItem('locale');
	miLocalStorage.removeItem('localeVersion');
});

watch(fontSize, () => {
	if (fontSize.value == null) {
		miLocalStorage.removeItem('fontSize');
	} else {
		miLocalStorage.setItem('fontSize', fontSize.value as string);
	}
});

watch(useBoldFont, () => {
	if (useBoldFont.value) {
		miLocalStorage.setItem('useBoldFont', useBoldFont.value);
	} else {
		miLocalStorage.removeItem('useBoldFont');
	}
});

watch(useSystemFont, () => {
	if (useSystemFont.value) {
		miLocalStorage.setItem('useSystemFont', 't');
	} else {
		miLocalStorage.removeItem('useSystemFont');
	}
});

watch([
	lang,
	useBlurEffect,
	useBlurEffectForModal,
	removeModalBgColorForBlur,
	// fontSize,
	useBoldFont,
	useSystemFont,
	squareAvatars,
	showGapBetweenNotesInTimeline,
	overridedDeviceKind,
	keepScreenOn,
	disableStreamingTimeline,
	showUnreadNotificationsCount,
	showFixedPostFormInReplies,
	showingAnimatedImages,
	enableSeasonalScreenEffect,
], async () => {
	await reloadAsk();
});

watch([
	collapseDefault,
	hideAvatarsInNote,
	showNoteActionsOnlyHover,
	showClipButtonInNoteFooter,
	instanceTicker,
	mediaListWithOneImageAppearance,
	reactionsDisplaySize,
	limitWidthOfReaction,
	highlightSensitiveMedia,
	showReplyInNotification,
	showTranslateButtonInNote,
	enableAbsoluteTime,
	enableMarkByDate,
	showSubNoteFooterButton,
	infoButtonForNoteActionsEnabled,
	renoteQuoteButtonSeparation,
	allMediaNoteCollapse,
], () => {
	reloadTimeline();
	reloadNotification();
});

watch([
	collapseRenotes,
	enableInfiniteScroll,
], () => {
	reloadTimeline();
});

watch([
	showReplyInNotification,
], () => {
	reloadNotification();
});

const emojiIndexLangs = ['en-US'];

function downloadEmojiIndex(lang: string) {
	async function main() {
		const currentIndexes = defaultStore.state.additionalUnicodeEmojiIndexes;

		function download() {
			switch (lang) {
				case 'en-US': return import('../../unicode-emoji-indexes/en-US.json').then(x => x.default);
				default: throw new Error('unrecognized lang: ' + lang);
			}
		}

		currentIndexes[lang] = await download();
		await defaultStore.set('additionalUnicodeEmojiIndexes', currentIndexes);
	}

	os.promiseDialog(main());
}

function removeEmojiIndex(lang: string) {
	async function main() {
		const currentIndexes = defaultStore.state.additionalUnicodeEmojiIndexes;
		delete currentIndexes[lang];
		await defaultStore.set('additionalUnicodeEmojiIndexes', currentIndexes);
	}

	os.promiseDialog(main());
}

async function setPinnedList() {
	const lists = await os.api('users/lists/list');
	const { canceled, result: list } = await os.select({
		title: i18n.ts.selectList,
		items: lists.map(x => ({
			value: x, text: x.name,
		})),
	});
	if (canceled) return;

	defaultStore.set('pinnedUserLists', [list]);
}

function removePinnedList() {
	defaultStore.set('pinnedUserLists', []);
}

let smashCount = 0;
let smashTimer: number | null = null;

function testNotification(): void {
	const notification: Misskey.entities.Notification = {
		id: Math.random().toString(),
		createdAt: new Date().toUTCString(),
		isRead: false,
		type: 'test',
	};

	globalEvents.emit('clientNotification', notification);

	// セルフ通知破壊 実績関連
	smashCount++;
	if (smashCount >= 10) {
		claimAchievement('smashTestNotificationButton');
		smashCount = 0;
	}
	if (smashTimer) {
		clearTimeout(smashTimer);
	}
	smashTimer = window.setTimeout(() => {
		smashCount = 0;
	}, 300);
}

function enableAllDataSaver() {
	const g = { ...defaultStore.state.dataSaver };
	Object.keys(g).forEach((key) => { g[key] = true; });
	dataSaver.value = g;
}

function disableAllDataSaver() {
	const g = { ...defaultStore.state.dataSaver };
	Object.keys(g).forEach((key) => { g[key] = false; });
	dataSaver.value = g;
}

watch(dataSaver, (to) => {
	defaultStore.set('dataSaver', to);
}, {
	deep: true,
});

onMounted(() => {
	if (fontSizeBefore.value == null) {
		fontSizeBefore.value = fontSize.value as string;
	}
});

const headerActions = computed(() => []);

const headerTabs = computed(() => []);

definePageMetadata({
	title: i18n.ts.general,
	icon: 'ti ti-adjustments',
});
</script>

<style lang="scss" module>
.label {
	font-size: 0.85em;
	padding: 0 0 8px 0;
	user-select: none;
}

.mfmPreview, .fontSize {
	padding: 20px 20px 28px;
	border-radius: 6px;
	text-align: center;
}

.mfmPreview {
	padding: 5px;
	max-width: 110px;
}

.fontSizeSlider {
	display: flex;
	margin-top: -8px;
	border-top: solid .5px var(--divider);

	> .fontSizeLeft, .fontSizeRight {
		position: relative;
		background: var(--panel);
		font-weight: normal;
		line-height: 20px;
	}

	> .fontSizeLeft {
		padding: 7px 6px 7px 18px;
		border-bottom-left-radius: 6px;
		font-size: 12px;
	}

	> .fontSizeRight {
		padding: 7px 18px 7px 6px;
		border-bottom-right-radius: 6px;
		font-size: 18px;
	}
}
</style><|MERGE_RESOLUTION|>--- conflicted
+++ resolved
@@ -50,7 +50,6 @@
 				<MkSwitch v-model="collapseDefault">{{ i18n.ts.collapseDefault }} <span class="_beta">CherryPick</span></MkSwitch>
 				<MkSwitch v-model="advancedMfm">{{ i18n.ts.enableAdvancedMfm }}</MkSwitch>
 				<MkSwitch v-if="advancedMfm" v-model="animatedMfm">{{ i18n.ts.enableAnimatedMfm }}</MkSwitch>
-<<<<<<< HEAD
 				<div :class="$style.mfmPreview" class="_panel">
 					<div v-if="advancedMfm && animatedMfm" style="margin: 0 0 8px; font-size: 1.5em;">
 						<Mfm :key="emojiStyle" text="$[jelly 🍮] $[spin 🍪] $[shake 🍭]"/>
@@ -59,9 +58,7 @@
 						<Mfm :key="emojiStyle" text="🍮 🍪 🍭"/>
 					</div>
 				</div>
-=======
 				<MkSwitch v-if="advancedMfm" v-model="enableQuickAddMfmFunction">{{ i18n.ts.enableQuickAddMfmFunction }}</MkSwitch>
->>>>>>> 339acd26
 				<MkSwitch v-model="showGapBetweenNotesInTimeline">{{ i18n.ts.showGapBetweenNotesInTimeline }}</MkSwitch>
 				<MkSwitch v-model="loadRawImages">{{ i18n.ts.loadRawImages }}</MkSwitch>
 				<MkRadios v-model="reactionsDisplaySize">
