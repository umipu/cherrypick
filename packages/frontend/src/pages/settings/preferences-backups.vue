--- conflicted
+++ resolved
@@ -150,13 +150,8 @@
 	if (Object.keys(profile).some(key => !profileProps.includes(key))) throw new Error('Unnecessary properties exist');
 
 	if (!profile.name) throw new Error('Missing required prop: name');
-<<<<<<< HEAD
 	if (!profile.cherrypickVersion) throw new Error('Missing required prop: cherrypickVersion');
-	
-=======
-	if (!profile.misskeyVersion) throw new Error('Missing required prop: misskeyVersion');
-
->>>>>>> 12456b22
+
 	// Check if createdAt and updatedAt is Date
 	// https://zenn.dev/lollipop_onl/articles/eoz-judge-js-invalid-date
 	if (!profile.createdAt || Number.isNaN(new Date(profile.createdAt).getTime())) throw new Error('createdAt is falsy or not Date');
