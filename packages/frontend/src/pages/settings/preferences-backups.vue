<!--
SPDX-FileCopyrightText: syuilo and misskey-project
SPDX-License-Identifier: AGPL-3.0-only
-->

<template>
<div class="_gaps_m">
	<div :class="$style.buttons">
		<MkButton inline primary @click="saveNew">{{ ts._preferencesBackups.saveNew }}</MkButton>
		<MkButton inline @click="loadFile">{{ ts._preferencesBackups.loadFile }}</MkButton>
	</div>

	<FormSection>
		<template #label>{{ ts._preferencesBackups.list }}</template>
		<template v-if="profiles && Object.keys(profiles).length > 0">
			<div class="_gaps_s">
				<div
					v-for="(profile, id) in profiles"
					:key="id"
					class="_panel"
					:class="$style.profile"
					@click="$event => menu($event, id)"
					@contextmenu.prevent.stop="$event => menu($event, id)"
				>
					<div :class="$style.profileName">{{ profile.name }}</div>
					<div :class="$style.profileTime">{{ t('_preferencesBackups.createdAt', { date: (new Date(profile.createdAt)).toLocaleDateString(), time: (new Date(profile.createdAt)).toLocaleTimeString() }) }}</div>
					<div v-if="profile.updatedAt" :class="$style.profileTime">{{ t('_preferencesBackups.updatedAt', { date: (new Date(profile.updatedAt)).toLocaleDateString(), time: (new Date(profile.updatedAt)).toLocaleTimeString() }) }}</div>
				</div>
			</div>
		</template>
		<div v-else-if="profiles">
			<MkInfo>{{ ts._preferencesBackups.noBackups }}</MkInfo>
		</div>
		<MkLoading v-else/>
	</FormSection>
</div>
</template>

<script lang="ts" setup>
import { onMounted, onUnmounted, ref } from 'vue';
import { v4 as uuid } from 'uuid';
import FormSection from '@/components/form/section.vue';
import MkButton from '@/components/MkButton.vue';
import MkInfo from '@/components/MkInfo.vue';
import * as os from '@/os.js';
import { misskeyApi } from '@/scripts/misskey-api.js';
import { ColdDeviceStorage, defaultStore } from '@/store.js';
import { unisonReload } from '@/scripts/unison-reload.js';
import { useStream } from '@/stream.js';
import { $i } from '@/account.js';
import { i18n } from '@/i18n.js';
<<<<<<< HEAD
import { version, basedMisskeyVersion, host } from '@/config.js';
=======
import { version, host } from '@@/js/config.js';
>>>>>>> 837a8e15
import { definePageMetadata } from '@/scripts/page-metadata.js';
import { miLocalStorage } from '@/local-storage.js';
const { t, ts } = i18n;

const defaultStoreSaveKeys: (keyof typeof defaultStore['state'])[] = [
	'collapseRenotes',
	'menu',
	'visibility',
	'localOnly',
	'statusbars',
	'widgets',
	'tl',
	'pinnedUserLists',
	'overridedDeviceKind',
	'serverDisconnectedBehavior',
	'nsfw',
	'highlightSensitiveMedia',
	'animation',
	'animatedMfm',
	'advancedMfm',
	'showReactionsCount',
	'loadRawImages',
	'imageNewTab',
	'dataSaver',
	'disableShowingAnimatedImages',
	'showingAnimatedImages',
	'emojiStyle',
	'disableDrawer',
	'useBlurEffectForModal',
	'useBlurEffect',
	'showFixedPostForm',
	'showFixedPostFormInChannel',
	'enableInfiniteScroll',
	'useReactionPickerForContextMenu',
	'showGapBetweenNotesInTimeline',
	'instanceTicker',
	'emojiPickerScale',
	'emojiPickerWidth',
	'emojiPickerHeight',
	'emojiPickerUseDrawerForMobile',
	'defaultSideView',
	'menuDisplay',
	'reportError',
	'squareAvatars',
	'showAvatarDecorations',
	'numberOfPageCache',
	'showNoteActionsOnlyHover',
	'showClipButtonInNoteFooter',
	'reactionsDisplaySize',
	'forceShowAds',
	'aiChanMode',
	'devMode',
	'mediaListWithOneImageAppearance',
	'notificationPosition',
	'notificationStackAxis',
	'enableCondensedLineForAcct',
	'keepScreenOn',
	'defaultWithReplies',
	'disableStreamingTimeline',
	'useGroupedNotifications',
	'hideAvatarsInNote',
	'newNoteReceivedNotificationBehavior',
	'collapseDefault',
	'requireRefreshBehavior',
	'bannerDisplay',
	'hideAvatarsInNote',
	'showTranslateButtonInNote',
	'enableAbsoluteTime',
	'enableMarkByDate',
	'showSubNoteFooterButton',
	'enableHomeTimeline',
	'enableLocalTimeline',
	'enableSocialTimeline',
	'enableGlobalTimeline',
	'enableListTimeline',
	'enableAntennaTimeline',
	'enableChannelTimeline',
	'useEnterToSend',
	'postFormVisibilityHotkey',
	'showRenoteConfirmPopup',
	'displayHeaderNavBarWhenScroll',
	'infoButtonForNoteActionsEnabled',
	'reactableRemoteReactionEnabled',
	'showFollowingMessageInsteadOfButtonEnabled',
	'mobileHeaderChange',
	'renameTheButtonInPostFormToNya',
	'showReplyInNotification',
	'renoteQuoteButtonSeparation',
	'vibrate',
	'vibrateNote',
	'vibrateNotification',
	'vibrateChat',
	'vibrateChatBg',
	'vibrateSystem',
	'sound_masterVolume',
	'sound_note',
	'sound_noteMy',
	'sound_noteEdited',
	'sound_notification',
	'sound_chat',
	'sound_chatBg',
	'sound_reaction',
];
const coldDeviceStorageSaveKeys: (keyof typeof ColdDeviceStorage.default)[] = [
	'lightTheme',
	'darkTheme',
	'syncDeviceDarkMode',
	'plugins',
];

const scope = ['clientPreferencesProfiles'];

const profileProps = ['name', 'createdAt', 'updatedAt', 'cherrypickVersion', 'basedMisskeyVersion', 'settings', 'host'];

type Profile = {
	name: string;
	createdAt: string;
	updatedAt: string | null;
	cherrypickVersion: string;
	basedMisskeyVersion: string;
	host: string;
	settings: {
		hot: Record<keyof typeof defaultStoreSaveKeys, unknown>;
		cold: Record<keyof typeof coldDeviceStorageSaveKeys, unknown>;
		fontSize: string | null;
		useSystemFont: 't' | null;
		wallpaper: string | null;
	};
};

const connection = $i && useStream().useChannel('main');

const profiles = ref<Record<string, Profile> | null>(null);

misskeyApi('i/registry/get-all', { scope })
	.then(res => {
		profiles.value = res || {};
	});

function isObject(value: unknown): value is Record<string, unknown> {
	return value != null && typeof value === 'object' && !Array.isArray(value);
}

function validate(profile: any): void {
	if (!isObject(profile)) throw new Error('not an object');

	// Check if unnecessary properties exist
	if (Object.keys(profile).some(key => !profileProps.includes(key))) throw new Error('Unnecessary properties exist');

	if (!profile.name) throw new Error('Missing required prop: name');
	if (!profile.cherrypickVersion) throw new Error('Missing required prop: cherrypickVersion');
	if (!profile.basedMisskeyVersion) throw new Error('Missing required prop: basedMisskeyVersion');

	// Check if createdAt and updatedAt is Date
	// https://zenn.dev/lollipop_onl/articles/eoz-judge-js-invalid-date
	if (!profile.createdAt || Number.isNaN(new Date(profile.createdAt as any).getTime())) throw new Error('createdAt is falsy or not Date');
	if (profile.updatedAt) {
		if (Number.isNaN(new Date(profile.updatedAt as any).getTime())) {
			throw new Error('updatedAt is not Date');
		}
	} else if (profile.updatedAt !== null) {
		throw new Error('updatedAt is not null');
	}

	if (!profile.settings) throw new Error('Missing required prop: settings');
	if (!isObject(profile.settings)) throw new Error('Invalid prop: settings');
}

function getSettings(): Profile['settings'] {
	const hot = {} as Record<keyof typeof defaultStoreSaveKeys, unknown>;
	for (const key of defaultStoreSaveKeys) {
		hot[key] = defaultStore.state[key];
	}

	const cold = {} as Record<keyof typeof coldDeviceStorageSaveKeys, unknown>;
	for (const key of coldDeviceStorageSaveKeys) {
		cold[key] = ColdDeviceStorage.get(key);
	}

	return {
		hot,
		cold,
		fontSize: miLocalStorage.getItem('fontSize'),
		useSystemFont: miLocalStorage.getItem('useSystemFont') as 't' | null,
		wallpaper: miLocalStorage.getItem('wallpaper'),
	};
}

async function saveNew(): Promise<void> {
	if (!profiles.value) return;

	const { canceled, result: name } = await os.inputText({
		title: ts._preferencesBackups.inputName,
		default: '',
	});
	if (canceled) return;

	if (Object.values(profiles.value).some(x => x.name === name)) {
		return os.alert({
			title: ts._preferencesBackups.cannotSave,
			text: t('_preferencesBackups.nameAlreadyExists', { name }),
		});
	}

	const id = uuid();
	const profile: Profile = {
		name,
		createdAt: (new Date()).toISOString(),
		updatedAt: null,
		cherrypickVersion: version,
		basedMisskeyVersion: basedMisskeyVersion,
		host,
		settings: getSettings(),
	};
	await os.apiWithDialog('i/registry/set', { scope, key: id, value: profile });
}

function loadFile(): void {
	const input = document.createElement('input');
	input.type = 'file';
	input.multiple = false;
	input.onchange = async () => {
		if (!profiles.value) return;
		if (!input.files || input.files.length === 0) return;

		const file = input.files[0];

		if (file.type !== 'application/json') {
			return os.alert({
				type: 'error',
				title: ts._preferencesBackups.cannotLoad,
				text: ts._preferencesBackups.invalidFile,
			});
		}

		let profile: Profile;
		try {
			profile = JSON.parse(await file.text()) as unknown as Profile;
			validate(profile);
		} catch (err) {
			return os.alert({
				type: 'error',
				title: ts._preferencesBackups.cannotLoad,
				text: (err as any)?.message ?? '',
			});
		}

		const id = uuid();
		await os.apiWithDialog('i/registry/set', { scope, key: id, value: profile });

		// 一応廃棄
		(window as any).__misskey_input_ref__ = null;
	};

	// https://qiita.com/fukasawah/items/b9dc732d95d99551013d
	// iOS Safari で正常に動かす為のおまじない
	(window as any).__misskey_input_ref__ = input;

	input.click();
}

async function applyProfile(id: string): Promise<void> {
	if (!profiles.value) return;

	const profile = profiles.value[id];

	const { canceled: cancel1 } = await os.confirm({
		type: 'warning',
		title: ts._preferencesBackups.apply,
		text: t('_preferencesBackups.applyConfirm', { name: profile.name }),
	});
	if (cancel1) return;

	// TODO: バージョン or ホストが違ったらさらに警告を表示

	const settings = profile.settings;

	// defaultStore
	for (const key of defaultStoreSaveKeys) {
		if (settings.hot[key] !== undefined) {
			defaultStore.set(key, settings.hot[key]);
		}
	}

	// coldDeviceStorage
	for (const key of coldDeviceStorageSaveKeys) {
		if (settings.cold[key] !== undefined) {
			ColdDeviceStorage.set(key, settings.cold[key]);
		}
	}

	// fontSize
	if (settings.fontSize) {
		miLocalStorage.setItem('fontSize', settings.fontSize);
	} else {
		miLocalStorage.removeItem('fontSize');
	}

	// useSystemFont
	if (settings.useSystemFont) {
		miLocalStorage.setItem('useSystemFont', settings.useSystemFont);
	} else {
		miLocalStorage.removeItem('useSystemFont');
	}

	// wallpaper
	if (settings.wallpaper != null) {
		miLocalStorage.setItem('wallpaper', settings.wallpaper);
	} else {
		miLocalStorage.removeItem('wallpaper');
	}

	const { canceled: cancel2 } = await os.confirm({
		type: 'info',
		text: ts.reloadToApplySetting,
	});
	if (cancel2) return;

	unisonReload();
}

async function deleteProfile(id: string): Promise<void> {
	if (!profiles.value) return;

	const { canceled } = await os.confirm({
		type: 'info',
		title: ts.delete,
		text: t('deleteAreYouSure', { x: profiles.value[id].name }),
	});
	if (canceled) return;

	await os.apiWithDialog('i/registry/remove', { scope, key: id });
	delete profiles.value[id];
}

async function save(id: string): Promise<void> {
	if (!profiles.value) return;

	const { name, createdAt } = profiles.value[id];

	const { canceled } = await os.confirm({
		type: 'info',
		title: ts._preferencesBackups.save,
		text: t('_preferencesBackups.saveConfirm', { name }),
	});
	if (canceled) return;

	const profile: Profile = {
		name,
		createdAt,
		updatedAt: (new Date()).toISOString(),
		cherrypickVersion: version,
		basedMisskeyVersion: basedMisskeyVersion,
		host,
		settings: getSettings(),
	};
	await os.apiWithDialog('i/registry/set', { scope, key: id, value: profile });
}

async function rename(id: string): Promise<void> {
	if (!profiles.value) return;

	const { canceled: cancel1, result: name } = await os.inputText({
		title: ts._preferencesBackups.inputName,
		default: '',
	});
	if (cancel1 || profiles.value[id].name === name) return;

	if (Object.values(profiles.value).some(x => x.name === name)) {
		return os.alert({
			title: ts._preferencesBackups.cannotSave,
			text: t('_preferencesBackups.nameAlreadyExists', { name }),
		});
	}

	const registry = Object.assign({}, { ...profiles.value[id] });

	const { canceled: cancel2 } = await os.confirm({
		type: 'info',
		title: ts.rename,
		text: t('_preferencesBackups.renameConfirm', { old: registry.name, new: name }),
	});
	if (cancel2) return;

	registry.name = name;
	await os.apiWithDialog('i/registry/set', { scope, key: id, value: registry });
}

function menu(ev: MouseEvent, profileId: string) {
	if (!profiles.value) return;

	return os.popupMenu([{
		text: ts._preferencesBackups.apply,
		icon: 'ti ti-check',
		action: () => applyProfile(profileId),
	}, {
		type: 'a',
		text: ts.download,
		icon: 'ti ti-download',
		href: URL.createObjectURL(new Blob([JSON.stringify(profiles.value[profileId], null, 2)], { type: 'application/json' })),
		download: `${profiles.value[profileId].name}.json`,
	}, { type: 'divider' }, {
		text: ts.rename,
		icon: 'ti ti-forms',
		action: () => rename(profileId),
	}, {
		text: ts._preferencesBackups.save,
		icon: 'ti ti-device-floppy',
		action: () => save(profileId),
	}, { type: 'divider' }, {
		text: ts.delete,
		icon: 'ti ti-trash',
		action: () => deleteProfile(profileId),
		danger: true,
	}], (ev.currentTarget ?? ev.target ?? undefined) as unknown as HTMLElement | undefined);
}

onMounted(() => {
	// streamingのuser storage updateイベントを監視して更新
	connection?.on('registryUpdated', ({ scope: recievedScope, key, value }) => {
		if (!recievedScope || recievedScope.length !== scope.length || recievedScope[0] !== scope[0]) return;
		if (!profiles.value) return;

		profiles.value[key] = value;
	});
});

onUnmounted(() => {
	connection?.off('registryUpdated');
});

definePageMetadata(() => ({
	title: ts.preferencesBackups,
	icon: 'ti ti-device-floppy',
}));
</script>

<style lang="scss" module>
.buttons {
	display: flex;
	gap: var(--margin);
	flex-wrap: wrap;
}

.profile {
	padding: 20px;
	cursor: pointer;

	&Name {
		font-weight: 700;
	}

	&Time {
		font-size: .85em;
		opacity: .7;
	}
}
</style><|MERGE_RESOLUTION|>--- conflicted
+++ resolved
@@ -49,11 +49,7 @@
 import { useStream } from '@/stream.js';
 import { $i } from '@/account.js';
 import { i18n } from '@/i18n.js';
-<<<<<<< HEAD
-import { version, basedMisskeyVersion, host } from '@/config.js';
-=======
-import { version, host } from '@@/js/config.js';
->>>>>>> 837a8e15
+import { version, basedMisskeyVersion, host } from '@@/js/config.js';
 import { definePageMetadata } from '@/scripts/page-metadata.js';
 import { miLocalStorage } from '@/local-storage.js';
 const { t, ts } = i18n;
