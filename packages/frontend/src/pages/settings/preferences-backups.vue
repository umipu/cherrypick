<!--
SPDX-FileCopyrightText: syuilo and misskey-project
SPDX-License-Identifier: AGPL-3.0-only
-->

<template>
<div class="_gaps_m">
	<div :class="$style.buttons">
		<MkButton inline primary @click="saveNew">{{ ts._preferencesBackups.saveNew }}</MkButton>
		<MkButton inline @click="loadFile">{{ ts._preferencesBackups.loadFile }}</MkButton>
	</div>

	<FormSection>
		<template #label>{{ ts._preferencesBackups.list }}</template>
		<template v-if="profiles && Object.keys(profiles).length > 0">
			<div class="_gaps_s">
				<div
					v-for="(profile, id) in profiles"
					:key="id"
					class="_panel"
					:class="$style.profile"
					@click="$event => menu($event, id)"
					@contextmenu.prevent.stop="$event => menu($event, id)"
				>
					<div :class="$style.profileName">{{ profile.name }}</div>
					<div :class="$style.profileTime">{{ t('_preferencesBackups.createdAt', { date: (new Date(profile.createdAt)).toLocaleDateString(), time: (new Date(profile.createdAt)).toLocaleTimeString() }) }}</div>
					<div v-if="profile.updatedAt" :class="$style.profileTime">{{ t('_preferencesBackups.updatedAt', { date: (new Date(profile.updatedAt)).toLocaleDateString(), time: (new Date(profile.updatedAt)).toLocaleTimeString() }) }}</div>
				</div>
			</div>
		</template>
		<div v-else-if="profiles">
			<MkInfo>{{ ts._preferencesBackups.noBackups }}</MkInfo>
		</div>
		<MkLoading v-else/>
	</FormSection>
</div>
</template>

<script lang="ts" setup>
import { onMounted, onUnmounted, ref } from 'vue';
import { v4 as uuid } from 'uuid';
import FormSection from '@/components/form/section.vue';
import MkButton from '@/components/MkButton.vue';
import MkInfo from '@/components/MkInfo.vue';
import * as os from '@/os.js';
import { misskeyApi } from '@/scripts/misskey-api.js';
import { ColdDeviceStorage, defaultStore } from '@/store.js';
import { unisonReload } from '@/scripts/unison-reload.js';
import { useStream } from '@/stream.js';
import { $i } from '@/account.js';
import { i18n } from '@/i18n.js';
import { version, basedMisskeyVersion, host } from '@/config.js';
import { definePageMetadata } from '@/scripts/page-metadata.js';
import { miLocalStorage } from '@/local-storage.js';
const { t, ts } = i18n;

const defaultStoreSaveKeys: (keyof typeof defaultStore['state'])[] = [
	'collapseRenotes',
	'menu',
	'visibility',
	'localOnly',
	'statusbars',
	'widgets',
	'tl',
	'pinnedUserLists',
	'overridedDeviceKind',
	'serverDisconnectedBehavior',
	'nsfw',
	'highlightSensitiveMedia',
	'animation',
	'animatedMfm',
	'advancedMfm',
	'showReactionsCount',
	'loadRawImages',
	'imageNewTab',
	'dataSaver',
	'disableShowingAnimatedImages',
	'showingAnimatedImages',
	'emojiStyle',
	'disableDrawer',
	'useBlurEffectForModal',
	'useBlurEffect',
	'showFixedPostForm',
	'showFixedPostFormInChannel',
	'enableInfiniteScroll',
	'useReactionPickerForContextMenu',
	'showGapBetweenNotesInTimeline',
	'instanceTicker',
	'emojiPickerScale',
	'emojiPickerWidth',
	'emojiPickerHeight',
	'emojiPickerUseDrawerForMobile',
	'defaultSideView',
	'menuDisplay',
	'reportError',
	'squareAvatars',
	'showAvatarDecorations',
	'numberOfPageCache',
	'showNoteActionsOnlyHover',
	'showClipButtonInNoteFooter',
	'reactionsDisplaySize',
	'forceShowAds',
	'aiChanMode',
	'devMode',
	'mediaListWithOneImageAppearance',
	'notificationPosition',
	'notificationStackAxis',
	'enableCondensedLineForAcct',
	'keepScreenOn',
	'defaultWithReplies',
	'disableStreamingTimeline',
	'useGroupedNotifications',
	'hideAvatarsInNote',
	'newNoteReceivedNotificationBehavior',
	'collapseDefault',
	'requireRefreshBehavior',
	'bannerDisplay',
	'hideAvatarsInNote',
	'showTranslateButtonInNote',
	'enableAbsoluteTime',
	'enableMarkByDate',
	'showSubNoteFooterButton',
	'enableHomeTimeline',
	'enableLocalTimeline',
	'enableSocialTimeline',
	'enableGlobalTimeline',
	'enableListTimeline',
	'enableAntennaTimeline',
	'enableChannelTimeline',
	'useEnterToSend',
	'postFormVisibilityHotkey',
	'showRenoteConfirmPopup',
	'displayHeaderNavBarWhenScroll',
	'infoButtonForNoteActionsEnabled',
	'reactableRemoteReactionEnabled',
	'showFollowingMessageInsteadOfButtonEnabled',
	'mobileHeaderChange',
	'renameTheButtonInPostFormToNya',
	'showReplyInNotification',
	'renoteQuoteButtonSeparation',
	'vibrate',
	'vibrateNote',
	'vibrateNotification',
	'vibrateChat',
	'vibrateChatBg',
	'vibrateSystem',
	'sound_masterVolume',
	'sound_note',
	'sound_noteMy',
	'sound_noteEdited',
	'sound_notification',
<<<<<<< HEAD
	'sound_chat',
	'sound_chatBg',
	'sound_antenna',
	'sound_channel',
	'sound_reaction',
=======
>>>>>>> 0d76842a
];
const coldDeviceStorageSaveKeys: (keyof typeof ColdDeviceStorage.default)[] = [
	'lightTheme',
	'darkTheme',
	'syncDeviceDarkMode',
	'plugins',
];

const scope = ['clientPreferencesProfiles'];

const profileProps = ['name', 'createdAt', 'updatedAt', 'cherrypickVersion', 'basedMisskeyVersion', 'settings', 'host'];

type Profile = {
	name: string;
	createdAt: string;
	updatedAt: string | null;
	cherrypickVersion: string;
	basedMisskeyVersion: string;
	host: string;
	settings: {
		hot: Record<keyof typeof defaultStoreSaveKeys, unknown>;
		cold: Record<keyof typeof coldDeviceStorageSaveKeys, unknown>;
		fontSize: string | null;
		useSystemFont: 't' | null;
		wallpaper: string | null;
	};
};

const connection = $i && useStream().useChannel('main');

const profiles = ref<Record<string, Profile> | null>(null);

misskeyApi('i/registry/get-all', { scope })
	.then(res => {
		profiles.value = res || {};
	});

function isObject(value: unknown): value is Record<string, unknown> {
	return value != null && typeof value === 'object' && !Array.isArray(value);
}

function validate(profile: any): void {
	if (!isObject(profile)) throw new Error('not an object');

	// Check if unnecessary properties exist
	if (Object.keys(profile).some(key => !profileProps.includes(key))) throw new Error('Unnecessary properties exist');

	if (!profile.name) throw new Error('Missing required prop: name');
	if (!profile.cherrypickVersion) throw new Error('Missing required prop: cherrypickVersion');
	if (!profile.basedMisskeyVersion) throw new Error('Missing required prop: basedMisskeyVersion');

	// Check if createdAt and updatedAt is Date
	// https://zenn.dev/lollipop_onl/articles/eoz-judge-js-invalid-date
	if (!profile.createdAt || Number.isNaN(new Date(profile.createdAt as any).getTime())) throw new Error('createdAt is falsy or not Date');
	if (profile.updatedAt) {
		if (Number.isNaN(new Date(profile.updatedAt as any).getTime())) {
			throw new Error('updatedAt is not Date');
		}
	} else if (profile.updatedAt !== null) {
		throw new Error('updatedAt is not null');
	}

	if (!profile.settings) throw new Error('Missing required prop: settings');
	if (!isObject(profile.settings)) throw new Error('Invalid prop: settings');
}

function getSettings(): Profile['settings'] {
	const hot = {} as Record<keyof typeof defaultStoreSaveKeys, unknown>;
	for (const key of defaultStoreSaveKeys) {
		hot[key] = defaultStore.state[key];
	}

	const cold = {} as Record<keyof typeof coldDeviceStorageSaveKeys, unknown>;
	for (const key of coldDeviceStorageSaveKeys) {
		cold[key] = ColdDeviceStorage.get(key);
	}

	return {
		hot,
		cold,
		fontSize: miLocalStorage.getItem('fontSize'),
		useSystemFont: miLocalStorage.getItem('useSystemFont') as 't' | null,
		wallpaper: miLocalStorage.getItem('wallpaper'),
	};
}

async function saveNew(): Promise<void> {
	if (!profiles.value) return;

	const { canceled, result: name } = await os.inputText({
		title: ts._preferencesBackups.inputName,
		default: '',
	});
	if (canceled) return;

	if (Object.values(profiles.value).some(x => x.name === name)) {
		return os.alert({
			title: ts._preferencesBackups.cannotSave,
			text: t('_preferencesBackups.nameAlreadyExists', { name }),
		});
	}

	const id = uuid();
	const profile: Profile = {
		name,
		createdAt: (new Date()).toISOString(),
		updatedAt: null,
		cherrypickVersion: version,
		basedMisskeyVersion: basedMisskeyVersion,
		host,
		settings: getSettings(),
	};
	await os.apiWithDialog('i/registry/set', { scope, key: id, value: profile });
}

function loadFile(): void {
	const input = document.createElement('input');
	input.type = 'file';
	input.multiple = false;
	input.onchange = async () => {
		if (!profiles.value) return;
		if (!input.files || input.files.length === 0) return;

		const file = input.files[0];

		if (file.type !== 'application/json') {
			return os.alert({
				type: 'error',
				title: ts._preferencesBackups.cannotLoad,
				text: ts._preferencesBackups.invalidFile,
			});
		}

		let profile: Profile;
		try {
			profile = JSON.parse(await file.text()) as unknown as Profile;
			validate(profile);
		} catch (err) {
			return os.alert({
				type: 'error',
				title: ts._preferencesBackups.cannotLoad,
				text: (err as any)?.message ?? '',
			});
		}

		const id = uuid();
		await os.apiWithDialog('i/registry/set', { scope, key: id, value: profile });

		// 一応廃棄
		(window as any).__misskey_input_ref__ = null;
	};

	// https://qiita.com/fukasawah/items/b9dc732d95d99551013d
	// iOS Safari で正常に動かす為のおまじない
	(window as any).__misskey_input_ref__ = input;

	input.click();
}

async function applyProfile(id: string): Promise<void> {
	if (!profiles.value) return;

	const profile = profiles.value[id];

	const { canceled: cancel1 } = await os.confirm({
		type: 'warning',
		title: ts._preferencesBackups.apply,
		text: t('_preferencesBackups.applyConfirm', { name: profile.name }),
	});
	if (cancel1) return;

	// TODO: バージョン or ホストが違ったらさらに警告を表示

	const settings = profile.settings;

	// defaultStore
	for (const key of defaultStoreSaveKeys) {
		if (settings.hot[key] !== undefined) {
			defaultStore.set(key, settings.hot[key]);
		}
	}

	// coldDeviceStorage
	for (const key of coldDeviceStorageSaveKeys) {
		if (settings.cold[key] !== undefined) {
			ColdDeviceStorage.set(key, settings.cold[key]);
		}
	}

	// fontSize
	if (settings.fontSize) {
		miLocalStorage.setItem('fontSize', settings.fontSize);
	} else {
		miLocalStorage.removeItem('fontSize');
	}

	// useSystemFont
	if (settings.useSystemFont) {
		miLocalStorage.setItem('useSystemFont', settings.useSystemFont);
	} else {
		miLocalStorage.removeItem('useSystemFont');
	}

	// wallpaper
	if (settings.wallpaper != null) {
		miLocalStorage.setItem('wallpaper', settings.wallpaper);
	} else {
		miLocalStorage.removeItem('wallpaper');
	}

	const { canceled: cancel2 } = await os.confirm({
		type: 'info',
		text: ts.reloadToApplySetting,
	});
	if (cancel2) return;

	unisonReload();
}

async function deleteProfile(id: string): Promise<void> {
	if (!profiles.value) return;

	const { canceled } = await os.confirm({
		type: 'info',
		title: ts.delete,
		text: t('deleteAreYouSure', { x: profiles.value[id].name }),
	});
	if (canceled) return;

	await os.apiWithDialog('i/registry/remove', { scope, key: id });
	delete profiles.value[id];
}

async function save(id: string): Promise<void> {
	if (!profiles.value) return;

	const { name, createdAt } = profiles.value[id];

	const { canceled } = await os.confirm({
		type: 'info',
		title: ts._preferencesBackups.save,
		text: t('_preferencesBackups.saveConfirm', { name }),
	});
	if (canceled) return;

	const profile: Profile = {
		name,
		createdAt,
		updatedAt: (new Date()).toISOString(),
		cherrypickVersion: version,
		basedMisskeyVersion: basedMisskeyVersion,
		host,
		settings: getSettings(),
	};
	await os.apiWithDialog('i/registry/set', { scope, key: id, value: profile });
}

async function rename(id: string): Promise<void> {
	if (!profiles.value) return;

	const { canceled: cancel1, result: name } = await os.inputText({
		title: ts._preferencesBackups.inputName,
		default: '',
	});
	if (cancel1 || profiles.value[id].name === name) return;

	if (Object.values(profiles.value).some(x => x.name === name)) {
		return os.alert({
			title: ts._preferencesBackups.cannotSave,
			text: t('_preferencesBackups.nameAlreadyExists', { name }),
		});
	}

	const registry = Object.assign({}, { ...profiles.value[id] });

	const { canceled: cancel2 } = await os.confirm({
		type: 'info',
		title: ts.rename,
		text: t('_preferencesBackups.renameConfirm', { old: registry.name, new: name }),
	});
	if (cancel2) return;

	registry.name = name;
	await os.apiWithDialog('i/registry/set', { scope, key: id, value: registry });
}

function menu(ev: MouseEvent, profileId: string) {
	if (!profiles.value) return;

	return os.popupMenu([{
		text: ts._preferencesBackups.apply,
		icon: 'ti ti-check',
		action: () => applyProfile(profileId),
	}, {
		type: 'a',
		text: ts.download,
		icon: 'ti ti-download',
		href: URL.createObjectURL(new Blob([JSON.stringify(profiles.value[profileId], null, 2)], { type: 'application/json' })),
		download: `${profiles.value[profileId].name}.json`,
	}, { type: 'divider' }, {
		text: ts.rename,
		icon: 'ti ti-forms',
		action: () => rename(profileId),
	}, {
		text: ts._preferencesBackups.save,
		icon: 'ti ti-device-floppy',
		action: () => save(profileId),
	}, { type: 'divider' }, {
		text: ts.delete,
		icon: 'ti ti-trash',
		action: () => deleteProfile(profileId),
		danger: true,
	}], (ev.currentTarget ?? ev.target ?? undefined) as unknown as HTMLElement | undefined);
}

onMounted(() => {
	// streamingのuser storage updateイベントを監視して更新
	connection?.on('registryUpdated', ({ scope: recievedScope, key, value }) => {
		if (!recievedScope || recievedScope.length !== scope.length || recievedScope[0] !== scope[0]) return;
		if (!profiles.value) return;

		profiles.value[key] = value;
	});
});

onUnmounted(() => {
	connection?.off('registryUpdated');
});

definePageMetadata(() => ({
	title: ts.preferencesBackups,
	icon: 'ti ti-device-floppy',
}));
</script>

<style lang="scss" module>
.buttons {
	display: flex;
	gap: var(--margin);
	flex-wrap: wrap;
}

.profile {
	padding: 20px;
	cursor: pointer;

	&Name {
		font-weight: 700;
	}

	&Time {
		font-size: .85em;
		opacity: .7;
	}
}
</style><|MERGE_RESOLUTION|>--- conflicted
+++ resolved
@@ -149,14 +149,9 @@
 	'sound_noteMy',
 	'sound_noteEdited',
 	'sound_notification',
-<<<<<<< HEAD
 	'sound_chat',
 	'sound_chatBg',
-	'sound_antenna',
-	'sound_channel',
 	'sound_reaction',
-=======
->>>>>>> 0d76842a
 ];
 const coldDeviceStorageSaveKeys: (keyof typeof ColdDeviceStorage.default)[] = [
 	'lightTheme',
