--- conflicted
+++ resolved
@@ -47,6 +47,7 @@
 <script lang="ts" setup>
 import { ref, computed } from 'vue';
 import FormPagination from '@/components/MkPagination.vue';
+import * as os from '@/os.js';
 import { misskeyApi } from '@/scripts/misskey-api.js';
 import { i18n } from '@/i18n.js';
 import { definePageMetadata } from '@/scripts/page-metadata.js';
@@ -65,7 +66,6 @@
 	},
 };
 
-<<<<<<< HEAD
 async function revoke(token) {
 	const { canceled } = await os.confirm({
 		type: 'warning',
@@ -73,11 +73,7 @@
 	});
 	if (canceled) return;
 
-	os.api('i/revoke-token', { tokenId: token.id }).then(() => {
-=======
-function revoke(token) {
 	misskeyApi('i/revoke-token', { tokenId: token.id }).then(() => {
->>>>>>> 14aedc17
 		list.value.reload();
 	});
 }
