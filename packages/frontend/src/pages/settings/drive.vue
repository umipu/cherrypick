<template>
<div class="_gaps_m">
	<FormSection v-if="!fetching" first>
		<template #label>{{ i18n.ts.usageAmount }}</template>

		<div class="_gaps_m">
			<div>
				<div :class="$style.meter"><div :class="$style.meterValue" :style="meterStyle"></div></div>
			</div>
			<FormSplit>
				<MkKeyValue>
					<template #key>{{ i18n.ts.capacity }}</template>
					<template #value>{{ bytes(capacity, 1) }}</template>
				</MkKeyValue>
				<MkKeyValue>
					<template #key>{{ i18n.ts.inUse }}</template>
					<template #value>{{ bytes(usage, 1) }}</template>
				</MkKeyValue>
			</FormSplit>
		</div>
	</FormSection>

	<FormSection>
		<template #label>{{ i18n.ts.statistics }}</template>
		<MkChart src="per-user-drive" :args="{ user: $i }" span="day" :limit="7 * 5" :bar="true" :stacked="true" :detailed="false" :aspectRatio="6"/>
	</FormSection>

	<FormSection>
		<div class="_gaps_m">
			<FormLink @click="chooseUploadFolder()">
				{{ i18n.ts.uploadFolder }}
				<template #suffix>{{ uploadFolder ? uploadFolder.name : '-' }}</template>
				<template #suffixIcon><i class="ti ti-folder"></i></template>
			</FormLink>
			<FormLink to="/settings/drive/cleaner">
				{{ i18n.ts.drivecleaner }}
			</FormLink>
			<MkSwitch v-model="keepOriginalUploading">
				<template #label>{{ i18n.ts.keepOriginalUploading }}</template>
				<template #caption>{{ i18n.ts.keepOriginalUploadingDescription }}</template>
			</MkSwitch>
			<MkSwitch v-model="alwaysMarkNsfw" @update:modelValue="saveProfile()">
				<template #label>{{ i18n.ts.alwaysMarkSensitive }}</template>
			</MkSwitch>
			<MkSwitch v-model="autoSensitive" @update:modelValue="saveProfile()">
				<template #label>{{ i18n.ts.enableAutoSensitive }}<span class="_beta">{{ i18n.ts.beta }}</span></template>
				<template #caption>{{ i18n.ts.enableAutoSensitiveDescription }}</template>
			</MkSwitch>
		</div>
	</FormSection>
</div>
</template>

<script lang="ts" setup>
import { computed, ref } from 'vue';
import tinycolor from 'tinycolor2';
import FormLink from '@/components/form/link.vue';
import MkSwitch from '@/components/MkSwitch.vue';
import FormSection from '@/components/form/section.vue';
import MkKeyValue from '@/components/MkKeyValue.vue';
import FormSplit from '@/components/form/split.vue';
import * as os from '@/os';
import bytes from '@/filters/bytes';
import { defaultStore } from '@/store';
import MkChart from '@/components/MkChart.vue';
import { i18n } from '@/i18n';
import { definePageMetadata } from '@/scripts/page-metadata';
import { $i } from '@/account';

const fetching = ref(true);
const usage = ref<any>(null);
const capacity = ref<any>(null);
const uploadFolder = ref<any>(null);
let alwaysMarkNsfw = $ref($i.alwaysMarkNsfw);
let autoSensitive = $ref($i.autoSensitive);

const meterStyle = computed(() => {
	return {
		width: `${usage.value / capacity.value * 100}%`,
		background: tinycolor({
			h: 180 - (usage.value / capacity.value * 180),
			s: 0.7,
			l: 0.5,
		}),
	};
});

const keepOriginalUploading = computed(defaultStore.makeGetterSetter('keepOriginalUploading'));

os.api('drive').then(info => {
	capacity.value = info.capacity;
	usage.value = info.usage;
	fetching.value = false;
});

if (defaultStore.state.uploadFolder) {
	os.api('drive/folders/show', {
		folderId: defaultStore.state.uploadFolder,
	}).then(response => {
		uploadFolder.value = response;
	});
}

function chooseUploadFolder() {
	os.selectDriveFolder(false).then(async folder => {
		defaultStore.set('uploadFolder', folder ? folder.id : null);
		os.success();
		if (defaultStore.state.uploadFolder) {
			uploadFolder.value = await os.api('drive/folders/show', {
				folderId: defaultStore.state.uploadFolder,
			});
		} else {
			uploadFolder.value = null;
		}
	});
}

function saveProfile() {
	os.api('i/update', {
		alwaysMarkNsfw: !!alwaysMarkNsfw,
		autoSensitive: !!autoSensitive,
	}).catch(err => {
		os.alert({
			type: 'error',
			title: i18n.ts.error,
			text: err.message,
		});
		alwaysMarkNsfw = true;
	});
}

const headerActions = $computed(() => []);

const headerTabs = $computed(() => []);

definePageMetadata({
	title: i18n.ts.drive,
	icon: 'ti ti-cloud',
});
</script>

<style lang="scss" module>
.meter {
<<<<<<< HEAD
=======
	height: 10px;
>>>>>>> a4a17178
	background: rgba(0, 0, 0, 0.1);
	border-radius: 999px;
	overflow: clip;
}

.meterValue {
	height: 100%;
	border-radius: 999px;
}
</style><|MERGE_RESOLUTION|>--- conflicted
+++ resolved
@@ -141,10 +141,7 @@
 
 <style lang="scss" module>
 .meter {
-<<<<<<< HEAD
-=======
 	height: 10px;
->>>>>>> a4a17178
 	background: rgba(0, 0, 0, 0.1);
 	border-radius: 999px;
 	overflow: clip;
