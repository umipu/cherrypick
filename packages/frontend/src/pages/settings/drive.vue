<!--
SPDX-FileCopyrightText: syuilo and other misskey, cherrypick contributors
SPDX-License-Identifier: AGPL-3.0-only
-->

<template>
<div class="_gaps_m">
	<FormSection v-if="!fetching" first>
		<template #label>{{ i18n.ts.usageAmount }}</template>

		<div class="_gaps_m">
			<div>
				<div :class="$style.meter"><div :class="$style.meterValue" :style="meterStyle"></div></div>
			</div>
			<FormSplit>
				<MkKeyValue>
					<template #key>{{ i18n.ts.capacity }}</template>
					<template #value>{{ bytes(capacity, 1) }}</template>
				</MkKeyValue>
				<MkKeyValue>
					<template #key>{{ i18n.ts.inUse }}</template>
					<template #value>{{ bytes(usage, 1) }}</template>
				</MkKeyValue>
			</FormSplit>
		</div>
	</FormSection>

	<FormSection>
		<template #label>{{ i18n.ts.statistics }}</template>
		<MkChart src="per-user-drive" :args="{ user: $i }" span="day" :limit="7 * 5" :bar="true" :stacked="true" :detailed="false" :aspectRatio="6"/>
	</FormSection>

	<FormSection>
		<div class="_gaps_m">
			<FormLink @click="chooseUploadFolder()">
				{{ i18n.ts.uploadFolder }}
				<template #suffix>{{ uploadFolder ? uploadFolder.name : '-' }}</template>
				<template #suffixIcon><i class="ti ti-folder"></i></template>
			</FormLink>
			<FormLink to="/settings/drive/cleaner">
				{{ i18n.ts.drivecleaner }}
			</FormLink>
			<MkSwitch v-model="keepOriginalUploading">
				<template #label>{{ i18n.ts.keepOriginalUploading }}</template>
				<template #caption>{{ i18n.ts.keepOriginalUploadingDescription }}</template>
			</MkSwitch>
			<MkSelect v-model="imageCompressionMode">
				<template #label>{{ i18n.ts._imageCompressionMode.title }}</template>
				<option value="resizeCompress">{{ i18n.ts._imageCompressionMode.resizeCompress }}</option>
				<option value="noResizeCompress">{{ i18n.ts._imageCompressionMode.noResizeCompress }}</option>
				<option value="resizeCompressLossy">{{ i18n.ts._imageCompressionMode.resizeCompressLossy }}</option>
				<option value="noResizeCompressLossy">{{ i18n.ts._imageCompressionMode.noResizeCompressLossy }}</option>
				<template #caption>{{ i18n.ts._imageCompressionMode.description }}</template>
			</MkSelect>
			<MkSwitch v-model="alwaysMarkNsfw" @update:modelValue="saveProfile()">
				<template #label>{{ i18n.ts.alwaysMarkSensitive }}</template>
			</MkSwitch>
			<MkSwitch v-model="autoSensitive" @update:modelValue="saveProfile()">
				<template #label>{{ i18n.ts.enableAutoSensitive }}<span class="_beta">{{ i18n.ts.beta }}</span></template>
				<template #caption>{{ i18n.ts.enableAutoSensitiveDescription }}</template>
			</MkSwitch>
		</div>
	</FormSection>
</div>
</template>

<script lang="ts" setup>
import { computed, ref } from 'vue';
import tinycolor from 'tinycolor2';
import FormLink from '@/components/form/link.vue';
import MkSwitch from '@/components/MkSwitch.vue';
import FormSection from '@/components/form/section.vue';
import MkKeyValue from '@/components/MkKeyValue.vue';
import FormSplit from '@/components/form/split.vue';
import * as os from '@/os.js';
import bytes from '@/filters/bytes.js';
import { defaultStore } from '@/store.js';
import MkChart from '@/components/MkChart.vue';
<<<<<<< HEAD
import { i18n } from '@/i18n';
import { definePageMetadata } from '@/scripts/page-metadata';
import { $i } from '@/account';
import MkSelect from '@/components/MkSelect.vue';
=======
import { i18n } from '@/i18n.js';
import { definePageMetadata } from '@/scripts/page-metadata.js';
import { $i } from '@/account.js';
>>>>>>> 578b0ebe

const fetching = ref(true);
const usage = ref<any>(null);
const capacity = ref<any>(null);
const uploadFolder = ref<any>(null);
let alwaysMarkNsfw = $ref($i.alwaysMarkNsfw);
let autoSensitive = $ref($i.autoSensitive);

const meterStyle = computed(() => {
	return {
		width: `${usage.value / capacity.value * 100}%`,
		background: tinycolor({
			h: 180 - (usage.value / capacity.value * 180),
			s: 0.7,
			l: 0.5,
		}),
	};
});

const keepOriginalUploading = computed(defaultStore.makeGetterSetter('keepOriginalUploading'));
const imageCompressionMode = computed(defaultStore.makeGetterSetter('imageCompressionMode'));

os.api('drive').then(info => {
	capacity.value = info.capacity;
	usage.value = info.usage;
	fetching.value = false;
});

if (defaultStore.state.uploadFolder) {
	os.api('drive/folders/show', {
		folderId: defaultStore.state.uploadFolder,
	}).then(response => {
		uploadFolder.value = response;
	});
}

function chooseUploadFolder() {
	os.selectDriveFolder(false).then(async folder => {
		defaultStore.set('uploadFolder', folder ? folder.id : null);
		os.success();
		if (defaultStore.state.uploadFolder) {
			uploadFolder.value = await os.api('drive/folders/show', {
				folderId: defaultStore.state.uploadFolder,
			});
		} else {
			uploadFolder.value = null;
		}
	});
}

function saveProfile() {
	os.api('i/update', {
		alwaysMarkNsfw: !!alwaysMarkNsfw,
		autoSensitive: !!autoSensitive,
	}).catch(err => {
		os.alert({
			type: 'error',
			title: i18n.ts.error,
			text: err.message,
		});
		alwaysMarkNsfw = true;
	});
}

const headerActions = $computed(() => []);

const headerTabs = $computed(() => []);

definePageMetadata({
	title: i18n.ts.drive,
	icon: 'ti ti-cloud',
});
</script>

<style lang="scss" module>
.meter {
	height: 10px;
	background: rgba(0, 0, 0, 0.1);
	border-radius: 999px;
	overflow: clip;
}

.meterValue {
	height: 100%;
	border-radius: 999px;
}
</style><|MERGE_RESOLUTION|>--- conflicted
+++ resolved
@@ -76,16 +76,10 @@
 import bytes from '@/filters/bytes.js';
 import { defaultStore } from '@/store.js';
 import MkChart from '@/components/MkChart.vue';
-<<<<<<< HEAD
-import { i18n } from '@/i18n';
-import { definePageMetadata } from '@/scripts/page-metadata';
-import { $i } from '@/account';
-import MkSelect from '@/components/MkSelect.vue';
-=======
 import { i18n } from '@/i18n.js';
 import { definePageMetadata } from '@/scripts/page-metadata.js';
 import { $i } from '@/account.js';
->>>>>>> 578b0ebe
+import MkSelect from '@/components/MkSelect.vue';
 
 const fetching = ref(true);
 const usage = ref<any>(null);
