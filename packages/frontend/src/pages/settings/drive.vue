--- conflicted
+++ resolved
@@ -80,14 +80,10 @@
 import MkChart from '@/components/MkChart.vue';
 import { i18n } from '@/i18n.js';
 import { definePageMetadata } from '@/scripts/page-metadata.js';
-<<<<<<< HEAD
-import { $i } from '@/account.js';
+import { signinRequired } from '@/account.js';
 import MkSelect from '@/components/MkSelect.vue';
-=======
-import { signinRequired } from '@/account.js';
 
 const $i = signinRequired();
->>>>>>> 14aedc17
 
 const fetching = ref(true);
 const usage = ref<number | null>(null);
