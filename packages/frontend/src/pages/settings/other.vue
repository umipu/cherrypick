--- conflicted
+++ resolved
@@ -84,22 +84,13 @@
 import FormInfo from '@/components/MkInfo.vue';
 import MkKeyValue from '@/components/MkKeyValue.vue';
 import MkButton from '@/components/MkButton.vue';
-<<<<<<< HEAD
-import * as os from '@/os';
-import { defaultStore } from '@/store';
-import { signout, $i } from '@/account';
-import { i18n } from '@/i18n';
-import { definePageMetadata } from '@/scripts/page-metadata';
-import { unisonReload } from '@/scripts/unison-reload';
-import { globalEvents } from '@/events';
-=======
 import * as os from '@/os.js';
 import { defaultStore } from '@/store.js';
 import { signout, $i } from '@/account.js';
 import { i18n } from '@/i18n.js';
 import { definePageMetadata } from '@/scripts/page-metadata.js';
 import { unisonReload } from '@/scripts/unison-reload.js';
->>>>>>> 578b0ebe
+import { globalEvents } from '@/events';
 import FormSection from '@/components/form/section.vue';
 
 const reportError = computed(defaultStore.makeGetterSetter('reportError'));
