--- conflicted
+++ resolved
@@ -197,46 +197,6 @@
 	const password = await os.inputText({
 		title: i18n.ts.password,
 		type: 'password',
-<<<<<<< HEAD
-	}).then(({ canceled, result: password }) => {
-		if (canceled) return;
-		os.api('i/2fa/register-key', {
-			password,
-		}).then(reg => {
-			registration.value = {
-				password,
-				challengeId: reg!.challengeId,
-				stage: 0,
-				publicKeyOptions: {
-					challenge: byteify(reg!.challenge, 'base64'),
-					rp: {
-						id: hostname,
-						name: 'CherryPick',
-					},
-					user: {
-						id: byteify($i!.id, 'ascii'),
-						name: $i!.username,
-						displayName: $i!.name,
-					},
-					pubKeyCredParams: [{ alg: -7, type: 'public-key' }],
-					timeout: 60000,
-					attestation: 'direct',
-				},
-				saving: true,
-			};
-			return navigator.credentials.create({
-				publicKey: registration.value.publicKeyOptions,
-			});
-		}).then(credential => {
-			registration.value.credential = credential;
-			registration.value.saving = false;
-			registration.value.stage = 1;
-		}).catch(err => {
-			console.warn('Error while registering?', err);
-			registration.value.error = err.message;
-			registration.value.stage = -1;
-		});
-=======
 		autocomplete: 'current-password',
 	});
 	if (password.canceled) return;
@@ -259,7 +219,7 @@
 			challenge: byteify(challenge.challenge, 'base64'),
 			rp: {
 				id: hostname,
-				name: 'Misskey',
+				name: 'CherryPick',
 			},
 			user: {
 				id: byteify($i!.id, 'ascii'),
@@ -287,7 +247,6 @@
 		// we convert each 16 bits to a string to serialise
 		clientDataJSON: stringify(credential.response.clientDataJSON),
 		attestationObject: hexify(credential.response.attestationObject),
->>>>>>> f8232bd1
 	});
 }
 
