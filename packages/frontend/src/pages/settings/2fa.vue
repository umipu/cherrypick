--- conflicted
+++ resolved
@@ -203,27 +203,6 @@
 	});
 	if (name.canceled) return;
 
-<<<<<<< HEAD
-	const webAuthnCreation = navigator.credentials.create({
-		publicKey: {
-			challenge: byteify(challenge.challenge, 'base64'),
-			rp: {
-				id: hostname,
-				name: 'CherryPick',
-			},
-			user: {
-				id: byteify($i!.id, 'ascii'),
-				name: $i!.username,
-				displayName: $i!.name,
-			},
-			pubKeyCredParams: [{ alg: -7, type: 'public-key' }],
-			timeout: 60000,
-			attestation: 'direct',
-		},
-	}) as Promise<PublicKeyCredential & { response: AuthenticatorAttestationResponse; } | null>;
-
-=======
->>>>>>> 19b10ca8
 	const credential = await os.promiseDialog(
 		webAuthnCreate(registrationOptions),
 		null,
