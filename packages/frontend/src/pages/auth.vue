--- conflicted
+++ resolved
@@ -43,11 +43,7 @@
 
 <script lang="ts" setup>
 import { onMounted } from 'vue';
-<<<<<<< HEAD
-import { AuthSession } from 'cherrypick-js/built/entities';
-=======
-import * as Misskey from 'misskey-js';
->>>>>>> 2630513c
+import * as Misskey from 'cherrypick-js';
 import XForm from './auth.form.vue';
 import MkSignin from '@/components/MkSignin.vue';
 import * as os from '@/os';
