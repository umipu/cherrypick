--- conflicted
+++ resolved
@@ -208,19 +208,18 @@
 	key.value++;
 }
 </script>
-<<<<<<< HEAD
 	<style lang="scss" module>
 	.userItem {
 		display: flex;
 		justify-content: center;
 	}
 	.addMeButton {
-		border: 2px dashed var(--fgTransparent);
+		border: 2px dashed var(--MI_THEME-fgTransparent);
 		padding: 12px;
 		margin-right: 16px;
 	}
 	.addUserButton {
-		border: 2px dashed var(--fgTransparent);
+		border: 2px dashed var(--MI_THEME-fgTransparent);
 		padding: 12px;
 		flex-grow: 1;
 	}
@@ -230,40 +229,6 @@
 		align-items: center;
 		justify-content: space-between;
 		min-height: 38px;
-=======
-<style lang="scss" module>
-.userItem {
-	display: flex;
-	justify-content: center;
-}
-.addMeButton {
-  border: 2px dashed var(--MI_THEME-fgTransparent);
-	padding: 12px;
-	margin-right: 16px;
-}
-.addUserButton {
-  border: 2px dashed var(--MI_THEME-fgTransparent);
-	padding: 12px;
-	flex-grow: 1;
-}
-.addUserButtonInner {
-	display: flex;
-	flex-direction: column;
-	align-items: center;
-	justify-content: space-between;
-	min-height: 38px;
-}
-.userCard {
-	flex-grow: 1;
-}
-.remove {
-	width: 32px;
-	height: 32px;
-	align-self: center;
-
-	& > i:before {
-		color: #ff2a2a;
->>>>>>> b180f8ec
 	}
 	.userCard {
 		flex-grow: 1;
