--- conflicted
+++ resolved
@@ -9,18 +9,6 @@
 		<MkInput v-model="searchQuery" :large="true" :autofocus="true" type="search" @enter.prevent="search">
 			<template #prefix><i class="ti ti-search"></i></template>
 		</MkInput>
-<<<<<<< HEAD
-		<MkRadios v-model="searchOrigin" @update:modelValue="search()">
-			<option value="combined">{{ i18n.ts.all }}</option>
-			<option value="local">{{ i18n.ts.local }}</option>
-			<option value="remote">{{ i18n.ts.remote }}</option>
-		</MkRadios>
-		<MkFolder>
-			<template #label>{{ i18n.ts.options }}</template>
-
-			<div class="_gaps_m">
-				<!-- <MkSwitch v-model="isLocalOnly">{{ i18n.ts.localOnly }}</MkSwitch> -->
-=======
 		<MkFoldableSection :expanded="true">
 			<template #header>{{ i18n.ts.options }}</template>
 
@@ -34,7 +22,6 @@
 				<MkInput v-if="noteSearchableScope === 'global'" v-model="hostInput" :disabled="hostSelect !== 'specified'" :large="true" type="search">
 					<template #prefix><i class="ti ti-server"></i></template>
 				</MkInput>
->>>>>>> 63f9c271
 
 				<MkFolder :defaultOpen="true">
 					<template #label>{{ i18n.ts.specifyUser }}</template>
@@ -65,11 +52,10 @@
 
 <script lang="ts" setup>
 import { computed, ref, toRef, watch } from 'vue';
-import type { UserDetailed } from 'misskey-js/entities.js';
+import type { UserDetailed } from 'cherrypick-js/entities.js';
 import type { Paging } from '@/components/MkPagination.vue';
 import MkNotes from '@/components/MkNotes.vue';
 import MkInput from '@/components/MkInput.vue';
-import MkRadios from '@/components/MkRadios.vue';
 import MkButton from '@/components/MkButton.vue';
 import { i18n } from '@/i18n.js';
 import * as os from '@/os.js';
@@ -212,11 +198,7 @@
 		params: {
 			query: searchQuery.value,
 			userId: user.value ? user.value.id : null,
-<<<<<<< HEAD
-			origin: searchOrigin.value,
-=======
 			...(searchHost.value ? { host: searchHost.value } : {}),
->>>>>>> 63f9c271
 		},
 	};
 
