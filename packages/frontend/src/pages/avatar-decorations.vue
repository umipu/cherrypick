<!--
SPDX-FileCopyrightText: syuilo and misskey-project
SPDX-License-Identifier: AGPL-3.0-only
-->

<template>
<MkStickyContainer>
	<template #header><MkPageHeader v-model:tab="tab" :actions="headerActions" :tabs="headerTabs"/></template>
	<MkSpacer :contentMax="900">
		<div class="_gaps">
			<MkFolder v-for="avatarDecoration in avatarDecorations" :key="avatarDecoration.id ?? avatarDecoration._id" :defaultOpen="avatarDecoration.id == null">
				<template #label>{{ avatarDecoration.name }}</template>
				<template #caption>{{ avatarDecoration.description }}</template>

<<<<<<< HEAD
				<div class="_gaps_m">
					<MkInput v-model="avatarDecoration.name">
						<template #label>{{ i18n.ts.name }}</template>
					</MkInput>
					<MkTextarea v-model="avatarDecoration.description">
						<template #label>{{ i18n.ts.description }}</template>
					</MkTextarea>
					<div :class="$style.imageSelectdiv">
						<p>{{ i18n.ts.image }}</p>
						<MkButton @click="ev => changeImage(ev, avatarDecoration)">{{ i18n.ts.selectFile }}</MkButton>
					</div>
					<MkInput v-model="avatarDecoration.url">
						<template #label>{{ i18n.ts.imageUrl }}</template>
					</MkInput>
					<div v-if="avatarDecoration.url !== ''" :class="$style.imgContainer">
						<img src="https://misskey-hub.net/avatar-decoration-template.png" :class="$style.img" style="opacity: .5;"/>
						<img :src="avatarDecoration.url" :class="$style.img"/>
					</div>
					<div class="buttons _buttons">
						<MkButton class="button" inline primary @click="save(avatarDecoration)"><i class="ti ti-device-floppy"></i> {{ i18n.ts.save }}</MkButton>
						<MkButton v-if="avatarDecoration.id != null" class="button" inline danger @click="del(avatarDecoration)"><i class="ti ti-trash"></i> {{ i18n.ts.delete }}</MkButton>
=======
				<div :class="$style.editorRoot">
					<div :class="$style.editorWrapper">
						<div :class="$style.preview">
							<div :class="[$style.previewItem, $style.light]">
								<MkAvatar style="width: 60px; height: 60px;" :user="$i" :decorations="[avatarDecoration]" forceShowDecoration/>
							</div>
							<div :class="[$style.previewItem, $style.dark]">
								<MkAvatar style="width: 60px; height: 60px;" :user="$i" :decorations="[avatarDecoration]" forceShowDecoration/>
							</div>
						</div>
						<div class="_gaps_m">
							<MkInput v-model="avatarDecoration.name">
								<template #label>{{ i18n.ts.name }}</template>
							</MkInput>
							<MkTextarea v-model="avatarDecoration.description">
								<template #label>{{ i18n.ts.description }}</template>
							</MkTextarea>
							<MkInput v-model="avatarDecoration.url">
								<template #label>{{ i18n.ts.imageUrl }}</template>
							</MkInput>
							<div class="_buttons">
								<MkButton inline primary @click="save(avatarDecoration)"><i class="ti ti-device-floppy"></i> {{ i18n.ts.save }}</MkButton>
								<MkButton v-if="avatarDecoration.id != null" inline danger @click="del(avatarDecoration)"><i class="ti ti-trash"></i> {{ i18n.ts.delete }}</MkButton>
							</div>
						</div>
>>>>>>> 672779a1
					</div>
				</div>
			</MkFolder>
		</div>
	</MkSpacer>
</MkStickyContainer>
</template>

<script lang="ts" setup>
import { ref, computed } from 'vue';
import * as Misskey from 'cherrypick-js';
import MkButton from '@/components/MkButton.vue';
import MkInput from '@/components/MkInput.vue';
import MkTextarea from '@/components/MkTextarea.vue';
import { signinRequired } from '@/account.js';
import * as os from '@/os.js';
import { misskeyApi } from '@/scripts/misskey-api.js';
import { i18n } from '@/i18n.js';
import { definePageMetadata } from '@/scripts/page-metadata.js';
import MkFolder from '@/components/MkFolder.vue';
import { selectFile } from '@/scripts/select-file.js';

const avatarDecorations = ref<Misskey.entities.AdminAvatarDecorationsListResponse>([]);

<<<<<<< HEAD
async function changeImage(ev, avatarDecoration) {
	const file = await selectFile(ev.currentTarget ?? ev.target, null);
	if (file != null) {
		avatarDecoration.url = file.url;
	}
}
=======
const $i = signinRequired();
>>>>>>> 672779a1

function add() {
	avatarDecorations.value.unshift({
		_id: Math.random().toString(36),
		id: null,
		name: '',
		description: '',
		url: '',
	});
}

function del(avatarDecoration) {
	os.confirm({
		type: 'warning',
		text: i18n.tsx.deleteAreYouSure({ x: avatarDecoration.name }),
	}).then(({ canceled }) => {
		if (canceled) return;
		avatarDecorations.value = avatarDecorations.value.filter(x => x !== avatarDecoration);
		misskeyApi('admin/avatar-decorations/delete', avatarDecoration);
	});
}

async function save(avatarDecoration) {
	if (avatarDecoration.id == null) {
		await os.apiWithDialog('admin/avatar-decorations/create', avatarDecoration);
		load();
	} else {
		os.apiWithDialog('admin/avatar-decorations/update', avatarDecoration);
	}
}

function load() {
	misskeyApi('admin/avatar-decorations/list').then(_avatarDecorations => {
		avatarDecorations.value = _avatarDecorations;
	});
}

load();

const headerActions = computed(() => [{
	asFullButton: true,
	icon: 'ti ti-plus',
	text: i18n.ts.add,
	handler: add,
}]);

const headerTabs = computed(() => []);

definePageMetadata(() => ({
	title: i18n.ts.avatarDecorations,
	icon: 'ti ti-sparkles',
}));
</script>

<style lang="scss" module>
<<<<<<< HEAD
.imageSelectdiv {
	display: flex;
	align-items: center;
	gap: 1em;

	> p {
		margin: 0;
	}
}

.imgContainer {
	position: relative;
	margin: 8px;
	width: 128px;
	height: 128px;
}

.img {
	display: block;

	position: absolute;
	left: 0;
	top: 0;

	width: 100%;
	height: 100%;

	object-fit: contain;
	pointer-events: none;
}

=======
.editorRoot {
	container: editor / inline-size;
}

.editorWrapper {
	display: grid;
	grid-template-columns: 1fr;
	grid-template-rows: auto auto;
	gap: var(--margin);
}

.preview {
	display: grid;
	place-items: center;
	grid-template-columns: 1fr 1fr;
	grid-template-rows: 1fr;
	gap: var(--margin);
}

.previewItem {
	width: 100%;
	height: 100%;
	min-height: 160px;
	display: flex;
	align-items: center;
	justify-content: center;
	border-radius: var(--radius);

	&.light {
		background: #eee;
	}

	&.dark {
		background: #222;
	}
}

@container editor (min-width: 600px) {
	.editorWrapper {
		grid-template-columns: 200px 1fr;
		grid-template-rows: 1fr;
		gap: calc(var(--margin) * 2);
	}

	.preview {
		grid-template-columns: 1fr;
		grid-template-rows: 1fr 1fr;
	}
}
>>>>>>> 672779a1
</style><|MERGE_RESOLUTION|>--- conflicted
+++ resolved
@@ -12,29 +12,6 @@
 				<template #label>{{ avatarDecoration.name }}</template>
 				<template #caption>{{ avatarDecoration.description }}</template>
 
-<<<<<<< HEAD
-				<div class="_gaps_m">
-					<MkInput v-model="avatarDecoration.name">
-						<template #label>{{ i18n.ts.name }}</template>
-					</MkInput>
-					<MkTextarea v-model="avatarDecoration.description">
-						<template #label>{{ i18n.ts.description }}</template>
-					</MkTextarea>
-					<div :class="$style.imageSelectdiv">
-						<p>{{ i18n.ts.image }}</p>
-						<MkButton @click="ev => changeImage(ev, avatarDecoration)">{{ i18n.ts.selectFile }}</MkButton>
-					</div>
-					<MkInput v-model="avatarDecoration.url">
-						<template #label>{{ i18n.ts.imageUrl }}</template>
-					</MkInput>
-					<div v-if="avatarDecoration.url !== ''" :class="$style.imgContainer">
-						<img src="https://misskey-hub.net/avatar-decoration-template.png" :class="$style.img" style="opacity: .5;"/>
-						<img :src="avatarDecoration.url" :class="$style.img"/>
-					</div>
-					<div class="buttons _buttons">
-						<MkButton class="button" inline primary @click="save(avatarDecoration)"><i class="ti ti-device-floppy"></i> {{ i18n.ts.save }}</MkButton>
-						<MkButton v-if="avatarDecoration.id != null" class="button" inline danger @click="del(avatarDecoration)"><i class="ti ti-trash"></i> {{ i18n.ts.delete }}</MkButton>
-=======
 				<div :class="$style.editorRoot">
 					<div :class="$style.editorWrapper">
 						<div :class="$style.preview">
@@ -52,15 +29,22 @@
 							<MkTextarea v-model="avatarDecoration.description">
 								<template #label>{{ i18n.ts.description }}</template>
 							</MkTextarea>
+							<div :class="$style.imageSelectdiv">
+								<p>{{ i18n.ts.image }}</p>
+								<MkButton @click="ev => changeImage(ev, avatarDecoration)">{{ i18n.ts.selectFile }}</MkButton>
+							</div>
 							<MkInput v-model="avatarDecoration.url">
 								<template #label>{{ i18n.ts.imageUrl }}</template>
 							</MkInput>
+							<div v-if="avatarDecoration.url !== ''" :class="$style.imgContainer">
+								<img src="https://misskey-hub.net/avatar-decoration-template.png" :class="$style.img" style="opacity: .5;"/>
+								<img :src="avatarDecoration.url" :class="$style.img"/>
+							</div>
 							<div class="_buttons">
 								<MkButton inline primary @click="save(avatarDecoration)"><i class="ti ti-device-floppy"></i> {{ i18n.ts.save }}</MkButton>
 								<MkButton v-if="avatarDecoration.id != null" inline danger @click="del(avatarDecoration)"><i class="ti ti-trash"></i> {{ i18n.ts.delete }}</MkButton>
 							</div>
 						</div>
->>>>>>> 672779a1
 					</div>
 				</div>
 			</MkFolder>
@@ -85,16 +69,14 @@
 
 const avatarDecorations = ref<Misskey.entities.AdminAvatarDecorationsListResponse>([]);
 
-<<<<<<< HEAD
+const $i = signinRequired();
+
 async function changeImage(ev, avatarDecoration) {
 	const file = await selectFile(ev.currentTarget ?? ev.target, null);
 	if (file != null) {
 		avatarDecoration.url = file.url;
 	}
 }
-=======
-const $i = signinRequired();
->>>>>>> 672779a1
 
 function add() {
 	avatarDecorations.value.unshift({
@@ -150,39 +132,6 @@
 </script>
 
 <style lang="scss" module>
-<<<<<<< HEAD
-.imageSelectdiv {
-	display: flex;
-	align-items: center;
-	gap: 1em;
-
-	> p {
-		margin: 0;
-	}
-}
-
-.imgContainer {
-	position: relative;
-	margin: 8px;
-	width: 128px;
-	height: 128px;
-}
-
-.img {
-	display: block;
-
-	position: absolute;
-	left: 0;
-	top: 0;
-
-	width: 100%;
-	height: 100%;
-
-	object-fit: contain;
-	pointer-events: none;
-}
-
-=======
 .editorRoot {
 	container: editor / inline-size;
 }
@@ -220,6 +169,37 @@
 	}
 }
 
+.imageSelectdiv {
+	display: flex;
+	align-items: center;
+	gap: 1em;
+
+	> p {
+		margin: 0;
+	}
+}
+
+.imgContainer {
+	position: relative;
+	margin: 8px;
+	width: 128px;
+	height: 128px;
+}
+
+.img {
+	display: block;
+
+	position: absolute;
+	left: 0;
+	top: 0;
+
+	width: 100%;
+	height: 100%;
+
+	object-fit: contain;
+	pointer-events: none;
+}
+
 @container editor (min-width: 600px) {
 	.editorWrapper {
 		grid-template-columns: 200px 1fr;
@@ -232,5 +212,4 @@
 		grid-template-rows: 1fr 1fr;
 	}
 }
->>>>>>> 672779a1
 </style>