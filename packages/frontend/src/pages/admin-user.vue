--- conflicted
+++ resolved
@@ -223,12 +223,8 @@
 import { i18n } from '@/i18n.js';
 import { iAmAdmin, $i } from '@/account.js';
 import MkRolePreview from '@/components/MkRolePreview.vue';
-<<<<<<< HEAD
-import MkPagination, { Paging } from '@/components/MkPagination.vue';
+import MkPagination from '@/components/MkPagination.vue';
 import { globalEvents } from '@/events.js';
-=======
-import MkPagination from '@/components/MkPagination.vue';
->>>>>>> 79ca93ce
 
 const props = withDefaults(defineProps<{
 	userId: string;
