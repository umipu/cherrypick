<!--
SPDX-FileCopyrightText: syuilo and other misskey, cherrypick contributors
SPDX-License-Identifier: AGPL-3.0-only
-->

<template>
<MkStickyContainer>
	<template #header><MkPageHeader v-model:tab="tab" :actions="$i ? headerActions : null" :tabs="$i ? headerTabs : headerTabsWhenNotLogin"/></template>
	<MkSpacer :contentMax="700">
		<div v-if="tab === 'featured'">
			<MkPagination v-slot="{items}" :pagination="featuredFlashsPagination">
				<div class="_gaps_s">
					<MkFlashPreview v-for="flash in items" :key="flash.id" :flash="flash"/>
				</div>
			</MkPagination>
		</div>

		<div v-else-if="tab === 'my'">
			<div class="_gaps">
				<MkPagination v-slot="{items}" :pagination="myFlashsPagination">
					<div class="_gaps_s">
						<MkFlashPreview v-for="flash in items" :key="flash.id" :flash="flash"/>
					</div>
				</MkPagination>
			</div>
		</div>

		<div v-else-if="tab === 'liked'">
			<MkPagination v-slot="{items}" :pagination="likedFlashsPagination">
				<div class="_gaps_s">
					<MkFlashPreview v-for="like in items" :key="like.flash.id" :flash="like.flash"/>
				</div>
			</MkPagination>
		</div>
	</MkSpacer>
</MkStickyContainer>
</template>

<script lang="ts" setup>
import { computed, ref } from 'vue';
import MkFlashPreview from '@/components/MkFlashPreview.vue';
import MkPagination from '@/components/MkPagination.vue';
<<<<<<< HEAD
import { useRouter } from '@/router.js';
import { $i } from '@/account.js';
=======
import MkButton from '@/components/MkButton.vue';
>>>>>>> 14aedc17
import { i18n } from '@/i18n.js';
import { definePageMetadata } from '@/scripts/page-metadata.js';
import { useRouter } from '@/global/router/supplier.js';

const router = useRouter();

const tab = ref('featured');

const featuredFlashsPagination = {
	endpoint: 'flash/featured' as const,
	noPaging: true,
};
const myFlashsPagination = {
	endpoint: 'flash/my' as const,
	limit: 5,
};
const likedFlashsPagination = {
	endpoint: 'flash/my-likes' as const,
	limit: 5,
};

function create() {
	router.push('/play/new');
}

const headerActions = computed(() => [{
	icon: 'ti ti-plus',
	text: i18n.ts.create,
	handler: create,
}]);

const headerTabs = computed(() => [{
	key: 'featured',
	title: i18n.ts._play.featured,
	icon: 'ti ti-flare',
}, {
	key: 'my',
	title: i18n.ts._play.my,
	icon: 'ti ti-edit',
}, {
	key: 'liked',
	title: i18n.ts._play.liked,
	icon: 'ti ti-heart',
}]);

const headerTabsWhenNotLogin = computed(() => [{
	key: 'featured',
	title: i18n.ts._play.featured,
	icon: 'ti ti-flare',
}]);

definePageMetadata(computed(() => ({
	title: 'Play',
	icon: 'ti ti-player-play',
})));
</script><|MERGE_RESOLUTION|>--- conflicted
+++ resolved
@@ -40,12 +40,7 @@
 import { computed, ref } from 'vue';
 import MkFlashPreview from '@/components/MkFlashPreview.vue';
 import MkPagination from '@/components/MkPagination.vue';
-<<<<<<< HEAD
-import { useRouter } from '@/router.js';
 import { $i } from '@/account.js';
-=======
-import MkButton from '@/components/MkButton.vue';
->>>>>>> 14aedc17
 import { i18n } from '@/i18n.js';
 import { definePageMetadata } from '@/scripts/page-metadata.js';
 import { useRouter } from '@/global/router/supplier.js';
