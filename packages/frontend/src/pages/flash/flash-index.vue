<!--
SPDX-FileCopyrightText: syuilo and other misskey, cherrypick contributors
SPDX-License-Identifier: AGPL-3.0-only
-->

<template>
<MkStickyContainer>
	<template #header><MkPageHeader v-model:tab="tab" :actions="$i ? headerActions : null" :tabs="$i ? headerTabs : headerTabsWhenNotLogin"/></template>
	<MkSpacer :contentMax="700">
<<<<<<< HEAD
		<div v-if="tab === 'featured'">
			<MkPagination v-slot="{items}" :pagination="featuredFlashsPagination">
				<div class="_gaps_s">
					<MkFlashPreview v-for="flash in items" :key="flash.id" :flash="flash"/>
				</div>
			</MkPagination>
		</div>

		<div v-else-if="tab === 'my'">
			<div class="_gaps">
				<MkPagination v-slot="{items}" :pagination="myFlashsPagination">
=======
		<MkHorizontalSwipe v-model:tab="tab" :tabs="headerTabs">
			<div v-if="tab === 'featured'" key="featured">
				<MkPagination v-slot="{items}" :pagination="featuredFlashsPagination">
>>>>>>> d85085d1
					<div class="_gaps_s">
						<MkFlashPreview v-for="flash in items" :key="flash.id" :flash="flash"/>
					</div>
				</MkPagination>
			</div>

			<div v-else-if="tab === 'my'" key="my">
				<div class="_gaps">
					<MkButton gradate rounded style="margin: 0 auto;" @click="create()"><i class="ti ti-plus"></i></MkButton>
					<MkPagination v-slot="{items}" :pagination="myFlashsPagination">
						<div class="_gaps_s">
							<MkFlashPreview v-for="flash in items" :key="flash.id" :flash="flash"/>
						</div>
					</MkPagination>
				</div>
			</div>

			<div v-else-if="tab === 'liked'" key="liked">
				<MkPagination v-slot="{items}" :pagination="likedFlashsPagination">
					<div class="_gaps_s">
						<MkFlashPreview v-for="like in items" :key="like.flash.id" :flash="like.flash"/>
					</div>
				</MkPagination>
			</div>
		</MkHorizontalSwipe>
	</MkSpacer>
</MkStickyContainer>
</template>

<script lang="ts" setup>
import { computed, ref } from 'vue';
import MkFlashPreview from '@/components/MkFlashPreview.vue';
import MkPagination from '@/components/MkPagination.vue';
<<<<<<< HEAD
import { $i } from '@/account.js';
=======
import MkButton from '@/components/MkButton.vue';
import MkHorizontalSwipe from '@/components/MkHorizontalSwipe.vue';
>>>>>>> d85085d1
import { i18n } from '@/i18n.js';
import { definePageMetadata } from '@/scripts/page-metadata.js';
import { useRouter } from '@/global/router/supplier.js';

const router = useRouter();

const tab = ref('featured');

const featuredFlashsPagination = {
	endpoint: 'flash/featured' as const,
	noPaging: true,
};
const myFlashsPagination = {
	endpoint: 'flash/my' as const,
	limit: 5,
};
const likedFlashsPagination = {
	endpoint: 'flash/my-likes' as const,
	limit: 5,
};

function create() {
	router.push('/play/new');
}

const headerActions = computed(() => [{
	icon: 'ti ti-plus',
	text: i18n.ts.create,
	handler: create,
}]);

const headerTabs = computed(() => [{
	key: 'featured',
	title: i18n.ts._play.featured,
	icon: 'ti ti-flare',
}, {
	key: 'my',
	title: i18n.ts._play.my,
	icon: 'ti ti-edit',
}, {
	key: 'liked',
	title: i18n.ts._play.liked,
	icon: 'ti ti-heart',
}]);

const headerTabsWhenNotLogin = computed(() => [{
	key: 'featured',
	title: i18n.ts._play.featured,
	icon: 'ti ti-flare',
}]);

definePageMetadata(computed(() => ({
	title: 'Play',
	icon: 'ti ti-player-play',
})));
</script><|MERGE_RESOLUTION|>--- conflicted
+++ resolved
@@ -7,23 +7,9 @@
 <MkStickyContainer>
 	<template #header><MkPageHeader v-model:tab="tab" :actions="$i ? headerActions : null" :tabs="$i ? headerTabs : headerTabsWhenNotLogin"/></template>
 	<MkSpacer :contentMax="700">
-<<<<<<< HEAD
-		<div v-if="tab === 'featured'">
-			<MkPagination v-slot="{items}" :pagination="featuredFlashsPagination">
-				<div class="_gaps_s">
-					<MkFlashPreview v-for="flash in items" :key="flash.id" :flash="flash"/>
-				</div>
-			</MkPagination>
-		</div>
-
-		<div v-else-if="tab === 'my'">
-			<div class="_gaps">
-				<MkPagination v-slot="{items}" :pagination="myFlashsPagination">
-=======
 		<MkHorizontalSwipe v-model:tab="tab" :tabs="headerTabs">
 			<div v-if="tab === 'featured'" key="featured">
 				<MkPagination v-slot="{items}" :pagination="featuredFlashsPagination">
->>>>>>> d85085d1
 					<div class="_gaps_s">
 						<MkFlashPreview v-for="flash in items" :key="flash.id" :flash="flash"/>
 					</div>
@@ -32,7 +18,6 @@
 
 			<div v-else-if="tab === 'my'" key="my">
 				<div class="_gaps">
-					<MkButton gradate rounded style="margin: 0 auto;" @click="create()"><i class="ti ti-plus"></i></MkButton>
 					<MkPagination v-slot="{items}" :pagination="myFlashsPagination">
 						<div class="_gaps_s">
 							<MkFlashPreview v-for="flash in items" :key="flash.id" :flash="flash"/>
@@ -57,12 +42,8 @@
 import { computed, ref } from 'vue';
 import MkFlashPreview from '@/components/MkFlashPreview.vue';
 import MkPagination from '@/components/MkPagination.vue';
-<<<<<<< HEAD
+import MkHorizontalSwipe from '@/components/MkHorizontalSwipe.vue';
 import { $i } from '@/account.js';
-=======
-import MkButton from '@/components/MkButton.vue';
-import MkHorizontalSwipe from '@/components/MkHorizontalSwipe.vue';
->>>>>>> d85085d1
 import { i18n } from '@/i18n.js';
 import { definePageMetadata } from '@/scripts/page-metadata.js';
 import { useRouter } from '@/global/router/supplier.js';
