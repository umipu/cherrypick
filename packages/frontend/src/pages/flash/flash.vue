--- conflicted
+++ resolved
@@ -15,23 +15,15 @@
 							<MkAsUi v-if="root" :component="root" :components="components"/>
 						</div>
 						<div class="actions _panel">
-<<<<<<< HEAD
-							<MkButton v-if="flash.isLiked" v-tooltip="i18n.ts.unlike" asLike :class="$style.button" class="button" rounded primary @click="unlike()"><i class="ti ti-heart"></i><span v-if="flash.likedCount > 0" style="margin-left: 6px;">{{ flash.likedCount }}</span></MkButton>
-							<MkButton v-else v-tooltip="i18n.ts.like" asLike :class="$style.button" class="button" rounded @click="like()"><i class="ti ti-heart"></i><span v-if="flash.likedCount > 0" style="margin-left: 6px;">{{ flash.likedCount }}</span></MkButton>
-							<MkButton v-if="$i !== null" v-tooltip="i18n.ts.shareWithNote" :class="$style.button" class="button" rounded @click="shareWithNote"><i class="ti ti-repeat ti-fw"></i></MkButton>
-							<MkButton v-tooltip="i18n.ts.copyLink" :class="$style.button" class="button" rounded @click="copyLink"><i class="ti ti-link ti-fw"></i></MkButton>
-							<MkButton v-if="isSupportShare()" v-tooltip="i18n.ts.share" :class="$style.button" class="button" rounded @click="share"><i class="ti ti-share ti-fw"></i></MkButton>
-=======
 							<div class="items">
 								<MkButton v-tooltip="i18n.ts.reload" class="button" rounded @click="reset"><i class="ti ti-reload"></i></MkButton>
 							</div>
 							<div class="items">
-								<MkButton v-if="flash.isLiked" v-tooltip="i18n.ts.unlike" asLike class="button" rounded primary @click="unlike()"><i class="ti ti-heart"></i><span v-if="flash?.likedCount && flash.likedCount > 0" style="margin-left: 6px;">{{ flash.likedCount }}</span></MkButton>
-								<MkButton v-else v-tooltip="i18n.ts.like" asLike class="button" rounded @click="like()"><i class="ti ti-heart"></i><span v-if="flash?.likedCount && flash.likedCount > 0" style="margin-left: 6px;">{{ flash.likedCount }}</span></MkButton>
-								<MkButton v-tooltip="i18n.ts.copyLink" class="button" rounded @click="copyLink"><i class="ti ti-link ti-fw"></i></MkButton>
-								<MkButton v-tooltip="i18n.ts.share" class="button" rounded @click="share"><i class="ti ti-share ti-fw"></i></MkButton>
+								<MkButton v-if="flash.isLiked" v-tooltip="i18n.ts.unlike" asLike :class="$style.button" class="button" rounded primary @click="unlike()"><i class="ti ti-heart"></i><span v-if="flash?.likedCount && flash.likedCount > 0" style="margin-left: 6px;">{{ flash.likedCount }}</span></MkButton>
+								<MkButton v-else v-tooltip="i18n.ts.like" asLike :class="$style.button" class="button" rounded @click="like()"><i class="ti ti-heart"></i><span v-if="flash?.likedCount && flash.likedCount > 0" style="margin-left: 6px;">{{ flash.likedCount }}</span></MkButton>
+								<MkButton v-tooltip="i18n.ts.copyLink" :class="$style.button" class="button" rounded @click="copyLink"><i class="ti ti-link ti-fw"></i></MkButton>
+								<MkButton v-tooltip="i18n.ts.share" :class="$style.button" class="button" rounded @click="share"><i class="ti ti-share ti-fw"></i></MkButton>
 							</div>
->>>>>>> ba62b737
 						</div>
 					</div>
 					<div v-else :class="$style.ready">
