<!--
SPDX-FileCopyrightText: syuilo and other misskey, cherrypick contributors
SPDX-License-Identifier: AGPL-3.0-only
-->

<template>
<MkStickyContainer>
	<template #header><MkPageHeader :actions="headerActions" :tabs="headerTabs"/></template>
	<MkSpacer :contentMax="700">
		<div v-if="channelId == null || channel != null" class="_gaps_m">
			<MkInput v-model="name">
				<template #label>{{ i18n.ts.name }}</template>
			</MkInput>

			<MkTextarea v-model="description">
				<template #label>{{ i18n.ts.description }}</template>
			</MkTextarea>

			<MkColorInput v-model="color">
				<template #label>{{ i18n.ts.color }}</template>
			</MkColorInput>

			<MkSwitch v-model="isSensitive">
				<template #label>{{ i18n.ts.sensitive }}</template>
			</MkSwitch>

			<div>
				<MkButton v-if="bannerId == null" @click="setBannerImage"><i class="ti ti-plus"></i> {{ i18n.ts._channel.setBanner }}</MkButton>
				<div v-else-if="bannerUrl">
					<img :src="bannerUrl" style="width: 100%;"/>
					<MkButton @click="removeBannerImage()"><i class="ti ti-trash"></i> {{ i18n.ts._channel.removeBanner }}</MkButton>
				</div>
			</div>

			<MkFolder :defaultOpen="true">
				<template #label>{{ i18n.ts.pinnedNotes }}</template>

				<div class="_gaps">
					<MkButton primary rounded @click="addPinnedNote()"><i class="ti ti-plus"></i></MkButton>

					<Sortable
						v-model="pinnedNotes"
						itemKey="id"
						:handle="'.' + $style.pinnedNoteHandle"
						:animation="150"
					>
						<template #item="{element,index}">
							<div :class="$style.pinnedNote">
								<button class="_button" :class="$style.pinnedNoteHandle"><i class="ti ti-menu"></i></button>
								{{ element.id }}
								<button class="_button" :class="$style.pinnedNoteRemove" @click="removePinnedNote(index)"><i class="ti ti-x"></i></button>
							</div>
						</template>
					</Sortable>
				</div>
			</MkFolder>

			<div class="_buttons">
				<MkButton primary @click="save()"><i class="ti ti-device-floppy"></i> {{ channelId ? i18n.ts.save : i18n.ts.create }}</MkButton>
				<MkButton v-if="channelId" danger @click="archive()"><i class="ti ti-trash"></i> {{ i18n.ts.archive }}</MkButton>
			</div>
		</div>
	</MkSpacer>
</MkStickyContainer>
</template>

<script lang="ts" setup>
import { computed, ref, watch, defineAsyncComponent } from 'vue';
import MkTextarea from '@/components/MkTextarea.vue';
import MkButton from '@/components/MkButton.vue';
import MkInput from '@/components/MkInput.vue';
import MkColorInput from '@/components/MkColorInput.vue';
import { selectFile } from '@/scripts/select-file.js';
import * as os from '@/os.js';
import { useRouter } from '@/router.js';
import { definePageMetadata } from '@/scripts/page-metadata.js';
import { i18n } from '@/i18n.js';
import MkFolder from '@/components/MkFolder.vue';
import MkSwitch from '@/components/MkSwitch.vue';

const Sortable = defineAsyncComponent(() => import('vuedraggable').then(x => x.default));

const router = useRouter();

const props = defineProps<{
	channelId?: string;
}>();

let channel = $ref(null);
let name = $ref(null);
let description = $ref(null);
let bannerUrl = $ref<string | null>(null);
let bannerId = $ref<string | null>(null);
let color = $ref('#000');
let isSensitive = $ref(false);
const pinnedNotes = ref([]);

watch(() => bannerId, async () => {
	if (bannerId == null) {
		bannerUrl = null;
	} else {
		bannerUrl = (await os.api('drive/files/show', {
			fileId: bannerId,
		})).url;
	}
});

async function fetchChannel() {
	if (props.channelId == null) return;

	channel = await os.api('channels/show', {
		channelId: props.channelId,
	});

	name = channel.name;
	description = channel.description;
	bannerId = channel.bannerId;
	bannerUrl = channel.bannerUrl;
	isSensitive = channel.isSensitive;
	pinnedNotes.value = channel.pinnedNoteIds.map(id => ({
		id,
	}));
	color = channel.color;
}

fetchChannel();

async function addPinnedNote() {
	const { canceled, result: value } = await os.inputText({
		title: i18n.ts.noteIdOrUrl,
	});
	if (canceled) return;
	const note = await os.apiWithDialog('notes/show', {
		noteId: value.includes('/') ? value.split('/').pop() : value,
	});
	pinnedNotes.value = [{
		id: note.id,
	}, ...pinnedNotes.value];
}

function removePinnedNote(index: number) {
	pinnedNotes.value.splice(index, 1);
}

function save() {
	const params = {
		name: name,
		description: description,
		bannerId: bannerId,
		pinnedNoteIds: pinnedNotes.value.map(x => x.id),
		color: color,
		isSensitive: isSensitive,
	};

	if (props.channelId) {
		params.channelId = props.channelId;
<<<<<<< HEAD
		os.apiWithDialog('channels/update', params).then(() => {
			os.success();
		});
	} else {
		os.apiWithDialog('channels/create', params).then(created => {
			os.success();
=======
		os.apiWithDialog('channels/update', params);
	} else {
		os.apiWithDialog('channels/create', params).then(created => {
>>>>>>> 4f180ad4
			router.push(`/channels/${created.id}`);
		});
	}
}

async function archive() {
	const { canceled } = await os.confirm({
		type: 'warning',
		title: i18n.t('channelArchiveConfirmTitle', { name: name }),
		text: i18n.ts.channelArchiveConfirmDescription,
	});

	if (canceled) return;

	os.api('channels/update', {
		channelId: props.channelId,
		isArchived: true,
	}).then(() => {
		os.success();
	});
}

function setBannerImage(evt) {
	selectFile(evt.currentTarget ?? evt.target, null).then(file => {
		bannerId = file.id;
	});
}

function removeBannerImage() {
	bannerId = null;
}

const headerActions = $computed(() => []);

const headerTabs = $computed(() => []);

definePageMetadata(computed(() => props.channelId ? {
	title: i18n.ts._channel.edit,
	icon: 'ti ti-device-tv',
} : {
	title: i18n.ts._channel.create,
	icon: 'ti ti-device-tv',
}));
</script>

<style lang="scss" module>
.pinnedNote {
	position: relative;
	display: block;
	line-height: 2.85rem;
	text-overflow: ellipsis;
	overflow: hidden;
	white-space: nowrap;
	color: var(--navFg);
}

.pinnedNoteRemove {
	position: absolute;
	z-index: 10000;
	width: 32px;
	height: 32px;
	color: #ff2a2a;
	right: 8px;
	opacity: 0.8;
}

.pinnedNoteHandle {
	cursor: move;
	width: 32px;
	height: 32px;
	margin: 0 8px;
	opacity: 0.5;
}
</style><|MERGE_RESOLUTION|>--- conflicted
+++ resolved
@@ -154,18 +154,9 @@
 
 	if (props.channelId) {
 		params.channelId = props.channelId;
-<<<<<<< HEAD
-		os.apiWithDialog('channels/update', params).then(() => {
-			os.success();
-		});
-	} else {
-		os.apiWithDialog('channels/create', params).then(created => {
-			os.success();
-=======
 		os.apiWithDialog('channels/update', params);
 	} else {
 		os.apiWithDialog('channels/create', params).then(created => {
->>>>>>> 4f180ad4
 			router.push(`/channels/${created.id}`);
 		});
 	}
