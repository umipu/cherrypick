--- conflicted
+++ resolved
@@ -10,11 +10,7 @@
 
 <script lang="ts" setup>
 import { } from 'vue';
-<<<<<<< HEAD
-import * as Acct from 'cherrypick-js/built/acct';
-=======
-import * as Misskey from 'misskey-js';
->>>>>>> 2630513c
+import * as Misskey from 'cherrypick-js';
 import * as os from '@/os';
 import { mainRouter } from '@/router';
 import { i18n } from '@/i18n';
