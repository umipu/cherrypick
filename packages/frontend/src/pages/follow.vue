--- conflicted
+++ resolved
@@ -14,11 +14,8 @@
 import * as os from '@/os.js';
 import { mainRouter } from '@/router.js';
 import { i18n } from '@/i18n.js';
-<<<<<<< HEAD
 import { userName } from '@/filters/user.js';
-=======
-import { defaultStore } from "@/store.js";
->>>>>>> 6b5ee438
+import { defaultStore } from '@/store.js';
 
 async function follow(user): Promise<void> {
 	const { canceled } = await os.confirm({
