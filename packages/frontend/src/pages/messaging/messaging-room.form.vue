<!--
SPDX-FileCopyrightText: syuilo and misskey-project & noridev and cherrypick-project
SPDX-License-Identifier: AGPL-3.0-only
-->

<template>
<div
	:class="$style.root"
	@dragover.stop="onDragover"
	@drop.stop="onDrop"
>
	<textarea
		ref="textEl"
		v-model="text"
		:class="$style.textarea"
		class="_acrylic"
		:placeholder="i18n.ts.inputMessageHere"
		@keydown="onKeydown"
		@compositionupdate="onCompositionUpdate"
		@paste="onPaste"
	></textarea>
	<footer :class="$style.footer">
		<div v-if="file" :class="$style.file" @click="file = null">{{ file.name }}</div>
		<div :class="$style.buttons">
			<button class="_button" :class="$style.button" @click="chooseFile"><i class="ti ti-photo-plus"></i></button>
			<button class="_button" :class="$style.button" @click="insertEmoji"><i class="ti ti-mood-happy"></i></button>
			<button class="_button" :class="[$style.button, $style.send]" :disabled="!canSend || sending" :title="i18n.ts.send" @click="send">
				<template v-if="!sending"><i class="ti ti-send"></i></template><template v-if="sending"><MkLoading :em="true"/></template>
			</button>
		</div>
	</footer>
	<input ref="fileEl" :class="$style.fileInput" type="file" @change="onChangeFile"/>
</div>
</template>

<script lang="ts" setup>
import { computed, onMounted, ref, shallowRef, watch } from 'vue';
import * as Misskey from 'cherrypick-js';
import autosize from 'autosize';
import insertTextAtCursor from 'insert-text-at-cursor';
import { formatTimeString } from '@/scripts/format-time-string.js';
import { selectFile } from '@/scripts/select-file.js';
import * as os from '@/os.js';
import { misskeyApi } from '@/scripts/misskey-api.js';
import { useStream } from '@/stream.js';
import { defaultStore } from '@/store.js';
import { i18n } from '@/i18n.js';
import { Autocomplete } from '@/scripts/autocomplete.js';
import { uploadFile } from '@/scripts/upload.js';
import { miLocalStorage } from '@/local-storage.js';
import { emojiPicker } from '@/scripts/emoji-picker.js';
import MkLoading from '@/components/global/MkLoading.vue';

const props = defineProps<{
	user?: Misskey.entities.UserDetailed | null;
	group?: Misskey.entities.UserGroup | null;
}>();

const textEl = shallowRef<HTMLTextAreaElement | null>(null);
const fileEl = shallowRef<HTMLInputElement | null>(null);

const text = ref<string>('');
const file = ref<Misskey.entities.DriveFile | null>(null);
const sending = ref(false);
const typing = () => {
	useStream().send('typingOnMessaging', props.user ? { partner: props.user.id } : { group: props.group?.id });
};

const draftKey = computed(() => props.user ? 'user:' + props.user.id : 'group:' + props.group?.id);
const canSend = computed(() => (text.value != null && text.value !== '') || file.value != null);

watch([text.value, file.value], saveDraft);

async function onPaste(ev: ClipboardEvent) {
	if (!ev.clipboardData) return;

	const clipboardData = ev.clipboardData;
	const items = clipboardData.items;

	if (items.length === 1) {
		if (items[0].kind === 'file') {
			const pastedFile = items[0].getAsFile();
			if (!pastedFile) return;
			const lio = pastedFile.name.lastIndexOf('.');
			const ext = lio >= 0 ? pastedFile.name.slice(lio) : '';
			const formatted = formatTimeString(new Date(pastedFile.lastModified), defaultStore.state.pastedFileName).replace(/{{number}}/g, '1') + ext;
			if (formatted) upload(pastedFile, formatted);
		}
	} else {
		if (items[0].kind === 'file') {
			os.alert({
				type: 'error',
				text: i18n.ts.onlyOneFileCanBeAttached,
			});
		}
	}
}

function onDragover(ev: DragEvent) {
	if (!ev.dataTransfer) return;

	const isFile = ev.dataTransfer.items[0].kind === 'file';
	const isDriveFile = ev.dataTransfer.types[0] === _DATA_TRANSFER_DRIVE_FILE_;
	if (isFile || isDriveFile) {
		ev.preventDefault();
		switch (ev.dataTransfer.effectAllowed) {
			case 'all':
			case 'uninitialized':
			case 'copy':
			case 'copyLink':
			case 'copyMove':
				ev.dataTransfer.dropEffect = 'copy';
				break;
			case 'linkMove':
			case 'move':
				ev.dataTransfer.dropEffect = 'move';
				break;
			default:
				ev.dataTransfer.dropEffect = 'none';
				break;
		}
	}
}

function onDrop(ev: DragEvent): void {
	if (!ev.dataTransfer) return;

	// ファイルだったら
	if (ev.dataTransfer.files.length === 1) {
		ev.preventDefault();
		upload(ev.dataTransfer.files[0]);
		return;
	} else if (ev.dataTransfer.files.length > 1) {
		ev.preventDefault();
		os.alert({
			type: 'error',
			text: i18n.ts.onlyOneFileCanBeAttached,
		});
		return;
	}

	//#region ドライブのファイル
	const driveFile = ev.dataTransfer.getData(_DATA_TRANSFER_DRIVE_FILE_);
	if (driveFile != null && driveFile !== '') {
		file.value = JSON.parse(driveFile);
		ev.preventDefault();
	}
	//#endregion
}

function onKeydown(ev: KeyboardEvent) {
	typing();
	if ((ev.key === 'Enter') && !ev.shiftKey && canSend.value) send();
}

function onCompositionUpdate() {
	typing();
}

function chooseFile(ev: MouseEvent) {
	selectFile(ev.currentTarget ?? ev.target, i18n.ts.selectFile).then(selectedFile => {
		file.value = selectedFile;
	});
}

function onChangeFile() {
	if (fileEl.value.files![0]) upload(fileEl.value.files[0]);
}

function upload(fileToUpload: File, name?: string) {
	uploadFile(fileToUpload, defaultStore.state.uploadFolder, name).then(res => {
		file.value = res;
	});
}

function send() {
	sending.value = true;
	misskeyApi('messaging/messages/create', {
		userId: props.user ? props.user.id : undefined,
		groupId: props.group ? props.group.id : undefined,
		text: text.value ? text.value : undefined,
		fileId: file.value ? file.value.id : undefined,
	}).then(message => {
		clear();
	}).catch(err => {
		console.error(err);
	}).then(() => {
		sending.value = false;
	});
}

function clear() {
	text.value = '';
	file.value = null;
	deleteDraft();
}

function saveDraft() {
	const drafts = JSON.parse(miLocalStorage.getItem('message_drafts') ?? '{}');

	drafts[draftKey.value] = {
		updatedAt: new Date(),
<<<<<<< HEAD
		 
=======
>>>>>>> d3f4d310
		data: {
			text: text.value,
			file: file.value,
		},
	};

	miLocalStorage.setItem('message_drafts', JSON.stringify(drafts));
}

function deleteDraft() {
	const drafts = JSON.parse(miLocalStorage.getItem('message_drafts') ?? '{}');

	delete drafts[draftKey.value];

	miLocalStorage.setItem('message_drafts', JSON.stringify(drafts));
}

async function insertEmoji(ev: MouseEvent) {
	emojiPicker.show(
		ev.currentTarget ?? ev.target,
		emoji => {
			text.value += emoji;
		},
		() => {
			focus();
		},
	);
}

onMounted(() => {
	autosize(textEl.value);

	// TODO: detach when unmount
	new Autocomplete(textEl.value, text.value);

	// 書きかけの投稿を復元
	const draft = JSON.parse(miLocalStorage.getItem('message_drafts') ?? '{}')[draftKey.value];
	if (draft) {
		text.value = draft.data.text;
		file.value = draft.data.file;
	}
});

defineExpose({
	file,
	upload,
});
</script>

<style lang="scss" module>
.root {
	position: relative;
}

.textarea {
	cursor: auto;
	display: block;
	width: 100%;
	min-width: 100%;
	max-width: 100%;
	min-height: 80px;
	margin: 0;
	padding: 16px 16px 0 16px;
	resize: none;
	font-size: 1em;
	font-family: inherit;
	outline: none;
	border: none;
	border-radius: 0;
	box-shadow: none;
	box-sizing: border-box;
	color: var(--fg);
}

.footer {
	position: sticky;
	bottom: 0;
	background: var(--panel);
}

.file {
	padding: 8px;
	color: var(--fg);
	background: transparent;
	cursor: pointer;
}

.files {
	display: block;
	margin: 0;
	padding: 0 8px;
	list-style: none;

	&::after {
		content: '';
		display: block;
		clear: both;
	}

	> li {
		display: block;
		float: left;
		margin: 4px;
		padding: 0;
		width: 64px;
		height: 64px;
		background-color: #eee;
		background-repeat: no-repeat;
		background-position: center center;
		background-size: cover;
		cursor: move;

		&:hover {
			> .remove {
				display: block;
			}
		}
	}
}

.fileRemove {
	display: none;
	position: absolute;
	right: -6px;
	top: -6px;
	margin: 0;
	padding: 0;
	background: transparent;
	outline: none;
	border: none;
	border-radius: 0;
	box-shadow: none;
	cursor: pointer;
}

.buttons {
	display: flex;
}

.button {
	margin: 0;
	padding: 16px;
	font-size: 1em;
	font-weight: normal;
	text-decoration: none;
	transition: color 0.1s ease;

	&:hover {
		color: var(--accent);
	}

	&:active {
		color: var(--accentDarken);
		transition: color 0s ease;
	}
}

.send {
	margin-left: auto;
	color: var(--accent);

	&:hover {
		color: var(--accentLighten);
	}

	&:active {
		color: var(--accentDarken);
		transition: color 0s ease;
	}
}

.fileInput {
	display: none;
}
</style><|MERGE_RESOLUTION|>--- conflicted
+++ resolved
@@ -200,10 +200,6 @@
 
 	drafts[draftKey.value] = {
 		updatedAt: new Date(),
-<<<<<<< HEAD
-		 
-=======
->>>>>>> d3f4d310
 		data: {
 			text: text.value,
 			file: file.value,
