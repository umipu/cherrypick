--- conflicted
+++ resolved
@@ -12,10 +12,7 @@
 			:leaveActiveClass="defaultStore.state.animation ? $style.fadeLeaveActive : ''"
 			:enterFromClass="defaultStore.state.animation ? $style.fadeEnterFrom : ''"
 			:leaveToClass="defaultStore.state.animation ? $style.fadeLeaveTo : ''"
-<<<<<<< HEAD
-=======
 			mode="out-in"
->>>>>>> 4ac01cb1
 		>
 			<div v-if="page" :key="page.id" class="_gaps">
 				<div :class="$style.pageMain">
@@ -45,10 +42,6 @@
 						</div>
 						<div :class="$style.pageBannerTitle" class="_gaps_s">
 							<h1>{{ page.title || page.name }}</h1>
-<<<<<<< HEAD
-							<div v-if="page.user" :class="$style.pageBannerTitleUser">
-								<MkAvatar :user="page.user" :class="$style.avatar" indicator link preview/> <MkA :to="`/@${username}`"><MkUserName :user="page.user" :nowrap="false"/></MkA>
-=======
 							<div :class="$style.pageBannerTitleSub">
 								<div v-if="page.user" :class="$style.pageBannerTitleUser">
 									<MkAvatar :user="page.user" :class="$style.avatar" indicator link preview/> <MkA :to="`/@${username}`"><MkUserName :user="page.user" :nowrap="false"/></MkA>
@@ -57,7 +50,6 @@
 									<MkA v-if="page.userId === $i?.id" v-tooltip="i18n.ts._pages.editThisPage" :to="`/pages/edit/${page.id}`" class="_button" :class="$style.generalActionButton"><i class="ti ti-pencil ti-fw"></i></MkA>
 									<button v-tooltip="i18n.ts.share" class="_button" :class="$style.generalActionButton" @click="share"><i class="ti ti-share ti-fw"></i></button>
 								</div>
->>>>>>> 4ac01cb1
 							</div>
 						</div>
 					</div>
@@ -81,19 +73,11 @@
 							<MkAcct :user="page.user" :class="$style.acct"/>
 						</MkA>
 						<MkFollowButton v-if="!$i || $i.id != page.user.id" :user="page.user!" :inline="true" :transparent="false" :full="true" :class="$style.follow"/>
-<<<<<<< HEAD
 					</div>
 					<div :class="$style.pageDate">
 						<div><i class="ti ti-clock"></i> {{ i18n.ts.createdAt }}: <MkTime :time="page.createdAt" mode="detail"/></div>
 						<div v-if="page.createdAt != page.updatedAt"><i class="ti ti-clock-edit"></i> {{ i18n.ts.updatedAt }}: <MkTime :time="page.updatedAt" mode="detail"/></div>
 					</div>
-=======
-					</div>
-					<div :class="$style.pageDate">
-						<div><i class="ti ti-clock"></i> {{ i18n.ts.createdAt }}: <MkTime :time="page.createdAt" mode="detail"/></div>
-						<div v-if="page.createdAt != page.updatedAt"><i class="ti ti-clock-edit"></i> {{ i18n.ts.updatedAt }}: <MkTime :time="page.updatedAt" mode="detail"/></div>
-					</div>
->>>>>>> 4ac01cb1
 					<div :class="$style.pageLinks">
 						<MkA v-if="!$i || $i.id !== page.userId" :to="`/@${username}/pages/${pageName}/view-source`" class="link">{{ i18n.ts._pages.viewSource }}</MkA>
 						<template v-if="$i && $i.id === page.userId">
@@ -304,7 +288,6 @@
 		text-decoration: none;
 	}
 }
-<<<<<<< HEAD
 
 .pageMain {
 	border-radius: var(--radius);
@@ -365,67 +348,6 @@
 			left: 0;
 			width: 100%;
 			height: 100%;
-=======
-
-.pageMain {
-	border-radius: var(--radius);
-	padding: 2rem;
-	background: var(--panel);
-	box-sizing: border-box;
-}
-
-.pageBanner {
-	width: calc(100% + 4rem);
-	margin: -2rem -2rem 1.5rem;
-	border-radius: var(--radius) var(--radius) 0 0;
-	overflow: hidden;
-	position: relative;
-
-	> .pageBannerBgRoot {
-		position: absolute;
-		top: 0;
-		left: 0;
-		width: 100%;
-		height: 100%;
-		overflow: hidden;
-
-		.pageBannerBg {
-			width: 100%;
-			height: 100%;
-			object-fit: cover;
-			opacity: .2;
-			filter: brightness(1.2);
-		}
-
-		.pageBannerBgFallback1 {
-			filter: blur(20px);
-		}
-
-		.pageBannerBgFallback2 {
-			background-color: var(--accentedBg);
-		}
-
-		&::after {
-			content: '';
-			position: absolute;
-			left: 0;
-			bottom: 0;
-			width: 100%;
-			height: 100px;
-			background: linear-gradient(0deg, var(--panel), transparent);
-		}
-	}
-
-	> .pageBannerImage {
-		position: relative;
-		padding-top: 56.25%;
-
-		> .thumbnail {
-			position: absolute;
-			top: 0;
-			left: 0;
-			width: 100%;
-			height: 100%;
 		}
 	}
 
@@ -438,91 +360,26 @@
 			font-weight: 700;
 			color: var(--fg);
 			margin: 0;
->>>>>>> 4ac01cb1
-		}
-	}
-
-<<<<<<< HEAD
-	> .pageBannerTitle {
-		position: relative;
-		padding: 1.5rem 2rem;
-
-		h1 {
-			font-size: 2rem;
-			font-weight: 700;
-			color: var(--fg);
-			margin: 0;
+		}
+
+		.pageBannerTitleSub {
+			display: flex;
+			align-items: center;
+			width: 100%;
 		}
 
 		.pageBannerTitleUser {
 			--height: 32px;
+			flex-shrink: 0;
 
 			.avatar {
 				height: var(--height);
 				width: var(--height);
 			}
 
-=======
-		.pageBannerTitleSub {
-			display: flex;
-			align-items: center;
-			width: 100%;
-		}
-
-		.pageBannerTitleUser {
-			--height: 32px;
-			flex-shrink: 0;
-
-			.avatar {
-				height: var(--height);
-				width: var(--height);
-			}
-
->>>>>>> 4ac01cb1
 			line-height: var(--height);
 		}
-	}
-}
-
-<<<<<<< HEAD
-.pageContent {
-	margin-bottom: 1.5rem;
-}
-
-.pageActions {
-	display: flex;
-	align-items: center;
-
-	border-top: 1px solid var(--divider);
-	padding-top: 1.5rem;
-	margin-bottom: 1.5rem;
-
-	> .other {
-		margin-left: auto;
-		display: flex;
-		gap: var(--marginHalf);
-	}
-}
-
-.pageUser {
-	display: flex;
-	align-items: center;
-
-	border-top: 1px solid var(--divider);
-	padding-top: 1.5rem;
-	margin-bottom: 1.5rem;
-
-	.avatar,
-	.name,
-	.acct {
-		display: block;
-	}
-
-	.avatar {
-		width: 4rem;
-		height: 4rem;
-		margin-right: 1rem;
-=======
+
 		.pageBannerTitleSubActions {
 			flex-shrink: 0;
 			display: flex;
@@ -530,7 +387,6 @@
 			gap: var(--marginHalf);
 			margin-left: auto;
 		}
->>>>>>> 4ac01cb1
 	}
 }
 
@@ -546,16 +402,36 @@
 	padding-top: 1.5rem;
 	margin-bottom: 1.5rem;
 
-<<<<<<< HEAD
-	.name {
-		font-size: 110%;
-		font-weight: 700;
-=======
 	> .other {
 		margin-left: auto;
 		display: flex;
 		gap: var(--marginHalf);
->>>>>>> 4ac01cb1
+	}
+}
+
+.pageUser {
+	display: flex;
+	align-items: center;
+
+	border-top: 1px solid var(--divider);
+	padding-top: 1.5rem;
+	margin-bottom: 1.5rem;
+
+	.avatar,
+	.name,
+	.acct {
+		display: block;
+	}
+
+	.avatar {
+		width: 4rem;
+		height: 4rem;
+		margin-right: 1rem;
+	}
+
+	.name {
+		font-size: 110%;
+		font-weight: 700;
 	}
 
 	.acct {
@@ -579,55 +455,6 @@
 	gap: var(--marginHalf);
 }
 
-<<<<<<< HEAD
-=======
-.pageUser {
-	display: flex;
-	align-items: center;
-
-	border-top: 1px solid var(--divider);
-	padding-top: 1.5rem;
-	margin-bottom: 1.5rem;
-
-	.avatar,
-	.name,
-	.acct {
-		display: block;
-	}
-
-	.avatar {
-		width: 4rem;
-		height: 4rem;
-		margin-right: 1rem;
-	}
-
-	.name {
-		font-size: 110%;
-		font-weight: 700;
-	}
-
-	.acct {
-		font-size: 90%;
-		opacity: 0.7;
-	}
-
-	.follow {
-		margin-left: auto;
-	}
-}
-
-.pageDate {
-	margin-bottom: 1.5rem;
-}
-
-.pageLinks {
-	display: flex;
-	align-items: center;
-	flex-wrap: wrap;
-	gap: var(--marginHalf);
-}
-
->>>>>>> 4ac01cb1
 .relatedPagesRoot {
 	padding: var(--margin);
 }
