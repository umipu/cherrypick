<!--
SPDX-FileCopyrightText: syuilo and other misskey, cherrypick contributors
SPDX-License-Identifier: AGPL-3.0-only
-->

<template>
<MkWindow
	ref="windowEl"
	:initialWidth="400"
	:initialHeight="500"
	:canResize="false"
	@close="windowEl.close()"
	@closed="$emit('closed')"
>
	<template v-if="emoji" #header>:{{ emoji.name }}:</template>
	<template v-else #header>New emoji</template>

	<div>
		<MkSpacer :marginMin="20" :marginMax="28">
			<div class="_gaps_m">
				<div v-if="imgUrl != null" :class="$style.imgs">
					<div style="background: #000;" :class="$style.imgContainer">
						<img :src="imgUrl" :class="$style.img"/>
					</div>
					<div style="background: #222;" :class="$style.imgContainer">
						<img :src="imgUrl" :class="$style.img"/>
					</div>
					<div style="background: #ddd;" :class="$style.imgContainer">
						<img :src="imgUrl" :class="$style.img"/>
					</div>
					<div style="background: #fff;" :class="$style.imgContainer">
						<img :src="imgUrl" :class="$style.img"/>
					</div>
				</div>
				<MkButton rounded style="margin: 0 auto;" @click="changeImage">{{ i18n.ts.selectFile }}</MkButton>
				<MkInput v-model="name" pattern="[a-z0-9_]" autocapitalize="off">
					<template #label>{{ i18n.ts.name }}</template>
				</MkInput>
				<MkInput v-model="category" :datalist="customEmojiCategories">
					<template #label>{{ i18n.ts.category }}</template>
				</MkInput>
				<MkInput v-model="aliases" autocapitalize="off">
					<template #label>{{ i18n.ts.tags }}</template>
					<template #caption>
						{{ i18n.ts.theKeywordWhenSearchingForCustomEmoji }}<br/>
						{{ i18n.ts.setMultipleBySeparatingWithSpace }}
					</template>
				</MkInput>
				<MkTextarea v-model="license" :mfmAutocomplete="true">
					<template #label>{{ i18n.ts.license }}</template>
				</MkTextarea>
				<MkFolder>
					<template #label>{{ i18n.ts.rolesThatCanBeUsedThisEmojiAsReaction }}</template>
					<template #suffix>{{ rolesThatCanBeUsedThisEmojiAsReaction.length === 0 ? i18n.ts.all : rolesThatCanBeUsedThisEmojiAsReaction.length }}</template>

					<div class="_gaps">
						<MkButton rounded @click="addRole"><i class="ti ti-plus"></i> {{ i18n.ts.add }}</MkButton>

						<div v-for="role in rolesThatCanBeUsedThisEmojiAsReaction" :key="role.id" :class="$style.roleItem">
							<MkRolePreview :class="$style.role" :role="role" :forModeration="true" :detailed="false" style="pointer-events: none;"/>
							<button v-if="role.target === 'manual'" class="_button" :class="$style.roleUnassign" @click="removeRole(role, $event)"><i class="ti ti-x"></i></button>
							<button v-else class="_button" :class="$style.roleUnassign" disabled><i class="ti ti-ban"></i></button>
						</div>

						<MkInfo>{{ i18n.ts.rolesThatCanBeUsedThisEmojiAsReactionEmptyDescription }}</MkInfo>
						<MkInfo warn>{{ i18n.ts.rolesThatCanBeUsedThisEmojiAsReactionPublicRoleWarn }}</MkInfo>
					</div>
				</MkFolder>
				<MkSwitch v-model="isSensitive">isSensitive</MkSwitch>
				<MkSwitch v-model="localOnly">{{ i18n.ts.localOnly }}</MkSwitch>
				<MkButton v-if="emoji" danger @click="del()"><i class="ti ti-trash"></i> {{ i18n.ts.delete }}</MkButton>
			</div>
		</MkSpacer>
		<div :class="$style.footer">
			<MkButton primary rounded style="margin: 0 auto;" @click="done"><i class="ti ti-check"></i> {{ props.emoji ? i18n.ts.update : i18n.ts.create }}</MkButton>
		</div>
	</div>
</MkWindow>
</template>

<script lang="ts" setup>
import { computed, watch, ref } from 'vue';
<<<<<<< HEAD
import * as Misskey from 'cherrypick-js';
import MkModalWindow from '@/components/MkModalWindow.vue';
=======
import * as Misskey from 'misskey-js';
import MkWindow from '@/components/MkWindow.vue';
>>>>>>> 94e282b6
import MkButton from '@/components/MkButton.vue';
import MkInput from '@/components/MkInput.vue';
import MkTextarea from '@/components/MkTextarea.vue';
import MkInfo from '@/components/MkInfo.vue';
import MkFolder from '@/components/MkFolder.vue';
import * as os from '@/os.js';
import { misskeyApi } from '@/scripts/misskey-api.js';
import { i18n } from '@/i18n.js';
import { customEmojiCategories } from '@/custom-emojis.js';
import MkSwitch from '@/components/MkSwitch.vue';
import { selectFile } from '@/scripts/select-file.js';
import MkRolePreview from '@/components/MkRolePreview.vue';

const props = defineProps<{
	emoji?: any,
}>();

const windowEl = ref<InstanceType<typeof MkWindow> | null>(null);
const name = ref<string>(props.emoji ? props.emoji.name : '');
const category = ref<string>(props.emoji ? props.emoji.category : '');
const aliases = ref<string>(props.emoji ? props.emoji.aliases.join(' ') : '');
const license = ref<string>(props.emoji ? (props.emoji.license ?? '') : '');
const isSensitive = ref(props.emoji ? props.emoji.isSensitive : false);
const localOnly = ref(props.emoji ? props.emoji.localOnly : false);
const roleIdsThatCanBeUsedThisEmojiAsReaction = ref(props.emoji ? props.emoji.roleIdsThatCanBeUsedThisEmojiAsReaction : []);
const rolesThatCanBeUsedThisEmojiAsReaction = ref<Misskey.entities.Role[]>([]);
const file = ref<Misskey.entities.DriveFile>();

watch(roleIdsThatCanBeUsedThisEmojiAsReaction, async () => {
	rolesThatCanBeUsedThisEmojiAsReaction.value = (await Promise.all(roleIdsThatCanBeUsedThisEmojiAsReaction.value.map((id) => misskeyApi('admin/roles/show', { roleId: id }).catch(() => null)))).filter(x => x != null);
}, { immediate: true });

const imgUrl = computed(() => file.value ? file.value.url : props.emoji ? `/emoji/${props.emoji.name}.webp` : null);

const emit = defineEmits<{
	(ev: 'done', v: { deleted?: boolean; updated?: any; created?: any }): void,
	(ev: 'closed'): void
}>();

async function changeImage(ev) {
	file.value = await selectFile(ev.currentTarget ?? ev.target, null);
	const candidate = file.value.name.replace(/\.(.+)$/, '');
	if (candidate.match(/^[a-z0-9_]+$/)) {
		name.value = candidate;
	}
}

async function addRole() {
	const roles = await misskeyApi('admin/roles/list');
	const currentRoleIds = rolesThatCanBeUsedThisEmojiAsReaction.value.map(x => x.id);

	const { canceled, result: role } = await os.select({
		items: roles.filter(r => r.isPublic).filter(r => !currentRoleIds.includes(r.id)).map(r => ({ text: r.name, value: r })),
	});
	if (canceled) return;

	rolesThatCanBeUsedThisEmojiAsReaction.value.push(role);
}

async function removeRole(role, ev) {
	rolesThatCanBeUsedThisEmojiAsReaction.value = rolesThatCanBeUsedThisEmojiAsReaction.value.filter(x => x.id !== role.id);
}

async function done() {
	const params = {
		name: name.value,
		category: category.value === '' ? null : category.value,
		aliases: aliases.value.split(' ').filter(x => x !== ''),
		license: license.value === '' ? null : license.value,
		isSensitive: isSensitive.value,
		localOnly: localOnly.value,
		roleIdsThatCanBeUsedThisEmojiAsReaction: rolesThatCanBeUsedThisEmojiAsReaction.value.map(x => x.id),
	};

	if (file.value) {
		params.fileId = file.value.id;
	}

	if (props.emoji) {
		await os.apiWithDialog('admin/emoji/update', {
			id: props.emoji.id,
			...params,
		});

		emit('done', {
			updated: {
				id: props.emoji.id,
				...params,
			},
		});

		windowEl.value.close();
	} else {
		const created = await os.apiWithDialog('admin/emoji/add', params);

		emit('done', {
			created: created,
		});

		windowEl.value.close();
	}
}

async function del() {
	const { canceled } = await os.confirm({
		type: 'warning',
		text: i18n.tsx.removeAreYouSure({ x: name.value }),
	});
	if (canceled) return;

	misskeyApi('admin/emoji/delete', {
		id: props.emoji.id,
	}).then(() => {
		emit('done', {
			deleted: true,
		});
		windowEl.value.close();
	});
}
</script>

<style lang="scss" module>
.imgs {
	display: flex;
	gap: 8px;
	flex-wrap: wrap;
	justify-content: center;
}

.imgContainer {
	padding: 8px;
	border-radius: 6px;
}

.img {
	display: block;
	height: 64px;
	width: 64px;
	object-fit: contain;
}

.roleItem {
	display: flex;
}

.role {
	flex: 1;
}

.roleUnassign {
	width: 32px;
	height: 32px;
	margin-left: 8px;
	align-self: center;
}

.footer {
	position: sticky;
	bottom: 0;
	left: 0;
	padding: 12px;
	border-top: solid 0.5px var(--divider);
	-webkit-backdrop-filter: var(--blur, blur(15px));
	backdrop-filter: var(--blur, blur(15px));
}
</style><|MERGE_RESOLUTION|>--- conflicted
+++ resolved
@@ -80,13 +80,8 @@
 
 <script lang="ts" setup>
 import { computed, watch, ref } from 'vue';
-<<<<<<< HEAD
 import * as Misskey from 'cherrypick-js';
-import MkModalWindow from '@/components/MkModalWindow.vue';
-=======
-import * as Misskey from 'misskey-js';
 import MkWindow from '@/components/MkWindow.vue';
->>>>>>> 94e282b6
 import MkButton from '@/components/MkButton.vue';
 import MkInput from '@/components/MkInput.vue';
 import MkTextarea from '@/components/MkTextarea.vue';
