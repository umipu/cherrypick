--- conflicted
+++ resolved
@@ -26,11 +26,7 @@
 </template>
 
 <script lang="ts" setup>
-<<<<<<< HEAD
-=======
 import { onActivated } from 'vue';
-import MkButton from '@/components/MkButton.vue';
->>>>>>> d869481d
 import { i18n } from '@/i18n';
 import { definePageMetadata } from '@/scripts/page-metadata';
 import { antennasCache } from '@/cache';
