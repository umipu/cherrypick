--- conflicted
+++ resolved
@@ -27,21 +27,14 @@
 
 <script lang="ts" setup>
 import { onActivated } from 'vue';
-<<<<<<< HEAD
-import { i18n } from '@/i18n';
-import { definePageMetadata } from '@/scripts/page-metadata';
-import { antennasCache } from '@/cache';
-import { infoImageUrl } from '@/instance';
-import { useRouter } from '@/router';
-
-const router = useRouter();
-=======
 import MkButton from '@/components/MkButton.vue';
 import { i18n } from '@/i18n.js';
 import { definePageMetadata } from '@/scripts/page-metadata.js';
 import { antennasCache } from '@/cache';
 import { infoImageUrl } from '@/instance.js';
->>>>>>> 578b0ebe
+import { useRouter } from '@/router.js';
+
+const router = useRouter();
 
 const antennas = $computed(() => antennasCache.value.value ?? []);
 
