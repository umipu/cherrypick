--- conflicted
+++ resolved
@@ -2,15 +2,6 @@
 <MkStickyContainer>
 	<template #header><MkPageHeader :actions="headerActions" :tabs="headerTabs"/></template>
 	<MkSpacer :contentMax="700">
-<<<<<<< HEAD
-		<div class="ieepwinx">
-			<div class="">
-				<MkPagination v-slot="{items}" ref="list" :pagination="pagination">
-					<MkA v-for="antenna in items" :key="antenna.id" class="ljoevbzj" :to="`/my/antennas/${antenna.id}`">
-						<div class="name">{{ antenna.name }}</div>
-					</MkA>
-				</MkPagination>
-=======
 		<div>
 			<div v-if="antennas.length === 0" class="empty">
 				<div class="_fullinfo">
@@ -19,13 +10,10 @@
 				</div>
 			</div>
 
-			<MkButton :link="true" to="/my/antennas/create" primary :class="$style.add"><i class="ti ti-plus"></i> {{ i18n.ts.add }}</MkButton>
-
 			<div v-if="antennas.length > 0" class="_gaps">
 				<MkA v-for="antenna in antennas" :key="antenna.id" :class="$style.antenna" :to="`/my/antennas/${antenna.id}`">
 					<div class="name">{{ antenna.name }}</div>
 				</MkA>
->>>>>>> 12456b22
 			</div>
 		</div>
 	</MkSpacer>
@@ -33,23 +21,15 @@
 </template>
 
 <script lang="ts" setup>
-<<<<<<< HEAD
-import { } from 'vue';
-import MkPagination from '@/components/MkPagination.vue';
-import { i18n } from '@/i18n';
-import { definePageMetadata } from '@/scripts/page-metadata';
-import { useRouter } from '@/router';
-
-const router = useRouter();
-=======
-import MkButton from '@/components/MkButton.vue';
 import { i18n } from '@/i18n';
 import { definePageMetadata } from '@/scripts/page-metadata';
 import { antennasCache } from '@/cache';
 import { api } from '@/os';
 import { onActivated } from 'vue';
 import { infoImageUrl } from '@/instance';
->>>>>>> 12456b22
+import { useRouter } from '@/router';
+
+const router = useRouter();
 
 const antennas = $computed(() => antennasCache.value.value ?? []);
 
@@ -57,23 +37,21 @@
 	antennasCache.fetch(() => api('antennas/list'));
 }
 
-<<<<<<< HEAD
+fetch();
+
 const headerActions = $computed(() => [{
 	icon: 'ti ti-plus',
 	text: i18n.ts.add,
 	handler: () => {
 		router.push('/my/antennas/create');
-=======
-fetch();
-
-const headerActions = $computed(() => [{
+	},
+}, {
 	asFullButton: true,
 	icon: 'ti ti-refresh',
 	text: i18n.ts.reload,
 	handler: () => {
 		antennasCache.delete();
 		fetch();
->>>>>>> 12456b22
 	},
 }]);
 
