--- conflicted
+++ resolved
@@ -56,11 +56,7 @@
 
 <script lang="ts" setup>
 import { watch } from 'vue';
-<<<<<<< HEAD
-import * as Acct from 'cherrypick-js/built/acct';
-=======
-import * as Misskey from 'misskey-js';
->>>>>>> 2630513c
+import * as Misskey from 'cherrypick-js';
 import MkButton from '@/components/MkButton.vue';
 import MkInput from '@/components/MkInput.vue';
 import MkTextarea from '@/components/MkTextarea.vue';
