<!--
SPDX-FileCopyrightText: syuilo and misskey-project
SPDX-License-Identifier: AGPL-3.0-only
-->

<template>
<MkStickyContainer>
	<template #header><MkPageHeader :actions="headerActions" :tabs="headerTabs"/></template>

	<MkAntennaEditor @created="onAntennaCreated"/>
</MkStickyContainer>
</template>

<script lang="ts" setup>
import { computed } from 'vue';
import { i18n } from '@/i18n.js';
import { definePageMetadata } from '@/scripts/page-metadata.js';
import { antennasCache } from '@/cache.js';
import { useRouter } from '@/router/supplier.js';
import MkAntennaEditor from '@/components/MkAntennaEditor.vue';

const router = useRouter();

<<<<<<< HEAD
const draft = ref({
	name: '',
	src: 'all',
	userListId: null,
	userGroupId: null,
	users: [],
	keywords: [],
	excludeKeywords: [],
	excludeBots: false,
	withReplies: false,
	caseSensitive: false,
	localOnly: false,
	withFile: false,
	notify: false,
});

=======
>>>>>>> 63f9c271
function onAntennaCreated() {
	antennasCache.delete();
	router.push('/my/antennas');
}

const headerActions = computed(() => []);
const headerTabs = computed(() => []);

definePageMetadata(() => ({
	title: i18n.ts.createAntenna,
	icon: 'ti ti-antenna',
}));
</script><|MERGE_RESOLUTION|>--- conflicted
+++ resolved
@@ -21,25 +21,6 @@
 
 const router = useRouter();
 
-<<<<<<< HEAD
-const draft = ref({
-	name: '',
-	src: 'all',
-	userListId: null,
-	userGroupId: null,
-	users: [],
-	keywords: [],
-	excludeKeywords: [],
-	excludeBots: false,
-	withReplies: false,
-	caseSensitive: false,
-	localOnly: false,
-	withFile: false,
-	notify: false,
-});
-
-=======
->>>>>>> 63f9c271
 function onAntennaCreated() {
 	antennasCache.delete();
 	router.push('/my/antennas');
