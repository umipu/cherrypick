<!--
SPDX-FileCopyrightText: syuilo and misskey-project
SPDX-License-Identifier: AGPL-3.0-only
-->

<template>
<MkStickyContainer>
	<template #header><MkPageHeader :actions="headerActions" :tabs="headerTabs"/></template>

	<MkAntennaEditor v-if="antenna" :antenna="antenna" @updated="onAntennaUpdated"/>
</MkStickyContainer>
</template>

<script lang="ts" setup>
<<<<<<< HEAD
import { ref } from 'vue';
import * as Misskey from 'cherrypick-js';
import XAntenna from './editor.vue';
=======
import { ref, computed } from 'vue';
import * as Misskey from 'misskey-js';
import MkAntennaEditor from '@/components/MkAntennaEditor.vue';
>>>>>>> 63f9c271
import { misskeyApi } from '@/scripts/misskey-api.js';
import { i18n } from '@/i18n.js';
import { definePageMetadata } from '@/scripts/page-metadata.js';
import { antennasCache } from '@/cache.js';
import { useRouter } from '@/router/supplier.js';

const router = useRouter();

const antenna = ref<Misskey.entities.Antenna | null>(null);

const props = defineProps<{
	antennaId: string
}>();

function onAntennaUpdated() {
	antennasCache.delete();
	router.push('/my/antennas');
}

misskeyApi('antennas/show', { antennaId: props.antennaId }).then((antennaResponse) => {
	antenna.value = antennaResponse;
});

const headerActions = computed(() => []);
const headerTabs = computed(() => []);

definePageMetadata(() => ({
	title: i18n.ts.editAntenna,
	icon: 'ti ti-antenna',
}));
</script><|MERGE_RESOLUTION|>--- conflicted
+++ resolved
@@ -12,15 +12,9 @@
 </template>
 
 <script lang="ts" setup>
-<<<<<<< HEAD
-import { ref } from 'vue';
+import { ref, computed } from 'vue';
 import * as Misskey from 'cherrypick-js';
-import XAntenna from './editor.vue';
-=======
-import { ref, computed } from 'vue';
-import * as Misskey from 'misskey-js';
 import MkAntennaEditor from '@/components/MkAntennaEditor.vue';
->>>>>>> 63f9c271
 import { misskeyApi } from '@/scripts/misskey-api.js';
 import { i18n } from '@/i18n.js';
 import { definePageMetadata } from '@/scripts/page-metadata.js';
