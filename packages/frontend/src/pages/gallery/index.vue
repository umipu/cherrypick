--- conflicted
+++ resolved
@@ -33,12 +33,7 @@
 					</div>
 				</MkPagination>
 			</div>
-<<<<<<< HEAD
-			<div v-else-if="tab === 'my'">
-=======
 			<div v-else-if="tab === 'my'" key="my">
-				<MkA to="/gallery/new" class="_link" style="margin: 16px;"><i class="ti ti-plus"></i> {{ i18n.ts.postToGallery }}</MkA>
->>>>>>> d85085d1
 				<MkPagination v-slot="{items}" :pagination="myPostsPagination">
 					<div :class="$style.items">
 						<MkGalleryPostPreview v-for="post in items" :key="post.id" :post="post" class="post"/>
