--- conflicted
+++ resolved
@@ -179,12 +179,8 @@
 <script lang="ts" setup>
 import { computed, onDeactivated, onMounted, onUnmounted, ref, shallowRef, watch } from 'vue';
 import * as Matter from 'matter-js';
-<<<<<<< HEAD
 import * as Misskey from 'cherrypick-js';
-=======
-import * as Misskey from 'misskey-js';
 import { DropAndFusionGame, Mono } from 'misskey-bubble-game';
->>>>>>> 94e282b6
 import { definePageMetadata } from '@/scripts/page-metadata.js';
 import MkRippleEffect from '@/components/MkRippleEffect.vue';
 import * as os from '@/os.js';
