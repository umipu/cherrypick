--- conflicted
+++ resolved
@@ -70,13 +70,8 @@
 </template>
 
 <script lang="ts" setup>
-<<<<<<< HEAD
-import { onDeactivated, ref, shallowRef, watch } from 'vue';
-import * as Misskey from 'cherrypick-js';
-=======
 import { ref } from 'vue';
 import XGame from './drop-and-fusion.game.vue';
->>>>>>> 762fa6a8
 import { definePageMetadata } from '@/scripts/page-metadata.js';
 import MkButton from '@/components/MkButton.vue';
 import { i18n } from '@/i18n.js';
