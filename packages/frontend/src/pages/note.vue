<!--
SPDX-FileCopyrightText: syuilo and other misskey, cherrypick contributors
SPDX-License-Identifier: AGPL-3.0-only
-->

<template>
<MkStickyContainer>
	<template #header><MkPageHeader :actions="headerActions" :tabs="headerTabs"/></template>
	<MkSpacer :contentMax="800">
		<div>
			<Transition :name="defaultStore.state.animation ? 'fade' : ''" mode="out-in">
				<div v-if="note">
					<div v-if="showNext" class="_margin">
						<MkNotes class="" :pagination="nextPagination" :noGap="true"/>
					</div>

					<div class="_margin">
						<MkButton v-if="!showNext" :class="$style.loadNext" @click="showNext = true"><i class="ti ti-chevron-up"></i></MkButton>
						<div class="_margin _gaps_s">
							<MkRemoteCaution v-if="note.user.host != null" :href="note.url ?? note.uri"/>
							<MkNoteDetailed :key="note.id" v-model:note="note" :class="$style.note"/>
						</div>
						<div v-if="clips && clips.length > 0" class="_margin">
							<div style="font-weight: bold; padding: 12px;">{{ i18n.ts.clip }}</div>
							<div class="_gaps">
								<MkA v-for="item in clips" :key="item.id" :to="`/clips/${item.id}`">
									<MkClipPreview :clip="item"/>
								</MkA>
							</div>
						</div>
						<MkButton v-if="!showPrev" :class="$style.loadPrev" @click="showPrev = true"><i class="ti ti-chevron-down"></i></MkButton>
					</div>

					<div v-if="showPrev" class="_margin">
						<MkNotes class="" :pagination="prevPagination" :noGap="true"/>
					</div>
				</div>
				<MkError v-else-if="error" @retry="fetchNote()"/>
				<MkLoading v-else/>
			</Transition>
		</div>
	</MkSpacer>
</MkStickyContainer>
</template>

<script lang="ts" setup>
import { computed, watch } from 'vue';
<<<<<<< HEAD
import * as misskey from 'cherrypick-js';
=======
import * as Misskey from 'misskey-js';
>>>>>>> 2630513c
import MkNoteDetailed from '@/components/MkNoteDetailed.vue';
import MkNotes from '@/components/MkNotes.vue';
import MkRemoteCaution from '@/components/MkRemoteCaution.vue';
import MkButton from '@/components/MkButton.vue';
import * as os from '@/os';
import { definePageMetadata } from '@/scripts/page-metadata';
import { i18n } from '@/i18n';
import { dateString } from '@/filters/date';
import MkClipPreview from '@/components/MkClipPreview.vue';
import { defaultStore } from '@/store';

const props = defineProps<{
	noteId: string;
}>();

let note = $ref<null | Misskey.entities.Note>();
let clips = $ref();
let showPrev = $ref(false);
let showNext = $ref(false);
let error = $ref();

const prevPagination = {
	endpoint: 'users/notes' as const,
	limit: 10,
	params: computed(() => note ? ({
		userId: note.userId,
		untilId: note.id,
	}) : null),
};

const nextPagination = {
	reversed: true,
	endpoint: 'users/notes' as const,
	limit: 10,
	params: computed(() => note ? ({
		userId: note.userId,
		sinceId: note.id,
	}) : null),
};

function fetchNote() {
	showPrev = false;
	showNext = false;
	note = null;
	os.api('notes/show', {
		noteId: props.noteId,
	}).then(res => {
		note = res;
		Promise.all([
			os.api('notes/clips', {
				noteId: note.id,
			}),
		]).then(([_clips]) => {
			clips = _clips;
		});
	}).catch(err => {
		error = err;
	});
}

watch(() => props.noteId, fetchNote, {
	immediate: true,
});

const headerActions = $computed(() => []);

const headerTabs = $computed(() => []);

definePageMetadata(computed(() => note ? {
	title: i18n.ts.note,
	subtitle: dateString(note.createdAt),
	avatar: note.user,
	path: `/notes/${note.id}`,
	share: {
		title: i18n.t('noteOf', { user: note.user.name }),
		text: note.text,
	},
} : null));
</script>

<style lang="scss" module>
.fade-enter-active,
.fade-leave-active {
	transition: opacity 0.125s ease;
}
.fade-enter-from,
.fade-leave-to {
	opacity: 0;
}

.loadNext,
.loadPrev {
	min-width: 0;
	margin: 0 auto;
	border-radius: 999px;
}

.loadNext {
	margin-bottom: var(--margin);
}

.loadPrev {
	margin-top: var(--margin);
}

.note {
	border-radius: var(--radius);
	background: var(--panel);
}
</style><|MERGE_RESOLUTION|>--- conflicted
+++ resolved
@@ -45,11 +45,7 @@
 
 <script lang="ts" setup>
 import { computed, watch } from 'vue';
-<<<<<<< HEAD
-import * as misskey from 'cherrypick-js';
-=======
-import * as Misskey from 'misskey-js';
->>>>>>> 2630513c
+import * as Misskey from 'cherrypick-js';
 import MkNoteDetailed from '@/components/MkNoteDetailed.vue';
 import MkNotes from '@/components/MkNotes.vue';
 import MkRemoteCaution from '@/components/MkRemoteCaution.vue';
