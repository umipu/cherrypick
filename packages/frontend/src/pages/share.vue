--- conflicted
+++ resolved
@@ -33,13 +33,7 @@
 // SPECIFICATION: https://misskey-hub.net/docs/features/share-form.html
 
 import { } from 'vue';
-<<<<<<< HEAD
-import { noteVisibilities } from 'cherrypick-js';
-import * as Acct from 'cherrypick-js/built/acct';
 import * as Misskey from 'cherrypick-js';
-=======
-import * as Misskey from 'misskey-js';
->>>>>>> 2630513c
 import MkButton from '@/components/MkButton.vue';
 import MkPostForm from '@/components/MkPostForm.vue';
 import * as os from '@/os';
