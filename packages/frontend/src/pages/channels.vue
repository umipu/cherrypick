<!--
SPDX-FileCopyrightText: syuilo and misskey-project
SPDX-License-Identifier: AGPL-3.0-only
-->

<template>
<MkStickyContainer>
	<template #header>
		<MkPageHeader v-model:tab="tab" :actions="$i ? headerActions : null" :tabs="$i ? headerTabs : headerTabsWhenNotLogin" :displayMyAvatar="true"/>
	</template>
	<MkSpacer :contentMax="700">
		<MkHorizontalSwipe v-model:tab="tab" :tabs="headerTabs">
			<div v-if="tab === 'search'" key="search">
				<div class="_gaps">
					<MkInput v-model="searchQuery" :large="true" :autofocus="true" type="search" @enter="search">
						<template #prefix><i class="ti ti-search"></i></template>
					</MkInput>
					<MkRadios v-model="searchType" @update:modelValue="search()">
						<option value="nameAndDescription">{{ i18n.ts._channel.nameAndDescription }}</option>
						<option value="nameOnly">{{ i18n.ts._channel.nameOnly }}</option>
					</MkRadios>
					<MkButton large primary gradate rounded @click="search">{{ i18n.ts.search }}</MkButton>
				</div>

				<MkFoldableSection v-if="channelPagination">
					<template #header>{{ i18n.ts.searchResult }}</template>
					<MkChannelList :key="key" :pagination="channelPagination"/>
				</MkFoldableSection>
			</div>
			<div v-if="tab === 'featured'" key="featured">
				<MkPagination v-slot="{items}" :pagination="featuredPagination">
					<MkChannelPreview v-for="channel in items" :key="channel.id" class="_margin" :channel="channel"/>
				</MkPagination>
			</div>
			<div v-else-if="tab === 'favorites'" key="favorites">
				<MkPagination v-slot="{items}" :pagination="favoritesPagination">
					<MkChannelPreview v-for="channel in items" :key="channel.id" class="_margin" :channel="channel"/>
				</MkPagination>
			</div>
			<div v-else-if="tab === 'following'" key="following">
				<MkPagination v-slot="{items}" :pagination="followingPagination">
					<MkChannelPreview v-for="channel in items" :key="channel.id" class="_margin" :channel="channel"/>
				</MkPagination>
			</div>
			<div v-else-if="tab === 'owned'" key="owned">
				<MkButton class="new" @click="create()"><i class="ti ti-plus"></i></MkButton>
				<MkPagination v-slot="{items}" :pagination="ownedPagination">
					<MkChannelPreview v-for="channel in items" :key="channel.id" class="_margin" :channel="channel"/>
				</MkPagination>
			</div>
		</MkHorizontalSwipe>
	</MkSpacer>
</MkStickyContainer>
</template>

<script lang="ts" setup>
import { computed, onMounted, ref } from 'vue';
import MkChannelPreview from '@/components/MkChannelPreview.vue';
import MkChannelList from '@/components/MkChannelList.vue';
import MkPagination from '@/components/MkPagination.vue';
import MkInput from '@/components/MkInput.vue';
import MkRadios from '@/components/MkRadios.vue';
import MkButton from '@/components/MkButton.vue';
import MkFoldableSection from '@/components/MkFoldableSection.vue';
import MkHorizontalSwipe from '@/components/MkHorizontalSwipe.vue';
import { definePageMetadata } from '@/scripts/page-metadata.js';
import { i18n } from '@/i18n.js';
import { useRouter } from '@/router/supplier.js';
import { $i } from '@/account.js';

const router = useRouter();

const props = defineProps<{
	query: string;
	type?: string;
}>();

const key = ref('');
const tab = ref('featured');
const searchQuery = ref('');
const searchType = ref('nameAndDescription');
const channelPagination = ref();

onMounted(() => {
	searchQuery.value = props.query ?? '';
	searchType.value = props.type ?? 'nameAndDescription';
});

const featuredPagination = {
	endpoint: 'channels/featured' as const,
	noPaging: true,
};
const favoritesPagination = {
	endpoint: 'channels/my-favorites' as const,
	limit: 100,
	noPaging: true,
};
const followingPagination = {
	endpoint: 'channels/followed' as const,
	limit: 10,
};
const ownedPagination = {
	endpoint: 'channels/owned' as const,
	limit: 10,
};

async function search() {
	const query = searchQuery.value.toString().trim();

	if (query == null) return;

	const type = searchType.value.toString().trim();

	channelPagination.value = {
		endpoint: 'channels/search',
		limit: 10,
		params: {
			query: searchQuery.value,
			type: type,
		},
	};

	key.value = query + type;
}

function create() {
	router.push('/channels/new');
}

const headerActions = computed(() => [{
	icon: 'ti ti-plus',
	text: i18n.ts.create,
	handler: create,
}]);

const headerTabs = computed(() => [{
	key: 'search',
	title: i18n.ts.search,
	icon: 'ti ti-search',
}, {
	key: 'featured',
	title: i18n.ts._channel.featured,
	icon: 'ti ti-comet',
}, {
	key: 'favorites',
	title: i18n.ts.favorites,
	icon: 'ti ti-star',
}, {
	key: 'following',
	title: i18n.ts._channel.following,
	icon: 'ti ti-eye',
}, {
	key: 'owned',
	title: i18n.ts._channel.owned,
	icon: 'ti ti-edit',
}]);

<<<<<<< HEAD
const headerTabsWhenNotLogin = computed(() => [{
	key: 'search',
	title: i18n.ts.search,
	icon: 'ti ti-search',
}, {
	key: 'featured',
	title: i18n.ts._channel.featured,
	icon: 'ti ti-comet',
}]);

definePageMetadata(computed(() => ({
=======
definePageMetadata(() => ({
>>>>>>> f18a31c6
	title: i18n.ts.channel,
	icon: 'ti ti-device-tv',
}));
</script><|MERGE_RESOLUTION|>--- conflicted
+++ resolved
@@ -155,7 +155,6 @@
 	icon: 'ti ti-edit',
 }]);
 
-<<<<<<< HEAD
 const headerTabsWhenNotLogin = computed(() => [{
 	key: 'search',
 	title: i18n.ts.search,
@@ -166,10 +165,7 @@
 	icon: 'ti ti-comet',
 }]);
 
-definePageMetadata(computed(() => ({
-=======
 definePageMetadata(() => ({
->>>>>>> f18a31c6
 	title: i18n.ts.channel,
 	icon: 'ti ti-device-tv',
 }));
