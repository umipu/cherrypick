<!--
SPDX-FileCopyrightText: syuilo and other misskey, cherrypick contributors
SPDX-License-Identifier: AGPL-3.0-only
-->

<template>
<MkStickyContainer>
	<template #header>
		<MkPageHeader v-model:tab="tab" :actions="$i ? headerActions : null" :tabs="$i ? headerTabs : headerTabsWhenNotLogin" :displayMyAvatar="true"/>
	</template>
	<MkSpacer :contentMax="700">
		<div v-if="tab === 'search'">
			<div class="_gaps">
<<<<<<< HEAD
				<MkInput v-model="searchQuery" :large="true" autofocus type="search" @keydown.enter="search">
=======
				<MkInput v-model="searchQuery" :large="true" :autofocus="true" type="search" @enter="search">
>>>>>>> 339acd26
					<template #prefix><i class="ti ti-search"></i></template>
				</MkInput>
				<MkRadios v-model="searchType" @update:modelValue="search()">
					<option value="nameAndDescription">{{ i18n.ts._channel.nameAndDescription }}</option>
					<option value="nameOnly">{{ i18n.ts._channel.nameOnly }}</option>
				</MkRadios>
				<MkButton large primary gradate rounded @click="search">{{ i18n.ts.search }}</MkButton>
			</div>

			<MkFoldableSection v-if="channelPagination">
				<template #header>{{ i18n.ts.searchResult }}</template>
				<MkChannelList :key="key" :pagination="channelPagination"/>
			</MkFoldableSection>
		</div>
		<div v-if="tab === 'featured'">
			<MkPagination v-slot="{items}" :pagination="featuredPagination">
				<MkChannelPreview v-for="channel in items" :key="channel.id" class="_margin" :channel="channel"/>
			</MkPagination>
		</div>
		<div v-else-if="tab === 'favorites'">
			<MkPagination v-slot="{items}" :pagination="favoritesPagination">
				<MkChannelPreview v-for="channel in items" :key="channel.id" class="_margin" :channel="channel"/>
			</MkPagination>
		</div>
		<div v-else-if="tab === 'following'">
			<MkPagination v-slot="{items}" :pagination="followingPagination">
				<MkChannelPreview v-for="channel in items" :key="channel.id" class="_margin" :channel="channel"/>
			</MkPagination>
		</div>
		<div v-else-if="tab === 'owned'">
			<MkButton class="new" @click="create()"><i class="ti ti-plus"></i></MkButton>
			<MkPagination v-slot="{items}" :pagination="ownedPagination">
				<MkChannelPreview v-for="channel in items" :key="channel.id" class="_margin" :channel="channel"/>
			</MkPagination>
		</div>
	</MkSpacer>
</MkStickyContainer>
</template>

<script lang="ts" setup>
import { computed, onMounted, ref } from 'vue';
import MkChannelPreview from '@/components/MkChannelPreview.vue';
import MkChannelList from '@/components/MkChannelList.vue';
import MkPagination from '@/components/MkPagination.vue';
import MkInput from '@/components/MkInput.vue';
import MkRadios from '@/components/MkRadios.vue';
import MkButton from '@/components/MkButton.vue';
import MkFoldableSection from '@/components/MkFoldableSection.vue';
import { useRouter } from '@/router.js';
import { $i } from '@/account.js';
import { definePageMetadata } from '@/scripts/page-metadata.js';
import { i18n } from '@/i18n.js';

const router = useRouter();

const props = defineProps<{
	query: string;
	type?: string;
}>();

const key = ref('');
const tab = ref('featured');
const searchQuery = ref('');
const searchType = ref('nameAndDescription');
const channelPagination = ref();

onMounted(() => {
	searchQuery.value = props.query ?? '';
	searchType.value = props.type ?? 'nameAndDescription';
});

const featuredPagination = {
	endpoint: 'channels/featured' as const,
	noPaging: true,
};
const favoritesPagination = {
	endpoint: 'channels/my-favorites' as const,
	limit: 100,
	noPaging: true,
};
const followingPagination = {
	endpoint: 'channels/followed' as const,
	limit: 10,
};
const ownedPagination = {
	endpoint: 'channels/owned' as const,
	limit: 10,
};

async function search() {
	const query = searchQuery.value.toString().trim();

	if (query == null) return;

	const type = searchType.value.toString().trim();

	channelPagination.value = {
		endpoint: 'channels/search',
		limit: 10,
		params: {
			query: searchQuery.value,
			type: type,
		},
	};

	key.value = query + type;
}

function create() {
	router.push('/channels/new');
}

const headerActions = computed(() => [{
	icon: 'ti ti-plus',
	text: i18n.ts.create,
	handler: create,
}]);

const headerTabs = computed(() => [{
	key: 'search',
	title: i18n.ts.search,
	icon: 'ti ti-search',
}, {
	key: 'featured',
	title: i18n.ts._channel.featured,
	icon: 'ti ti-comet',
}, {
	key: 'favorites',
	title: i18n.ts.favorites,
	icon: 'ti ti-star',
}, {
	key: 'following',
	title: i18n.ts._channel.following,
	icon: 'ti ti-eye',
}, {
	key: 'owned',
	title: i18n.ts._channel.owned,
	icon: 'ti ti-edit',
}]);

const headerTabsWhenNotLogin = computed(() => [{
	key: 'search',
	title: i18n.ts.search,
	icon: 'ti ti-search',
}, {
	key: 'featured',
	title: i18n.ts._channel.featured,
	icon: 'ti ti-comet',
}]);

definePageMetadata(computed(() => ({
	title: i18n.ts.channel,
	icon: 'ti ti-device-tv',
})));
</script><|MERGE_RESOLUTION|>--- conflicted
+++ resolved
@@ -11,11 +11,7 @@
 	<MkSpacer :contentMax="700">
 		<div v-if="tab === 'search'">
 			<div class="_gaps">
-<<<<<<< HEAD
-				<MkInput v-model="searchQuery" :large="true" autofocus type="search" @keydown.enter="search">
-=======
 				<MkInput v-model="searchQuery" :large="true" :autofocus="true" type="search" @enter="search">
->>>>>>> 339acd26
 					<template #prefix><i class="ti ti-search"></i></template>
 				</MkInput>
 				<MkRadios v-model="searchType" @update:modelValue="search()">
