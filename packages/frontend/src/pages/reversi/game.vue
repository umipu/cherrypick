--- conflicted
+++ resolved
@@ -19,18 +19,10 @@
 import { misskeyApi } from '@/scripts/misskey-api.js';
 import { definePageMetadata } from '@/scripts/page-metadata.js';
 import { useStream } from '@/stream.js';
-<<<<<<< HEAD
-=======
 import { $i } from '@/account.js';
->>>>>>> d3f4d310
 import { useRouter } from '@/router/supplier.js';
 import * as os from '@/os.js';
 import { i18n } from '@/i18n.js';
-<<<<<<< HEAD
-import { useInterval } from '@/scripts/use-interval.js';
-import { $i } from '@/account.js';
-=======
->>>>>>> d3f4d310
 
 const router = useRouter();
 
