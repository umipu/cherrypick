<!--
SPDX-FileCopyrightText: syuilo and misskey-project
SPDX-License-Identifier: AGPL-3.0-only
-->

<template>
<MkSpacer v-if="!matchingAny && !matchingUser" :contentMax="600">
	<div class="_gaps">
		<div>
			<img src="/client-assets/reversi/logo.png" style="display: block; max-width: 100%; max-height: 200px; margin: auto;"/>
		</div>

		<div class="_panel _gaps" style="padding: 16px;">
			<div class="_buttonsCenter">
				<MkButton primary gradate rounded @click="matchAny">{{ i18n.ts._reversi.freeMatch }}</MkButton>
				<MkButton primary gradate rounded @click="matchUser">{{ i18n.ts.invite }}</MkButton>
			</div>
			<div style="font-size: 90%; opacity: 0.7; text-align: center;"><i class="ti ti-music"></i> {{ i18n.ts.soundWillBePlayed }}</div>
		</div>

		<MkFolder v-if="invitations.length > 0" :defaultOpen="true">
			<template #label>{{ i18n.ts.invitations }}</template>
			<div class="_gaps_s">
				<button v-for="user in invitations" :key="user.id" v-panel :class="$style.invitation" class="_button" tabindex="-1" @click="accept(user)">
					<MkAvatar style="width: 32px; height: 32px; margin-right: 8px;" :user="user" :showIndicator="true"/>
					<span style="margin-right: 8px;"><b><MkUserName :user="user"/></b></span>
					<span>@{{ user.username }}</span>
				</button>
			</div>
		</MkFolder>

		<MkFolder v-if="$i" :defaultOpen="true">
			<template #label>{{ i18n.ts._reversi.myGames }}</template>
			<MkPagination :pagination="myGamesPagination" :disableAutoLoad="true">
				<template #default="{ items }">
					<div :class="$style.gamePreviews">
						<MkA v-for="g in items" :key="g.id" v-panel :class="[$style.gamePreview, !g.isStarted && !g.isEnded && $style.gamePreviewWaiting, g.isStarted && !g.isEnded && $style.gamePreviewActive]" tabindex="-1" :to="`/reversi/g/${g.id}`">
							<div :class="$style.gamePreviewPlayers">
								<span v-if="g.winnerId === g.user1Id" style="margin-right: 0.75em; color: var(--accent); font-weight: bold;"><i class="ti ti-trophy"></i></span>
								<span v-if="g.winnerId === g.user2Id" style="margin-right: 0.75em; visibility: hidden;"><i class="ti ti-x"></i></span>
								<MkAvatar :class="$style.gamePreviewPlayersAvatar" :user="g.user1"/>
								<span style="margin: 0 1em;">vs</span>
								<MkAvatar :class="$style.gamePreviewPlayersAvatar" :user="g.user2"/>
								<span v-if="g.winnerId === g.user1Id" style="margin-left: 0.75em; visibility: hidden;"><i class="ti ti-x"></i></span>
								<span v-if="g.winnerId === g.user2Id" style="margin-left: 0.75em; color: var(--accent); font-weight: bold;"><i class="ti ti-trophy"></i></span>
							</div>
							<div :class="$style.gamePreviewFooter">
								<span v-if="g.isStarted && !g.isEnded" :class="$style.gamePreviewStatusActive">{{ i18n.ts._reversi.playing }}</span>
								<span v-else-if="!g.isEnded" :class="$style.gamePreviewStatusWaiting"><MkEllipsis/></span>
								<span v-else>{{ i18n.ts._reversi.ended }}</span>
								<MkTime style="margin-left: auto; opacity: 0.7;" :time="g.createdAt"/>
							</div>
						</MkA>
					</div>
				</template>
			</MkPagination>
		</MkFolder>

		<MkFolder :defaultOpen="true">
			<template #label>{{ i18n.ts._reversi.allGames }}</template>
			<MkPagination :pagination="gamesPagination" :disableAutoLoad="true">
				<template #default="{ items }">
					<div :class="$style.gamePreviews">
						<MkA v-for="g in items" :key="g.id" v-panel :class="[$style.gamePreview, !g.isStarted && !g.isEnded && $style.gamePreviewWaiting, g.isStarted && !g.isEnded && $style.gamePreviewActive]" tabindex="-1" :to="`/reversi/g/${g.id}`">
							<div :class="$style.gamePreviewPlayers">
								<span v-if="g.winnerId === g.user1Id" style="margin-right: 0.75em; color: var(--accent); font-weight: bold;"><i class="ti ti-trophy"></i></span>
								<span v-if="g.winnerId === g.user2Id" style="margin-right: 0.75em; visibility: hidden;"><i class="ti ti-x"></i></span>
								<MkAvatar :class="$style.gamePreviewPlayersAvatar" :user="g.user1"/>
								<span style="margin: 0 1em;">vs</span>
								<MkAvatar :class="$style.gamePreviewPlayersAvatar" :user="g.user2"/>
								<span v-if="g.winnerId === g.user1Id" style="margin-left: 0.75em; visibility: hidden;"><i class="ti ti-x"></i></span>
								<span v-if="g.winnerId === g.user2Id" style="margin-left: 0.75em; color: var(--accent); font-weight: bold;"><i class="ti ti-trophy"></i></span>
							</div>
							<div :class="$style.gamePreviewFooter">
								<span v-if="g.isStarted && !g.isEnded" :class="$style.gamePreviewStatusActive">{{ i18n.ts._reversi.playing }}</span>
								<span v-else-if="!g.isEnded" :class="$style.gamePreviewStatusWaiting"><MkEllipsis/></span>
								<span v-else>{{ i18n.ts._reversi.ended }}</span>
								<MkTime style="margin-left: auto; opacity: 0.7;" :time="g.createdAt"/>
							</div>
						</MkA>
					</div>
				</template>
			</MkPagination>
		</MkFolder>
	</div>
</MkSpacer>
<MkSpacer v-else :contentMax="600">
	<div :class="$style.waitingScreen">
		<div v-if="matchingUser" :class="$style.waitingScreenTitle">
			<I18n :src="i18n.ts.waitingFor" tag="span">
				<template #x>
					<b><MkUserName :user="matchingUser"/></b>
				</template>
			</I18n>
			<MkEllipsis/>
		</div>
		<div v-else :class="$style.waitingScreenTitle">
			{{ i18n.ts._reversi.lookingForPlayer }}<MkEllipsis/>
		</div>
		<div class="cancel">
			<MkButton inline rounded @click="cancelMatching">{{ i18n.ts.cancel }}</MkButton>
		</div>
	</div>
</MkSpacer>
</template>

<script lang="ts" setup>
<<<<<<< HEAD
import { computed, onDeactivated, onMounted, onUnmounted, ref } from 'vue';
import * as Misskey from 'cherrypick-js';
=======
import { onDeactivated, onMounted, onUnmounted, ref } from 'vue';
import * as Misskey from 'misskey-js';
>>>>>>> f18a31c6
import { misskeyApi } from '@/scripts/misskey-api.js';
import { definePageMetadata } from '@/scripts/page-metadata.js';
import { useStream } from '@/stream.js';
import MkButton from '@/components/MkButton.vue';
import MkFolder from '@/components/MkFolder.vue';
import { i18n } from '@/i18n.js';
import { $i } from '@/account.js';
import MkPagination from '@/components/MkPagination.vue';
import { useRouter } from '@/router/supplier.js';
import * as os from '@/os.js';
import { useInterval } from '@/scripts/use-interval.js';
import { pleaseLogin } from '@/scripts/please-login.js';
import * as sound from '@/scripts/sound.js';

const myGamesPagination = {
	endpoint: 'reversi/games' as const,
	limit: 10,
	params: {
		my: true,
	},
};

const gamesPagination = {
	endpoint: 'reversi/games' as const,
	limit: 10,
};

const router = useRouter();

if ($i) {
	const connection = useStream().useChannel('reversi');

	connection.on('matched', x => {
		if (matchingUser.value != null || matchingAny.value) {
			startGame(x.game);
		}
	});

	connection.on('invited', invitation => {
		if (invitations.value.some(x => x.id === invitation.user.id)) return;
		invitations.value.unshift(invitation.user);
	});

	onUnmounted(() => {
		connection.dispose();
	});
}

const invitations = ref<Misskey.entities.UserLite[]>([]);
const matchingUser = ref<Misskey.entities.UserLite | null>(null);
const matchingAny = ref<boolean>(false);
const noIrregularRules = ref<boolean>(false);

function startGame(game: Misskey.entities.ReversiGameDetailed) {
	matchingUser.value = null;
	matchingAny.value = false;

	sound.playUrl('/client-assets/reversi/matched.mp3', {
		volume: 1,
		playbackRate: 1,
	});

	router.push(`/reversi/g/${game.id}`);
}

async function matchHeatbeat() {
	if (matchingUser.value) {
		const res = await misskeyApi('reversi/match', {
			userId: matchingUser.value.id,
		});

		if (res != null) {
			startGame(res);
		}
	} else if (matchingAny.value) {
		const res = await misskeyApi('reversi/match', {
			userId: null,
			noIrregularRules: noIrregularRules.value,
		});

		if (res != null) {
			startGame(res);
		}
	}
}

async function matchUser() {
	pleaseLogin();

	const user = await os.selectUser({ includeSelf: false, localOnly: true });
	if (user == null) return;

	matchingUser.value = user;

	matchHeatbeat();
}

function matchAny(ev: MouseEvent) {
	pleaseLogin();

	os.popupMenu([{
		text: i18n.ts._reversi.allowIrregularRules,
		action: () => {
			noIrregularRules.value = false;
			matchingAny.value = true;
			matchHeatbeat();
		},
	}, {
		text: i18n.ts._reversi.disallowIrregularRules,
		action: () => {
			noIrregularRules.value = true;
			matchingAny.value = true;
			matchHeatbeat();
		},
	}], ev.currentTarget ?? ev.target);
}

function cancelMatching() {
	if (matchingUser.value) {
		misskeyApi('reversi/cancel-match', { userId: matchingUser.value.id });
		matchingUser.value = null;
	} else if (matchingAny.value) {
		misskeyApi('reversi/cancel-match', { userId: null });
		matchingAny.value = false;
	}
}

async function accept(user) {
	const game = await misskeyApi('reversi/match', {
		userId: user.id,
	});
	if (game) {
		startGame(game);
	}
}

useInterval(matchHeatbeat, 1000 * 5, { immediate: false, afterMounted: true });

onMounted(() => {
	misskeyApi('reversi/invitations').then(_invitations => {
		invitations.value = _invitations;
	});

	window.addEventListener('beforeunload', cancelMatching);
});

onDeactivated(() => {
	cancelMatching();
});

onUnmounted(() => {
	cancelMatching();
});

definePageMetadata(() => ({
	title: 'Reversi',
	icon: 'ti ti-device-gamepad',
}));
</script>

<style lang="scss" module>
@keyframes blink {
	0% { opacity: 1; }
	50% { opacity: 0.2; }
}

.invitation {
	display: flex;
	box-sizing: border-box;
	width: 100%;
	padding: 16px;
	line-height: 32px;
	text-align: left;
}

.gamePreviews {
	display: grid;
	grid-template-columns: repeat(auto-fill, minmax(260px, 1fr));
	grid-gap: var(--margin);
}

.gamePreview {
	font-size: 90%;
	border-radius: 8px;
	overflow: clip;
}

.gamePreviewActive {
	box-shadow: inset 0 0 8px 0px var(--accent);
}

.gamePreviewWaiting {
	box-shadow: inset 0 0 8px 0px var(--warn);
}

.gamePreviewPlayers {
	text-align: center;
	padding: 16px;
	line-height: 32px;
}

.gamePreviewPlayersAvatar {
	width: 32px;
	height: 32px;

	&:first-child {
		margin-right: 8px;
	}

	&:last-child {
		margin-left: 8px;
	}
}

.gamePreviewFooter {
	display: flex;
	align-items: baseline;
	border-top: solid 0.5px var(--divider);
	padding: 6px 10px;
	font-size: 0.9em;
}

.gamePreviewStatusActive {
	color: var(--accent);
	font-weight: bold;
	animation: blink 2s infinite;
}

.gamePreviewStatusWaiting {
	color: var(--warn);
	font-weight: bold;
	animation: blink 2s infinite;
}

.waitingScreen {
	text-align: center;
}

.waitingScreenTitle {
	font-size: 1.5em;
	margin-bottom: 16px;
	margin-top: 32px;
}
</style><|MERGE_RESOLUTION|>--- conflicted
+++ resolved
@@ -105,13 +105,8 @@
 </template>
 
 <script lang="ts" setup>
-<<<<<<< HEAD
-import { computed, onDeactivated, onMounted, onUnmounted, ref } from 'vue';
+import { onDeactivated, onMounted, onUnmounted, ref } from 'vue';
 import * as Misskey from 'cherrypick-js';
-=======
-import { onDeactivated, onMounted, onUnmounted, ref } from 'vue';
-import * as Misskey from 'misskey-js';
->>>>>>> f18a31c6
 import { misskeyApi } from '@/scripts/misskey-api.js';
 import { definePageMetadata } from '@/scripts/page-metadata.js';
 import { useStream } from '@/stream.js';
