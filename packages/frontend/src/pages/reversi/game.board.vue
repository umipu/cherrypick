<!--
SPDX-FileCopyrightText: syuilo and other misskey, cherrypick contributors
SPDX-License-Identifier: AGPL-3.0-only
-->

<template>
<MkSpacer :contentMax="500">
	<div :class="$style.root" class="_gaps">
		<div style="display: flex; align-items: center; justify-content: center; gap: 10px;">
			<span>({{ i18n.ts._reversi.black }})</span>
			<MkAvatar style="width: 32px; height: 32px;" :user="blackUser" :showIndicator="true"/>
			<span> vs </span>
			<MkAvatar style="width: 32px; height: 32px;" :user="whiteUser" :showIndicator="true"/>
			<span>({{ i18n.ts._reversi.white }})</span>
		</div>

		<div style="overflow: clip; line-height: 28px;">
			<div v-if="!iAmPlayer && !game.isEnded && turnUser">
				<Mfm :key="'turn:' + turnUser.id" :text="i18n.tsx._reversi.turnOf({ name: turnUser.name ?? turnUser.username })" :plain="true" :customEmojis="turnUser.emojis"/>
				<MkEllipsis/>
			</div>
			<div v-if="(logPos !== game.logs.length) && turnUser">
				<Mfm :key="'past-turn-of:' + turnUser.id" :text="i18n.tsx._reversi.pastTurnOf({ name: turnUser.name ?? turnUser.username })" :plain="true" :customEmojis="turnUser.emojis"/>
			</div>
			<div v-if="iAmPlayer && !game.isEnded && !isMyTurn">{{ i18n.ts._reversi.opponentTurn }}<MkEllipsis/><span style="margin-left: 1em; opacity: 0.7;">({{ i18n.tsx.remainingN({ n: opTurnTimerRmain }) }})</span></div>
			<div v-if="iAmPlayer && !game.isEnded && isMyTurn"><span style="display: inline-block; font-weight: bold; animation: global-tada 1s linear infinite both;">{{ i18n.ts._reversi.myTurn }}</span><span style="margin-left: 1em; opacity: 0.7;">({{ i18n.tsx.remainingN({ n: myTurnTimerRmain }) }})</span></div>
			<div v-if="game.isEnded && logPos == game.logs.length">
				<template v-if="game.winner">
					<Mfm :key="'won'" :text="i18n.tsx._reversi.won({ name: game.winner.name ?? game.winner.username })" :plain="true" :customEmojis="game.winner.emojis"/>
					<span v-if="game.surrenderedUserId != null"> ({{ i18n.ts._reversi.surrendered }})</span>
					<span v-if="game.timeoutUserId != null"> ({{ i18n.ts._reversi.timeout }})</span>
				</template>
				<template v-else>{{ i18n.ts._reversi.drawn }}</template>
			</div>
		</div>

		<div :class="$style.board">
			<div :class="$style.boardInner">
				<div v-if="showBoardLabels" :class="$style.labelsX">
					<span v-for="i in game.map[0].length" :class="$style.labelsXLabel">{{ String.fromCharCode(64 + i) }}</span>
				</div>
				<div style="display: flex;">
					<div v-if="showBoardLabels" :class="$style.labelsY">
						<div v-for="i in game.map.length" :class="$style.labelsYLabel">{{ i }}</div>
					</div>
					<div :class="$style.boardCells" :style="cellsStyle">
						<div
							v-for="(stone, i) in engine.board"
							:key="i"
							v-tooltip="`${String.fromCharCode(65 + engine.posToXy(i)[0])}${engine.posToXy(i)[1] + 1}`"
							:class="[$style.boardCell, {
								[$style.boardCell_empty]: stone == null,
								[$style.boardCell_none]: engine.map[i] === 'null',
								[$style.boardCell_isEnded]: game.isEnded,
								[$style.boardCell_myTurn]: !game.isEnded && isMyTurn,
								[$style.boardCell_can]: turnUser ? engine.canPut(turnUser.id === blackUser.id, i) : null,
								[$style.boardCell_prev]: engine.prevPos === i
							}]"
							@click="putStone(i)"
						>
							<Transition
								:enterActiveClass="$style.transition_flip_enterActive"
								:leaveActiveClass="$style.transition_flip_leaveActive"
								:enterFromClass="$style.transition_flip_enterFrom"
								:leaveToClass="$style.transition_flip_leaveTo"
								mode="default"
							>
								<template v-if="useAvatarAsStone">
									<img v-if="stone === true" :class="$style.boardCellStone" :src="blackUser.avatarUrl"/>
									<img v-else-if="stone === false" :class="$style.boardCellStone" :src="whiteUser.avatarUrl"/>
								</template>
								<template v-else>
									<img v-if="stone === true" :class="$style.boardCellStone" src="/client-assets/reversi/stone_b.png"/>
									<img v-else-if="stone === false" :class="$style.boardCellStone" src="/client-assets/reversi/stone_w.png"/>
								</template>
							</Transition>
						</div>
					</div>
					<div v-if="showBoardLabels" :class="$style.labelsY">
						<div v-for="i in game.map.length" :class="$style.labelsYLabel">{{ i }}</div>
					</div>
				</div>
				<div v-if="showBoardLabels" :class="$style.labelsX">
					<span v-for="i in game.map[0].length" :class="$style.labelsXLabel">{{ String.fromCharCode(64 + i) }}</span>
				</div>
			</div>
		</div>

		<div v-if="game.isEnded" class="_panel _gaps_s" style="padding: 16px;">
			<div>{{ logPos }} / {{ game.logs.length }}</div>
			<div v-if="!autoplaying" class="_buttonsCenter">
				<MkButton :disabled="logPos === 0" @click="logPos = 0"><i class="ti ti-chevrons-left"></i></MkButton>
				<MkButton :disabled="logPos === 0" @click="logPos--"><i class="ti ti-chevron-left"></i></MkButton>
				<MkButton :disabled="logPos === game.logs.length" @click="logPos++"><i class="ti ti-chevron-right"></i></MkButton>
				<MkButton :disabled="logPos === game.logs.length" @click="logPos = game.logs.length"><i class="ti ti-chevrons-right"></i></MkButton>
			</div>
			<MkButton style="margin: auto;" :disabled="autoplaying" @click="autoplay()"><i class="ti ti-player-play"></i></MkButton>
		</div>

		<div class="_panel" style="padding: 16px;">
			<div>
				<b>{{ i18n.tsx._reversi.turnCount({ count: logPos }) }}</b> {{ i18n.ts._reversi.black }}: {{ engine.blackCount }} {{ i18n.ts._reversi.white }}: {{ engine.whiteCount }} {{ i18n.ts._reversi.total }}: {{ engine.blackCount + engine.whiteCount }}
			</div>
			<div>
				<div style="display: flex; align-items: center;">
					<span style="margin-right: 8px;">({{ i18n.ts._reversi.black }})</span>
					<MkAvatar style="width: 32px; height: 32px; margin-right: 8px;" :user="blackUser" :showIndicator="true"/>
					<MkA :to="userPage(blackUser)"><MkUserName :user="blackUser"/></MkA>
				</div>
				<div> vs </div>
				<div style="display: flex; align-items: center;">
					<span style="margin-right: 8px;">({{ i18n.ts._reversi.white }})</span>
					<MkAvatar style="width: 32px; height: 32px; margin-right: 8px;" :user="whiteUser" :showIndicator="true"/>
					<MkA :to="userPage(whiteUser)"><MkUserName :user="whiteUser"/></MkA>
				</div>
			</div>
			<div>
				<p v-if="game.isLlotheo">{{ i18n.ts._reversi.isLlotheo }}</p>
				<p v-if="game.loopedBoard">{{ i18n.ts._reversi.loopedMap }}</p>
				<p v-if="game.canPutEverywhere">{{ i18n.ts._reversi.canPutEverywhere }}</p>
			</div>
		</div>

		<MkFolder>
			<template #label>{{ i18n.ts.options }}</template>
			<div class="_gaps_s" style="text-align: left;">
				<MkSwitch v-model="showBoardLabels">Show labels</MkSwitch>
				<MkSwitch v-model="useAvatarAsStone">useAvatarAsStone</MkSwitch>
			</div>
		</MkFolder>

		<div class="_buttonsCenter">
			<MkButton v-if="!game.isEnded && iAmPlayer" danger @click="surrender">{{ i18n.ts._reversi.surrender }}</MkButton>
			<MkButton @click="share">{{ i18n.ts.share }}</MkButton>
		</div>

		<MkA v-if="game.isEnded" :to="`/reversi`">
			<img src="/client-assets/reversi/logo.png" style="display: block; max-width: 100%; width: 200px; margin: auto;"/>
		</MkA>
	</div>
</MkSpacer>
</template>

<script lang="ts" setup>
import { computed, onActivated, onDeactivated, onMounted, onUnmounted, ref, shallowRef, triggerRef, watch } from 'vue';
<<<<<<< HEAD
import * as CRC32 from 'crc-32';
import * as Misskey from 'cherrypick-js';
=======
import * as Misskey from 'misskey-js';
>>>>>>> 2b6bf074
import * as Reversi from 'misskey-reversi';
import MkButton from '@/components/MkButton.vue';
import MkFolder from '@/components/MkFolder.vue';
import MkSwitch from '@/components/MkSwitch.vue';
import { deepClone } from '@/scripts/clone.js';
import { useInterval } from '@/scripts/use-interval.js';
import { signinRequired } from '@/account.js';
import { i18n } from '@/i18n.js';
import { misskeyApi } from '@/scripts/misskey-api.js';
import { userPage } from '@/filters/user.js';
import * as sound from '@/scripts/sound.js';
import * as os from '@/os.js';
import { confetti } from '@/scripts/confetti.js';

const $i = signinRequired();

const props = defineProps<{
	game: Misskey.entities.ReversiGameDetailed;
	connection?: Misskey.ChannelConnection | null;
}>();

const showBoardLabels = ref<boolean>(false);
const useAvatarAsStone = ref<boolean>(true);
const autoplaying = ref<boolean>(false);
const game = ref<Misskey.entities.ReversiGameDetailed>(deepClone(props.game));
const logPos = ref<number>(game.value.logs.length);
const engine = shallowRef<Reversi.Game>(Reversi.Serializer.restoreGame({
	map: game.value.map,
	isLlotheo: game.value.isLlotheo,
	canPutEverywhere: game.value.canPutEverywhere,
	loopedBoard: game.value.loopedBoard,
	logs: game.value.logs,
}));

const iAmPlayer = computed(() => {
	return game.value.user1Id === $i.id || game.value.user2Id === $i.id;
});

const myColor = computed(() => {
	if (!iAmPlayer.value) return null;
	if (game.value.user1Id === $i.id && game.value.black === 1) return true;
	if (game.value.user2Id === $i.id && game.value.black === 2) return true;
	return false;
});

const opColor = computed(() => {
	if (!iAmPlayer.value) return null;
	return !myColor.value;
});

const blackUser = computed(() => {
	return game.value.black === 1 ? game.value.user1 : game.value.user2;
});

const whiteUser = computed(() => {
	return game.value.black === 1 ? game.value.user2 : game.value.user1;
});

const turnUser = computed(() => {
	if (engine.value.turn === true) {
		return game.value.black === 1 ? game.value.user1 : game.value.user2;
	} else if (engine.value.turn === false) {
		return game.value.black === 1 ? game.value.user2 : game.value.user1;
	} else {
		return null;
	}
});

const isMyTurn = computed(() => {
	if (!iAmPlayer.value) return false;
	const u = turnUser.value;
	if (u == null) return false;
	return u.id === $i.id;
});

const cellsStyle = computed(() => {
	return {
		'grid-template-rows': `repeat(${game.value.map.length}, 1fr)`,
		'grid-template-columns': `repeat(${game.value.map[0].length}, 1fr)`,
	};
});

watch(logPos, (v) => {
	if (!game.value.isEnded) return;
	engine.value = Reversi.Serializer.restoreGame({
		map: game.value.map,
		isLlotheo: game.value.isLlotheo,
		canPutEverywhere: game.value.canPutEverywhere,
		loopedBoard: game.value.loopedBoard,
		logs: game.value.logs.slice(0, v),
	});
});

if (game.value.isStarted && !game.value.isEnded) {
	useInterval(() => {
		if (game.value.isEnded) return;
		const crc32 = engine.value.calcCrc32();
		if (_DEV_) console.log('crc32', crc32);
		misskeyApi('reversi/verify', {
			gameId: game.value.id,
			crc32: crc32.toString(),
		}).then((res) => {
			if (res.desynced) {
				console.log('resynced');
				restoreGame(res.game!);
			}
		});
	}, 10000, { immediate: false, afterMounted: true });
}

const appliedOps: string[] = [];

function putStone(pos) {
	if (game.value.isEnded) return;
	if (!iAmPlayer.value) return;
	if (!isMyTurn.value) return;
	if (!engine.value.canPut(myColor.value!, pos)) return;

	engine.value.putStone(pos);

	triggerRef(engine);

	sound.playUrl('/client-assets/reversi/put.mp3', {
		volume: 1,
		playbackRate: 1,
	});

	const id = Math.random().toString(36).slice(2);
	props.connection!.send('putStone', {
		pos: pos,
		id,
	});
	appliedOps.push(id);

	myTurnTimerRmain.value = game.value.timeLimitForEachTurn;
	opTurnTimerRmain.value = game.value.timeLimitForEachTurn;

	checkEnd();
}

const myTurnTimerRmain = ref<number>(game.value.timeLimitForEachTurn);
const opTurnTimerRmain = ref<number>(game.value.timeLimitForEachTurn);

const TIMER_INTERVAL_SEC = 3;
if (!props.game.isEnded) {
	useInterval(() => {
		if (myTurnTimerRmain.value > 0) {
			myTurnTimerRmain.value = Math.max(0, myTurnTimerRmain.value - TIMER_INTERVAL_SEC);
		}
		if (opTurnTimerRmain.value > 0) {
			opTurnTimerRmain.value = Math.max(0, opTurnTimerRmain.value - TIMER_INTERVAL_SEC);
		}

		if (iAmPlayer.value) {
			if ((isMyTurn.value && myTurnTimerRmain.value === 0) || (!isMyTurn.value && opTurnTimerRmain.value === 0)) {
			props.connection!.send('claimTimeIsUp', {});
			}
		}
	}, TIMER_INTERVAL_SEC * 1000, { immediate: false, afterMounted: true });
}

async function onStreamLog(log: Reversi.Serializer.Log & { id: string | null }) {
	game.value.logs = Reversi.Serializer.serializeLogs([
		...Reversi.Serializer.deserializeLogs(game.value.logs),
		log,
	]);

	logPos.value++;

	if (log.id == null || !appliedOps.includes(log.id)) {
		switch (log.operation) {
			case 'put': {
				sound.playUrl('/client-assets/reversi/put.mp3', {
					volume: 1,
					playbackRate: 1,
				});

				if (log.player !== engine.value.turn) { // = desyncが発生している
					const _game = await misskeyApi('reversi/show-game', {
						gameId: props.game.id,
					});
					restoreGame(_game);
					return;
				}

				engine.value.putStone(log.pos);
				triggerRef(engine);

				myTurnTimerRmain.value = game.value.timeLimitForEachTurn;
				opTurnTimerRmain.value = game.value.timeLimitForEachTurn;

				checkEnd();
				break;
			}

			default:
				break;
		}
	}
}

function onStreamEnded(x) {
	game.value = deepClone(x.game);

	if (game.value.winnerId === $i.id) {
		confetti({
			duration: 1000 * 3,
		});

		sound.playUrl('/client-assets/reversi/win.mp3', {
			volume: 1,
			playbackRate: 1,
		});
	} else {
		sound.playUrl('/client-assets/reversi/lose.mp3', {
			volume: 1,
			playbackRate: 1,
		});
	}
}

function checkEnd() {
	game.value.isEnded = engine.value.isEnded;
	if (game.value.isEnded) {
		if (engine.value.winner === true) {
			game.value.winnerId = game.value.black === 1 ? game.value.user1Id : game.value.user2Id;
			game.value.winner = game.value.black === 1 ? game.value.user1 : game.value.user2;
		} else if (engine.value.winner === false) {
			game.value.winnerId = game.value.black === 1 ? game.value.user2Id : game.value.user1Id;
			game.value.winner = game.value.black === 1 ? game.value.user2 : game.value.user1;
		} else {
			game.value.winnerId = null;
			game.value.winner = null;
		}
	}
}

function restoreGame(_game) {
	game.value = deepClone(_game);

	engine.value = Reversi.Serializer.restoreGame({
		map: game.value.map,
		isLlotheo: game.value.isLlotheo,
		canPutEverywhere: game.value.canPutEverywhere,
		loopedBoard: game.value.loopedBoard,
		logs: game.value.logs,
	});

	logPos.value = game.value.logs.length;

	checkEnd();
}

async function surrender() {
	const { canceled } = await os.confirm({
		type: 'warning',
		text: i18n.ts.areYouSure,
	});
	if (canceled) return;

	misskeyApi('reversi/surrender', {
		gameId: game.value.id,
	});
}

function autoplay() {
	autoplaying.value = true;
	logPos.value = 0;
	const logs = Reversi.Serializer.deserializeLogs(game.value.logs);

	window.setTimeout(() => {
		logPos.value = 1;

		let i = 1;
		let previousLog = logs[0];
		const tick = () => {
			const log = logs[i];
			const time = log.time - previousLog.time;
			setTimeout(() => {
				i++;
				logPos.value++;
				previousLog = log;

				if (i < logs.length) {
					tick();
				} else {
					autoplaying.value = false;
				}
			}, time);
		};

		tick();
	}, 1000);
}

function share() {
	os.post({
		initialText: `#MisskeyReversi ${location.href}`,
		instant: true,
	});
}

onMounted(() => {
	if (props.connection != null) {
		props.connection.on('log', onStreamLog);
		props.connection.on('ended', onStreamEnded);
	}
});

onActivated(() => {
	if (props.connection != null) {
		props.connection.on('log', onStreamLog);
		props.connection.on('ended', onStreamEnded);
	}
});

onDeactivated(() => {
	if (props.connection != null) {
		props.connection.off('log', onStreamLog);
		props.connection.off('ended', onStreamEnded);
	}
});

onUnmounted(() => {
	if (props.connection != null) {
		props.connection.off('log', onStreamLog);
		props.connection.off('ended', onStreamEnded);
	}
});
</script>

<style lang="scss" module>
@use "sass:math";

.transition_flip_enterActive,
.transition_flip_leaveActive {
	backface-visibility: hidden;
	transition: opacity 0.5s ease, transform 0.5s ease;
}
.transition_flip_enterFrom {
	transform: rotateY(-180deg);
	opacity: 0;
}
.transition_flip_leaveTo {
	transform: rotateY(180deg);
	opacity: 0;
}

$label-size: 16px;
$gap: 4px;

.root {
	text-align: center;
}

.board {
	width: 100%;
	box-sizing: border-box;
	margin: 0 auto;

	padding: 7px;
	background: #8C4F26;
	box-shadow: 0 6px 16px #0007, 0 0 1px 1px #693410, inset 0 0 2px 1px #ce8a5c;
	border-radius: 12px;
}

.boardInner {
	padding: 32px;

	background: var(--panel);
	box-shadow: 0 0 2px 1px #ce8a5c, inset 0 0 1px 1px #693410;
	border-radius: 8px;
}

@container (max-width: 400px) {
	.boardInner {
		padding: 16px;
	}
}

.labelsX {
	height: $label-size;
	padding: 0 $label-size;
	display: flex;
}

.labelsXLabel {
	flex: 1;
	display: flex;
	align-items: center;
	justify-content: center;
	font-size: 0.8em;

	&:first-child {
		margin-left: -(math.div($gap, 2));
	}

	&:last-child {
		margin-right: -(math.div($gap, 2));
	}
}

.labelsY {
	width: $label-size;
	display: flex;
	flex-direction: column;
}

.labelsYLabel {
	flex: 1;
	display: flex;
	align-items: center;
	justify-content: center;
	font-size: 12px;

	&:first-child {
		margin-top: -(math.div($gap, 2));
	}

	&:last-child {
		margin-bottom: -(math.div($gap, 2));
	}
}

.boardCells {
	flex: 1;
	display: grid;
	grid-gap: $gap;
}

.boardCell {
	background: transparent;
	border-radius: 100%;
	aspect-ratio: 1;
	transform-style: preserve-3d;
	perspective: 150px;
	transition: border 0.25s ease, opacity 0.25s ease;

	&.boardCell_empty {
		border: solid 2px var(--divider);
	}

	&.boardCell_empty.boardCell_can {
		border-color: var(--accent);
		opacity: 0.5;
	}

	&.boardCell_empty.boardCell_myTurn {
		border-color: var(--divider);
		opacity: 1;

		&.boardCell_can {
			border-color: var(--accent);
			cursor: pointer;

			&:hover {
				background: var(--accent);
			}
		}
	}

	&.boardCell_prev {
		box-shadow: 0 0 0 4px var(--accent);
	}

	&.boardCell_isEnded {
		border-color: var(--divider);
	}

	&.boardCell_none {
		border-color: transparent !important;
	}
}

.boardCellStone {
	position: absolute;
	top: 0;
	left: 0;
	pointer-events: none;
	user-select: none;
	display: block;
	width: 100%;
	height: 100%;
	border-radius: 100%;
}
</style><|MERGE_RESOLUTION|>--- conflicted
+++ resolved
@@ -143,12 +143,7 @@
 
 <script lang="ts" setup>
 import { computed, onActivated, onDeactivated, onMounted, onUnmounted, ref, shallowRef, triggerRef, watch } from 'vue';
-<<<<<<< HEAD
-import * as CRC32 from 'crc-32';
 import * as Misskey from 'cherrypick-js';
-=======
-import * as Misskey from 'misskey-js';
->>>>>>> 2b6bf074
 import * as Reversi from 'misskey-reversi';
 import MkButton from '@/components/MkButton.vue';
 import MkFolder from '@/components/MkFolder.vue';
