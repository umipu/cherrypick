--- conflicted
+++ resolved
@@ -3,16 +3,6 @@
 	<template #header><MkPageHeader :actions="headerActions" :tabs="headerTabs"/></template>
 	<MkSpacer :contentMax="700">
 		<div class="_gaps">
-<<<<<<< HEAD
-			<MkPagination v-slot="{items}" ref="pagingComponent" :pagination="pagination">
-				<div class="_gaps">
-					<MkA v-for="list in items" :key="list.id" class="_panel" :class="$style.list" :to="`/my/lists/${ list.id }`">
-						<div style="margin-bottom: 4px;">{{ list.name }}</div>
-						<MkAvatars :userIds="list.userIds"/>
-					</MkA>
-				</div>
-			</MkPagination>
-=======
 			<div v-if="items.length === 0" class="empty">
 				<div class="_fullinfo">
 					<img :src="infoImageUrl" class="_ghost"/>
@@ -20,28 +10,19 @@
 				</div>
 			</div>
 
-			<MkButton primary rounded style="margin: 0 auto;" @click="create"><i class="ti ti-plus"></i> {{ i18n.ts.createList }}</MkButton>
-
 			<div v-if="items.length > 0" class="_gaps">
 				<MkA v-for="list in items" :key="list.id" class="_panel" :class="$style.list" :to="`/my/lists/${ list.id }`">
 					<div style="margin-bottom: 4px;">{{ list.name }}</div>
 					<MkAvatars :userIds="list.userIds" :limit="10"/>
 				</MkA>
 			</div>
->>>>>>> 12456b22
 		</div>
 	</MkSpacer>
 </MkStickyContainer>
 </template>
 
 <script lang="ts" setup>
-<<<<<<< HEAD
-import { } from 'vue';
-import MkPagination from '@/components/MkPagination.vue';
-=======
 import { onActivated } from 'vue';
-import MkButton from '@/components/MkButton.vue';
->>>>>>> 12456b22
 import MkAvatars from '@/components/MkAvatars.vue';
 import * as os from '@/os';
 import { i18n } from '@/i18n';
@@ -68,11 +49,10 @@
 }
 
 const headerActions = $computed(() => [{
-<<<<<<< HEAD
 	icon: 'ti ti-plus',
 	text: i18n.ts.createList,
 	handler: create,
-=======
+}, {
 	asFullButton: true,
 	icon: 'ti ti-refresh',
 	text: i18n.ts.reload,
@@ -80,7 +60,6 @@
 		userListsCache.delete();
 		fetch();
 	},
->>>>>>> 12456b22
 }]);
 
 const headerTabs = $computed(() => []);
