--- conflicted
+++ resolved
@@ -51,14 +51,10 @@
 					<span>
 						{{ i18n.ts._ad.timezoneinfo }}
 						<div v-for="(day, index) in daysOfWeek" :key="index">
-<<<<<<< HEAD
-							<input :id="`ad${ad.id}-${index}`" type="checkbox" :checked="(ad.dayOfWeek & (1 << index)) !== 0" @change="toggleDayOfWeek(ad, index)">
-=======
 							<input
 								:id="`ad${ad.id}-${index}`" type="checkbox" :checked="(ad.dayOfWeek & (1 << index)) !== 0"
 								@change="toggleDayOfWeek(ad, index)"
 							>
->>>>>>> 4f180ad4
 							<label :for="`ad${ad.id}-${index}`">{{ day }}</label>
 						</div>
 					</span>
@@ -68,13 +64,7 @@
 				</MkTextarea>
 				<div class="buttons">
 					<MkButton class="button" inline primary style="margin-right: 12px;" @click="save(ad)">
-<<<<<<< HEAD
 						<i class="ti ti-device-floppy"></i> {{ i18n.ts.save }}
-=======
-						<i
-							class="ti ti-device-floppy"
-						></i> {{ i18n.ts.save }}
->>>>>>> 4f180ad4
 					</MkButton>
 					<MkButton class="button" inline danger @click="remove(ad)">
 						<i class="ti ti-trash"></i> {{ i18n.ts.remove }}
