<!--
SPDX-FileCopyrightText: syuilo and misskey-project
SPDX-License-Identifier: AGPL-3.0-only
-->

<template>
<MkFolder>
	<template #label>{{ entity.name || entity.url }}</template>
	<template #icon>
		<i v-if="!entity.isActive" class="ti ti-player-pause"/>
		<i v-else-if="entity.latestStatus === null" class="ti ti-circle"/>
		<i
			v-else-if="[200, 201, 204].includes(entity.latestStatus)"
			class="ti ti-check"
			:style="{ color: 'var(--success)' }"
		/>
		<i v-else class="ti ti-alert-triangle" :style="{ color: 'var(--error)' }"/>
	</template>
	<template #suffix>
		<MkTime v-if="entity.latestSentAt" :time="entity.latestSentAt" style="margin-right: 8px"/>
		<span v-else>-</span>
	</template>
<<<<<<< HEAD

	<div class="_gaps">
		<MkKeyValue>
			<template #key>latestStatus</template>
			<template #value>{{ entity.latestStatus ?? '-' }}</template>
		</MkKeyValue>
=======
	<template #footer>
>>>>>>> 4c76ea1f
		<div class="_buttons">
			<MkButton @click="onEditClick">
				<i class="ti ti-settings"></i> {{ i18n.ts.edit }}
			</MkButton>
			<MkButton danger @click="onDeleteClick">
				<i class="ti ti-trash"></i> {{ i18n.ts.delete }}
			</MkButton>
		</div>
<<<<<<< HEAD
=======
	</template>

	<div class="_gaps">
		<MkKeyValue>
			<template #key>latestStatus</template>
			<template #value>{{ entity.latestStatus ?? '-' }}</template>
		</MkKeyValue>
>>>>>>> 4c76ea1f
	</div>
</MkFolder>
</template>

<script lang="ts" setup>
import { entities } from 'cherrypick-js';
import { toRefs } from 'vue';
import MkFolder from '@/components/MkFolder.vue';
import { i18n } from '@/i18n.js';
import MkButton from '@/components/MkButton.vue';
import MkKeyValue from '@/components/MkKeyValue.vue';

const emit = defineEmits<{
	(ev: 'edit', value: entities.SystemWebhook): void;
	(ev: 'delete', value: entities.SystemWebhook): void;
}>();

const props = defineProps<{
	entity: entities.SystemWebhook;
}>();

const { entity } = toRefs(props);

function onEditClick() {
	emit('edit', entity.value);
}

function onDeleteClick() {
	emit('delete', entity.value);
}

</script>

<style module lang="scss">
.icon {
	margin-right: 0.75em;
	flex-shrink: 0;
	text-align: center;
	color: var(--fgTransparentWeak);
}
</style><|MERGE_RESOLUTION|>--- conflicted
+++ resolved
@@ -20,16 +20,7 @@
 		<MkTime v-if="entity.latestSentAt" :time="entity.latestSentAt" style="margin-right: 8px"/>
 		<span v-else>-</span>
 	</template>
-<<<<<<< HEAD
-
-	<div class="_gaps">
-		<MkKeyValue>
-			<template #key>latestStatus</template>
-			<template #value>{{ entity.latestStatus ?? '-' }}</template>
-		</MkKeyValue>
-=======
 	<template #footer>
->>>>>>> 4c76ea1f
 		<div class="_buttons">
 			<MkButton @click="onEditClick">
 				<i class="ti ti-settings"></i> {{ i18n.ts.edit }}
@@ -38,8 +29,6 @@
 				<i class="ti ti-trash"></i> {{ i18n.ts.delete }}
 			</MkButton>
 		</div>
-<<<<<<< HEAD
-=======
 	</template>
 
 	<div class="_gaps">
@@ -47,7 +36,6 @@
 			<template #key>latestStatus</template>
 			<template #value>{{ entity.latestStatus ?? '-' }}</template>
 		</MkKeyValue>
->>>>>>> 4c76ea1f
 	</div>
 </MkFolder>
 </template>
