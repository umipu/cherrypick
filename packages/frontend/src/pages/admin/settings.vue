--- conflicted
+++ resolved
@@ -145,16 +145,6 @@
 					</FormSection>
 
 					<FormSection>
-<<<<<<< HEAD
-						<template #label>{{ i18n.ts.abuseReports }}</template>
-
-						<div class="_gaps_m">
-							<MkInput v-model="emailToReceiveAbuseReport" type="email">
-								<template #prefix><i class="ti ti-mail"></i></template>
-								<template #label>{{ i18n.ts.emailToReceiveAbuseReport }}</template>
-								<template #caption>{{ i18n.ts.emailToReceiveAbuseReportCaption }}</template>
-							</MkInput>
-=======
 						<template #label>{{ i18n.ts._urlPreviewSetting.title }}</template>
 
 						<div class="_gaps_m">
@@ -198,7 +188,18 @@
 									</ul>
 								</div>
 							</div>
->>>>>>> 8f415d69
+						</div>
+					</FormSection>
+
+					<FormSection>
+						<template #label>{{ i18n.ts.abuseReports }}</template>
+
+						<div class="_gaps_m">
+							<MkInput v-model="emailToReceiveAbuseReport" type="email">
+								<template #prefix><i class="ti ti-mail"></i></template>
+								<template #label>{{ i18n.ts.emailToReceiveAbuseReport }}</template>
+								<template #caption>{{ i18n.ts.emailToReceiveAbuseReportCaption }}</template>
+							</MkInput>
 						</div>
 					</FormSection>
 				</div>
