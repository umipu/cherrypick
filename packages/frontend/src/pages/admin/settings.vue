--- conflicted
+++ resolved
@@ -111,32 +111,16 @@
 					</FormSection>
 
 					<FormSection>
-<<<<<<< HEAD
 						<!--
 						<template #label>DeepL Translation</template>
 
 						<div class="_gaps_m">
 							<MkInput v-model="deeplAuthKey">
 								<template #prefix><i class="ti ti-key"></i></template>
-=======
-						<template #label>Translation</template>
-
-						<MkRadios v-model="translatorType">
-							<template #label>Translator type</template>
-							<option :value="null">{{ i18n.ts.none }}</option>
-							<option value="DeepL">DeepL</option>
-							<option value="GoogleNoAPI">Google Translate(without API)</option>
-						</MkRadios>
-
-						<template v-if="translatorType === 'DeepL'">
-							<FormInput v-model="deeplAuthKey">
-								<template #prefix><i class="fas fa-key"></i></template>
->>>>>>> f8232bd1
 								<template #label>DeepL Auth Key</template>
-							</FormInput>
-							<FormSwitch v-model="deeplIsPro" class="_formBlock">
+							</MkInput>
+							<MkSwitch v-model="deeplIsPro">
 								<template #label>Pro account</template>
-<<<<<<< HEAD
 							</MkSwitch>
 						</div>
 						-->
@@ -159,9 +143,6 @@
 									<template #label>Pro account</template>
 								</MkSwitch>
 							</div>
-=======
-							</FormSwitch>
->>>>>>> f8232bd1
 						</template>
 					</FormSection>
 				</div>
