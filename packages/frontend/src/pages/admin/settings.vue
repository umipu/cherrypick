--- conflicted
+++ resolved
@@ -81,12 +81,7 @@
 					</FormSection>
 
 					<FormSection>
-<<<<<<< HEAD
-						<!--
-						<template #label>DeepL Translation</template>
-=======
 						<template #label>Timeline caching</template>
->>>>>>> 2a7bc847
 
 						<div class="_gaps_m">
 							<MkInput v-model="perLocalUserUserTimelineCacheMax" type="number">
@@ -105,46 +100,6 @@
 								<template #label>perUserListTimelineCacheMax</template>
 							</MkInput>
 						</div>
-						-->
-
-						<template #label>Translation</template>
-						<MkRadios v-model="provider">
-							<template #label>Translator type</template>
-							<option :value="null">{{ i18n.ts.none }}</option>
-							<option value="deepl">DeepL</option>
-							<option value="google_no_api">Google Translate(without API)</option>
-							<option value="ctav3">Cloud Translation - Advanced(v3)</option>
-						</MkRadios>
-
-						<template v-if="provider === 'deepl'">
-							<div class="_gaps_m">
-								<MkInput v-model="deeplAuthKey">
-									<template #prefix><i class="ti ti-key"></i></template>
-									<template #label>DeepL Auth Key</template>
-								</MkInput>
-								<MkSwitch v-model="deeplIsPro">
-									<template #label>Pro account</template>
-								</MkSwitch>
-							</div>
-						</template>
-						<template v-else-if="provider === 'ctav3'">
-							<MkInput v-model="ctav3SaKey" type="password">
-								<template #prefix><i class="ti ti-key"></i></template>
-								<template #label>Service account key(json)</template>
-							</MkInput>
-							<MkInput v-model="ctav3ProjectId">
-								<template #label>Project ID</template>
-							</MkInput>
-							<MkInput v-model="ctav3Location">
-								<template #label>Location</template>
-							</MkInput>
-							<MkInput v-model="ctav3Model">
-								<template #label>Model ID</template>
-							</MkInput>
-							<MkInput v-model="ctav3Glossary">
-								<template #label>Glossary ID</template>
-							</MkInput>
-						</template>
 					</FormSection>
 
 					<FormSection>
@@ -200,21 +155,10 @@
 let enableServiceWorker: boolean = $ref(false);
 let swPublicKey: any = $ref(null);
 let swPrivateKey: any = $ref(null);
-<<<<<<< HEAD
-let provider: string | null = $ref(null);
-let deeplAuthKey: string = $ref('');
-let deeplIsPro: boolean = $ref(false);
-let ctav3SaKey: string = $ref('');
-let ctav3ProjectId: string = $ref('');
-let ctav3Location: string = $ref('');
-let ctav3Model: string = $ref('');
-let ctav3Glossary: string = $ref('');
-=======
 let perLocalUserUserTimelineCacheMax: number = $ref(0);
 let perRemoteUserUserTimelineCacheMax: number = $ref(0);
 let perUserHomeTimelineCacheMax: number = $ref(0);
 let perUserListTimelineCacheMax: number = $ref(0);
->>>>>>> 2a7bc847
 
 async function init(): Promise<void> {
 	const meta = await os.api('admin/meta');
@@ -230,21 +174,10 @@
 	enableServiceWorker = meta.enableServiceWorker;
 	swPublicKey = meta.swPublickey;
 	swPrivateKey = meta.swPrivateKey;
-<<<<<<< HEAD
-	provider = meta.translatorType;
-	deeplAuthKey = meta.deeplAuthKey;
-	deeplIsPro = meta.deeplIsPro;
-	ctav3SaKey = meta.ctav3SaKey;
-	ctav3ProjectId = meta.ctav3ProjectId;
-	ctav3Location = meta.ctav3Location;
-	ctav3Model = meta.ctav3Model;
-	ctav3Glossary = meta.ctav3Glossary;
-=======
 	perLocalUserUserTimelineCacheMax = meta.perLocalUserUserTimelineCacheMax;
 	perRemoteUserUserTimelineCacheMax = meta.perRemoteUserUserTimelineCacheMax;
 	perUserHomeTimelineCacheMax = meta.perUserHomeTimelineCacheMax;
 	perUserListTimelineCacheMax = meta.perUserListTimelineCacheMax;
->>>>>>> 2a7bc847
 }
 
 function save(): void {
@@ -262,21 +195,10 @@
 		enableServiceWorker,
 		swPublicKey,
 		swPrivateKey,
-<<<<<<< HEAD
-		translatorType: provider,
-		deeplAuthKey,
-		deeplIsPro,
-		ctav3SaKey,
-		ctav3ProjectId,
-		ctav3Location,
-		ctav3Model,
-		ctav3Glossary,
-=======
 		perLocalUserUserTimelineCacheMax,
 		perRemoteUserUserTimelineCacheMax,
 		perUserHomeTimelineCacheMax,
 		perUserListTimelineCacheMax,
->>>>>>> 2a7bc847
 	}).then(() => {
 		fetchInstance();
 	});
