--- conflicted
+++ resolved
@@ -57,16 +57,11 @@
 							<template #prefix><i class="ti ti-link"></i></template>
 						</MkInput>
 
-<<<<<<< HEAD
-					<FormSection>
-						<template #label>CherryPick® Fan-out Timeline Technology™ (FTT)</template>
-=======
 						<MkInput v-model="infoForm.state.repositoryUrl" type="url">
 							<template #label>{{ i18n.ts.repositoryUrl }}<span v-if="infoForm.modifiedStates.repositoryUrl" class="_modified">{{ i18n.ts.modified }}</span></template>
 							<template #caption>{{ i18n.ts.repositoryUrlDescription }}</template>
 							<template #prefix><i class="ti ti-link"></i></template>
 						</MkInput>
->>>>>>> 6378dfbf
 
 						<MkInfo v-if="!instance.providesTarball && !infoForm.state.repositoryUrl" warn>
 							{{ i18n.ts.repositoryUrlOrTarballRequired }}
@@ -210,29 +205,6 @@
 								</ul>
 							</div>
 						</div>
-<<<<<<< HEAD
-					</FormSection>
-
-					<FormSection>
-						<template #label>{{ i18n.ts.abuseReports }}</template>
-
-						<div class="_gaps_m">
-							<MkInput v-model="emailToReceiveAbuseReport" type="email">
-								<template #prefix><i class="ti ti-mail"></i></template>
-								<template #label>{{ i18n.ts.emailToReceiveAbuseReport }}</template>
-								<template #caption>{{ i18n.ts.emailToReceiveAbuseReportCaption }}</template>
-							</MkInput>
-						</div>
-					</FormSection>
-				</div>
-			</FormSuspense>
-		</MkSpacer>
-		<template #footer>
-			<div :class="$style.footer">
-				<MkSpacer :contentMax="700" :marginMin="16" :marginMax="16">
-					<MkButton primary rounded @click="save"><i class="ti ti-check"></i> {{ i18n.ts.save }}</MkButton>
-				</MkSpacer>
-=======
 					</div>
 				</MkFolder>
 
@@ -250,7 +222,19 @@
 						<MkButton primary @click="chooseProxyAccount">{{ i18n.ts.selectAccount }}</MkButton>
 					</div>
 				</MkFolder>
->>>>>>> 6378dfbf
+
+				<MkFolder>
+					<template #icon><i class="ti ti-exclamation-circle"></i></template>
+					<template #label>{{ i18n.ts.abuseReports }}</template>
+
+					<div class="_gaps_m">
+						<MkInput v-model="emailToReceiveAbuseReportForm.state.emailToReceiveAbuseReport" type="email">
+							<template #prefix><i class="ti ti-mail"></i></template>
+							<template #label>{{ i18n.ts.emailToReceiveAbuseReport }}</template>
+							<template #caption>{{ i18n.ts.emailToReceiveAbuseReportCaption }}</template>
+						</MkInput>
+					</div>
+				</MkFolder>
 			</div>
 		</MkSpacer>
 	</MkStickyContainer>
@@ -259,7 +243,7 @@
 
 <script lang="ts" setup>
 import { ref, computed } from 'vue';
-import * as Misskey from 'misskey-js';
+import * as Misskey from 'cherrypick-js';
 import XHeader from './_header_.vue';
 import MkSwitch from '@/components/MkSwitch.vue';
 import MkInput from '@/components/MkInput.vue';
@@ -273,7 +257,6 @@
 import { definePageMetadata } from '@/scripts/page-metadata.js';
 import MkButton from '@/components/MkButton.vue';
 import MkFolder from '@/components/MkFolder.vue';
-import MkSelect from '@/components/MkSelect.vue';
 import MkKeyValue from '@/components/MkKeyValue.vue';
 import { useForm } from '@/scripts/use-form.js';
 import MkFormFooter from '@/components/MkFormFooter.vue';
@@ -309,66 +292,6 @@
 	fetchInstance(true);
 });
 
-<<<<<<< HEAD
-const name = ref<string | null>(null);
-const shortName = ref<string | null>(null);
-const description = ref<string | null>(null);
-const maintainerName = ref<string | null>(null);
-const maintainerEmail = ref<string | null>(null);
-const repositoryUrl = ref<string | null>(null);
-const impressumUrl = ref<string | null>(null);
-const emailToReceiveAbuseReport = ref<string | null>(null);
-const pinnedUsers = ref<string>('');
-const cacheRemoteFiles = ref<boolean>(false);
-const cacheRemoteSensitiveFiles = ref<boolean>(false);
-const enableServiceWorker = ref<boolean>(false);
-const swPublicKey = ref<string | null>(null);
-const swPrivateKey = ref<string | null>(null);
-const enableFanoutTimeline = ref<boolean>(false);
-const enableFanoutTimelineDbFallback = ref<boolean>(false);
-const perLocalUserUserTimelineCacheMax = ref<number>(0);
-const perRemoteUserUserTimelineCacheMax = ref<number>(0);
-const perUserHomeTimelineCacheMax = ref<number>(0);
-const perUserListTimelineCacheMax = ref<number>(0);
-const notesPerOneAd = ref<number>(0);
-const urlPreviewEnabled = ref<boolean>(true);
-const urlPreviewTimeout = ref<number>(10000);
-const urlPreviewMaximumContentLength = ref<number>(1024 * 1024 * 10);
-const urlPreviewRequireContentLength = ref<boolean>(true);
-const urlPreviewUserAgent = ref<string | null>(null);
-const urlPreviewSummaryProxyUrl = ref<string | null>(null);
-
-async function init(): Promise<void> {
-	const meta = await misskeyApi('admin/meta');
-	name.value = meta.name;
-	shortName.value = meta.shortName;
-	description.value = meta.description;
-	maintainerName.value = meta.maintainerName;
-	maintainerEmail.value = meta.maintainerEmail;
-	repositoryUrl.value = meta.repositoryUrl;
-	impressumUrl.value = meta.impressumUrl;
-	emailToReceiveAbuseReport.value = meta.emailToReceiveAbuseReport;
-	pinnedUsers.value = meta.pinnedUsers.join('\n');
-	cacheRemoteFiles.value = meta.cacheRemoteFiles;
-	cacheRemoteSensitiveFiles.value = meta.cacheRemoteSensitiveFiles;
-	enableServiceWorker.value = meta.enableServiceWorker;
-	swPublicKey.value = meta.swPublickey;
-	swPrivateKey.value = meta.swPrivateKey;
-	enableFanoutTimeline.value = meta.enableFanoutTimeline;
-	enableFanoutTimelineDbFallback.value = meta.enableFanoutTimelineDbFallback;
-	perLocalUserUserTimelineCacheMax.value = meta.perLocalUserUserTimelineCacheMax;
-	perRemoteUserUserTimelineCacheMax.value = meta.perRemoteUserUserTimelineCacheMax;
-	perUserHomeTimelineCacheMax.value = meta.perUserHomeTimelineCacheMax;
-	perUserListTimelineCacheMax.value = meta.perUserListTimelineCacheMax;
-	notesPerOneAd.value = meta.notesPerOneAd;
-	urlPreviewEnabled.value = meta.urlPreviewEnabled;
-	urlPreviewTimeout.value = meta.urlPreviewTimeout;
-	urlPreviewMaximumContentLength.value = meta.urlPreviewMaximumContentLength;
-	urlPreviewRequireContentLength.value = meta.urlPreviewRequireContentLength;
-	urlPreviewUserAgent.value = meta.urlPreviewUserAgent;
-	urlPreviewSummaryProxyUrl.value = meta.urlPreviewSummaryProxyUrl;
-}
-=======
 const pinnedUsersForm = useForm({
 	pinnedUsers: meta.pinnedUsers.join('\n'),
 }, async (state) => {
@@ -377,45 +300,14 @@
 	});
 	fetchInstance(true);
 });
->>>>>>> 6378dfbf
 
 const filesForm = useForm({
 	cacheRemoteFiles: meta.cacheRemoteFiles,
 	cacheRemoteSensitiveFiles: meta.cacheRemoteSensitiveFiles,
 }, async (state) => {
 	await os.apiWithDialog('admin/update-meta', {
-<<<<<<< HEAD
-		name: name.value,
-		shortName: shortName.value === '' ? null : shortName.value,
-		description: description.value,
-		maintainerName: maintainerName.value,
-		maintainerEmail: maintainerEmail.value,
-		repositoryUrl: repositoryUrl.value,
-		impressumUrl: impressumUrl.value,
-		emailToReceiveAbuseReport: emailToReceiveAbuseReport.value ?? null,
-		pinnedUsers: pinnedUsers.value.split('\n'),
-		cacheRemoteFiles: cacheRemoteFiles.value,
-		cacheRemoteSensitiveFiles: cacheRemoteSensitiveFiles.value,
-		enableServiceWorker: enableServiceWorker.value,
-		swPublicKey: swPublicKey.value,
-		swPrivateKey: swPrivateKey.value,
-		enableFanoutTimeline: enableFanoutTimeline.value,
-		enableFanoutTimelineDbFallback: enableFanoutTimelineDbFallback.value,
-		perLocalUserUserTimelineCacheMax: perLocalUserUserTimelineCacheMax.value,
-		perRemoteUserUserTimelineCacheMax: perRemoteUserUserTimelineCacheMax.value,
-		perUserHomeTimelineCacheMax: perUserHomeTimelineCacheMax.value,
-		perUserListTimelineCacheMax: perUserListTimelineCacheMax.value,
-		notesPerOneAd: notesPerOneAd.value,
-		urlPreviewEnabled: urlPreviewEnabled.value,
-		urlPreviewTimeout: urlPreviewTimeout.value,
-		urlPreviewMaximumContentLength: urlPreviewMaximumContentLength.value,
-		urlPreviewRequireContentLength: urlPreviewRequireContentLength.value,
-		urlPreviewUserAgent: urlPreviewUserAgent.value,
-		urlPreviewSummaryProxyUrl: urlPreviewSummaryProxyUrl.value,
-=======
 		cacheRemoteFiles: state.cacheRemoteFiles,
 		cacheRemoteSensitiveFiles: state.cacheRemoteSensitiveFiles,
->>>>>>> 6378dfbf
 	});
 	fetchInstance(true);
 });
@@ -457,6 +349,15 @@
 		urlPreviewRequireContentLength: state.urlPreviewRequireContentLength,
 		urlPreviewUserAgent: state.urlPreviewUserAgent,
 		urlPreviewSummaryProxyUrl: state.urlPreviewSummaryProxyUrl,
+	});
+	fetchInstance(true);
+});
+
+const emailToReceiveAbuseReportForm = useForm({
+	emailToReceiveAbuseReport: meta.emailToReceiveAbuseReport,
+}, async (state) => {
+	await os.apiWithDialog('admin/update-meta', {
+		emailToReceiveAbuseReport: state.emailToReceiveAbuseReport,
 	});
 	fetchInstance(true);
 });
