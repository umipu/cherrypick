--- conflicted
+++ resolved
@@ -48,20 +48,19 @@
 							</MkSwitch>
 						</MkFolder>
 
-<<<<<<< HEAD
 						<MkFolder v-if="matchQuery([i18n.ts._role._options.canEditNote, 'canEditNote'])">
 							<template #label>{{ i18n.ts._role._options.canEditNote }}</template>
 							<template #suffix>{{ policies.canEditNote ? i18n.ts.yes : i18n.ts.no }}</template>
 							<MkSwitch v-model="policies.canEditNote">
 								<template #label>{{ i18n.ts.enable }}</template>
 							</MkSwitch>
-=======
+						</MkFolder>
+
 						<MkFolder v-if="matchQuery([i18n.ts._role._options.mentionMax, 'mentionLimit'])">
 							<template #label>{{ i18n.ts._role._options.mentionMax }}</template>
 							<template #suffix>{{ policies.mentionLimit }}</template>
 							<MkInput v-model="policies.mentionLimit" type="number">
 							</MkInput>
->>>>>>> 78ff90f2
 						</MkFolder>
 
 						<MkFolder v-if="matchQuery([i18n.ts._role._options.canInvite, 'canInvite'])">
