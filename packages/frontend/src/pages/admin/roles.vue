<!--
SPDX-FileCopyrightText: syuilo and misskey-project
SPDX-License-Identifier: AGPL-3.0-only
-->

<template>
<div>
	<MkStickyContainer>
		<template #header><XHeader :actions="headerActions" :tabs="headerTabs"/></template>
		<MkSpacer :contentMax="700">
			<div class="_gaps">
				<MkFolder>
					<template #label>{{ i18n.ts._role.baseRole }}</template>
					<template #footer>
						<MkButton primary rounded @click="updateBaseRole">{{ i18n.ts.save }}</MkButton>
					</template>
					<div class="_gaps_s">
						<MkInput v-model="baseRoleQ" type="search">
							<template #prefix><i class="ti ti-search"></i></template>
						</MkInput>

						<MkFolder v-if="matchQuery([i18n.ts._role._options.rateLimitFactor, 'rateLimitFactor'])">
							<template #label>{{ i18n.ts._role._options.rateLimitFactor }}</template>
							<template #suffix>{{ Math.floor(policies.rateLimitFactor * 100) }}%</template>
							<MkRange :modelValue="policies.rateLimitFactor * 100" :min="30" :max="300" :step="10" :textConverter="(v) => `${v}%`" @update:modelValue="v => policies.rateLimitFactor = (v / 100)">
								<template #caption>{{ i18n.ts._role._options.descriptionOfRateLimitFactor }}</template>
							</MkRange>
						</MkFolder>

						<MkFolder v-if="matchQuery([i18n.ts._role._options.gtlAvailable, 'gtlAvailable'])">
							<template #label>{{ i18n.ts._role._options.gtlAvailable }}</template>
							<template #suffix>{{ policies.gtlAvailable ? i18n.ts.yes : i18n.ts.no }}</template>
							<MkSwitch v-model="policies.gtlAvailable">
								<template #label>{{ i18n.ts.enable }}</template>
							</MkSwitch>
						</MkFolder>

						<MkFolder v-if="matchQuery([i18n.ts._role._options.ltlAvailable, 'ltlAvailable'])">
							<template #label>{{ i18n.ts._role._options.ltlAvailable }}</template>
							<template #suffix>{{ policies.ltlAvailable ? i18n.ts.yes : i18n.ts.no }}</template>
							<MkSwitch v-model="policies.ltlAvailable">
								<template #label>{{ i18n.ts.enable }}</template>
							</MkSwitch>
						</MkFolder>

						<MkFolder v-if="matchQuery([i18n.ts._role._options.canPublicNote, 'canPublicNote'])">
							<template #label>{{ i18n.ts._role._options.canPublicNote }}</template>
							<template #suffix>{{ policies.canPublicNote ? i18n.ts.yes : i18n.ts.no }}</template>
							<MkSwitch v-model="policies.canPublicNote">
								<template #label>{{ i18n.ts.enable }}</template>
							</MkSwitch>
						</MkFolder>

						<MkFolder v-if="matchQuery([i18n.ts._role._options.canEditNote, 'canEditNote'])">
							<template #label>{{ i18n.ts._role._options.canEditNote }}</template>
							<template #suffix>{{ policies.canEditNote ? i18n.ts.yes : i18n.ts.no }}</template>
							<MkSwitch v-model="policies.canEditNote">
								<template #label>{{ i18n.ts.enable }}</template>
							</MkSwitch>
						</MkFolder>

						<MkFolder v-if="matchQuery([i18n.ts._role._options.scheduleNoteMax, 'scheduleNoteMax'])">
							<template #label>{{ i18n.ts._role._options.scheduleNoteMax }}</template>
							<template #suffix>{{ policies.scheduleNoteMax }}</template>
							<MkInput v-model="policies.scheduleNoteMax" type="number">
							</MkInput>
						</MkFolder>

						<MkFolder v-if="matchQuery([i18n.ts._role._options.mentionMax, 'mentionLimit'])">
							<template #label>{{ i18n.ts._role._options.mentionMax }}</template>
							<template #suffix>{{ policies.mentionLimit }}</template>
							<MkInput v-model="policies.mentionLimit" type="number">
							</MkInput>
						</MkFolder>

						<MkFolder v-if="matchQuery([i18n.ts._role._options.canInvite, 'canInvite'])">
							<template #label>{{ i18n.ts._role._options.canInvite }}</template>
							<template #suffix>{{ policies.canInvite ? i18n.ts.yes : i18n.ts.no }}</template>
							<MkSwitch v-model="policies.canInvite">
								<template #label>{{ i18n.ts.enable }}</template>
							</MkSwitch>
						</MkFolder>

						<MkFolder v-if="matchQuery([i18n.ts._role._options.inviteLimit, 'inviteLimit'])">
							<template #label>{{ i18n.ts._role._options.inviteLimit }}</template>
							<template #suffix>{{ policies.inviteLimit }}</template>
							<MkInput v-model="policies.inviteLimit" type="number">
							</MkInput>
						</MkFolder>

						<MkFolder v-if="matchQuery([i18n.ts._role._options.inviteLimitCycle, 'inviteLimitCycle'])">
							<template #label>{{ i18n.ts._role._options.inviteLimitCycle }}</template>
							<template #suffix>{{ policies.inviteLimitCycle + i18n.ts._time.minute }}</template>
							<MkInput v-model="policies.inviteLimitCycle" type="number">
								<template #suffix>{{ i18n.ts._time.minute }}</template>
							</MkInput>
						</MkFolder>

						<MkFolder v-if="matchQuery([i18n.ts._role._options.inviteExpirationTime, 'inviteExpirationTime'])">
							<template #label>{{ i18n.ts._role._options.inviteExpirationTime }}</template>
							<template #suffix>{{ policies.inviteExpirationTime + i18n.ts._time.minute }}</template>
							<MkInput v-model="policies.inviteExpirationTime" type="number">
								<template #suffix>{{ i18n.ts._time.minute }}</template>
							</MkInput>
						</MkFolder>

						<MkFolder v-if="matchQuery([i18n.ts._role._options.canManageAvatarDecorations, 'canManageAvatarDecorations'])">
							<template #label>{{ i18n.ts._role._options.canManageAvatarDecorations }}</template>
							<template #suffix>{{ policies.canManageAvatarDecorations ? i18n.ts.yes : i18n.ts.no }}</template>
							<MkSwitch v-model="policies.canManageAvatarDecorations">
								<template #label>{{ i18n.ts.enable }}</template>
							</MkSwitch>
						</MkFolder>

						<MkFolder v-if="matchQuery([i18n.ts._role._options.canManageCustomEmojis, 'canManageCustomEmojis'])">
							<template #label>{{ i18n.ts._role._options.canManageCustomEmojis }}</template>
							<template #suffix>{{ policies.canManageCustomEmojis ? i18n.ts.yes : i18n.ts.no }}</template>
							<MkSwitch v-model="policies.canManageCustomEmojis">
								<template #label>{{ i18n.ts.enable }}</template>
							</MkSwitch>
						</MkFolder>

						<MkFolder v-if="matchQuery([i18n.ts._role._options.canSearchNotes, 'canSearchNotes'])">
							<template #label>{{ i18n.ts._role._options.canSearchNotes }}</template>
							<template #suffix>{{ policies.canSearchNotes ? i18n.ts.yes : i18n.ts.no }}</template>
							<MkSwitch v-model="policies.canSearchNotes">
								<template #label>{{ i18n.ts.enable }}</template>
							</MkSwitch>
						</MkFolder>

<<<<<<< HEAD
						<MkFolder v-if="matchQuery([i18n.ts._role._options.canAdvancedSearchNotes, 'canAdvancedSearchNotes'])">
							<template #label>{{ i18n.ts._role._options.canAdvancedSearchNotes }}</template>
							<template #suffix>{{ policies.canAdvancedSearchNotes ? i18n.ts.yes : i18n.ts.no }}</template>
							<MkSwitch v-model="policies.canAdvancedSearchNotes">
								<template #label>{{ i18n.ts.enable }}</template>
							</MkSwitch>
						</MkFolder>

						<MkFolder v-if="matchQuery([i18n.ts._role._options.canUseTranslator, 'canSearchNotes'])">
=======
						<MkFolder v-if="matchQuery([i18n.ts._role._options.canUseTranslator, 'canUseTranslator'])">
>>>>>>> d3f4d310
							<template #label>{{ i18n.ts._role._options.canUseTranslator }}</template>
							<template #suffix>{{ policies.canUseTranslator ? i18n.ts.yes : i18n.ts.no }}</template>
							<MkSwitch v-model="policies.canUseTranslator">
								<template #label>{{ i18n.ts.enable }}</template>
							</MkSwitch>
						</MkFolder>

						<MkFolder v-if="matchQuery([i18n.ts._role._options.canUseAutoTranslate, 'canUseAutoTranslate'])">
							<template #label>{{ i18n.ts._role._options.canUseAutoTranslate }}</template>
							<template #suffix>{{ policies.canUseAutoTranslate ? i18n.ts.yes : i18n.ts.no }}</template>
							<MkSwitch v-model="policies.canUseAutoTranslate" :disabled="!policies.canUseTranslator" @update:modelValue="learnMoreAutoTranslate">
								<template #label>{{ i18n.ts.enable }}</template>
							</MkSwitch>
						</MkFolder>

						<MkFolder v-if="matchQuery([i18n.ts._role._options.driveCapacity, 'driveCapacityMb'])">
							<template #label>{{ i18n.ts._role._options.driveCapacity }}</template>
							<template #suffix>{{ policies.driveCapacityMb }}MB</template>
							<MkInput v-model="policies.driveCapacityMb" type="number">
								<template #suffix>MB</template>
							</MkInput>
						</MkFolder>

						<MkFolder v-if="matchQuery([i18n.ts._role._options.alwaysMarkNsfw, 'alwaysMarkNsfw'])">
							<template #label>{{ i18n.ts._role._options.alwaysMarkNsfw }}</template>
							<template #suffix>{{ policies.alwaysMarkNsfw ? i18n.ts.yes : i18n.ts.no }}</template>
							<MkSwitch v-model="policies.alwaysMarkNsfw">
								<template #label>{{ i18n.ts.enable }}</template>
							</MkSwitch>
						</MkFolder>

						<MkFolder v-if="matchQuery([i18n.ts._role._options.canUpdateBioMedia, 'canUpdateBioMedia'])">
							<template #label>{{ i18n.ts._role._options.canUpdateBioMedia }}</template>
							<template #suffix>{{ policies.canUpdateBioMedia ? i18n.ts.yes : i18n.ts.no }}</template>
							<MkSwitch v-model="policies.canUpdateBioMedia">
								<template #label>{{ i18n.ts.enable }}</template>
							</MkSwitch>
						</MkFolder>

						<MkFolder v-if="matchQuery([i18n.ts._role._options.pinMax, 'pinLimit'])">
							<template #label>{{ i18n.ts._role._options.pinMax }}</template>
							<template #suffix>{{ policies.pinLimit }}</template>
							<MkInput v-model="policies.pinLimit" type="number">
							</MkInput>
						</MkFolder>

						<MkFolder v-if="matchQuery([i18n.ts._role._options.antennaMax, 'antennaLimit'])">
							<template #label>{{ i18n.ts._role._options.antennaMax }}</template>
							<template #suffix>{{ policies.antennaLimit }}</template>
							<MkInput v-model="policies.antennaLimit" type="number">
							</MkInput>
						</MkFolder>

						<MkFolder v-if="matchQuery([i18n.ts._role._options.wordMuteMax, 'wordMuteLimit'])">
							<template #label>{{ i18n.ts._role._options.wordMuteMax }}</template>
							<template #suffix>{{ policies.wordMuteLimit }}</template>
							<MkInput v-model="policies.wordMuteLimit" type="number">
								<template #suffix>items</template>
							</MkInput>
						</MkFolder>

						<MkFolder v-if="matchQuery([i18n.ts._role._options.webhookMax, 'webhookLimit'])">
							<template #label>{{ i18n.ts._role._options.webhookMax }}</template>
							<template #suffix>{{ policies.webhookLimit }}</template>
							<MkInput v-model="policies.webhookLimit" type="number">
							</MkInput>
						</MkFolder>

						<MkFolder v-if="matchQuery([i18n.ts._role._options.clipMax, 'clipLimit'])">
							<template #label>{{ i18n.ts._role._options.clipMax }}</template>
							<template #suffix>{{ policies.clipLimit }}</template>
							<MkInput v-model="policies.clipLimit" type="number">
							</MkInput>
						</MkFolder>

						<MkFolder v-if="matchQuery([i18n.ts._role._options.noteEachClipsMax, 'noteEachClipsLimit'])">
							<template #label>{{ i18n.ts._role._options.noteEachClipsMax }}</template>
							<template #suffix>{{ policies.noteEachClipsLimit }}</template>
							<MkInput v-model="policies.noteEachClipsLimit" type="number">
							</MkInput>
						</MkFolder>

						<MkFolder v-if="matchQuery([i18n.ts._role._options.userListMax, 'userListLimit'])">
							<template #label>{{ i18n.ts._role._options.userListMax }}</template>
							<template #suffix>{{ policies.userListLimit }}</template>
							<MkInput v-model="policies.userListLimit" type="number">
							</MkInput>
						</MkFolder>

						<MkFolder v-if="matchQuery([i18n.ts._role._options.userEachUserListsMax, 'userEachUserListsLimit'])">
							<template #label>{{ i18n.ts._role._options.userEachUserListsMax }}</template>
							<template #suffix>{{ policies.userEachUserListsLimit }}</template>
							<MkInput v-model="policies.userEachUserListsLimit" type="number">
							</MkInput>
						</MkFolder>

						<MkFolder v-if="matchQuery([i18n.ts._role._options.mutualLinkSectionLimit, 'mutualLinkSectionLimit'])">
							<template #label>{{ i18n.ts._role._options.mutualLinkSectionLimit }}</template>
							<template #suffix>{{ policies.mutualLinkSectionLimit }}</template>
							<MkInput v-model="policies.mutualLinkSectionLimit" type="number">
							</MkInput>
						</MkFolder>

						<MkFolder v-if="matchQuery([i18n.ts._role._options.mutualLinkLimit, 'mutualLinkLimit'])">
							<template #label>{{ i18n.ts._role._options.mutualLinkLimit }}</template>
							<template #suffix>{{ policies.mutualLinkLimit }}</template>
							<MkInput v-model="policies.mutualLinkLimit" type="number">
							</MkInput>
						</MkFolder>

						<MkFolder v-if="matchQuery([i18n.ts._role._options.canHideAds, 'canHideAds'])">
							<template #label>{{ i18n.ts._role._options.canHideAds }}</template>
							<template #suffix>{{ policies.canHideAds ? i18n.ts.yes : i18n.ts.no }}</template>
							<MkSwitch v-model="policies.canHideAds">
								<template #label>{{ i18n.ts.enable }}</template>
							</MkSwitch>
						</MkFolder>

						<MkFolder v-if="matchQuery([i18n.ts._role._options.avatarDecorationLimit, 'avatarDecorationLimit'])">
							<template #label>{{ i18n.ts._role._options.avatarDecorationLimit }}</template>
							<template #suffix>{{ policies.avatarDecorationLimit }}</template>
							<MkInput v-model="policies.avatarDecorationLimit" type="number" :min="0">
							</MkInput>
						</MkFolder>
						<MkFolder v-if="matchQuery([i18n.ts._role._options.fileSizeLimit, 'fileSizeLimit'])">
							<template #label>{{ i18n.ts._role._options.fileSizeLimit }}</template>
							<template #suffix>{{ policies.fileSizeLimit }}MB</template>
							<MkInput v-model="policies.fileSizeLimit" type="number" :min="0">
								<template #suffix>MB</template>
							</MkInput>
						</MkFolder>

						<MkFolder v-if="matchQuery([i18n.ts._role._options.canImportAntennas, 'canImportAntennas'])">
							<template #label>{{ i18n.ts._role._options.canImportAntennas }}</template>
							<template #suffix>{{ policies.canImportAntennas ? i18n.ts.yes : i18n.ts.no }}</template>
							<MkSwitch v-model="policies.canImportAntennas">
								<template #label>{{ i18n.ts.enable }}</template>
							</MkSwitch>
						</MkFolder>

						<MkFolder v-if="matchQuery([i18n.ts._role._options.canImportBlocking, 'canImportBlocking'])">
							<template #label>{{ i18n.ts._role._options.canImportBlocking }}</template>
							<template #suffix>{{ policies.canImportBlocking ? i18n.ts.yes : i18n.ts.no }}</template>
							<MkSwitch v-model="policies.canImportBlocking">
								<template #label>{{ i18n.ts.enable }}</template>
							</MkSwitch>
						</MkFolder>

						<MkFolder v-if="matchQuery([i18n.ts._role._options.canImportFollowing, 'canImportFollowing'])">
							<template #label>{{ i18n.ts._role._options.canImportFollowing }}</template>
							<template #suffix>{{ policies.canImportFollowing ? i18n.ts.yes : i18n.ts.no }}</template>
							<MkSwitch v-model="policies.canImportFollowing">
								<template #label>{{ i18n.ts.enable }}</template>
							</MkSwitch>
						</MkFolder>

						<MkFolder v-if="matchQuery([i18n.ts._role._options.canImportMuting, 'canImportMuting'])">
							<template #label>{{ i18n.ts._role._options.canImportMuting }}</template>
							<template #suffix>{{ policies.canImportMuting ? i18n.ts.yes : i18n.ts.no }}</template>
							<MkSwitch v-model="policies.canImportMuting">
								<template #label>{{ i18n.ts.enable }}</template>
							</MkSwitch>
						</MkFolder>

						<MkFolder v-if="matchQuery([i18n.ts._role._options.canImportUserLists, 'canImportUserList'])">
							<template #label>{{ i18n.ts._role._options.canImportUserLists }}</template>
							<template #suffix>{{ policies.canImportUserLists ? i18n.ts.yes : i18n.ts.no }}</template>
							<MkSwitch v-model="policies.canImportUserLists">
								<template #label>{{ i18n.ts.enable }}</template>
							</MkSwitch>
						</MkFolder>
					</div>
				</MkFolder>
				<div class="_gaps_s">
					<MkFoldableSection>
						<template #header>{{ i18n.ts._role.manualRoles }}</template>
						<div class="_gaps_s">
							<MkRolePreview v-for="role in roles.filter(x => x.target === 'manual')" :key="role.id" :role="role" :forModeration="true"/>
						</div>
					</MkFoldableSection>
					<MkFoldableSection>
						<template #header>{{ i18n.ts._role.conditionalRoles }}</template>
						<div class="_gaps_s">
							<MkRolePreview v-for="role in roles.filter(x => x.target === 'conditional')" :key="role.id" :role="role" :forModeration="true"/>
						</div>
					</MkFoldableSection>
				</div>
			</div>
		</MkSpacer>
	</MkStickyContainer>
</div>
</template>

<script lang="ts" setup>
import { computed, reactive, ref } from 'vue';
import { ROLE_POLICIES } from '@@/js/const.js';
import XHeader from './_header_.vue';
import MkInput from '@/components/MkInput.vue';
import MkFolder from '@/components/MkFolder.vue';
import MkSwitch from '@/components/MkSwitch.vue';
import MkButton from '@/components/MkButton.vue';
import MkRange from '@/components/MkRange.vue';
import MkRolePreview from '@/components/MkRolePreview.vue';
import * as os from '@/os.js';
import { misskeyApi } from '@/scripts/misskey-api.js';
import { i18n } from '@/i18n.js';
import { definePageMetadata } from '@/scripts/page-metadata.js';
import { instance, fetchInstance } from '@/instance.js';
import MkFoldableSection from '@/components/MkFoldableSection.vue';
import { useRouter } from '@/router/supplier.js';

const router = useRouter();
const baseRoleQ = ref('');

const roles = await misskeyApi('admin/roles/list');

const policies = reactive<Record<typeof ROLE_POLICIES[number], any>>({});
for (const ROLE_POLICY of ROLE_POLICIES) {
	policies[ROLE_POLICY] = instance.policies[ROLE_POLICY];
}

function matchQuery(keywords: string[]): boolean {
	if (baseRoleQ.value.trim().length === 0) return true;
	return keywords.some(keyword => keyword.toLowerCase().includes(baseRoleQ.value.toLowerCase()));
}

async function updateBaseRole() {
	await os.apiWithDialog('admin/roles/update-default-policies', {
		policies,
	});
	fetchInstance(true);
}

function create() {
	router.push('/admin/roles/new');
}

async function learnMoreAutoTranslate() {
	if (!policies.canUseAutoTranslate) return;

	const confirm = await os.confirm({
		type: 'warning',
		title: i18n.ts.useAutoTranslate,
		text: i18n.ts._role._options.canUseAutoTranslateDescription,
	});
	if (confirm.canceled) policies.canUseAutoTranslate = false;
}

const headerActions = computed(() => [{
	icon: 'ti ti-plus',
	text: i18n.ts._role.new,
	handler: create,
}]);

const headerTabs = computed(() => []);

definePageMetadata(() => ({
	title: i18n.ts.roles,
	icon: 'ti ti-badges',
}));
</script>

<style lang="scss" module>

</style><|MERGE_RESOLUTION|>--- conflicted
+++ resolved
@@ -128,7 +128,6 @@
 							</MkSwitch>
 						</MkFolder>
 
-<<<<<<< HEAD
 						<MkFolder v-if="matchQuery([i18n.ts._role._options.canAdvancedSearchNotes, 'canAdvancedSearchNotes'])">
 							<template #label>{{ i18n.ts._role._options.canAdvancedSearchNotes }}</template>
 							<template #suffix>{{ policies.canAdvancedSearchNotes ? i18n.ts.yes : i18n.ts.no }}</template>
@@ -137,10 +136,7 @@
 							</MkSwitch>
 						</MkFolder>
 
-						<MkFolder v-if="matchQuery([i18n.ts._role._options.canUseTranslator, 'canSearchNotes'])">
-=======
 						<MkFolder v-if="matchQuery([i18n.ts._role._options.canUseTranslator, 'canUseTranslator'])">
->>>>>>> d3f4d310
 							<template #label>{{ i18n.ts._role._options.canUseTranslator }}</template>
 							<template #suffix>{{ policies.canUseTranslator ? i18n.ts.yes : i18n.ts.no }}</template>
 							<MkSwitch v-model="policies.canUseTranslator">
@@ -265,6 +261,7 @@
 							<MkInput v-model="policies.avatarDecorationLimit" type="number" :min="0">
 							</MkInput>
 						</MkFolder>
+
 						<MkFolder v-if="matchQuery([i18n.ts._role._options.fileSizeLimit, 'fileSizeLimit'])">
 							<template #label>{{ i18n.ts._role._options.fileSizeLimit }}</template>
 							<template #suffix>{{ policies.fileSizeLimit }}MB</template>
