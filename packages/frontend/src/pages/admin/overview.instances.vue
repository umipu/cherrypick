<!--
SPDX-FileCopyrightText: syuilo and misskey-project
SPDX-License-Identifier: AGPL-3.0-only
-->

<template>
<div>
	<Transition :name="defaultStore.state.animation ? '_transition_zoom' : ''" mode="out-in">
		<MkLoading v-if="fetching"/>
		<div v-else :class="$style.instances">
			<MkA v-for="(instance, i) in instances" :key="instance.id" v-tooltip.mfm.noDelay="`${instance.name}\n${instance.host}\n${instance.softwareName} ${instance.softwareVersion}`" :to="`/instance-info/${instance.host}`" :class="$style.instance">
				<MkInstanceCardMini :instance="instance"/>
			</MkA>
		</div>
	</Transition>
</div>
</template>

<script lang="ts" setup>
import { ref } from 'vue';
import * as Misskey from 'cherrypick-js';
import { misskeyApi } from '@/scripts/misskey-api.js';
<<<<<<< HEAD
import { useInterval } from '@/scripts/use-interval.js';
=======
import * as Misskey from 'misskey-js';
import { useInterval } from '@@/js/use-interval.js';
>>>>>>> 672779a1
import MkInstanceCardMini from '@/components/MkInstanceCardMini.vue';
import { defaultStore } from '@/store.js';

const instances = ref<Misskey.entities.FederationInstance[]>([]);
const fetching = ref(true);

const fetch = async () => {
	const fetchedInstances = await misskeyApi('federation/instances', {
		sort: '+latestRequestReceivedAt',
		limit: 6,
	});
	instances.value = fetchedInstances;
	fetching.value = false;
};

useInterval(fetch, 1000 * 60, {
	immediate: true,
	afterMounted: true,
});
</script>

<style lang="scss" module>
.instances {
	display: grid;
	grid-template-columns: repeat(auto-fill, minmax(180px, 1fr));
	grid-gap: 12px;
}

.instance:hover {
	text-decoration: none;
}
</style><|MERGE_RESOLUTION|>--- conflicted
+++ resolved
@@ -18,14 +18,9 @@
 
 <script lang="ts" setup>
 import { ref } from 'vue';
+import { misskeyApi } from '@/scripts/misskey-api.js';
 import * as Misskey from 'cherrypick-js';
-import { misskeyApi } from '@/scripts/misskey-api.js';
-<<<<<<< HEAD
-import { useInterval } from '@/scripts/use-interval.js';
-=======
-import * as Misskey from 'misskey-js';
 import { useInterval } from '@@/js/use-interval.js';
->>>>>>> 672779a1
 import MkInstanceCardMini from '@/components/MkInstanceCardMini.vue';
 import { defaultStore } from '@/store.js';
 
