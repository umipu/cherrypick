<!--
SPDX-FileCopyrightText: syuilo and misskey-project
SPDX-License-Identifier: AGPL-3.0-only
-->

<template>
<div>
	<MkStickyContainer>
		<template #header><XHeader :tabs="headerTabs"/></template>
		<MkSpacer :contentMax="700" :marginMin="16" :marginMax="32">
			<FormSuspense :p="init">
				<div class="_gaps_m">
					<MkSwitch v-model="enableRegistration" @change="onChange_enableRegistration">
						<template #label>{{ i18n.ts.enableRegistration }}</template>
						<template #caption>{{ i18n.ts._serverSettings.thisSettingWillAutomaticallyOffWhenModeratorsInactive }}</template>
					</MkSwitch>

					<MkSwitch v-model="emailRequiredForSignup" @change="onChange_emailRequiredForSignup">
						<template #label>{{ i18n.ts.emailRequiredForSignup }}</template>
					</MkSwitch>

					<FormLink to="/admin/server-rules">{{ i18n.ts.serverRules }}</FormLink>

					<MkFolder>
						<template #icon><i class="ti ti-lock-star"></i></template>
						<template #label>{{ i18n.ts.preservedUsernames }}</template>

						<div class="_gaps">
							<MkTextarea v-model="preservedUsernames">
								<template #caption>{{ i18n.ts.preservedUsernamesDescription }}</template>
							</MkTextarea>
							<MkButton primary @click="save_preservedUsernames">{{ i18n.ts.save }}</MkButton>
						</div>
					</MkFolder>

					<MkFolder>
						<template #icon><i class="ti ti-message-exclamation"></i></template>
						<template #label>{{ i18n.ts.sensitiveWords }}</template>

						<div class="_gaps">
							<MkTextarea v-model="sensitiveWords">
								<template #caption>{{ i18n.ts.sensitiveWordsDescription }}<br>{{ i18n.ts.sensitiveWordsDescription2 }}</template>
							</MkTextarea>
							<MkButton primary @click="save_sensitiveWords">{{ i18n.ts.save }}</MkButton>
						</div>
					</MkFolder>

					<MkFolder>
						<template #icon><i class="ti ti-message-x"></i></template>
						<template #label>{{ i18n.ts.prohibitedWords }}</template>

						<div class="_gaps">
							<MkTextarea v-model="prohibitedWords">
								<template #caption>{{ i18n.ts.prohibitedWordsDescription }}<br>{{ i18n.ts.prohibitedWordsDescription2 }}</template>
							</MkTextarea>
							<MkButton primary @click="save_prohibitedWords">{{ i18n.ts.save }}</MkButton>
						</div>
					</MkFolder>

					<MkFolder>
<<<<<<< HEAD
						<template #icon><i class="ti ti-link"></i></template>
						<template #label>{{ i18n.ts.trustedLinkUrlPatterns }}</template>

						<div class="_gaps">
							<MkTextarea v-model="trustedLinkUrlPatterns">
								<template #caption>{{ i18n.ts.trustedLinkUrlPatternsDescription }}</template>
							</MkTextarea>
							<MkButton primary @click="save_trustedLinkUrlPatterns">{{ i18n.ts.save }}</MkButton>
=======
						<template #icon><i class="ti ti-user-x"></i></template>
						<template #label>{{ i18n.ts.prohibitedWordsForNameOfUser }}</template>

						<div class="_gaps">
							<MkTextarea v-model="prohibitedWordsForNameOfUser">
								<template #caption>{{ i18n.ts.prohibitedWordsForNameOfUserDescription }}<br>{{ i18n.ts.prohibitedWordsDescription2 }}</template>
							</MkTextarea>
							<MkButton primary @click="save_prohibitedWordsForNameOfUser">{{ i18n.ts.save }}</MkButton>
>>>>>>> b99e13e6
						</div>
					</MkFolder>

					<MkFolder>
						<template #icon><i class="ti ti-eye-off"></i></template>
						<template #label>{{ i18n.ts.hiddenTags }}</template>

						<div class="_gaps">
							<MkTextarea v-model="hiddenTags">
								<template #caption>{{ i18n.ts.hiddenTagsDescription }}</template>
							</MkTextarea>
							<MkButton primary @click="save_hiddenTags">{{ i18n.ts.save }}</MkButton>
						</div>
					</MkFolder>

					<MkFolder>
						<template #icon><i class="ti ti-eye-off"></i></template>
						<template #label>{{ i18n.ts.silencedInstances }}</template>

						<div class="_gaps">
							<MkTextarea v-model="silencedHosts">
								<template #caption>{{ i18n.ts.silencedInstancesDescription }}</template>
							</MkTextarea>
							<MkButton primary @click="save_silencedHosts">{{ i18n.ts.save }}</MkButton>
						</div>
					</MkFolder>

					<MkFolder>
						<template #icon><i class="ti ti-eye-off"></i></template>
						<template #label>{{ i18n.ts.mediaSilencedInstances }}</template>

						<div class="_gaps">
							<MkTextarea v-model="mediaSilencedHosts">
								<template #caption>{{ i18n.ts.mediaSilencedInstancesDescription }}</template>
							</MkTextarea>
							<MkButton primary @click="save_mediaSilencedHosts">{{ i18n.ts.save }}</MkButton>
						</div>
					</MkFolder>

					<MkFolder>
						<template #icon><i class="ti ti-ban"></i></template>
						<template #label>{{ i18n.ts.blockedInstances }}</template>

						<div class="_gaps">
							<MkTextarea v-model="blockedHosts">
								<template #caption>{{ i18n.ts.blockedInstancesDescription }}</template>
							</MkTextarea>
							<MkButton primary @click="save_blockedHosts">{{ i18n.ts.save }}</MkButton>
						</div>
					</MkFolder>
				</div>
			</FormSuspense>
		</MkSpacer>
	</MkStickyContainer>
</div>
</template>

<script lang="ts" setup>
import { ref, computed } from 'vue';
import XHeader from './_header_.vue';
import MkSwitch from '@/components/MkSwitch.vue';
import MkInput from '@/components/MkInput.vue';
import MkTextarea from '@/components/MkTextarea.vue';
import FormSuspense from '@/components/form/suspense.vue';
import * as os from '@/os.js';
import { misskeyApi } from '@/scripts/misskey-api.js';
import { fetchInstance } from '@/instance.js';
import { i18n } from '@/i18n.js';
import { definePageMetadata } from '@/scripts/page-metadata.js';
import MkButton from '@/components/MkButton.vue';
import FormLink from '@/components/form/link.vue';
import MkFolder from '@/components/MkFolder.vue';

const enableRegistration = ref<boolean>(false);
const emailRequiredForSignup = ref<boolean>(false);
const sensitiveWords = ref<string>('');
const prohibitedWords = ref<string>('');
const prohibitedWordsForNameOfUser = ref<string>('');
const hiddenTags = ref<string>('');
const preservedUsernames = ref<string>('');
const blockedHosts = ref<string>('');
const silencedHosts = ref<string>('');
const mediaSilencedHosts = ref<string>('');
const trustedLinkUrlPatterns = ref<string>('');

async function init() {
	const meta = await misskeyApi('admin/meta');
	enableRegistration.value = !meta.disableRegistration;
	emailRequiredForSignup.value = meta.emailRequiredForSignup;
	sensitiveWords.value = meta.sensitiveWords.join('\n');
	prohibitedWords.value = meta.prohibitedWords.join('\n');
	prohibitedWordsForNameOfUser.value = meta.prohibitedWordsForNameOfUser.join('\n');
	hiddenTags.value = meta.hiddenTags.join('\n');
	preservedUsernames.value = meta.preservedUsernames.join('\n');
	blockedHosts.value = meta.blockedHosts.join('\n');
	silencedHosts.value = meta.silencedHosts?.join('\n') ?? '';
	mediaSilencedHosts.value = meta.mediaSilencedHosts.join('\n');
	trustedLinkUrlPatterns.value = meta.trustedLinkUrlPatterns.join('\n');
}

function onChange_enableRegistration(value: boolean) {
	os.apiWithDialog('admin/update-meta', {
		disableRegistration: !value,
	}).then(() => {
		fetchInstance(true);
	});
}

function onChange_emailRequiredForSignup(value: boolean) {
	os.apiWithDialog('admin/update-meta', {
		emailRequiredForSignup: value,
	}).then(() => {
		fetchInstance(true);
	});
}

function save_preservedUsernames() {
	os.apiWithDialog('admin/update-meta', {
		preservedUsernames: preservedUsernames.value.split('\n'),
	}).then(() => {
		fetchInstance(true);
	});
}

function save_sensitiveWords() {
	os.apiWithDialog('admin/update-meta', {
		sensitiveWords: sensitiveWords.value.split('\n'),
	}).then(() => {
		fetchInstance(true);
	});
}

function save_prohibitedWords() {
	os.apiWithDialog('admin/update-meta', {
		prohibitedWords: prohibitedWords.value.split('\n'),
	}).then(() => {
		fetchInstance(true);
	});
}

<<<<<<< HEAD
function save_trustedLinkUrlPatterns() {
	os.apiWithDialog('admin/update-meta', {
		trustedLinkUrlPatterns: trustedLinkUrlPatterns.value.split('\n'),
=======
function save_prohibitedWordsForNameOfUser() {
	os.apiWithDialog('admin/update-meta', {
		prohibitedWordsForNameOfUser: prohibitedWordsForNameOfUser.value.split('\n'),
>>>>>>> b99e13e6
	}).then(() => {
		fetchInstance(true);
	});
}

function save_hiddenTags() {
	os.apiWithDialog('admin/update-meta', {
		hiddenTags: hiddenTags.value.split('\n'),
	}).then(() => {
		fetchInstance(true);
	});
}

function save_blockedHosts() {
	os.apiWithDialog('admin/update-meta', {
		blockedHosts: blockedHosts.value.split('\n') || [],
	}).then(() => {
		fetchInstance(true);
	});
}

function save_silencedHosts() {
	os.apiWithDialog('admin/update-meta', {
		silencedHosts: silencedHosts.value.split('\n') || [],
	}).then(() => {
		fetchInstance(true);
	});
}

function save_mediaSilencedHosts() {
	os.apiWithDialog('admin/update-meta', {
		mediaSilencedHosts: mediaSilencedHosts.value.split('\n') || [],
	}).then(() => {
		fetchInstance(true);
	});
}

const headerTabs = computed(() => []);

definePageMetadata(() => ({
	title: i18n.ts.moderation,
	icon: 'ti ti-shield',
}));
</script><|MERGE_RESOLUTION|>--- conflicted
+++ resolved
@@ -58,7 +58,18 @@
 					</MkFolder>
 
 					<MkFolder>
-<<<<<<< HEAD
+						<template #icon><i class="ti ti-user-x"></i></template>
+						<template #label>{{ i18n.ts.prohibitedWordsForNameOfUser }}</template>
+
+						<div class="_gaps">
+							<MkTextarea v-model="prohibitedWordsForNameOfUser">
+								<template #caption>{{ i18n.ts.prohibitedWordsForNameOfUserDescription }}<br>{{ i18n.ts.prohibitedWordsDescription2 }}</template>
+							</MkTextarea>
+							<MkButton primary @click="save_prohibitedWordsForNameOfUser">{{ i18n.ts.save }}</MkButton>
+						</div>
+					</MkFolder>
+
+					<MkFolder>
 						<template #icon><i class="ti ti-link"></i></template>
 						<template #label>{{ i18n.ts.trustedLinkUrlPatterns }}</template>
 
@@ -67,16 +78,6 @@
 								<template #caption>{{ i18n.ts.trustedLinkUrlPatternsDescription }}</template>
 							</MkTextarea>
 							<MkButton primary @click="save_trustedLinkUrlPatterns">{{ i18n.ts.save }}</MkButton>
-=======
-						<template #icon><i class="ti ti-user-x"></i></template>
-						<template #label>{{ i18n.ts.prohibitedWordsForNameOfUser }}</template>
-
-						<div class="_gaps">
-							<MkTextarea v-model="prohibitedWordsForNameOfUser">
-								<template #caption>{{ i18n.ts.prohibitedWordsForNameOfUserDescription }}<br>{{ i18n.ts.prohibitedWordsDescription2 }}</template>
-							</MkTextarea>
-							<MkButton primary @click="save_prohibitedWordsForNameOfUser">{{ i18n.ts.save }}</MkButton>
->>>>>>> b99e13e6
 						</div>
 					</MkFolder>
 
@@ -217,15 +218,17 @@
 	});
 }
 
-<<<<<<< HEAD
+function save_prohibitedWordsForNameOfUser() {
+	os.apiWithDialog('admin/update-meta', {
+		prohibitedWordsForNameOfUser: prohibitedWordsForNameOfUser.value.split('\n'),
+	}).then(() => {
+		fetchInstance(true);
+	});
+}
+
 function save_trustedLinkUrlPatterns() {
 	os.apiWithDialog('admin/update-meta', {
 		trustedLinkUrlPatterns: trustedLinkUrlPatterns.value.split('\n'),
-=======
-function save_prohibitedWordsForNameOfUser() {
-	os.apiWithDialog('admin/update-meta', {
-		prohibitedWordsForNameOfUser: prohibitedWordsForNameOfUser.value.split('\n'),
->>>>>>> b99e13e6
 	}).then(() => {
 		fetchInstance(true);
 	});
