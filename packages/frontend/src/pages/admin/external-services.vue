<!--
SPDX-FileCopyrightText: syuilo and other misskey, cherrypick contributors
SPDX-License-Identifier: AGPL-3.0-only
-->

<template>
<MkStickyContainer>
	<template #header><XHeader :actions="headerActions" :tabs="headerTabs"/></template>
	<MkSpacer :contentMax="700" :marginMin="16" :marginMax="32">
		<FormSuspense :p="init">
			<FormSection first>
				<template #label>Translation</template>
				<div class="_gaps_m">
					<!--
					<template #label>DeepL Translation</template>

					<div class="_gaps_m">
						<MkInput v-model="deeplAuthKey">
							<template #prefix><i class="ti ti-key"></i></template>
							<template #label>DeepL Auth Key</template>
						</MkInput>
						<MkSwitch v-model="deeplIsPro">
							<template #label>Pro account</template>
						</MkSwitch>
					</div>
					-->

					<MkRadios v-model="provider">
						<template #label>Translator type</template>
						<option :value="null">{{ i18n.ts.none }}</option>
						<option value="deepl">DeepL</option>
						<option value="google_no_api">Google Translate(without API)</option>
						<option value="ctav3">Cloud Translation - Advanced(v3)</option>
					</MkRadios>

					<template v-if="provider === 'deepl'">
						<div class="_gaps_m">
							<MkInput v-model="deeplAuthKey">
								<template #prefix><i class="ti ti-key"></i></template>
								<template #label>DeepL Auth Key</template>
							</MkInput>
							<MkSwitch v-model="deeplIsPro">
								<template #label>Pro account</template>
							</MkSwitch>
						</div>
					</template>
					<template v-else-if="provider === 'ctav3'">
						<MkInput v-model="ctav3SaKey" type="password">
							<template #prefix><i class="ti ti-key"></i></template>
							<template #label>Service account key(json)</template>
						</MkInput>
						<MkInput v-model="ctav3ProjectId">
							<template #label>Project ID</template>
						</MkInput>
						<MkInput v-model="ctav3Location">
							<template #label>Location</template>
						</MkInput>
						<MkInput v-model="ctav3Model">
							<template #label>Model ID</template>
						</MkInput>
						<MkInput v-model="ctav3Glossary">
							<template #label>Glossary ID</template>
						</MkInput>
					</template>
				</div>
			</FormSection>
		</FormSuspense>
	</MkSpacer>
	<template #footer>
		<div :class="$style.footer">
			<MkSpacer :contentMax="700" :marginMin="16" :marginMax="16">
				<MkButton primary rounded @click="save"><i class="ti ti-check"></i> {{ i18n.ts.save }}</MkButton>
			</MkSpacer>
		</div>
	</template>
</MkStickyContainer>
</template>

<script lang="ts" setup>
import { ref, computed } from 'vue';
import XHeader from './_header_.vue';
import MkInput from '@/components/MkInput.vue';
import MkButton from '@/components/MkButton.vue';
import MkRadios from '@/components/MkRadios.vue';
import MkSwitch from '@/components/MkSwitch.vue';
import FormSuspense from '@/components/form/suspense.vue';
import FormSection from '@/components/form/section.vue';
import * as os from '@/os.js';
import { misskeyApi } from '@/scripts/misskey-api.js';
import { fetchInstance } from '@/instance.js';
import { i18n } from '@/i18n.js';
import { definePageMetadata } from '@/scripts/page-metadata.js';

const provider = ref<string | null>(null);
const deeplAuthKey = ref<string>('');
const deeplIsPro = ref<boolean>(false);
const ctav3SaKey = ref<string>('');
const ctav3ProjectId = ref<string>('');
const ctav3Location = ref<string>('');
const ctav3Model = ref<string>('');
const ctav3Glossary = ref<string>('');

async function init() {
<<<<<<< HEAD
	const meta = await os.api('admin/meta');
	provider.value = meta.translatorType;
=======
	const meta = await misskeyApi('admin/meta');
>>>>>>> 14aedc17
	deeplAuthKey.value = meta.deeplAuthKey;
	deeplIsPro.value = meta.deeplIsPro;
	ctav3SaKey.value = meta.ctav3SaKey;
	ctav3ProjectId.value = meta.ctav3ProjectId;
	ctav3Location.value = meta.ctav3Location;
	ctav3Model.value = meta.ctav3Model;
	ctav3Glossary.value = meta.ctav3Glossary;
}

function save() {
	os.apiWithDialog('admin/update-meta', {
		translatorType: provider.value,
		deeplAuthKey: deeplAuthKey.value,
		deeplIsPro: deeplIsPro.value,
		ctav3SaKey: ctav3SaKey.value,
		ctav3ProjectId: ctav3ProjectId.value,
		ctav3Location: ctav3Location.value,
		ctav3Model: ctav3Model.value,
		ctav3Glossary: ctav3Glossary.value,
	}).then(() => {
		fetchInstance();
	});
}

const headerActions = computed(() => []);

const headerTabs = computed(() => []);

definePageMetadata({
	title: i18n.ts.externalServices,
	icon: 'ti ti-link',
});
</script>

<style lang="scss" module>
.footer {
	-webkit-backdrop-filter: var(--blur, blur(15px));
	backdrop-filter: var(--blur, blur(15px));
}
</style><|MERGE_RESOLUTION|>--- conflicted
+++ resolved
@@ -101,12 +101,8 @@
 const ctav3Glossary = ref<string>('');
 
 async function init() {
-<<<<<<< HEAD
-	const meta = await os.api('admin/meta');
+	const meta = await misskeyApi('admin/meta');
 	provider.value = meta.translatorType;
-=======
-	const meta = await misskeyApi('admin/meta');
->>>>>>> 14aedc17
 	deeplAuthKey.value = meta.deeplAuthKey;
 	deeplIsPro.value = meta.deeplIsPro;
 	ctav3SaKey.value = meta.ctav3SaKey;
