--- conflicted
+++ resolved
@@ -5,14 +5,10 @@
 
 <template>
 <div ref="el" class="fdidabkc" :style="{ background: bg }" @click="onClick">
-<<<<<<< HEAD
 	<div class="buttons left">
 		<button v-vibrate="defaultStore.state.vibrateSystem ? 5 : []" class="_button button goBack" @click.stop="goBack" @touchstart="preventDrag"><i class="ti ti-arrow-left"></i></button>
 	</div>
-	<template v-if="metadata">
-=======
 	<template v-if="pageMetadata">
->>>>>>> f18a31c6
 		<div class="titleContainer" @click="showTabsPopup">
 			<i v-if="pageMetadata.icon" class="icon" :class="pageMetadata.icon"></i>
 
@@ -46,8 +42,7 @@
 import { scrollToTop } from '@/scripts/scroll.js';
 import MkButton from '@/components/MkButton.vue';
 import { globalEvents } from '@/events.js';
-<<<<<<< HEAD
-import { injectPageMetadata } from '@/scripts/page-metadata.js';
+import { injectReactiveMetadata } from '@/scripts/page-metadata.js';
 import { deviceKind } from '@/scripts/device-kind.js';
 import { defaultStore } from '@/store.js';
 
@@ -57,9 +52,6 @@
 window.addEventListener('resize', () => {
 	isMobile.value = deviceKind === 'smartphone' || window.innerWidth <= MOBILE_THRESHOLD;
 });
-=======
-import { injectReactiveMetadata } from '@/scripts/page-metadata.js';
->>>>>>> f18a31c6
 
 type Tab = {
 	key?: string | null;
