<!--
SPDX-FileCopyrightText: syuilo and misskey-project
SPDX-License-Identifier: AGPL-3.0-only
-->

<template>
<MkModalWindow
	ref="dialogEl"
	:width="400"
	:height="490"
	:withOkButton="false"
	:okButtonDisabled="false"
	@close="onCancelClicked"
	@closed="emit('closed')"
>
	<template #header>
		{{ mode === 'create' ? i18n.ts._abuseReport._notificationRecipient.createRecipient : i18n.ts._abuseReport._notificationRecipient.modifyRecipient }}
	</template>
	<div v-if="loading === 0">
		<MkSpacer :marginMin="20" :marginMax="28">
			<div :class="$style.root" class="_gaps_m">
				<MkInput v-model="title">
					<template #label>{{ i18n.ts.title }}</template>
				</MkInput>
				<MkSelect v-model="method">
					<template #label>{{ i18n.ts._abuseReport._notificationRecipient.recipientType }}</template>
					<option value="email">{{ i18n.ts._abuseReport._notificationRecipient._recipientType.mail }}</option>
					<option value="webhook">{{ i18n.ts._abuseReport._notificationRecipient._recipientType.webhook }}</option>
					<template #caption>
						{{ methodCaption }}
					</template>
				</MkSelect>
				<div>
					<MkSelect v-if="method === 'email'" v-model="userId">
						<template #label>{{ i18n.ts._abuseReport._notificationRecipient.notifiedUser }}</template>
						<option v-for="user in moderators" :key="user.id" :value="user.id">
							{{ user.name ? `${user.name}(${user.username})` : user.username }}
						</option>
					</MkSelect>
					<div v-else-if="method === 'webhook'" :class="$style.systemWebhook">
						<MkSelect v-model="systemWebhookId" style="flex: 1">
							<template #label>{{ i18n.ts._abuseReport._notificationRecipient.notifiedWebhook }}</template>
							<option v-for="webhook in systemWebhooks" :key="webhook.id ?? undefined" :value="webhook.id">
								{{ webhook.name }}
							</option>
						</MkSelect>
						<MkButton rounded @click="onEditSystemWebhookClicked">
							<span v-if="systemWebhookId === null" class="ti ti-plus" style="line-height: normal"/>
							<span v-else class="ti ti-settings" style="line-height: normal"/>
						</MkButton>
					</div>
				</div>

				<MkDivider/>

				<MkSwitch v-model="isActive">
					<template #label>{{ i18n.ts.enable }}</template>
				</MkSwitch>
			</div>
		</MkSpacer>

		<div :class="$style.footer" class="_buttonsCenter">
			<MkButton primary :disabled="disableSubmitButton" @click="onSubmitClicked"><i class="ti ti-check"></i> {{ i18n.ts.ok }}</MkButton>
			<MkButton @click="onCancelClicked"><i class="ti ti-x"></i> {{ i18n.ts.cancel }}</MkButton>
		</div>
	</div>
	<div v-else>
		<MkLoading/>
	</div>
</MkModalWindow>
</template>

<script lang="ts" setup>
<<<<<<< HEAD
import { computed, onMounted, ref, toRefs } from 'vue';
import { entities } from 'cherrypick-js';
=======
import { computed, onMounted, ref, shallowRef, toRefs } from 'vue';
import { entities } from 'misskey-js';
>>>>>>> 22c4e9d7
import MkButton from '@/components/MkButton.vue';
import MkModalWindow from '@/components/MkModalWindow.vue';
import { i18n } from '@/i18n.js';
import MkInput from '@/components/MkInput.vue';
import { misskeyApi } from '@/scripts/misskey-api.js';
import MkSelect from '@/components/MkSelect.vue';
import { MkSystemWebhookResult, showSystemWebhookEditorDialog } from '@/components/MkSystemWebhookEditor.impl.js';
import MkSwitch from '@/components/MkSwitch.vue';
import MkDivider from '@/components/MkDivider.vue';
import * as os from '@/os.js';

type NotificationRecipientMethod = 'email' | 'webhook';

const emit = defineEmits<{
	(ev: 'submitted'): void;
	(ev: 'canceled'): void;
	(ev: 'closed'): void;
}>();

const props = defineProps<{
	mode: 'create' | 'edit';
	id?: string;
}>();

const { mode, id } = toRefs(props);

const dialogEl = shallowRef<InstanceType<typeof MkModalWindow>>();

const loading = ref<number>(0);

const title = ref<string>('');
const method = ref<NotificationRecipientMethod>('email');
const userId = ref<string | null>(null);
const systemWebhookId = ref<string | null>(null);
const isActive = ref<boolean>(true);

const moderators = ref<entities.User[]>([]);
const systemWebhooks = ref<(entities.SystemWebhook | { id: null, name: string })[]>([]);

const methodCaption = computed(() => {
	switch (method.value) {
		case 'email': {
			return i18n.ts._abuseReport._notificationRecipient._recipientType._captions.mail;
		}
		case 'webhook': {
			return i18n.ts._abuseReport._notificationRecipient._recipientType._captions.webhook;
		}
		default: {
			return '';
		}
	}
});

const disableSubmitButton = computed(() => {
	if (!title.value) {
		return true;
	}

	switch (method.value) {
		case 'email': {
			return userId.value === null;
		}
		case 'webhook': {
			return systemWebhookId.value === null;
		}
		default: {
			return true;
		}
	}
});

async function onSubmitClicked() {
	await loadingScope(async () => {
		const _userId = (method.value === 'email') ? userId.value : null;
		const _systemWebhookId = (method.value === 'webhook') ? systemWebhookId.value : null;
		const params = {
			isActive: isActive.value,
			name: title.value,
			method: method.value,
			userId: _userId ?? undefined,
			systemWebhookId: _systemWebhookId ?? undefined,
		};

		try {
			switch (mode.value) {
				case 'create': {
					await misskeyApi('admin/abuse-report/notification-recipient/create', params);
					break;
				}
				case 'edit': {
					// eslint-disable-next-line @typescript-eslint/no-non-null-assertion
					await misskeyApi('admin/abuse-report/notification-recipient/update', { id: id.value!, ...params });
					break;
				}
			}

			dialogEl.value?.close();
			emit('submitted');
			// eslint-disable-next-line @typescript-eslint/no-explicit-any
		} catch (ex: any) {
			const msg = ex.message ?? i18n.ts.internalServerErrorDescription;
			await os.alert({ type: 'error', title: i18n.ts.error, text: msg });
			dialogEl.value?.close();
			emit('canceled');
		}
	});
}

function onCancelClicked() {
	dialogEl.value?.close();
	emit('canceled');
}

async function onEditSystemWebhookClicked() {
	let result: MkSystemWebhookResult | null;
	if (systemWebhookId.value === null) {
		result = await showSystemWebhookEditorDialog({
			mode: 'create',
		});
	} else {
		result = await showSystemWebhookEditorDialog({
			mode: 'edit',
			id: systemWebhookId.value,
		});
	}
	if (!result) {
		return;
	}

	await fetchSystemWebhooks();
	systemWebhookId.value = result.id ?? null;
}

async function fetchSystemWebhooks() {
	await loadingScope(async () => {
		systemWebhooks.value = [
			{ id: null, name: i18n.ts.createNew },
			...await misskeyApi('admin/system-webhook/list', { }),
		];
	});
}

async function fetchModerators() {
	await loadingScope(async () => {
		const users = Array.of<entities.User>();
		for (; ;) {
			const res = await misskeyApi('admin/show-users', {
				limit: 100,
				state: 'adminOrModerator',
				origin: 'local',
				offset: users.length,
			});

			if (res.length === 0) {
				break;
			}

			users.push(...res);
		}

		moderators.value = users;
	});
}

async function loadingScope<T>(fn: () => Promise<T>): Promise<T> {
	loading.value++;
	try {
		return await fn();
	} finally {
		loading.value--;
	}
}

onMounted(async () => {
	await loadingScope(async () => {
		await fetchModerators();
		await fetchSystemWebhooks();

		if (mode.value === 'edit') {
			if (!id.value) {
				throw new Error('id is required');
			}

			try {
				const res = await misskeyApi('admin/abuse-report/notification-recipient/show', { id: id.value });

				title.value = res.name;
				method.value = res.method;
				userId.value = res.userId ?? null;
				systemWebhookId.value = res.systemWebhookId ?? null;
				isActive.value = res.isActive;
				// eslint-disable-next-line
			} catch (ex: any) {
				const msg = ex.message ?? i18n.ts.internalServerErrorDescription;
				await os.alert({ type: 'error', title: i18n.ts.error, text: msg });
				dialogEl.value?.close();
				emit('canceled');
			}
		} else {
			userId.value = moderators.value[0]?.id ?? null;
			systemWebhookId.value = systemWebhooks.value[0]?.id ?? null;
		}
	});
});

</script>

<style lang="scss" module>
.root {
	display: flex;
	flex-direction: column;
	justify-content: flex-start;
	align-items: stretch;
}

.footer {
	display: flex;
	justify-content: center;
	align-items: flex-end;
	margin-top: 20px;
}

.systemWebhook {
	display: flex;
	flex-direction: row;
	justify-content: stretch;
	align-items: flex-end;
	gap: 8px;

	button {
		min-width: 0;
		min-height: 0;
		width: 34px;
		height: 34px;
		flex-shrink: 0;
		box-sizing: border-box;
		margin: 1px 0;
		padding: 6px;
	}
}
</style><|MERGE_RESOLUTION|>--- conflicted
+++ resolved
@@ -71,13 +71,8 @@
 </template>
 
 <script lang="ts" setup>
-<<<<<<< HEAD
-import { computed, onMounted, ref, toRefs } from 'vue';
+import { computed, onMounted, ref, shallowRef, toRefs } from 'vue';
 import { entities } from 'cherrypick-js';
-=======
-import { computed, onMounted, ref, shallowRef, toRefs } from 'vue';
-import { entities } from 'misskey-js';
->>>>>>> 22c4e9d7
 import MkButton from '@/components/MkButton.vue';
 import MkModalWindow from '@/components/MkModalWindow.vue';
 import { i18n } from '@/i18n.js';
