<!--
SPDX-FileCopyrightText: syuilo and other misskey, cherrypick contributors
SPDX-License-Identifier: AGPL-3.0-only
-->

<template>
<div ref="el" class="hiyeyicy" :class="{ wide: !narrow }">
	<div v-if="!narrow || currentPage?.route.name == null" class="nav">
		<MkSpacer :contentMax="700" :marginMin="16">
			<div class="lxpfedzu">
				<div class="banner">
					<img :src="instance.iconUrl || '/favicon.ico'" alt="" class="icon"/>
				</div>

				<MkInfo v-if="thereIsUnresolvedAbuseReport" warn class="info">{{ i18n.ts.thereIsUnresolvedAbuseReportWarning }} <MkA to="/admin/abuses" class="_link">{{ i18n.ts.check }}</MkA></MkInfo>
				<MkInfo v-if="noMaintainerInformation" warn class="info">{{ i18n.ts.noMaintainerInformationWarning }} <MkA to="/admin/settings" class="_link">{{ i18n.ts.configure }}</MkA></MkInfo>
				<MkInfo v-if="noBotProtection" warn class="info">{{ i18n.ts.noBotProtectionWarning }} <MkA to="/admin/security" class="_link">{{ i18n.ts.configure }}</MkA></MkInfo>
				<MkInfo v-if="noEmailServer" warn class="info">{{ i18n.ts.noEmailServerWarning }} <MkA to="/admin/email-settings" class="_link">{{ i18n.ts.configure }}</MkA></MkInfo>
				<MkInfo v-if="updateAvailable" warn class="info">{{ i18n.ts.newVersionOfClientAvailable }} <MkA to="/admin/update" class="_link">{{ i18n.ts.configure }}</MkA></MkInfo>

				<MkSuperMenu :def="menuDef" :grid="narrow"></MkSuperMenu>
			</div>
		</MkSpacer>
	</div>
	<div v-if="!(narrow && currentPage?.route.name == null)" class="main">
		<RouterView/>
	</div>
</div>
</template>

<script lang="ts" setup>
import { onActivated, onMounted, onUnmounted, provide, watch } from 'vue';
import { i18n } from '@/i18n.js';
import MkSuperMenu from '@/components/MkSuperMenu.vue';
import MkInfo from '@/components/MkInfo.vue';
import { instance } from '@/instance.js';
import * as os from '@/os.js';
import { lookupUser } from '@/scripts/lookup-user.js';
import { useRouter } from '@/router.js';
import { definePageMetadata, provideMetadataReceiver } from '@/scripts/page-metadata.js';
import { version } from '@/config.js';

const isEmpty = (x: string | null) => x == null || x === '';

const router = useRouter();

const indexInfo = {
	title: i18n.ts.controlPanel,
	icon: 'ti ti-settings',
	hideHeader: true,
};

provide('shouldOmitHeaderTitle', false);

let INFO = $ref(indexInfo);
let childInfo = $ref(null);
let narrow = $ref(false);
let view = $ref(null);
let el = $ref(null);
let pageProps = $ref({});
let noMaintainerInformation = isEmpty(instance.maintainerName) || isEmpty(instance.maintainerEmail);
let noBotProtection = !instance.disableRegistration && !instance.enableHcaptcha && !instance.enableRecaptcha && !instance.enableTurnstile;
let noEmailServer = !instance.enableEmail;
let thereIsUnresolvedAbuseReport = $ref(false);
let currentPage = $computed(() => router.currentRef.value.child);
let updateAvailable = $ref(false);
let releasesCherryPick = $ref();

os.api('admin/abuse-user-reports', {
	state: 'unresolved',
	limit: 1,
}).then(reports => {
	if (reports.length > 0) thereIsUnresolvedAbuseReport = true;
});

fetch('https://api.github.com/repos/kokonect-link/cherrypick/releases', {
	method: 'GET',
}).then(res => res.json())
	.then(async res => {
		const meta = await os.api('admin/meta');
		if (meta.enableReceivePrerelease) releasesCherryPick = res;
		else releasesCherryPick = res.filter(x => x.prerelease === false);
		if ((version < releasesCherryPick[0].tag_name) && (meta.skipCherryPickVersion < releasesCherryPick[0].tag_name)) updateAvailable = true;
	});

const NARROW_THRESHOLD = 600;
const ro = new ResizeObserver((entries, observer) => {
	if (entries.length === 0) return;
	narrow = entries[0].borderBoxSize[0].inlineSize < NARROW_THRESHOLD;
});

const menuDef = $computed(() => [{
	title: i18n.ts.quickAction,
	items: [{
		type: 'button',
		icon: 'ti ti-search',
		text: i18n.ts.lookup,
		action: lookup,
	}, ...(instance.disableRegistration ? [{
		type: 'button',
		icon: 'ti ti-user-plus',
		text: i18n.ts.createInviteCode,
		action: invite,
	}] : [])],
}, {
	title: i18n.ts.administration,
	items: [{
		icon: 'ti ti-dashboard',
		text: i18n.ts.dashboard,
		to: '/admin/overview',
		active: currentPage?.route.name === 'overview',
	}, {
		icon: 'ti ti-users',
		text: i18n.ts.users,
		to: '/admin/users',
		active: currentPage?.route.name === 'users',
	}, {
		icon: 'ti ti-user-plus',
		text: i18n.ts.invite,
		to: '/admin/invites',
		active: currentPage?.route.name === 'invites',
	}, {
		icon: 'ti ti-badges',
		text: i18n.ts.roles,
		to: '/admin/roles',
		active: currentPage?.route.name === 'roles',
	}, {
		icon: 'ti ti-icons',
		text: i18n.ts.customEmojis,
		to: '/admin/emojis',
		active: currentPage?.route.name === 'emojis',
	}, {
<<<<<<< HEAD
		icon: 'ti ti-world',
=======
		icon: 'ti ti-sparkles',
		text: i18n.ts.avatarDecorations,
		to: '/admin/avatar-decorations',
		active: currentPage?.route.name === 'avatarDecorations',
	}, {
		icon: 'ti ti-whirl',
>>>>>>> 26978260
		text: i18n.ts.federation,
		to: '/admin/federation',
		active: currentPage?.route.name === 'federation',
	}, {
		icon: 'ti ti-clock-play',
		text: i18n.ts.jobQueue,
		to: '/admin/queue',
		active: currentPage?.route.name === 'queue',
	}, {
		icon: 'ti ti-cloud',
		text: i18n.ts.files,
		to: '/admin/files',
		active: currentPage?.route.name === 'files',
	}, {
		icon: 'ti ti-speakerphone',
		text: i18n.ts.announcements,
		to: '/admin/announcements',
		active: currentPage?.route.name === 'announcements',
	}, {
		icon: 'ti ti-ad',
		text: i18n.ts.ads,
		to: '/admin/ads',
		active: currentPage?.route.name === 'ads',
	}, {
		icon: 'ti ti-exclamation-circle',
		text: i18n.ts.abuseReports,
		indicated: thereIsUnresolvedAbuseReport,
		to: '/admin/abuses',
		active: currentPage?.route.name === 'abuses',
	}, {
		icon: 'ti ti-list-search',
		text: i18n.ts.moderationLogs,
		to: '/admin/modlog',
		active: currentPage?.route.name === 'modlog',
	}],
}, {
	title: i18n.ts.settings,
	items: [{
		icon: 'ti ti-settings',
		text: i18n.ts.general,
		to: '/admin/settings',
		active: currentPage?.route.name === 'settings',
	}, {
		icon: 'ti ti-paint',
		text: i18n.ts.branding,
		to: '/admin/branding',
		active: currentPage?.route.name === 'branding',
	}, {
		icon: 'ti ti-shield',
		text: i18n.ts.moderation,
		to: '/admin/moderation',
		active: currentPage?.route.name === 'moderation',
	}, {
		icon: 'ti ti-mail',
		text: i18n.ts.emailServer,
		to: '/admin/email-settings',
		active: currentPage?.route.name === 'email-settings',
	}, {
		icon: 'ti ti-cloud',
		text: i18n.ts.objectStorage,
		to: '/admin/object-storage',
		active: currentPage?.route.name === 'object-storage',
	}, {
		icon: 'ti ti-lock',
		text: i18n.ts.security,
		to: '/admin/security',
		active: currentPage?.route.name === 'security',
	}, {
		icon: 'ti ti-planet',
		text: i18n.ts.relays,
		to: '/admin/relays',
		active: currentPage?.route.name === 'relays',
	}, {
		icon: 'ti ti-ban',
		text: i18n.ts.instanceBlocking,
		to: '/admin/instance-block',
		active: currentPage?.route.name === 'instance-block',
	}, {
		icon: 'ti ti-ghost',
		text: i18n.ts.proxyAccount,
		to: '/admin/proxy-account',
		active: currentPage?.route.name === 'proxy-account',
	}, {
		icon: 'ti ti-link',
		text: i18n.ts.externalServices,
		to: '/admin/external-services',
		active: currentPage?.route.name === 'external-services',
	}, {
		icon: 'ti ti-adjustments',
		text: i18n.ts.other,
		to: '/admin/other-settings',
		active: currentPage?.route.name === 'other-settings',
	}],
}, {
	title: i18n.ts.info,
	items: [{
		icon: 'ti ti-database',
		text: i18n.ts.database,
		to: '/admin/database',
		active: currentPage?.route.name === 'database',
	}],
}]);

watch(narrow, () => {
	if (currentPage?.route.name == null && !narrow) {
		router.push('/admin/overview');
	}
});

onMounted(() => {
	ro.observe(el);

	narrow = el.offsetWidth < NARROW_THRESHOLD;
	if (currentPage?.route.name == null && !narrow) {
		router.push('/admin/overview');
	}
});

onActivated(() => {
	narrow = el.offsetWidth < NARROW_THRESHOLD;
	if (currentPage?.route.name == null && !narrow) {
		router.push('/admin/overview');
	}
});

onUnmounted(() => {
	ro.disconnect();
});

watch(router.currentRef, (to) => {
	if (to.route.path === '/admin' && to.child?.route.name == null && !narrow) {
		router.replace('/admin/overview');
	}
});

provideMetadataReceiver((info) => {
	if (info == null) {
		childInfo = null;
	} else {
		childInfo = info;
	}
});

const invite = () => {
	os.api('admin/invite/create').then(x => {
		os.alert({
			type: 'info',
			text: x?.[0].code,
		});
	}).catch(err => {
		os.alert({
			type: 'error',
			text: err,
		});
	});
};

const lookup = (ev) => {
	os.popupMenu([{
		text: i18n.ts.user,
		icon: 'ti ti-user',
		action: () => {
			lookupUser();
		},
	}, {
		text: i18n.ts.note,
		icon: 'ti ti-pencil',
		action: () => {
			alert('TODO');
		},
	}, {
		text: i18n.ts.file,
		icon: 'ti ti-cloud',
		action: () => {
			alert('TODO');
		},
	}, {
		text: i18n.ts.instance,
		icon: 'ti ti-planet',
		action: () => {
			alert('TODO');
		},
	}], ev.currentTarget ?? ev.target);
};

const headerActions = $computed(() => []);

const headerTabs = $computed(() => []);

definePageMetadata(INFO);

defineExpose({
	header: {
		title: i18n.ts.controlPanel,
	},
});
</script>

<style lang="scss" scoped>
.hiyeyicy {
	&.wide {
		display: flex;
		margin: 0 auto;
		height: 100%;

		> .nav {
			width: 32%;
			max-width: 280px;
			box-sizing: border-box;
			border-right: solid 0.5px var(--divider);
			overflow: auto;
			height: 100%;
		}

		> .main {
			flex: 1;
			min-width: 0;
		}
	}

	> .nav {
		.lxpfedzu {
			> .info {
				margin: 16px 0;
			}

			> .banner {
				margin: 16px;

				> .icon {
					display: block;
					margin: auto;
					height: 42px;
					border-radius: 8px;
				}
			}
		}
	}
}
</style><|MERGE_RESOLUTION|>--- conflicted
+++ resolved
@@ -130,16 +130,12 @@
 		to: '/admin/emojis',
 		active: currentPage?.route.name === 'emojis',
 	}, {
-<<<<<<< HEAD
-		icon: 'ti ti-world',
-=======
 		icon: 'ti ti-sparkles',
 		text: i18n.ts.avatarDecorations,
 		to: '/admin/avatar-decorations',
 		active: currentPage?.route.name === 'avatarDecorations',
 	}, {
-		icon: 'ti ti-whirl',
->>>>>>> 26978260
+		icon: 'ti ti-world',
 		text: i18n.ts.federation,
 		to: '/admin/federation',
 		active: currentPage?.route.name === 'federation',
