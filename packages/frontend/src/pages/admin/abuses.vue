--- conflicted
+++ resolved
@@ -7,18 +7,11 @@
 <MkStickyContainer>
 	<template #header><XHeader v-model:tab="tab" :actions="headerActions" :tabs="headerTabs"/></template>
 	<MkSpacer :contentMax="900">
-<<<<<<< HEAD
 		<div v-if="tab === 'list'">
 			<div :class="$style.root" class="_gaps">
 				<div :class="$style.subMenus" class="_gaps">
-					<MkButton link to="/admin/abuse-report-notification-recipient" primary>{{ "通知設定" }}</MkButton>
+					<MkButton link to="/admin/abuse-report-notification-recipient" primary>{{ i18n.ts.notificationSetting }}</MkButton>
 				</div>
-=======
-		<div :class="$style.root" class="_gaps">
-			<div :class="$style.subMenus" class="_gaps">
-				<MkButton link to="/admin/abuse-report-notification-recipient" primary>{{ i18n.ts.notificationSetting }}</MkButton>
-			</div>
->>>>>>> 255c8bd1
 
 				<div :class="$style.inputs" class="_gaps">
 					<MkSelect v-model="state" :class="$style.state">
