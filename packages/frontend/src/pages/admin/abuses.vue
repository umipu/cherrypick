--- conflicted
+++ resolved
@@ -7,73 +7,48 @@
 <MkStickyContainer>
 	<template #header><XHeader v-model:tab="tab" :actions="headerActions" :tabs="headerTabs"/></template>
 	<MkSpacer :contentMax="900">
-<<<<<<< HEAD
 		<div v-if="tab === 'list'">
-			<div class="reports">
-				<div class="">
-					<div class="inputs" style="display: flex;">
-						<MkSelect v-model="state" :class="$style.state">
-							<template #label>{{ i18n.ts.state }}</template>
-							<option value="all">{{ i18n.ts.all }}</option>
-							<option value="unresolved">{{ i18n.ts.unresolved }}</option>
-							<option value="resolved">{{ i18n.ts.resolved }}</option>
-						</MkSelect>
-						<MkSelect v-model="targetUserOrigin" :class="$style.targetUserOrigin">
-							<template #label>{{ i18n.ts.reporteeOrigin }}</template>
-							<option value="combined">{{ i18n.ts.all }}</option>
-							<option value="local">{{ i18n.ts.local }}</option>
-							<option value="remote">{{ i18n.ts.remote }}</option>
-						</MkSelect>
-						<MkSelect v-model="reporterOrigin" :class="$style.reporterOrigin">
-							<template #label>{{ i18n.ts.reporterOrigin }}</template>
-							<option value="combined">{{ i18n.ts.all }}</option>
-							<option value="local">{{ i18n.ts.local }}</option>
-							<option value="remote">{{ i18n.ts.remote }}</option>
-						</MkSelect>
-					</div>
-					<!-- TODO
-=======
-		<div :class="$style.root" class="_gaps">
-			<div :class="$style.subMenus" class="_gaps">
-				<MkButton link to="/admin/abuse-report-notification-recipient" primary>{{ "通知設定" }}</MkButton>
+			<div :class="$style.root" class="_gaps">
+				<div :class="$style.subMenus" class="_gaps">
+					<MkButton link to="/admin/abuse-report-notification-recipient" primary>{{ "通知設定" }}</MkButton>
+				</div>
+
+				<div :class="$style.inputs" class="_gaps">
+					<MkSelect v-model="state" :class="$style.state">
+						<template #label>{{ i18n.ts.state }}</template>
+						<option value="all">{{ i18n.ts.all }}</option>
+						<option value="unresolved">{{ i18n.ts.unresolved }}</option>
+						<option value="resolved">{{ i18n.ts.resolved }}</option>
+					</MkSelect>
+					<MkSelect v-model="targetUserOrigin" :class="$style.targetUserOrigin">
+						<template #label>{{ i18n.ts.reporteeOrigin }}</template>
+						<option value="combined">{{ i18n.ts.all }}</option>
+						<option value="local">{{ i18n.ts.local }}</option>
+						<option value="remote">{{ i18n.ts.remote }}</option>
+					</MkSelect>
+					<MkSelect v-model="reporterOrigin" :class="$style.reporterOrigin">
+						<template #label>{{ i18n.ts.reporterOrigin }}</template>
+						<option value="combined">{{ i18n.ts.all }}</option>
+						<option value="local">{{ i18n.ts.local }}</option>
+						<option value="remote">{{ i18n.ts.remote }}</option>
+					</MkSelect>
+				</div>
+
+				<!-- TODO
+				<div class="inputs" style="display: flex; padding-top: 1.2em;">
+					<MkInput v-model="searchUsername" style="margin: 0; flex: 1;" type="text" :spellcheck="false">
+						<span>{{ i18n.ts.username }}</span>
+					</MkInput>
+					<MkInput v-model="searchHost" style="margin: 0; flex: 1;" type="text" :spellcheck="false" :disabled="pagination.params().origin === 'local'">
+						<span>{{ i18n.ts.host }}</span>
+					</MkInput>
+				</div>
+				-->
+
+				<MkPagination v-slot="{items}" ref="reports" :pagination="pagination" style="margin-top: var(--margin);">
+					<XAbuseReport v-for="report in items" :key="report.id" :report="report" @resolved="resolved"/>
+				</MkPagination>
 			</div>
-
-			<div :class="$style.inputs" class="_gaps">
-				<MkSelect v-model="state" style="margin: 0; flex: 1;">
-					<template #label>{{ i18n.ts.state }}</template>
-					<option value="all">{{ i18n.ts.all }}</option>
-					<option value="unresolved">{{ i18n.ts.unresolved }}</option>
-					<option value="resolved">{{ i18n.ts.resolved }}</option>
-				</MkSelect>
-				<MkSelect v-model="targetUserOrigin" style="margin: 0; flex: 1;">
-					<template #label>{{ i18n.ts.reporteeOrigin }}</template>
-					<option value="combined">{{ i18n.ts.all }}</option>
-					<option value="local">{{ i18n.ts.local }}</option>
-					<option value="remote">{{ i18n.ts.remote }}</option>
-				</MkSelect>
-				<MkSelect v-model="reporterOrigin" style="margin: 0; flex: 1;">
-					<template #label>{{ i18n.ts.reporterOrigin }}</template>
-					<option value="combined">{{ i18n.ts.all }}</option>
-					<option value="local">{{ i18n.ts.local }}</option>
-					<option value="remote">{{ i18n.ts.remote }}</option>
-				</MkSelect>
-			</div>
-
-			<!-- TODO
->>>>>>> 9849aab4
-			<div class="inputs" style="display: flex; padding-top: 1.2em;">
-				<MkInput v-model="searchUsername" style="margin: 0; flex: 1;" type="text" :spellcheck="false">
-					<span>{{ i18n.ts.username }}</span>
-				</MkInput>
-				<MkInput v-model="searchHost" style="margin: 0; flex: 1;" type="text" :spellcheck="false" :disabled="pagination.params().origin === 'local'">
-					<span>{{ i18n.ts.host }}</span>
-				</MkInput>
-			</div>
-			-->
-
-			<MkPagination v-slot="{items}" ref="reports" :pagination="pagination" style="margin-top: var(--margin);">
-				<XAbuseReport v-for="report in items" :key="report.id" :report="report" @resolved="resolved"/>
-			</MkPagination>
 		</div>
 		<div v-else>
 			<div class="_gaps">
@@ -111,7 +86,6 @@
 import XHeader from './_header_.vue';
 import * as os from '@/os.js';
 import MkSelect from '@/components/MkSelect.vue';
-import MkButton from '@/components/MkButton.vue';
 import MkPagination from '@/components/MkPagination.vue';
 import MkFolder from '@/components/MkFolder.vue';
 import MkAbuseReportResolver from '@/components/MkAbuseReportResolver.vue';
@@ -177,8 +151,7 @@
 };
 
 function resolved(reportId) {
-<<<<<<< HEAD
-	reports!.value.removeItem(reportId);
+	reports.value?.removeItem(reportId);
 }
 
 function edit(id: string) {
@@ -227,9 +200,6 @@
 		newResolver.value.expiresAt = 'indefinitely';
 		newResolver.value.forward = false;
 	});
-=======
-	reports.value?.removeItem(reportId);
->>>>>>> 9849aab4
 }
 
 const headerActions = computed(() => []);
@@ -247,39 +217,6 @@
 	icon: 'ti ti-exclamation-circle',
 }));
 </script>
-<<<<<<< HEAD
-<style lang="scss" module>
-.input-base {
-	margin: 0;
-	flex: 1;
-}
-
-.buttonMargin {
-	margin-right: 6px;
-}
-
-.state {
-	@extend .input-base;
-	@extend .buttonMargin;
-}
-.reporterOrigin {
-	@extend .input-base;
-}
-
-.targetUserOrigin {
-	@extend .input-base;
-	@extend .buttonMargin;
-}
-
-.margin {
-	margin: 0 auto var(--margin) auto;
-}
-
-.resolverList {
-	background: var(--panel);
-	border-radius: 6px;
-	margin-bottom: 13px;
-=======
 
 <style module lang="scss">
 .root {
@@ -301,6 +238,37 @@
 	flex-direction: row;
 	justify-content: space-between;
 	align-items: center;
->>>>>>> 9849aab4
+}
+
+.input-base {
+	margin: 0;
+	flex: 1;
+}
+
+.buttonMargin {
+	margin-right: 6px;
+}
+
+.state {
+	@extend .input-base;
+	@extend .buttonMargin;
+}
+.reporterOrigin {
+	@extend .input-base;
+}
+
+.targetUserOrigin {
+	@extend .input-base;
+	@extend .buttonMargin;
+}
+
+.margin {
+	margin: 0 auto var(--margin) auto;
+}
+
+.resolverList {
+	background: var(--panel);
+	border-radius: 6px;
+	margin-bottom: 13px;
 }
 </style>