<template>
<MkStickyContainer>
	<template #header><XHeader v-model:tab="tab" :actions="headerActions" :tabs="headerTabs"/></template>
	<MkSpacer :contentMax="900">
		<div v-if="tab === 'list'">
			<div class="reports">
				<div class="">
					<div class="inputs" style="display: flex;">
						<MkSelect v-model="state" :class="$style.state">
							<template #label>{{ i18n.ts.state }}</template>
							<option value="all">{{ i18n.ts.all }}</option>
							<option value="unresolved">{{ i18n.ts.unresolved }}</option>
							<option value="resolved">{{ i18n.ts.resolved }}</option>
						</MkSelect>
						<MkSelect v-model="targetUserOrigin" :class="$style.targetUserOrigin">
							<template #label>{{ i18n.ts.reporteeOrigin }}</template>
							<option value="combined">{{ i18n.ts.all }}</option>
							<option value="local">{{ i18n.ts.local }}</option>
							<option value="remote">{{ i18n.ts.remote }}</option>
						</MkSelect>
						<MkSelect v-model="reporterOrigin" :class="$style.reporterOrigin">
							<template #label>{{ i18n.ts.reporterOrigin }}</template>
							<option value="combined">{{ i18n.ts.all }}</option>
							<option value="local">{{ i18n.ts.local }}</option>
							<option value="remote">{{ i18n.ts.remote }}</option>
						</MkSelect>
					</div>
					<!-- TODO
			<div class="inputs" style="display: flex; padding-top: 1.2em;">
				<MkInput v-model="searchUsername" style="margin: 0; flex: 1;" type="text" :spellcheck="false">
					<span>{{ i18n.ts.username }}</span>
				</MkInput>
				<MkInput v-model="searchHost" style="margin: 0; flex: 1;" type="text" :spellcheck="false" :disabled="pagination.params().origin === 'local'">
					<span>{{ i18n.ts.host }}</span>
				</MkInput>
			</div>
			-->

					<MkPagination v-slot="{items}" ref="reports" :pagination="pagination" style="margin-top: var(--margin);">
						<XAbuseReport v-for="report in items" :key="report.id" :report="report" @resolved="resolved"/>
					</MkPagination>
				</div>
			</div>
		</div>
		<div v-else>
			<div class="_gaps">
				<MkFolder ref="folderComponent">
					<template #label><i class="ti ti-plus" style="margin-right: 5px;"></i>{{ i18n.ts.createNew }}</template>
					<MkAbuseReportResolver v-model="newResolver" :editable="true">
						<template #button>
							<MkButton primary :class="$style.margin" @click="create">{{ i18n.ts.create }}</MkButton>
						</template>
					</MkAbuseReportResolver>
				</MkFolder>
				<MkPagination v-slot="{items}" ref="resolverPagingComponent" :pagination="resolverPagination">
					<MkSpacer v-for="resolver in items" :key="resolver.id" :marginMin="14" :marginMax="22" :class="$style.resolverList">
						<MkAbuseReportResolver v-model="editingResolver" :data="(resolver as any)" :editable="editableResolver === resolver.id">
							<template #button>
								<div v-if="editableResolver !== resolver.id">
									<MkButton primary inline :class="$style['button-margin']" @click="edit(resolver.id)"><i class="ti ti-pencil"></i> {{ i18n.ts.edit }}</MkButton>
									<MkButton danger inline @click="deleteResolver(resolver.id)"><i class="ti ti-trash"></i> {{ i18n.ts.remove }}</MkButton>
								</div>
								<div v-else>
									<MkButton primary inline @click="save">{{ i18n.ts.save }}</MkButton>
								</div>
							</template>
						</MkAbuseReportResolver>
					</MkSpacer>
				</MkPagination>
			</div>
		</div>
	</MkSpacer>
</MkStickyContainer>
</template>

<script lang="ts" setup>
import { computed } from 'vue';
import XHeader from './_header_.vue';
import MkSelect from '@/components/MkSelect.vue';
import MkButton from '@/components/MkButton.vue';
import MkPagination from '@/components/MkPagination.vue';
import MkFolder from '@/components/MkFolder.vue';
import MkAbuseReportResolver from '@/components/MkAbuseReportResolver.vue';
import XAbuseReport from '@/components/MkAbuseReport.vue';
import { i18n } from '@/i18n';
import * as os from '@/os';
import { definePageMetadata } from '@/scripts/page-metadata';

let reports = $shallowRef<InstanceType<typeof MkPagination>>();
let resolverPagingComponent = $ref<InstanceType<typeof MkPagination>>();
let folderComponent = $ref<InstanceType<typeof MkFolder>>();

let state = $ref('unresolved');
let reporterOrigin = $ref('combined');
let targetUserOrigin = $ref('combined');
let tab = $ref('list');
let editableResolver: null | string = $ref(null);
const defaultResolver = {
	name: '',
	targetUserPattern: '',
	reporterPattern: '',
	reportContentPattern: '',
	expirationDate: '',
	expiresAt: 'indefinitely',
	forward: false,
};

let newResolver = $ref<{
	name: string;
	targetUserPattern: string;
	reporterPattern: string;
	reportContentPattern: string;
	expirationDate: string;
	expiresAt: string;
	forward: boolean;
}>(defaultResolver);

let editingResolver = $ref<{
	name: string;
	targetUserPattern: string;
	reporterPattern: string;
	reportContentPattern: string;
	expiresAt: string;
	expirationDate: string;
	forward: boolean;
	beforeExpiresAt?: string;
}>(defaultResolver);

const pagination = {
	endpoint: 'admin/abuse-user-reports' as const,
	limit: 10,
	params: computed(() => ({
		state,
		reporterOrigin,
		targetUserOrigin,
	})),
};

const resolverPagination = {
	endpoint: 'admin/abuse-report-resolver/list' as const,
	limit: 10,
};

function resolved(reportId) {
<<<<<<< HEAD
	reports!.removeItem(item => item.id === reportId);
}

function edit(id: string) {
	editableResolver = id;
}

function save(): void {
	os.apiWithDialog('admin/abuse-report-resolver/update', {
		resolverId: editableResolver,
		name: editingResolver.name,
		targetUserPattern: editingResolver.targetUserPattern || null,
		reporterPattern: editingResolver.reporterPattern || null,
		reportContentPattern: editingResolver.reportContentPattern || null,
		...(editingResolver.beforeExpiresAt && editingResolver.beforeExpiresAt === editingResolver.expiresAt ? {} : {
			expiresAt: editingResolver.expiresAt,
		}),
		forward: editingResolver.forward,
	}).then(() => {
		editableResolver = null;
	});
}

function deleteResolver(id: string): void {
	os.apiWithDialog('admin/abuse-report-resolver/delete', {
		resolverId: id,
	}).then(() => {
		resolverPagingComponent?.reload();
	});
}

function create(): void {
	os.apiWithDialog('admin/abuse-report-resolver/create', {
		name: newResolver.name,
		targetUserPattern: newResolver.targetUserPattern || null,
		reporterPattern: newResolver.reporterPattern || null,
		reportContentPattern: newResolver.reportContentPattern || null,
		expiresAt: newResolver.expiresAt,
		forward: newResolver.forward,
	}).then(() => {
		folderComponent?.toggle();
		resolverPagingComponent?.reload();
		newResolver.name = '';
		newResolver.targetUserPattern = '';
		newResolver.reporterPattern = '';
		newResolver.reportContentPattern = '';
		newResolver.expiresAt = 'indefinitely';
		newResolver.forward = false;
	});
=======
	reports.removeItem(reportId);
>>>>>>> 92d9946f
}

const headerActions = $computed(() => []);

const headerTabs = $computed(() => [{
	key: 'list',
	title: i18n.ts._abuse.list,
}, {
	key: 'resolver',
	title: i18n.ts._abuse.resolver,
}]);

definePageMetadata({
	title: i18n.ts.abuseReports,
	icon: 'ti ti-exclamation-circle',
});
</script>
<style lang="scss" module>
.input-base {
	margin: 0;
	flex: 1;
}

.button-margin {
	margin-right: 6px;
}

.state {
	@extend .input-base;
	@extend .button-margin;
}
.reporterOrigin {
	@extend .input-base;
}

.targetUserOrigin {
	@extend .input-base;
	@extend .button-margin;
}

.margin {
	margin: 0 auto var(--margin) auto;
}

.resolverList {
	background: var(--panel);
	border-radius: 6px;
	margin-bottom: 13px;
}
</style><|MERGE_RESOLUTION|>--- conflicted
+++ resolved
@@ -142,8 +142,7 @@
 };
 
 function resolved(reportId) {
-<<<<<<< HEAD
-	reports!.removeItem(item => item.id === reportId);
+	reports!.removeItem(reportId);
 }
 
 function edit(id: string) {
@@ -192,9 +191,6 @@
 		newResolver.expiresAt = 'indefinitely';
 		newResolver.forward = false;
 	});
-=======
-	reports.removeItem(reportId);
->>>>>>> 92d9946f
 }
 
 const headerActions = $computed(() => []);
