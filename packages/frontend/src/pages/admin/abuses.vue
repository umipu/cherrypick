<!--
SPDX-FileCopyrightText: syuilo and misskey-project
SPDX-License-Identifier: AGPL-3.0-only
-->

<template>
<MkStickyContainer>
	<template #header><XHeader v-model:tab="tab" :actions="headerActions" :tabs="headerTabs"/></template>
	<MkSpacer :contentMax="900">
		<div v-if="tab === 'list'">
			<div :class="$style.root" class="_gaps">
				<div :class="$style.subMenus" class="_gaps">
					<MkButton link to="/admin/abuse-report-notification-recipient" primary>{{ i18n.ts.notificationSetting }}</MkButton>
				</div>

<<<<<<< HEAD
				<div :class="$style.inputs" class="_gaps">
					<MkSelect v-model="state" :class="$style.state">
						<template #label>{{ i18n.ts.state }}</template>
						<option value="all">{{ i18n.ts.all }}</option>
						<option value="unresolved">{{ i18n.ts.unresolved }}</option>
						<option value="resolved">{{ i18n.ts.resolved }}</option>
					</MkSelect>
					<MkSelect v-model="targetUserOrigin" :class="$style.targetUserOrigin">
						<template #label>{{ i18n.ts.reporteeOrigin }}</template>
						<option value="combined">{{ i18n.ts.all }}</option>
						<option value="local">{{ i18n.ts.local }}</option>
						<option value="remote">{{ i18n.ts.remote }}</option>
					</MkSelect>
					<MkSelect v-model="reporterOrigin" :class="$style.reporterOrigin">
						<template #label>{{ i18n.ts.reporterOrigin }}</template>
						<option value="combined">{{ i18n.ts.all }}</option>
						<option value="local">{{ i18n.ts.local }}</option>
						<option value="remote">{{ i18n.ts.remote }}</option>
					</MkSelect>
				</div>
=======
			<MkInfo v-if="!defaultStore.reactiveState.abusesTutorial.value" closable @close="closeTutorial()">
				{{ i18n.ts._abuseUserReport.resolveTutorial }}
			</MkInfo>

			<div :class="$style.inputs" class="_gaps">
				<MkSelect v-model="state" style="margin: 0; flex: 1;">
					<template #label>{{ i18n.ts.state }}</template>
					<option value="all">{{ i18n.ts.all }}</option>
					<option value="unresolved">{{ i18n.ts.unresolved }}</option>
					<option value="resolved">{{ i18n.ts.resolved }}</option>
				</MkSelect>
				<MkSelect v-model="targetUserOrigin" style="margin: 0; flex: 1;">
					<template #label>{{ i18n.ts.reporteeOrigin }}</template>
					<option value="combined">{{ i18n.ts.all }}</option>
					<option value="local">{{ i18n.ts.local }}</option>
					<option value="remote">{{ i18n.ts.remote }}</option>
				</MkSelect>
				<MkSelect v-model="reporterOrigin" style="margin: 0; flex: 1;">
					<template #label>{{ i18n.ts.reporterOrigin }}</template>
					<option value="combined">{{ i18n.ts.all }}</option>
					<option value="local">{{ i18n.ts.local }}</option>
					<option value="remote">{{ i18n.ts.remote }}</option>
				</MkSelect>
			</div>
>>>>>>> b99e13e6

				<!-- TODO
				<div class="inputs" style="display: flex; padding-top: 1.2em;">
					<MkInput v-model="searchUsername" style="margin: 0; flex: 1;" type="text" :spellcheck="false">
						<span>{{ i18n.ts.username }}</span>
					</MkInput>
					<MkInput v-model="searchHost" style="margin: 0; flex: 1;" type="text" :spellcheck="false" :disabled="pagination.params().origin === 'local'">
						<span>{{ i18n.ts.host }}</span>
					</MkInput>
				</div>
				-->

<<<<<<< HEAD
				<MkPagination v-slot="{items}" ref="reports" :pagination="pagination" style="margin-top: var(--margin);">
					<XAbuseReport v-for="report in items" :key="report.id" :report="report" @resolved="resolved"/>
				</MkPagination>
			</div>
		</div>
		<div v-else>
			<div class="_gaps">
				<MkFolder ref="folderComponent">
					<template #label><i class="ti ti-plus" style="margin-right: 5px;"></i>{{ i18n.ts.createNew }}</template>
					<MkAbuseReportResolver v-model="newResolver" :editable="true">
						<template #button>
							<MkButton primary :class="$style.margin" @click="create">{{ i18n.ts.create }}</MkButton>
						</template>
					</MkAbuseReportResolver>
				</MkFolder>
				<MkPagination v-slot="{items}" ref="resolverPagingComponent" :pagination="resolverPagination">
					<MkSpacer v-for="resolver in items" :key="resolver.id" :marginMin="14" :marginMax="22" :class="$style.resolverList">
						<MkAbuseReportResolver v-model="editingResolver" :data="(resolver as any)" :editable="editableResolver === resolver.id">
							<template #button>
								<div v-if="editableResolver !== resolver.id">
									<MkButton primary inline :class="$style.buttonMargin" @click="edit(resolver.id)"><i class="ti ti-pencil"></i> {{ i18n.ts.edit }}</MkButton>
									<MkButton danger inline @click="deleteResolver(resolver.id)"><i class="ti ti-trash"></i> {{ i18n.ts.remove }}</MkButton>
								</div>
								<div v-else>
									<MkButton primary inline @click="save">{{ i18n.ts.save }}</MkButton>
								</div>
							</template>
						</MkAbuseReportResolver>
					</MkSpacer>
				</MkPagination>
			</div>
=======
			<MkPagination v-slot="{items}" ref="reports" :pagination="pagination">
				<div class="_gaps">
					<XAbuseReport v-for="report in items" :key="report.id" :report="report" @resolved="resolved"/>
				</div>
			</MkPagination>
>>>>>>> b99e13e6
		</div>
	</MkSpacer>
</MkStickyContainer>
</template>

<script lang="ts" setup>
import { computed, shallowRef, ref } from 'vue';
import XHeader from './_header_.vue';
import * as os from '@/os.js';
import MkSelect from '@/components/MkSelect.vue';
import MkPagination from '@/components/MkPagination.vue';
import MkFolder from '@/components/MkFolder.vue';
import MkAbuseReportResolver from '@/components/MkAbuseReportResolver.vue';
import XAbuseReport from '@/components/MkAbuseReport.vue';
import { i18n } from '@/i18n.js';
import { definePageMetadata } from '@/scripts/page-metadata.js';
import MkButton from '@/components/MkButton.vue';
import MkInfo from '@/components/MkInfo.vue';
import { defaultStore } from '@/store.js';

const reports = shallowRef<InstanceType<typeof MkPagination>>();
const resolverPagingComponent = shallowRef<InstanceType<typeof MkPagination>>();
const folderComponent = shallowRef<InstanceType<typeof MkFolder>>();

const state = ref('unresolved');
const reporterOrigin = ref('combined');
const targetUserOrigin = ref('combined');

const tab = ref('list');
const editableResolver = ref<null | string>(null);
const defaultResolver = {
	name: '',
	targetUserPattern: '',
	reporterPattern: '',
	reportContentPattern: '',
	expirationDate: '',
	expiresAt: 'indefinitely',
	forward: false,
};

const newResolver = ref<{
	name: string;
	targetUserPattern: string;
	reporterPattern: string;
	reportContentPattern: string;
	expirationDate: string;
	expiresAt: string;
	forward: boolean;
}>(defaultResolver);

const editingResolver = ref<{
	name: string;
	targetUserPattern: string;
	reporterPattern: string;
	reportContentPattern: string;
	expiresAt: string;
	expirationDate: string;
	forward: boolean;
	previousExpiresAt?: string;
}>(defaultResolver);

const pagination = {
	endpoint: 'admin/abuse-user-reports' as const,
	limit: 10,
	params: computed(() => ({
		state: state.value,
		reporterOrigin: reporterOrigin.value,
		targetUserOrigin: targetUserOrigin.value,
	})),
};

const resolverPagination = {
	endpoint: 'admin/abuse-report-resolver/list' as const,
	limit: 10,
};

function resolved(reportId) {
	reports.value?.removeItem(reportId);
}

<<<<<<< HEAD
function edit(id: string) {
	editableResolver.value = id;
}

function save(): void {
	os.apiWithDialog('admin/abuse-report-resolver/update', {
		resolverId: editableResolver.value,
		name: editingResolver.value.name,
		targetUserPattern: editingResolver.value.targetUserPattern || null,
		reporterPattern: editingResolver.value.reporterPattern || null,
		reportContentPattern: editingResolver.value.reportContentPattern || null,
		...(editingResolver.value.previousExpiresAt && editingResolver.value.previousExpiresAt === editingResolver.value.expiresAt ? {} : {
			expiresAt: editingResolver.value.expiresAt,
		}),
		forward: editingResolver.value.forward,
	}).then(() => {
		editableResolver.value = null;
	});
}

function deleteResolver(id: string): void {
	os.apiWithDialog('admin/abuse-report-resolver/delete', {
		resolverId: id,
	}).then(() => {
		resolverPagingComponent.value.reload();
	});
}

function create(): void {
	os.apiWithDialog('admin/abuse-report-resolver/create', {
		name: newResolver.value.name,
		targetUserPattern: newResolver.value.targetUserPattern || null,
		reporterPattern: newResolver.value.reporterPattern || null,
		reportContentPattern: newResolver.value.reportContentPattern || null,
		expiresAt: newResolver.value.expiresAt,
		forward: newResolver.value.forward,
	}).then(() => {
		folderComponent.value.toggle();
		resolverPagingComponent.value.reload();
		newResolver.value.name = '';
		newResolver.value.targetUserPattern = '';
		newResolver.value.reporterPattern = '';
		newResolver.value.reportContentPattern = '';
		newResolver.value.expiresAt = 'indefinitely';
		newResolver.value.forward = false;
	});
=======
function closeTutorial() {
	defaultStore.set('abusesTutorial', false);
>>>>>>> b99e13e6
}

const headerActions = computed(() => []);

const headerTabs = computed(() => [{
	key: 'list',
	title: i18n.ts._abuse.list,
}, {
	key: 'resolver',
	title: i18n.ts._abuse.resolver,
}]);

definePageMetadata(() => ({
	title: i18n.ts.abuseReports,
	icon: 'ti ti-exclamation-circle',
}));
</script>

<style module lang="scss">
.root {
	display: flex;
	flex-direction: column;
	justify-content: center;
	align-items: stretch;
}

.subMenus {
	display: flex;
	flex-direction: row;
	justify-content: flex-end;
	align-items: center;
}

.inputs {
	display: flex;
	flex-direction: row;
	justify-content: space-between;
	align-items: center;
}

.input-base {
	margin: 0;
	flex: 1;
}

.buttonMargin {
	margin-right: 6px;
}

.state {
	@extend .input-base;
	@extend .buttonMargin;
}
.reporterOrigin {
	@extend .input-base;
}

.targetUserOrigin {
	@extend .input-base;
	@extend .buttonMargin;
}

.margin {
	margin: 0 auto var(--margin) auto;
}

.resolverList {
	background: var(--panel);
	border-radius: 6px;
	margin-bottom: 13px;
}
</style><|MERGE_RESOLUTION|>--- conflicted
+++ resolved
@@ -13,7 +13,10 @@
 					<MkButton link to="/admin/abuse-report-notification-recipient" primary>{{ i18n.ts.notificationSetting }}</MkButton>
 				</div>
 
-<<<<<<< HEAD
+				<MkInfo v-if="!defaultStore.reactiveState.abusesTutorial.value" closable @close="closeTutorial()">
+					{{ i18n.ts._abuseUserReport.resolveTutorial }}
+				</MkInfo>
+
 				<div :class="$style.inputs" class="_gaps">
 					<MkSelect v-model="state" :class="$style.state">
 						<template #label>{{ i18n.ts.state }}</template>
@@ -34,32 +37,6 @@
 						<option value="remote">{{ i18n.ts.remote }}</option>
 					</MkSelect>
 				</div>
-=======
-			<MkInfo v-if="!defaultStore.reactiveState.abusesTutorial.value" closable @close="closeTutorial()">
-				{{ i18n.ts._abuseUserReport.resolveTutorial }}
-			</MkInfo>
-
-			<div :class="$style.inputs" class="_gaps">
-				<MkSelect v-model="state" style="margin: 0; flex: 1;">
-					<template #label>{{ i18n.ts.state }}</template>
-					<option value="all">{{ i18n.ts.all }}</option>
-					<option value="unresolved">{{ i18n.ts.unresolved }}</option>
-					<option value="resolved">{{ i18n.ts.resolved }}</option>
-				</MkSelect>
-				<MkSelect v-model="targetUserOrigin" style="margin: 0; flex: 1;">
-					<template #label>{{ i18n.ts.reporteeOrigin }}</template>
-					<option value="combined">{{ i18n.ts.all }}</option>
-					<option value="local">{{ i18n.ts.local }}</option>
-					<option value="remote">{{ i18n.ts.remote }}</option>
-				</MkSelect>
-				<MkSelect v-model="reporterOrigin" style="margin: 0; flex: 1;">
-					<template #label>{{ i18n.ts.reporterOrigin }}</template>
-					<option value="combined">{{ i18n.ts.all }}</option>
-					<option value="local">{{ i18n.ts.local }}</option>
-					<option value="remote">{{ i18n.ts.remote }}</option>
-				</MkSelect>
-			</div>
->>>>>>> b99e13e6
 
 				<!-- TODO
 				<div class="inputs" style="display: flex; padding-top: 1.2em;">
@@ -72,9 +49,10 @@
 				</div>
 				-->
 
-<<<<<<< HEAD
-				<MkPagination v-slot="{items}" ref="reports" :pagination="pagination" style="margin-top: var(--margin);">
-					<XAbuseReport v-for="report in items" :key="report.id" :report="report" @resolved="resolved"/>
+				<MkPagination v-slot="{items}" ref="reports" :pagination="pagination">
+					<div class="_gaps">
+						<XAbuseReport v-for="report in items" :key="report.id" :report="report" @resolved="resolved"/>
+					</div>
 				</MkPagination>
 			</div>
 		</div>
@@ -104,13 +82,6 @@
 					</MkSpacer>
 				</MkPagination>
 			</div>
-=======
-			<MkPagination v-slot="{items}" ref="reports" :pagination="pagination">
-				<div class="_gaps">
-					<XAbuseReport v-for="report in items" :key="report.id" :report="report" @resolved="resolved"/>
-				</div>
-			</MkPagination>
->>>>>>> b99e13e6
 		</div>
 	</MkSpacer>
 </MkStickyContainer>
@@ -191,7 +162,10 @@
 	reports.value?.removeItem(reportId);
 }
 
-<<<<<<< HEAD
+function closeTutorial() {
+	defaultStore.set('abusesTutorial', false);
+}
+
 function edit(id: string) {
 	editableResolver.value = id;
 }
@@ -238,10 +212,6 @@
 		newResolver.value.expiresAt = 'indefinitely';
 		newResolver.value.forward = false;
 	});
-=======
-function closeTutorial() {
-	defaultStore.set('abusesTutorial', false);
->>>>>>> b99e13e6
 }
 
 const headerActions = computed(() => []);
@@ -305,11 +275,11 @@
 }
 
 .margin {
-	margin: 0 auto var(--margin) auto;
+	margin: 0 auto var(--MI-margin) auto;
 }
 
 .resolverList {
-	background: var(--panel);
+	background: var(--MI_THEME-panel);
 	border-radius: 6px;
 	margin-bottom: 13px;
 }
