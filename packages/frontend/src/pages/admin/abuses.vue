<!--
SPDX-FileCopyrightText: syuilo and other misskey, cherrypick contributors
SPDX-License-Identifier: AGPL-3.0-only
-->

<template>
<MkStickyContainer>
	<template #header><XHeader v-model:tab="tab" :actions="headerActions" :tabs="headerTabs"/></template>
	<MkSpacer :contentMax="900">
		<div v-if="tab === 'list'">
			<div class="reports">
				<div class="">
					<div class="inputs" style="display: flex;">
						<MkSelect v-model="state" :class="$style.state">
							<template #label>{{ i18n.ts.state }}</template>
							<option value="all">{{ i18n.ts.all }}</option>
							<option value="unresolved">{{ i18n.ts.unresolved }}</option>
							<option value="resolved">{{ i18n.ts.resolved }}</option>
						</MkSelect>
						<MkSelect v-model="targetUserOrigin" :class="$style.targetUserOrigin">
							<template #label>{{ i18n.ts.reporteeOrigin }}</template>
							<option value="combined">{{ i18n.ts.all }}</option>
							<option value="local">{{ i18n.ts.local }}</option>
							<option value="remote">{{ i18n.ts.remote }}</option>
						</MkSelect>
						<MkSelect v-model="reporterOrigin" :class="$style.reporterOrigin">
							<template #label>{{ i18n.ts.reporterOrigin }}</template>
							<option value="combined">{{ i18n.ts.all }}</option>
							<option value="local">{{ i18n.ts.local }}</option>
							<option value="remote">{{ i18n.ts.remote }}</option>
						</MkSelect>
					</div>
					<!-- TODO
			<div class="inputs" style="display: flex; padding-top: 1.2em;">
				<MkInput v-model="searchUsername" style="margin: 0; flex: 1;" type="text" :spellcheck="false">
					<span>{{ i18n.ts.username }}</span>
				</MkInput>
				<MkInput v-model="searchHost" style="margin: 0; flex: 1;" type="text" :spellcheck="false" :disabled="pagination.params().origin === 'local'">
					<span>{{ i18n.ts.host }}</span>
				</MkInput>
			</div>
			-->

					<MkPagination v-slot="{items}" ref="reports" :pagination="pagination" style="margin-top: var(--margin);">
						<XAbuseReport v-for="report in items" :key="report.id" :report="report" @resolved="resolved"/>
					</MkPagination>
				</div>
			</div>
		</div>
		<div v-else>
			<div class="_gaps">
				<MkFolder ref="folderComponent">
					<template #label><i class="ti ti-plus" style="margin-right: 5px;"></i>{{ i18n.ts.createNew }}</template>
					<MkAbuseReportResolver v-model="newResolver" :editable="true">
						<template #button>
							<MkButton primary :class="$style.margin" @click="create">{{ i18n.ts.create }}</MkButton>
						</template>
					</MkAbuseReportResolver>
				</MkFolder>
				<MkPagination v-slot="{items}" ref="resolverPagingComponent" :pagination="resolverPagination">
					<MkSpacer v-for="resolver in items" :key="resolver.id" :marginMin="14" :marginMax="22" :class="$style.resolverList">
						<MkAbuseReportResolver v-model="editingResolver" :data="(resolver as any)" :editable="editableResolver === resolver.id">
							<template #button>
								<div v-if="editableResolver !== resolver.id">
									<MkButton primary inline :class="$style.buttonMargin" @click="edit(resolver.id)"><i class="ti ti-pencil"></i> {{ i18n.ts.edit }}</MkButton>
									<MkButton danger inline @click="deleteResolver(resolver.id)"><i class="ti ti-trash"></i> {{ i18n.ts.remove }}</MkButton>
								</div>
								<div v-else>
									<MkButton primary inline @click="save">{{ i18n.ts.save }}</MkButton>
								</div>
							</template>
						</MkAbuseReportResolver>
					</MkSpacer>
				</MkPagination>
			</div>
		</div>
	</MkSpacer>
</MkStickyContainer>
</template>

<script lang="ts" setup>
import { computed } from 'vue';
import XHeader from './_header_.vue';
import MkSelect from '@/components/MkSelect.vue';
import MkButton from '@/components/MkButton.vue';
import MkPagination from '@/components/MkPagination.vue';
import MkFolder from '@/components/MkFolder.vue';
import MkAbuseReportResolver from '@/components/MkAbuseReportResolver.vue';
import XAbuseReport from '@/components/MkAbuseReport.vue';
<<<<<<< HEAD
import { i18n } from '@/i18n';
import * as os from '@/os';
import { definePageMetadata } from '@/scripts/page-metadata';
=======
import { i18n } from '@/i18n.js';
import { definePageMetadata } from '@/scripts/page-metadata.js';
>>>>>>> 578b0ebe

let reports = $shallowRef<InstanceType<typeof MkPagination>>();
let resolverPagingComponent = $ref<InstanceType<typeof MkPagination>>();
let folderComponent = $ref<InstanceType<typeof MkFolder>>();

let state = $ref('unresolved');
let reporterOrigin = $ref('combined');
let targetUserOrigin = $ref('combined');
let tab = $ref('list');
let editableResolver: null | string = $ref(null);
const defaultResolver = {
	name: '',
	targetUserPattern: '',
	reporterPattern: '',
	reportContentPattern: '',
	expirationDate: '',
	expiresAt: 'indefinitely',
	forward: false,
};

let newResolver = $ref<{
	name: string;
	targetUserPattern: string;
	reporterPattern: string;
	reportContentPattern: string;
	expirationDate: string;
	expiresAt: string;
	forward: boolean;
}>(defaultResolver);

let editingResolver = $ref<{
	name: string;
	targetUserPattern: string;
	reporterPattern: string;
	reportContentPattern: string;
	expiresAt: string;
	expirationDate: string;
	forward: boolean;
	previousExpiresAt?: string;
}>(defaultResolver);

const pagination = {
	endpoint: 'admin/abuse-user-reports' as const,
	limit: 10,
	params: computed(() => ({
		state,
		reporterOrigin,
		targetUserOrigin,
	})),
};

const resolverPagination = {
	endpoint: 'admin/abuse-report-resolver/list' as const,
	limit: 10,
};

function resolved(reportId) {
	reports!.removeItem(reportId);
}

function edit(id: string) {
	editableResolver = id;
}

function save(): void {
	os.apiWithDialog('admin/abuse-report-resolver/update', {
		resolverId: editableResolver,
		name: editingResolver.name,
		targetUserPattern: editingResolver.targetUserPattern || null,
		reporterPattern: editingResolver.reporterPattern || null,
		reportContentPattern: editingResolver.reportContentPattern || null,
		...(editingResolver.previousExpiresAt && editingResolver.previousExpiresAt === editingResolver.expiresAt ? {} : {
			expiresAt: editingResolver.expiresAt,
		}),
		forward: editingResolver.forward,
	}).then(() => {
		editableResolver = null;
	});
}

function deleteResolver(id: string): void {
	os.apiWithDialog('admin/abuse-report-resolver/delete', {
		resolverId: id,
	}).then(() => {
		resolverPagingComponent?.reload();
	});
}

function create(): void {
	os.apiWithDialog('admin/abuse-report-resolver/create', {
		name: newResolver.name,
		targetUserPattern: newResolver.targetUserPattern || null,
		reporterPattern: newResolver.reporterPattern || null,
		reportContentPattern: newResolver.reportContentPattern || null,
		expiresAt: newResolver.expiresAt,
		forward: newResolver.forward,
	}).then(() => {
		folderComponent?.toggle();
		resolverPagingComponent?.reload();
		newResolver.name = '';
		newResolver.targetUserPattern = '';
		newResolver.reporterPattern = '';
		newResolver.reportContentPattern = '';
		newResolver.expiresAt = 'indefinitely';
		newResolver.forward = false;
	});
}

const headerActions = $computed(() => []);

const headerTabs = $computed(() => [{
	key: 'list',
	title: i18n.ts._abuse.list,
}, {
	key: 'resolver',
	title: i18n.ts._abuse.resolver,
}]);

definePageMetadata({
	title: i18n.ts.abuseReports,
	icon: 'ti ti-exclamation-circle',
});
</script>
<style lang="scss" module>
.input-base {
	margin: 0;
	flex: 1;
}

.buttonMargin {
	margin-right: 6px;
}

.state {
	@extend .input-base;
	@extend .buttonMargin;
}
.reporterOrigin {
	@extend .input-base;
}

.targetUserOrigin {
	@extend .input-base;
	@extend .buttonMargin;
}

.margin {
	margin: 0 auto var(--margin) auto;
}

.resolverList {
	background: var(--panel);
	border-radius: 6px;
	margin-bottom: 13px;
}
</style><|MERGE_RESOLUTION|>--- conflicted
+++ resolved
@@ -81,20 +81,15 @@
 <script lang="ts" setup>
 import { computed } from 'vue';
 import XHeader from './_header_.vue';
+import * as os from '@/os.js';
 import MkSelect from '@/components/MkSelect.vue';
 import MkButton from '@/components/MkButton.vue';
 import MkPagination from '@/components/MkPagination.vue';
 import MkFolder from '@/components/MkFolder.vue';
 import MkAbuseReportResolver from '@/components/MkAbuseReportResolver.vue';
 import XAbuseReport from '@/components/MkAbuseReport.vue';
-<<<<<<< HEAD
-import { i18n } from '@/i18n';
-import * as os from '@/os';
-import { definePageMetadata } from '@/scripts/page-metadata';
-=======
 import { i18n } from '@/i18n.js';
 import { definePageMetadata } from '@/scripts/page-metadata.js';
->>>>>>> 578b0ebe
 
 let reports = $shallowRef<InstanceType<typeof MkPagination>>();
 let resolverPagingComponent = $ref<InstanceType<typeof MkPagination>>();
