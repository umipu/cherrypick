--- conflicted
+++ resolved
@@ -726,7 +726,7 @@
 					</MkRange>
 				</div>
 			</MkFolder>
-<<<<<<< HEAD
+
 			<MkFolder v-if="matchQuery([i18n.ts._role._options.fileSizeLimit, 'fileSizeLimit'])">
 				<template #label>{{ i18n.ts._role._options.fileSizeLimit }}</template>
 				<template #suffix>
@@ -743,7 +743,10 @@
 						<template #suffix>MB</template>
 					</MkInput>
 					<MkRange v-model="role.policies.fileSizeLimit.priority" :min="0" :max="2" :step="1" easing :textConverter="(v) => v === 0 ? i18n.ts._role._priority.low : v === 1 ? i18n.ts._role._priority.middle : v === 2 ? i18n.ts._role._priority.high : ''">
-=======
+						<template #label>{{ i18n.ts._role.priority }}</template>
+					</MkRange>
+				</div>
+			</MkFolder>
 
 			<MkFolder v-if="matchQuery([i18n.ts._role._options.canImportAntennas, 'canImportAntennas'])">
 				<template #label>{{ i18n.ts._role._options.canImportAntennas }}</template>
@@ -840,7 +843,6 @@
 						<template #label>{{ i18n.ts.enable }}</template>
 					</MkSwitch>
 					<MkRange v-model="role.policies.canImportUserLists.priority" :min="0" :max="2" :step="1" easing :textConverter="(v) => v === 0 ? i18n.ts._role._priority.low : v === 1 ? i18n.ts._role._priority.middle : v === 2 ? i18n.ts._role._priority.high : ''">
->>>>>>> d3f4d310
 						<template #label>{{ i18n.ts._role.priority }}</template>
 					</MkRange>
 				</div>
