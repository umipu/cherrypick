<!--
SPDX-FileCopyrightText: syuilo and misskey-project
SPDX-License-Identifier: AGPL-3.0-only
-->

<template>
<MkStickyContainer>
	<template #header>
		<CPPageHeader v-if="isMobile && defaultStore.state.mobileHeaderChange" v-model:tab="src" :actions="headerActions" :tabs="$i ? headerTabs : headerTabsWhenNotLogin" :displayMyAvatar="true"/>
		<MkPageHeader v-else v-model:tab="src" :actions="headerActions" :tabs="$i ? headerTabs : headerTabsWhenNotLogin" :displayMyAvatar="true"/>
	</template>
	<MkSpacer :contentMax="800">
		<MkHorizontalSwipe v-model:tab="src" :tabs="$i ? headerTabs : headerTabsWhenNotLogin">
			<div :key="src" ref="rootEl" v-hotkey.global="keymap">
				<MkInfo v-if="['home', 'local', 'social', 'global'].includes(src) && !defaultStore.reactiveState.timelineTutorials.value[src]" style="margin-bottom: var(--margin);" closable @close="closeTutorial()">
					{{ i18n.ts._timelineDescription[src] }}
				</MkInfo>
				<MkPostForm v-if="defaultStore.reactiveState.showFixedPostForm.value" :class="$style.postForm" class="post-form _panel" fixed style="margin-bottom: var(--margin);" :autofocus="false"/>

				<transition
					:enterActiveClass="defaultStore.state.animation ? $style.transition_new_enterActive : ''"
					:leaveActiveClass="defaultStore.state.animation ? $style.transition_new_leaveActive : ''"
					:enterFromClass="defaultStore.state.animation ? $style.transition_new_enterFrom : ''"
					:leaveToClass="defaultStore.state.animation ? $style.transition_new_leaveTo : ''"
				>
					<div
						v-if="queue > 0 && ['default', 'count'].includes(defaultStore.state.newNoteReceivedNotificationBehavior)"
						:class="[$style.new, { [$style.showEl]: (showEl && ['hideHeaderOnly', 'hideHeaderFloatBtn', 'hide'].includes(<string>defaultStore.state.displayHeaderNavBarWhenScroll)) && isMobile && !isFriendly, [$style.showElTab]: (showEl && ['hideHeaderOnly', 'hideHeaderFloatBtn', 'hide'].includes(<string>defaultStore.state.displayHeaderNavBarWhenScroll)) && isMobile && isFriendly, [$style.reduceAnimation]: !defaultStore.state.animation }]"
					>
						<button class="_buttonPrimary" :class="$style.newButton" @click="top()">
							<i class="ti ti-arrow-up"></i>
							<I18n :src="defaultStore.state.newNoteReceivedNotificationBehavior === 'count' ? i18n.ts.newNoteRecivedCount : defaultStore.state.newNoteReceivedNotificationBehavior === 'default' ? i18n.ts.newNoteRecived : null" textTag="span">
								<template v-if="defaultStore.state.newNoteReceivedNotificationBehavior === 'count'" #n>{{ queue > 19 ? queue + '+' : queue }}</template>
							</I18n>
						</button>
					</div>
				</transition>

				<div :class="$style.tl">
					<MkTimeline
						ref="tlComponent"
						:key="src + withRenotes + withReplies + onlyFiles + onlyCats"
						:src="src.split(':')[0]"
						:list="src.split(':')[1]"
						:withRenotes="withRenotes"
						:withReplies="withReplies"
						:onlyFiles="onlyFiles"
						:onlyCats="onlyCats"
						:sound="true"
						@queue="queueUpdated"
					/>
				</div>
			</div>
		</MkHorizontalSwipe>
	</MkSpacer>
</MkStickyContainer>
</template>

<script lang="ts" setup>
import { computed, watch, shallowRef, ref, provide, onMounted } from 'vue';
import type { Tab } from '@/components/global/MkPageHeader.tabs.vue';
import MkTimeline from '@/components/MkTimeline.vue';
import MkInfo from '@/components/MkInfo.vue';
import MkPostForm from '@/components/MkPostForm.vue';
import MkHorizontalSwipe from '@/components/MkHorizontalSwipe.vue';
import { scroll } from '@/scripts/scroll.js';
import * as os from '@/os.js';
import { misskeyApi } from '@/scripts/misskey-api.js';
import { defaultStore } from '@/store.js';
import { i18n } from '@/i18n.js';
import { instance } from '@/instance.js';
import { $i } from '@/account.js';
import { definePageMetadata } from '@/scripts/page-metadata.js';
import { antennasCache, userListsCache, favoritedChannelsCache } from '@/cache.js';
import { globalEvents } from '@/events.js';
import { deviceKind } from '@/scripts/device-kind.js';
import { deepMerge } from '@/scripts/merge.js';
import { MenuItem } from '@/types/menu.js';
import { miLocalStorage } from '@/local-storage.js';
import { unisonReload } from '@/scripts/unison-reload.js';

const showEl = ref(false);
const isFriendly = ref(miLocalStorage.getItem('ui') === 'friendly');

const MOBILE_THRESHOLD = 500;

const isMobile = ref(deviceKind === 'smartphone' || window.innerWidth <= MOBILE_THRESHOLD);
window.addEventListener('resize', () => {
	isMobile.value = deviceKind === 'smartphone' || window.innerWidth <= MOBILE_THRESHOLD;
});

if (!isFriendly.value) provide('shouldOmitHeaderTitle', true);

const isLocalTimelineAvailable = ($i == null && instance.policies.ltlAvailable) || ($i != null && $i.policies.ltlAvailable);
const isGlobalTimelineAvailable = ($i == null && instance.policies.gtlAvailable) || ($i != null && $i.policies.gtlAvailable);
const keymap = {
	't': focus,
};

const tlComponent = shallowRef<InstanceType<typeof MkTimeline>>();
const rootEl = shallowRef<HTMLElement>();

const queue = ref(0);
const srcWhenNotSignin = ref<'local' | 'global'>(isLocalTimelineAvailable ? 'local' : 'global');
const src = computed<'home' | 'local' | 'media' | 'social' | 'global' | `list:${string}`>({
	get: () => ($i ? defaultStore.reactiveState.tl.value.src : srcWhenNotSignin.value),
	set: (x) => saveSrc(x),
});
const withRenotes = computed<boolean>({
	get: () => defaultStore.reactiveState.tl.value.filter.withRenotes,
	set: (x) => saveTlFilter('withRenotes', x),
});

// computed内での無限ループを防ぐためのフラグ
const localSocialTLFilterSwitchStore = ref<'withReplies' | 'onlyFiles' | false>('withReplies');

const withReplies = computed<boolean>({
	get: () => {
		if (!$i) return false;
		if (['local', 'social'].includes(src.value) && localSocialTLFilterSwitchStore.value === 'onlyFiles') {
			return false;
		} else {
			return defaultStore.reactiveState.tl.value.filter.withReplies;
		}
	},
	set: (x) => saveTlFilter('withReplies', x),
});
const onlyFiles = computed<boolean>({
	get: () => {
		if (['local', 'social'].includes(src.value) && localSocialTLFilterSwitchStore.value === 'withReplies') {
			return false;
		} else {
			return defaultStore.reactiveState.tl.value.filter.onlyFiles;
		}
	},
	set: (x) => saveTlFilter('onlyFiles', x),
});
const onlyCats = computed({
	get: () => defaultStore.reactiveState.tl.value.filter.onlyCats,
	set: (x: boolean) => saveTlFilter('onlyCats', x),
});

watch([withReplies, onlyFiles], ([withRepliesTo, onlyFilesTo]) => {
	if (withRepliesTo) {
		localSocialTLFilterSwitchStore.value = 'withReplies';
	} else if (onlyFilesTo) {
		localSocialTLFilterSwitchStore.value = 'onlyFiles';
	} else {
		localSocialTLFilterSwitchStore.value = false;
	}
});

const withSensitive = computed<boolean>({
	get: () => defaultStore.reactiveState.tl.value.filter.withSensitive,
	set: (x) => saveTlFilter('withSensitive', x),
});

const friendlyEnableNotifications = ref(defaultStore.state.friendlyEnableNotifications);
const friendlyEnableWidgets = ref(defaultStore.state.friendlyEnableWidgets);

watch(src, () => {
	queue.value = 0;
	queueUpdated(queue);
});

watch(withSensitive, () => {
	// これだけはクライアント側で完結する処理なので手動でリロード
	tlComponent.value?.reloadTimeline();
});

watch(friendlyEnableNotifications, (x) => {
	defaultStore.set('friendlyEnableNotifications', x);
	reloadAsk();
});

watch(friendlyEnableWidgets, (x) => {
	defaultStore.set('friendlyEnableWidgets', x);
	reloadAsk();
});

onMounted(() => {
	globalEvents.on('showEl', (showEl_receive) => {
		showEl.value = showEl_receive;
	});
});

function queueUpdated(q: number): void {
	queue.value = q;
	globalEvents.emit('queueUpdated', q);
}

function top(): void {
	if (rootEl.value) scroll(rootEl.value, { top: 0 });
}

async function chooseList(ev: MouseEvent): Promise<void> {
	const lists = await userListsCache.fetch();
	const items: MenuItem[] = [
		...lists.map(list => ({
			type: 'link' as const,
			text: list.name,
			to: `/timeline/list/${list.id}`,
		})),
		(lists.length === 0 ? undefined : { type: 'divider' }),
		{
			type: 'link' as const,
			icon: 'ti ti-plus',
			text: i18n.ts.createNew,
			to: '/my/lists',
		},
	];
	os.popupMenu(items, ev.currentTarget ?? ev.target);
}

async function chooseAntenna(ev: MouseEvent): Promise<void> {
	const antennas = await antennasCache.fetch();
	const items: MenuItem[] = [
		...antennas.map(antenna => ({
			type: 'link' as const,
			text: antenna.name,
			indicate: antenna.hasUnreadNote,
			to: `/timeline/antenna/${antenna.id}`,
		})),
		(antennas.length === 0 ? undefined : { type: 'divider' }),
		{
			type: 'link' as const,
			icon: 'ti ti-plus',
			text: i18n.ts.createNew,
			to: '/my/antennas',
		},
	];
	os.popupMenu(items, ev.currentTarget ?? ev.target);
}

async function chooseChannel(ev: MouseEvent): Promise<void> {
	const channels = await favoritedChannelsCache.fetch();
	const items: MenuItem[] = [
		...channels.map(channel => {
			const lastReadedAt = miLocalStorage.getItemAsJson(`channelLastReadedAt:${channel.id}`) ?? null;
			const hasUnreadNote = (lastReadedAt && channel.lastNotedAt) ? Date.parse(channel.lastNotedAt) > lastReadedAt : !!(!lastReadedAt && channel.lastNotedAt);

			return {
				type: 'link' as const,
				text: channel.name,
				indicate: hasUnreadNote,
				to: `/channels/${channel.id}`,
			};
		}),
		(channels.length === 0 ? undefined : { type: 'divider' }),
		{
			type: 'link' as const,
			icon: 'ti ti-plus',
			text: i18n.ts.createNew,
			to: '/channels',
		},
	];
	os.popupMenu(items, ev.currentTarget ?? ev.target);
}

function saveSrc(newSrc: 'home' | 'local' | 'media' | 'social' | 'global' | `list:${string}`): void {
	const out = deepMerge({ src: newSrc }, defaultStore.state.tl);

	if (newSrc.startsWith('userList:')) {
		const id = newSrc.substring('userList:'.length);
		out.userList = defaultStore.reactiveState.pinnedUserLists.value.find(l => l.id === id) ?? null;
	}

	defaultStore.set('tl', out);
	if (['local', 'global'].includes(newSrc)) {
		srcWhenNotSignin.value = newSrc as 'local' | 'global';
	}
}

function saveTlFilter(key: keyof typeof defaultStore.state.tl.filter, newValue: boolean) {
	if (key !== 'withReplies' || $i) {
		const out = deepMerge({ filter: { [key]: newValue } }, defaultStore.state.tl);
		defaultStore.set('tl', out);
	}
}

async function timetravel(): Promise<void> {
	const { canceled, result: date } = await os.inputDate({
		title: i18n.ts.date,
	});
	if (canceled) return;

	tlComponent.value.timetravel(date);
}

function focus(): void {
	tlComponent.value.focus();
}

function closeTutorial(): void {
	if (!['home', 'local', 'social', 'global'].includes(src.value)) return;
	const before = defaultStore.state.timelineTutorials;
	before[src.value] = true;
	defaultStore.set('timelineTutorials', before);
}

async function reloadAsk() {
	if (defaultStore.state.requireRefreshBehavior === 'dialog') {
		const { canceled } = await os.confirm({
			type: 'info',
			text: i18n.ts.reloadToApplySetting,
		});
		if (canceled) return;

		unisonReload();
	} else globalEvents.emit('hasRequireRefresh', true);
}

const headerActions = computed(() => {
	const tmp = [
		{
			icon: 'ti ti-dots',
			text: i18n.ts.options,
			handler: (ev) => {
				os.popupMenu([{
					type: 'switch',
					text: i18n.ts.friendlyEnableNotifications,
					ref: friendlyEnableNotifications,
				}, {
					type: 'switch',
					text: i18n.ts.friendlyEnableWidgets,
					ref: friendlyEnableWidgets,
				}, {
					type: 'switch',
					text: i18n.ts.showRenotes,
					ref: withRenotes,
				}, src.value === 'local' || src.value === 'social' ? {
					type: 'switch',
					text: i18n.ts.showRepliesToOthersInTimeline,
					ref: withReplies,
					disabled: onlyFiles,
				} : undefined, {
					type: 'switch',
					text: i18n.ts.withSensitive,
					ref: withSensitive,
				}, {
					type: 'switch',
					text: i18n.ts.fileAttachedOnly,
					ref: onlyFiles,
					disabled: src.value === 'local' || src.value === 'social' ? withReplies : false,
				}, {
					type: 'switch',
					text: i18n.ts.showCatOnly,
					ref: onlyCats,
				}], ev.currentTarget ?? ev.target);
			},
		},
	];
	if (deviceKind === 'desktop') {
		tmp.unshift({
			icon: 'ti ti-refresh',
			text: i18n.ts.reload,
			handler: (ev: Event) => {
				tlComponent.value?.reloadTimeline();
			},
		});
	}
	return tmp;
});

const headerTabs = computed(() => [...(defaultStore.reactiveState.pinnedUserLists.value.map(l => ({
	key: 'list:' + l.id,
	title: l.name,
	icon: 'ti ti-star',
	iconOnly: true,
}))), ...(defaultStore.state.enableHomeTimeline ? [{
	key: 'home',
	title: i18n.ts._timelines.home,
	icon: 'ti ti-home',
	iconOnly: true,
}] : []), ...(isLocalTimelineAvailable && defaultStore.state.enableLocalTimeline ? [{
	key: 'local',
	title: i18n.ts._timelines.local,
	icon: 'ti ti-planet',
	iconOnly: true,
}, ...(defaultStore.state.enableSocialTimeline ? [{
	key: 'social',
	title: i18n.ts._timelines.social,
	icon: 'ti ti-universe',
	iconOnly: true,
}] : [])] : []), ...(isGlobalTimelineAvailable && defaultStore.state.enableGlobalTimeline ? [{
	key: 'global',
	title: i18n.ts._timelines.global,
	icon: 'ti ti-world',
	iconOnly: true,
<<<<<<< HEAD
=======
}] : []), ...(isGlobalTimelineAvailable && defaultStore.state.enableGlobalTimeline ? [{
	key: 'media',
	title: i18n.ts._timelines.media,
	icon: 'ti ti-photo',
	iconOnly: true,
>>>>>>> 4ac01cb1
}] : []), ...(defaultStore.state.enableListTimeline ? [{
	icon: 'ti ti-list',
	title: i18n.ts.lists,
	iconOnly: true,
	onClick: chooseList,
}] : []), ...(defaultStore.state.enableAntennaTimeline ? [{
	icon: 'ti ti-antenna',
	title: i18n.ts.antennas,
	iconOnly: true,
	onClick: chooseAntenna,
}] : []), ...(defaultStore.state.enableChannelTimeline ? [{
	icon: 'ti ti-device-tv',
	title: i18n.ts.channel,
	iconOnly: true,
	onClick: chooseChannel,
}] : [])] as Tab[]);

const headerTabsWhenNotLogin = computed(() => [
	...(isLocalTimelineAvailable ? [{
		key: 'local',
		title: i18n.ts._timelines.local,
		icon: 'ti ti-planet',
		iconOnly: true,
	}] : []),
	...(isGlobalTimelineAvailable ? [{
		key: 'global',
		title: i18n.ts._timelines.global,
		icon: 'ti ti-world',
		iconOnly: true,
	}] : []),
] as Tab[]);

definePageMetadata(() => ({
	title: i18n.ts.timeline,
	icon: src.value === 'local' ? 'ti ti-planet' : src.value === 'social' ? 'ti ti-universe' : src.value === 'global' ? 'ti ti-world' : 'ti ti-home',
}));
</script>

<style lang="scss" module>
.transition_new_enterActive,
.transition_new_leaveActive {
	transform: translateY(-64px);
}

.new {
	position: sticky;
	top: calc(var(--stickyTop, 0px) + 8px);
	z-index: 1000;
	width: 100%;
	margin: calc(-0.675em - 8px) 0;
	transition: opacity 0.5s, transform 0.5s;

	&:first-child {
		margin-top: calc(-0.675em - 8px - var(--margin));
	}

	&.showEl {
		transform: translateY(calc(var(--stickyTop, 0px) - 101px))
	}

  &.showElTab {
    transform: translateY(calc(var(--stickyTop, 0px) - 181px))
  }

	&.reduceAnimation {
		transition: opacity 0s, transform 0s;
	}
}

.newButton {
	display: block;
	margin: var(--margin) auto 0 auto;
	padding: 8px 16px;
	border-radius: 32px;

	> i {
		margin-right: 5px;
	}
}

.postForm {
	border-radius: var(--radius);
}

.tl {
	background: var(--bg);
	border-radius: var(--radius);
	overflow: clip;
}
</style><|MERGE_RESOLUTION|>--- conflicted
+++ resolved
@@ -387,14 +387,11 @@
 	title: i18n.ts._timelines.global,
 	icon: 'ti ti-world',
 	iconOnly: true,
-<<<<<<< HEAD
-=======
 }] : []), ...(isGlobalTimelineAvailable && defaultStore.state.enableGlobalTimeline ? [{
 	key: 'media',
 	title: i18n.ts._timelines.media,
 	icon: 'ti ti-photo',
 	iconOnly: true,
->>>>>>> 4ac01cb1
 }] : []), ...(defaultStore.state.enableListTimeline ? [{
 	icon: 'ti ti-list',
 	title: i18n.ts.lists,
