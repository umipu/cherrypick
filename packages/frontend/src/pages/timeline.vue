<!--
SPDX-FileCopyrightText: syuilo and misskey-project
SPDX-License-Identifier: AGPL-3.0-only
-->

<template>
<MkStickyContainer>
	<template #header>
		<CPPageHeader v-if="isMobile && defaultStore.state.mobileHeaderChange" v-model:tab="src" :actions="headerActions" :tabs="$i ? headerTabs : headerTabsWhenNotLogin" :displayMyAvatar="true"/>
		<MkPageHeader v-else v-model:tab="src" :actions="headerActions" :tabs="$i ? headerTabs : headerTabsWhenNotLogin" :displayMyAvatar="true"/>
	</template>
	<MkSpacer :contentMax="800">
		<MkHorizontalSwipe v-model:tab="src" :tabs="$i ? headerTabs : headerTabsWhenNotLogin">
<<<<<<< HEAD
			<div :key="src + withRenotes + withReplies + onlyFiles + onlyCats" ref="rootEl" v-hotkey.global="keymap">
=======
			<div :key="src" ref="rootEl" v-hotkey.global="keymap">
>>>>>>> f18a31c6
				<MkInfo v-if="['home', 'local', 'social', 'global'].includes(src) && !defaultStore.reactiveState.timelineTutorials.value[src]" style="margin-bottom: var(--margin);" closable @close="closeTutorial()">
					{{ i18n.ts._timelineDescription[src] }}
				</MkInfo>
				<MkPostForm v-if="defaultStore.reactiveState.showFixedPostForm.value" :class="$style.postForm" class="post-form _panel" fixed style="margin-bottom: var(--margin);" :autofocus="false"/>

				<transition
					:enterActiveClass="defaultStore.state.animation ? $style.transition_new_enterActive : ''"
					:leaveActiveClass="defaultStore.state.animation ? $style.transition_new_leaveActive : ''"
					:enterFromClass="defaultStore.state.animation ? $style.transition_new_enterFrom : ''"
					:leaveToClass="defaultStore.state.animation ? $style.transition_new_leaveTo : ''"
				>
					<div
						v-if="queue > 0 && ['default', 'count'].includes(defaultStore.state.newNoteReceivedNotificationBehavior)"
						:class="[$style.new, { [$style.showEl]: (showEl && ['hideHeaderOnly', 'hideHeaderFloatBtn', 'hide'].includes(<string>defaultStore.state.displayHeaderNavBarWhenScroll)) && isMobile && !isFriendly, [$style.showElTab]: (showEl && ['hideHeaderOnly', 'hideHeaderFloatBtn', 'hide'].includes(<string>defaultStore.state.displayHeaderNavBarWhenScroll)) && isMobile && isFriendly, [$style.reduceAnimation]: !defaultStore.state.animation }]"
					>
						<button class="_buttonPrimary" :class="$style.newButton" @click="top()">
							<i class="ti ti-arrow-up"></i>
							<I18n :src="defaultStore.state.newNoteReceivedNotificationBehavior === 'count' ? i18n.ts.newNoteRecivedCount : defaultStore.state.newNoteReceivedNotificationBehavior === 'default' ? i18n.ts.newNoteRecived : null" textTag="span">
								<template v-if="defaultStore.state.newNoteReceivedNotificationBehavior === 'count'" #n>{{ queue > 19 ? queue + '+' : queue }}</template>
							</I18n>
						</button>
					</div>
				</transition>

				<div :class="$style.tl">
					<MkTimeline
						ref="tlComponent"
						:key="src + withRenotes + withReplies + onlyFiles + onlyCats"
						:src="src.split(':')[0]"
						:list="src.split(':')[1]"
						:withRenotes="withRenotes"
						:withReplies="withReplies"
						:onlyFiles="onlyFiles"
						:onlyCats="onlyCats"
						:sound="true"
						@queue="queueUpdated"
					/>
				</div>
			</div>
		</MkHorizontalSwipe>
	</MkSpacer>
</MkStickyContainer>
</template>

<script lang="ts" setup>
import { computed, watch, shallowRef, ref, provide, onMounted } from 'vue';
import type { Tab } from '@/components/global/MkPageHeader.tabs.vue';
import MkTimeline from '@/components/MkTimeline.vue';
import MkInfo from '@/components/MkInfo.vue';
import MkPostForm from '@/components/MkPostForm.vue';
import MkHorizontalSwipe from '@/components/MkHorizontalSwipe.vue';
import { scroll } from '@/scripts/scroll.js';
import * as os from '@/os.js';
import { misskeyApi } from '@/scripts/misskey-api.js';
import { defaultStore } from '@/store.js';
import { i18n } from '@/i18n.js';
import { instance } from '@/instance.js';
import { $i } from '@/account.js';
import { definePageMetadata } from '@/scripts/page-metadata.js';
import { antennasCache, userListsCache } from '@/cache.js';
import { globalEvents } from '@/events.js';
import { deviceKind } from '@/scripts/device-kind.js';
<<<<<<< HEAD
import { unisonReload } from '@/scripts/unison-reload.js';
=======
import { deepMerge } from '@/scripts/merge.js';
>>>>>>> f18a31c6
import { MenuItem } from '@/types/menu.js';
import { miLocalStorage } from '@/local-storage.js';

const showEl = ref(false);
const isFriendly = ref(miLocalStorage.getItem('ui') === 'friendly');

const MOBILE_THRESHOLD = 500;

const isMobile = ref(deviceKind === 'smartphone' || window.innerWidth <= MOBILE_THRESHOLD);
window.addEventListener('resize', () => {
	isMobile.value = deviceKind === 'smartphone' || window.innerWidth <= MOBILE_THRESHOLD;
});

if (!isFriendly.value) provide('shouldOmitHeaderTitle', true);

const isLocalTimelineAvailable = ($i == null && instance.policies.ltlAvailable) || ($i != null && $i.policies.ltlAvailable);
const isGlobalTimelineAvailable = ($i == null && instance.policies.gtlAvailable) || ($i != null && $i.policies.gtlAvailable);
const keymap = {
	't': focus,
};

const tlComponent = shallowRef<InstanceType<typeof MkTimeline>>();
const rootEl = shallowRef<HTMLElement>();

const queue = ref(0);
const srcWhenNotSignin = ref<'local' | 'global'>(isLocalTimelineAvailable ? 'local' : 'global');
const src = computed<'home' | 'local' | 'social' | 'global' | `list:${string}`>({
	get: () => ($i ? defaultStore.reactiveState.tl.value.src : srcWhenNotSignin.value),
	set: (x) => saveSrc(x),
});
const withRenotes = computed<boolean>({
	get: () => defaultStore.reactiveState.tl.value.filter.withRenotes,
	set: (x) => saveTlFilter('withRenotes', x),
});

// computed内での無限ループを防ぐためのフラグ
const localSocialTLFilterSwitchStore = ref<'withReplies' | 'onlyFiles' | false>('withReplies');

const withReplies = computed<boolean>({
	get: () => {
		if (!$i) return false;
		if (['local', 'social'].includes(src.value) && localSocialTLFilterSwitchStore.value === 'onlyFiles') {
			return false;
		} else {
			return defaultStore.reactiveState.tl.value.filter.withReplies;
		}
	},
	set: (x) => saveTlFilter('withReplies', x),
});
const onlyFiles = computed<boolean>({
	get: () => {
		if (['local', 'social'].includes(src.value) && localSocialTLFilterSwitchStore.value === 'withReplies') {
			return false;
		} else {
			return defaultStore.reactiveState.tl.value.filter.onlyFiles;
		}
	},
	set: (x) => saveTlFilter('onlyFiles', x),
});
<<<<<<< HEAD
const onlyCats = computed({
	get: () => defaultStore.reactiveState.tl.value.filter.onlyCats,
	set: (x: boolean) => saveTlFilter('onlyCats', x),
});
const withSensitive = computed({
	get: () => defaultStore.reactiveState.tl.value.filter.withSensitive,
	set: (x: boolean) => {
		saveTlFilter('withSensitive', x);
=======
>>>>>>> f18a31c6

watch([withReplies, onlyFiles], ([withRepliesTo, onlyFilesTo]) => {
	if (withRepliesTo) {
		localSocialTLFilterSwitchStore.value = 'withReplies';
	} else if (onlyFilesTo) {
		localSocialTLFilterSwitchStore.value = 'onlyFiles';
	} else {
		localSocialTLFilterSwitchStore.value = false;
	}
});

const withSensitive = computed<boolean>({
	get: () => defaultStore.reactiveState.tl.value.filter.withSensitive,
	set: (x) => saveTlFilter('withSensitive', x),
});
const friendlyEnableNotifications = ref(defaultStore.state.friendlyEnableNotifications);
const friendlyEnableWidgets = ref(defaultStore.state.friendlyEnableWidgets);

watch(src, () => {
	queue.value = 0;
	queueUpdated(queue);
});

watch(friendlyEnableNotifications, (x) => {
	defaultStore.set('friendlyEnableNotifications', x);
	reloadAsk();
});

watch(friendlyEnableWidgets, (x) => {
	defaultStore.set('friendlyEnableWidgets', x);
	reloadAsk();
});

onMounted(() => {
	globalEvents.on('showEl', (showEl_receive) => {
		showEl.value = showEl_receive;
	});
});

watch(withSensitive, () => {
	// これだけはクライアント側で完結する処理なので手動でリロード
	tlComponent.value?.reloadTimeline();
});

function queueUpdated(q: number): void {
	queue.value = q;
	globalEvents.emit('queueUpdated', q);
}

function top(): void {
	if (rootEl.value) scroll(rootEl.value, { top: 0 });
}

async function chooseList(ev: MouseEvent): Promise<void> {
	const lists = await userListsCache.fetch();
	const items: MenuItem[] = [
		...lists.map(list => ({
			type: 'link' as const,
			text: list.name,
			to: `/timeline/list/${list.id}`,
		})),
		(lists.length === 0 ? undefined : { type: 'divider' }),
		{
			type: 'link' as const,
			icon: 'ti ti-plus',
			text: i18n.ts.createNew,
			to: '/my/lists',
		},
	];
	os.popupMenu(items, ev.currentTarget ?? ev.target);
}

async function chooseAntenna(ev: MouseEvent): Promise<void> {
	const antennas = await antennasCache.fetch();
	const items: MenuItem[] = [
		...antennas.map(antenna => ({
			type: 'link' as const,
			text: antenna.name,
			indicate: antenna.hasUnreadNote,
			to: `/timeline/antenna/${antenna.id}`,
		})),
		(antennas.length === 0 ? undefined : { type: 'divider' }),
		{
			type: 'link' as const,
			icon: 'ti ti-plus',
			text: i18n.ts.createNew,
			to: '/my/antennas',
		},
	];
	os.popupMenu(items, ev.currentTarget ?? ev.target);
}

async function chooseChannel(ev: MouseEvent): Promise<void> {
	const channels = await misskeyApi('channels/my-favorites', {
		limit: 100,
	});
	const items: MenuItem[] = [
		...channels.map(channel => {
			const lastReadedAt = miLocalStorage.getItemAsJson(`channelLastReadedAt:${channel.id}`) ?? null;
			const hasUnreadNote = (lastReadedAt && channel.lastNotedAt) ? Date.parse(channel.lastNotedAt) > lastReadedAt : !!(!lastReadedAt && channel.lastNotedAt);

			return {
				type: 'link' as const,
				text: channel.name,
				indicate: hasUnreadNote,
				to: `/channels/${channel.id}`,
			};
		}),
		(channels.length === 0 ? undefined : { type: 'divider' }),
		{
			type: 'link' as const,
			icon: 'ti ti-plus',
			text: i18n.ts.createNew,
			to: '/channels',
		},
	];
	os.popupMenu(items, ev.currentTarget ?? ev.target);
}

function saveSrc(newSrc: 'home' | 'local' | 'social' | 'global' | `list:${string}`): void {
	const out = deepMerge({ src: newSrc }, defaultStore.state.tl);

	if (newSrc.startsWith('userList:')) {
		const id = newSrc.substring('userList:'.length);
		out.userList = defaultStore.reactiveState.pinnedUserLists.value.find(l => l.id === id) ?? null;
	}

	defaultStore.set('tl', out);
	if (['local', 'global'].includes(newSrc)) {
		srcWhenNotSignin.value = newSrc as 'local' | 'global';
	}
}

function saveTlFilter(key: keyof typeof defaultStore.state.tl.filter, newValue: boolean) {
	if (key !== 'withReplies' || $i) {
<<<<<<< HEAD
		const out = { ...defaultStore.state.tl };
		// eslint-disable-next-line @typescript-eslint/no-unnecessary-condition
		if (!out.filter) {
			out.filter = {
				withRenotes: true,
				withReplies: true,
				withSensitive: true,
				onlyFiles: false,
				onlyCats: false,
			};
		}
		out.filter[key] = newValue;
=======
		const out = deepMerge({ filter: { [key]: newValue } }, defaultStore.state.tl);
>>>>>>> f18a31c6
		defaultStore.set('tl', out);
	}
}

async function timetravel(): Promise<void> {
	const { canceled, result: date } = await os.inputDate({
		title: i18n.ts.date,
	});
	if (canceled) return;

	tlComponent.value.timetravel(date);
}

function focus(): void {
	tlComponent.value.focus();
}

function closeTutorial(): void {
	if (!['home', 'local', 'social', 'global'].includes(src.value)) return;
	const before = defaultStore.state.timelineTutorials;
	before[src.value] = true;
	defaultStore.set('timelineTutorials', before);
}

async function reloadAsk() {
	if (defaultStore.state.requireRefreshBehavior === 'dialog') {
		const { canceled } = await os.confirm({
			type: 'info',
			text: i18n.ts.reloadToApplySetting,
		});
		if (canceled) return;

		unisonReload();
	} else globalEvents.emit('hasRequireRefresh', true);
}

const headerActions = computed(() => {
	const tmp = [
		{
			icon: 'ti ti-dots',
			text: i18n.ts.options,
			handler: (ev) => {
				os.popupMenu([{
					type: 'switch',
					text: i18n.ts.friendlyEnableNotifications,
					ref: friendlyEnableNotifications,
				}, {
					type: 'switch',
					text: i18n.ts.friendlyEnableWidgets,
					ref: friendlyEnableWidgets,
				}, {
					type: 'switch',
					text: i18n.ts.showRenotes,
					ref: withRenotes,
				}, src.value === 'local' || src.value === 'social' ? {
					type: 'switch',
					text: i18n.ts.showRepliesToOthersInTimeline,
					ref: withReplies,
					disabled: onlyFiles,
				} : undefined, {
					type: 'switch',
					text: i18n.ts.withSensitive,
					ref: withSensitive,
				}, {
					type: 'switch',
					text: i18n.ts.fileAttachedOnly,
					ref: onlyFiles,
					disabled: src.value === 'local' || src.value === 'social' ? withReplies : false,
				}, {
					type: 'switch',
					text: i18n.ts.showCatOnly,
					ref: onlyCats,
				}], ev.currentTarget ?? ev.target);
			},
		},
	];
	if (deviceKind === 'desktop') {
		tmp.unshift({
			icon: 'ti ti-refresh',
			text: i18n.ts.reload,
			handler: (ev: Event) => {
				tlComponent.value?.reloadTimeline();
			},
		});
	}
	return tmp;
});

const headerTabs = computed(() => [...(defaultStore.reactiveState.pinnedUserLists.value.map(l => ({
	key: 'list:' + l.id,
	title: l.name,
	icon: 'ti ti-star',
	iconOnly: true,
}))), ...(defaultStore.state.enableHomeTimeline ? [{
	key: 'home',
	title: i18n.ts._timelines.home,
	icon: 'ti ti-home',
	iconOnly: true,
}] : []), ...(isLocalTimelineAvailable && defaultStore.state.enableLocalTimeline ? [{
	key: 'local',
	title: i18n.ts._timelines.local,
	icon: 'ti ti-planet',
	iconOnly: true,
}, ...(defaultStore.state.enableSocialTimeline ? [{
	key: 'social',
	title: i18n.ts._timelines.social,
	icon: 'ti ti-universe',
	iconOnly: true,
}] : [])] : []), ...(isGlobalTimelineAvailable && defaultStore.state.enableGlobalTimeline ? [{
	key: 'global',
	title: i18n.ts._timelines.global,
	icon: 'ti ti-world',
	iconOnly: true,
}] : []), ...(defaultStore.state.enableListTimeline ? [{
	icon: 'ti ti-list',
	title: i18n.ts.lists,
	iconOnly: true,
	onClick: chooseList,
}] : []), ...(defaultStore.state.enableAntennaTimeline ? [{
	icon: 'ti ti-antenna',
	title: i18n.ts.antennas,
	iconOnly: true,
	onClick: chooseAntenna,
}] : []), ...(defaultStore.state.enableChannelTimeline ? [{
	icon: 'ti ti-device-tv',
	title: i18n.ts.channel,
	iconOnly: true,
	onClick: chooseChannel,
}] : [])] as Tab[]);

const headerTabsWhenNotLogin = computed(() => [
	...(isLocalTimelineAvailable ? [{
		key: 'local',
		title: i18n.ts._timelines.local,
		icon: 'ti ti-planet',
		iconOnly: true,
	}] : []),
	...(isGlobalTimelineAvailable ? [{
		key: 'global',
		title: i18n.ts._timelines.global,
		icon: 'ti ti-world',
		iconOnly: true,
	}] : []),
] as Tab[]);

definePageMetadata(() => ({
	title: i18n.ts.timeline,
<<<<<<< HEAD
	icon: src.value === 'local' ? 'ti ti-planet' : src.value === 'social' ? 'ti ti-universe' : src.value === 'global' ? 'ti ti-world' : 'ti ti-home',
})));
=======
	icon: src.value === 'local' ? 'ti ti-planet' : src.value === 'social' ? 'ti ti-universe' : src.value === 'global' ? 'ti ti-whirl' : 'ti ti-home',
}));
>>>>>>> f18a31c6
</script>

<style lang="scss" module>
.transition_new_enterActive,
.transition_new_leaveActive {
	transform: translateY(-64px);
}

.new {
	position: sticky;
	top: calc(var(--stickyTop, 0px) + 8px);
	z-index: 1000;
	width: 100%;
	margin: calc(-0.675em - 8px) 0;
	transition: opacity 0.5s, transform 0.5s;

	&:first-child {
		margin-top: calc(-0.675em - 8px - var(--margin));
	}

	&.showEl {
		transform: translateY(calc(var(--stickyTop, 0px) - 101px))
	}

  &.showElTab {
    transform: translateY(calc(var(--stickyTop, 0px) - 181px))
  }

	&.reduceAnimation {
		transition: opacity 0s, transform 0s;
	}
}

.newButton {
	display: block;
	margin: var(--margin) auto 0 auto;
	padding: 8px 16px;
	border-radius: 32px;

	> i {
		margin-right: 5px;
	}
}

.postForm {
	border-radius: var(--radius);
}

.tl {
	background: var(--bg);
	border-radius: var(--radius);
	overflow: clip;
}
</style><|MERGE_RESOLUTION|>--- conflicted
+++ resolved
@@ -11,11 +11,7 @@
 	</template>
 	<MkSpacer :contentMax="800">
 		<MkHorizontalSwipe v-model:tab="src" :tabs="$i ? headerTabs : headerTabsWhenNotLogin">
-<<<<<<< HEAD
-			<div :key="src + withRenotes + withReplies + onlyFiles + onlyCats" ref="rootEl" v-hotkey.global="keymap">
-=======
 			<div :key="src" ref="rootEl" v-hotkey.global="keymap">
->>>>>>> f18a31c6
 				<MkInfo v-if="['home', 'local', 'social', 'global'].includes(src) && !defaultStore.reactiveState.timelineTutorials.value[src]" style="margin-bottom: var(--margin);" closable @close="closeTutorial()">
 					{{ i18n.ts._timelineDescription[src] }}
 				</MkInfo>
@@ -78,13 +74,10 @@
 import { antennasCache, userListsCache } from '@/cache.js';
 import { globalEvents } from '@/events.js';
 import { deviceKind } from '@/scripts/device-kind.js';
-<<<<<<< HEAD
-import { unisonReload } from '@/scripts/unison-reload.js';
-=======
 import { deepMerge } from '@/scripts/merge.js';
->>>>>>> f18a31c6
 import { MenuItem } from '@/types/menu.js';
 import { miLocalStorage } from '@/local-storage.js';
+import { unisonReload } from '@/scripts/unison-reload.js';
 
 const showEl = ref(false);
 const isFriendly = ref(miLocalStorage.getItem('ui') === 'friendly');
@@ -142,17 +135,10 @@
 	},
 	set: (x) => saveTlFilter('onlyFiles', x),
 });
-<<<<<<< HEAD
 const onlyCats = computed({
 	get: () => defaultStore.reactiveState.tl.value.filter.onlyCats,
 	set: (x: boolean) => saveTlFilter('onlyCats', x),
 });
-const withSensitive = computed({
-	get: () => defaultStore.reactiveState.tl.value.filter.withSensitive,
-	set: (x: boolean) => {
-		saveTlFilter('withSensitive', x);
-=======
->>>>>>> f18a31c6
 
 watch([withReplies, onlyFiles], ([withRepliesTo, onlyFilesTo]) => {
 	if (withRepliesTo) {
@@ -168,12 +154,18 @@
 	get: () => defaultStore.reactiveState.tl.value.filter.withSensitive,
 	set: (x) => saveTlFilter('withSensitive', x),
 });
+
 const friendlyEnableNotifications = ref(defaultStore.state.friendlyEnableNotifications);
 const friendlyEnableWidgets = ref(defaultStore.state.friendlyEnableWidgets);
 
 watch(src, () => {
 	queue.value = 0;
 	queueUpdated(queue);
+});
+
+watch(withSensitive, () => {
+	// これだけはクライアント側で完結する処理なので手動でリロード
+	tlComponent.value?.reloadTimeline();
 });
 
 watch(friendlyEnableNotifications, (x) => {
@@ -190,11 +182,6 @@
 	globalEvents.on('showEl', (showEl_receive) => {
 		showEl.value = showEl_receive;
 	});
-});
-
-watch(withSensitive, () => {
-	// これだけはクライアント側で完結する処理なので手動でリロード
-	tlComponent.value?.reloadTimeline();
 });
 
 function queueUpdated(q: number): void {
@@ -288,22 +275,7 @@
 
 function saveTlFilter(key: keyof typeof defaultStore.state.tl.filter, newValue: boolean) {
 	if (key !== 'withReplies' || $i) {
-<<<<<<< HEAD
-		const out = { ...defaultStore.state.tl };
-		// eslint-disable-next-line @typescript-eslint/no-unnecessary-condition
-		if (!out.filter) {
-			out.filter = {
-				withRenotes: true,
-				withReplies: true,
-				withSensitive: true,
-				onlyFiles: false,
-				onlyCats: false,
-			};
-		}
-		out.filter[key] = newValue;
-=======
 		const out = deepMerge({ filter: { [key]: newValue } }, defaultStore.state.tl);
->>>>>>> f18a31c6
 		defaultStore.set('tl', out);
 	}
 }
@@ -451,13 +423,8 @@
 
 definePageMetadata(() => ({
 	title: i18n.ts.timeline,
-<<<<<<< HEAD
 	icon: src.value === 'local' ? 'ti ti-planet' : src.value === 'social' ? 'ti ti-universe' : src.value === 'global' ? 'ti ti-world' : 'ti ti-home',
-})));
-=======
-	icon: src.value === 'local' ? 'ti ti-planet' : src.value === 'social' ? 'ti ti-universe' : src.value === 'global' ? 'ti ti-whirl' : 'ti ti-home',
 }));
->>>>>>> f18a31c6
 </script>
 
 <style lang="scss" module>
