<template>
<MkStickyContainer>
<<<<<<< HEAD
	<template #header>
		<MkPageHeader v-model:tab="src" :actions="headerActions" :tabs="headerTabs" :display-my-avatar="true"/>
	</template>

=======
	<template #header><MkPageHeader v-model:tab="src" :actions="headerActions" :tabs="$i ? headerTabs : headerTabsWhenNotLogin" :display-my-avatar="true"/></template>
>>>>>>> baf65bfa
	<MkSpacer :content-max="800">
		<div ref="rootEl" v-hotkey.global="keymap">
			<XTutorial v-if="$i && $store.reactiveState.tutorial.value != -1" class="_panel" style="margin-bottom: var(--margin);"/>
			<XPostForm v-if="$store.reactiveState.showFixedPostForm.value" :class="$style.postForm" class="post-form _panel" fixed style="margin-bottom: var(--margin);"/>

			<div v-if="queue > 0 && $store.state.newNoteRecivedNotificationBehavior === 'default'" :class="$style.new"><button class="_buttonPrimary" @click="top()"><i class="ti ti-arrow-up"></i>{{ i18n.ts.newNoteRecived }}</button></div>
			<div v-if="queue > 0 && $store.state.newNoteRecivedNotificationBehavior === 'count'" :class="$style.new"><button class="_buttonPrimary" @click="top()"><i class="ti ti-arrow-up"></i><I18n :src="i18n.ts.newNoteRecivedCount" text-tag="span"><template #n>{{ queue }}</template></I18n></button></div>
			<div :class="$style.tl">
				<XTimeline
					ref="tlComponent"
					:key="src"
					:src="src"
					:sound="true"
					@queue="queueUpdated"
				/>
			</div>
		</div>
	</MkSpacer>
</MkStickyContainer>
</template>

<script lang="ts" setup>
import { defineAsyncComponent, computed, watch, ref } from 'vue';
import XTimeline from '@/components/MkTimeline.vue';
import XPostForm from '@/components/MkPostForm.vue';
import { scroll } from '@/scripts/scroll';
import * as os from '@/os';
import { defaultStore } from '@/store';
import { i18n } from '@/i18n';
import { instance } from '@/instance';
import { $i } from '@/account';
import { definePageMetadata } from '@/scripts/page-metadata';
import { miLocalStorage } from '@/local-storage';
import { deviceKind } from '@/scripts/device-kind';
import { eventBus } from '@/scripts/cherrypick/eventBus';

const isFriendly = ref(miLocalStorage.getItem('ui') === 'friendly');

const DESKTOP_THRESHOLD = 1100;
const MOBILE_THRESHOLD = 500;

// デスクトップでウィンドウを狭くしたときモバイルUIが表示されて欲しいことはあるので deviceKind === 'desktop' の判定は行わない
const isDesktop = ref(window.innerWidth >= DESKTOP_THRESHOLD);
const isMobile = ref(deviceKind === 'smartphone' || window.innerWidth <= MOBILE_THRESHOLD);
window.addEventListener('resize', () => {
	isMobile.value = deviceKind === 'smartphone' || window.innerWidth <= MOBILE_THRESHOLD;
});

let includeTypes = ref<string[] | null>(null);

const XTutorial = defineAsyncComponent(() => import('./timeline.tutorial.vue'));

const isLocalTimelineAvailable = ($i == null && instance.policies.ltlAvailable) || ($i != null && $i.policies.ltlAvailable);
const isGlobalTimelineAvailable = ($i == null && instance.policies.gtlAvailable) || ($i != null && $i.policies.gtlAvailable);
const keymap = {
	't': focus,
};

const tlComponent = $shallowRef<InstanceType<typeof XTimeline>>();
const rootEl = $shallowRef<HTMLElement>();

let queue = $ref(0);
let srcWhenNotSignin = $ref(isLocalTimelineAvailable ? 'local' : 'global');
const src = $computed({ get: () => ($i ? defaultStore.reactiveState.tl.value.src : srcWhenNotSignin), set: (x) => saveSrc(x) });

watch ($$(src), () => queue = 0);

function queueUpdated(q: number): void {
	queue = q;
	eventBus.emit('queueUpdated', q);
}

function top(): void {
	scroll(rootEl, { top: 0 });
}

async function chooseList(ev: MouseEvent): Promise<void> {
	const lists = await os.api('users/lists/list');
	const items = lists.map(list => ({
		type: 'link' as const,
		text: list.name,
		to: `/timeline/list/${list.id}`,
	}));
	os.popupMenu(items, ev.currentTarget ?? ev.target);
}

async function chooseAntenna(ev: MouseEvent): Promise<void> {
	const antennas = await os.api('antennas/list');
	const items = antennas.map(antenna => ({
		type: 'link' as const,
		text: antenna.name,
		indicate: antenna.hasUnreadNote,
		to: `/timeline/antenna/${antenna.id}`,
	}));
	os.popupMenu(items, ev.currentTarget ?? ev.target);
}

async function chooseChannel(ev: MouseEvent): Promise<void> {
	const channels = await os.api('channels/followed');
	const items = channels.map(channel => ({
		type: 'link' as const,
		text: channel.name,
		indicate: channel.hasUnreadNote,
		to: `/channels/${channel.id}`,
	}));
	os.popupMenu(items, ev.currentTarget ?? ev.target);
}

function saveSrc(newSrc: 'home' | 'local' | 'social' | 'global'): void {
	defaultStore.set('tl', {
		...defaultStore.state.tl,
		src: newSrc,
	});
	srcWhenNotSignin = newSrc;
}

async function timetravel(): Promise<void> {
	const { canceled, result: date } = await os.inputDate({
		title: i18n.ts.date,
	});
	if (canceled) return;

	tlComponent.timetravel(date);
}

function focus(): void {
	tlComponent.focus();
}

const headerActions = $computed(() => []);

const headerTabs = $computed(() => [{
	key: 'home',
	title: i18n.ts._timelines.home,
	icon: 'ti ti-home',
	iconOnly: true,
	onClick: top,
}, ...(isLocalTimelineAvailable ? [{
	key: 'local',
	title: i18n.ts._timelines.local,
	icon: 'ti ti-planet',
	iconOnly: true,
	onClick: top,
}, {
	key: 'social',
	title: i18n.ts._timelines.social,
	icon: 'ti ti-rocket',
	iconOnly: true,
	onClick: top,
}] : []), ...(isGlobalTimelineAvailable ? [{
	key: 'global',
	title: i18n.ts._timelines.global,
	icon: 'ti ti-whirl',
	iconOnly: true,
	onClick: top,
}] : []), {
	icon: 'ti ti-list',
	title: i18n.ts.lists,
	iconOnly: true,
	onClick: chooseList,
}, {
	icon: 'ti ti-antenna',
	title: i18n.ts.antennas,
	iconOnly: true,
	onClick: chooseAntenna,
}, {
	icon: 'ti ti-device-tv',
	title: i18n.ts.channel,
	iconOnly: true,
	onClick: chooseChannel,
}]);

const headerTabsWhenNotLogin = $computed(() => [
	...(isLocalTimelineAvailable ? [{
		key: 'local',
		title: i18n.ts._timelines.local,
		icon: 'ti ti-planet',
		iconOnly: true,
	}] : []),
	...(isGlobalTimelineAvailable ? [{
		key: 'global',
		title: i18n.ts._timelines.global,
		icon: 'ti ti-whirl',
		iconOnly: true,
	}] : []),
]);

definePageMetadata(computed(() => ({
	title: i18n.ts.timeline,
	icon: src === 'local' ? 'ti ti-planet' : src === 'social' ? 'ti ti-rocket' : src === 'global' ? 'ti ti-whirl' : 'ti ti-home',
})));
</script>

<style lang="scss" module>
.new {
	position: sticky;
	top: calc(var(--stickyTop, 0px) + 16px);
	z-index: 1000;
	width: 100%;

	> button {
		display: block;
		margin: var(--margin) auto 0 auto;
		padding: 8px 16px;
		border-radius: 32px;

		> i {
			margin-right: 5px;
		}
	}
}

.postForm {
	border-radius: var(--radius);
}

.tl {
	background: var(--bg);
	border-radius: var(--radius);
	overflow: clip;
}
</style><|MERGE_RESOLUTION|>--- conflicted
+++ resolved
@@ -1,13 +1,6 @@
 <template>
 <MkStickyContainer>
-<<<<<<< HEAD
-	<template #header>
-		<MkPageHeader v-model:tab="src" :actions="headerActions" :tabs="headerTabs" :display-my-avatar="true"/>
-	</template>
-
-=======
 	<template #header><MkPageHeader v-model:tab="src" :actions="headerActions" :tabs="$i ? headerTabs : headerTabsWhenNotLogin" :display-my-avatar="true"/></template>
->>>>>>> baf65bfa
 	<MkSpacer :content-max="800">
 		<div ref="rootEl" v-hotkey.global="keymap">
 			<XTutorial v-if="$i && $store.reactiveState.tutorial.value != -1" class="_panel" style="margin-bottom: var(--margin);"/>
@@ -44,20 +37,6 @@
 import { deviceKind } from '@/scripts/device-kind';
 import { eventBus } from '@/scripts/cherrypick/eventBus';
 
-const isFriendly = ref(miLocalStorage.getItem('ui') === 'friendly');
-
-const DESKTOP_THRESHOLD = 1100;
-const MOBILE_THRESHOLD = 500;
-
-// デスクトップでウィンドウを狭くしたときモバイルUIが表示されて欲しいことはあるので deviceKind === 'desktop' の判定は行わない
-const isDesktop = ref(window.innerWidth >= DESKTOP_THRESHOLD);
-const isMobile = ref(deviceKind === 'smartphone' || window.innerWidth <= MOBILE_THRESHOLD);
-window.addEventListener('resize', () => {
-	isMobile.value = deviceKind === 'smartphone' || window.innerWidth <= MOBILE_THRESHOLD;
-});
-
-let includeTypes = ref<string[] | null>(null);
-
 const XTutorial = defineAsyncComponent(() => import('./timeline.tutorial.vue'));
 
 const isLocalTimelineAvailable = ($i == null && instance.policies.ltlAvailable) || ($i != null && $i.policies.ltlAvailable);
