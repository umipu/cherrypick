<!--
SPDX-FileCopyrightText: syuilo and misskey-project
SPDX-License-Identifier: AGPL-3.0-only
-->

<template>
<MkStickyContainer>
	<template #header>
		<CPPageHeader v-if="isMobile && defaultStore.state.mobileHeaderChange" v-model:tab="src" :actions="headerActions" :tabs="$i ? headerTabs : headerTabsWhenNotLogin" :displayMyAvatar="true"/>
		<MkPageHeader v-else v-model:tab="src" :actions="headerActions" :tabs="$i ? headerTabs : headerTabsWhenNotLogin" :displayMyAvatar="true"/>
	</template>
	<MkSpacer :contentMax="800">
		<MkHorizontalSwipe v-model:tab="src" :tabs="$i ? headerTabs : headerTabsWhenNotLogin">
			<div :key="src" ref="rootEl">
				<MkInfo v-if="isBasicTimeline(src) && !defaultStore.reactiveState.timelineTutorials.value[src]" style="margin-bottom: var(--margin);" closable @close="closeTutorial()">
					{{ i18n.ts._timelineDescription[src] }}
				</MkInfo>
				<MkPostForm v-if="defaultStore.reactiveState.showFixedPostForm.value" :class="$style.postForm" class="post-form _panel" fixed style="margin-bottom: var(--margin);" :autofocus="false"/>

				<transition
					:enterActiveClass="defaultStore.state.animation ? $style.transition_new_enterActive : ''"
					:leaveActiveClass="defaultStore.state.animation ? $style.transition_new_leaveActive : ''"
					:enterFromClass="defaultStore.state.animation ? $style.transition_new_enterFrom : ''"
					:leaveToClass="defaultStore.state.animation ? $style.transition_new_leaveTo : ''"
				>
					<div
						v-if="queue > 0 && ['default', 'count'].includes(defaultStore.state.newNoteReceivedNotificationBehavior)"
						:class="[$style.new, { [$style.showEl]: (showEl && ['hideHeaderOnly', 'hideHeaderFloatBtn', 'hide'].includes(<string>defaultStore.state.displayHeaderNavBarWhenScroll)) && isMobile && !isFriendly, [$style.showElTab]: (showEl && ['hideHeaderOnly', 'hideHeaderFloatBtn', 'hide'].includes(<string>defaultStore.state.displayHeaderNavBarWhenScroll)) && isMobile && isFriendly, [$style.reduceAnimation]: !defaultStore.state.animation }]"
					>
						<button class="_buttonPrimary" :class="$style.newButton" @click="top()">
							<i class="ti ti-arrow-up"></i>
							<I18n :src="defaultStore.state.newNoteReceivedNotificationBehavior === 'count' ? i18n.ts.newNoteRecivedCount : defaultStore.state.newNoteReceivedNotificationBehavior === 'default' ? i18n.ts.newNoteRecived : null" textTag="span">
								<template v-if="defaultStore.state.newNoteReceivedNotificationBehavior === 'count'" #n>{{ queue > 19 ? queue + '+' : queue }}</template>
							</I18n>
						</button>
					</div>
				</transition>

				<div :class="$style.tl">
					<MkTimeline
						ref="tlComponent"
						:key="src + withRenotes + withReplies + onlyFiles + onlyCats"
						:src="src.split(':')[0]"
						:list="src.split(':')[1]"
						:withRenotes="withRenotes"
						:withReplies="withReplies"
						:onlyFiles="onlyFiles"
						:onlyCats="onlyCats"
						:sound="true"
						@queue="queueUpdated"
					/>
				</div>
			</div>
		</MkHorizontalSwipe>
	</MkSpacer>
</MkStickyContainer>
</template>

<script lang="ts" setup>
<<<<<<< HEAD
import { computed, watch, shallowRef, ref, provide, onMounted } from 'vue';
=======
import { computed, watch, provide, shallowRef, ref, onMounted, onActivated } from 'vue';
>>>>>>> 882c8b93
import type { Tab } from '@/components/global/MkPageHeader.tabs.vue';
import MkTimeline from '@/components/MkTimeline.vue';
import MkInfo from '@/components/MkInfo.vue';
import MkPostForm from '@/components/MkPostForm.vue';
import MkHorizontalSwipe from '@/components/MkHorizontalSwipe.vue';
import { scroll } from '@/scripts/scroll.js';
import * as os from '@/os.js';
import { misskeyApi } from '@/scripts/misskey-api.js';
import { defaultStore } from '@/store.js';
import { i18n } from '@/i18n.js';
import { $i } from '@/account.js';
import { definePageMetadata } from '@/scripts/page-metadata.js';
import { antennasCache, userListsCache, favoritedChannelsCache } from '@/cache.js';
import { globalEvents } from '@/events.js';
import { deviceKind } from '@/scripts/device-kind.js';
import { deepMerge } from '@/scripts/merge.js';
import { MenuItem } from '@/types/menu.js';
import { miLocalStorage } from '@/local-storage.js';
import { availableBasicTimelines, hasWithReplies, isAvailableBasicTimeline, isBasicTimeline, basicTimelineIconClass } from '@/timelines.js';
<<<<<<< HEAD
import { unisonReload } from '@/scripts/unison-reload.js';

const showEl = ref(false);
const isFriendly = ref(miLocalStorage.getItem('ui') === 'friendly');

const MOBILE_THRESHOLD = 500;

const isMobile = ref(deviceKind === 'smartphone' || window.innerWidth <= MOBILE_THRESHOLD);
window.addEventListener('resize', () => {
	isMobile.value = deviceKind === 'smartphone' || window.innerWidth <= MOBILE_THRESHOLD;
});

if (!isFriendly.value) provide('shouldOmitHeaderTitle', true);
=======
import type { BasicTimelineType } from '@/timelines.js';
	
provide('shouldOmitHeaderTitle', true);
>>>>>>> 882c8b93

const tlComponent = shallowRef<InstanceType<typeof MkTimeline>>();
const rootEl = shallowRef<HTMLElement>();

type TimelinePageSrc = BasicTimelineType | `list:${string}`;

const queue = ref(0);
const srcWhenNotSignin = ref<'local' | 'global'>(isAvailableBasicTimeline('local') ? 'local' : 'global');
const src = computed<TimelinePageSrc>({
	get: () => ($i ? defaultStore.reactiveState.tl.value.src : srcWhenNotSignin.value),
	set: (x) => saveSrc(x),
});
const withRenotes = computed<boolean>({
	get: () => defaultStore.reactiveState.tl.value.filter.withRenotes,
	set: (x) => saveTlFilter('withRenotes', x),
});

// computed内での無限ループを防ぐためのフラグ
const localSocialTLFilterSwitchStore = ref<'withReplies' | 'onlyFiles' | false>(
	defaultStore.reactiveState.tl.value.filter.withReplies ? 'withReplies' :
	defaultStore.reactiveState.tl.value.filter.onlyFiles ? 'onlyFiles' :
	false,
);

const withReplies = computed<boolean>({
	get: () => {
		if (!$i) return false;
		if (['local', 'social'].includes(src.value) && localSocialTLFilterSwitchStore.value === 'onlyFiles') {
			return false;
		} else {
			return defaultStore.reactiveState.tl.value.filter.withReplies;
		}
	},
	set: (x) => saveTlFilter('withReplies', x),
});
const onlyFiles = computed<boolean>({
	get: () => {
		if (['local', 'social'].includes(src.value) && localSocialTLFilterSwitchStore.value === 'withReplies') {
			return false;
		} else {
			return defaultStore.reactiveState.tl.value.filter.onlyFiles;
		}
	},
	set: (x) => saveTlFilter('onlyFiles', x),
});
const onlyCats = computed({
	get: () => defaultStore.reactiveState.tl.value.filter.onlyCats,
	set: (x: boolean) => saveTlFilter('onlyCats', x),
});

watch([withReplies, onlyFiles], ([withRepliesTo, onlyFilesTo]) => {
	if (withRepliesTo) {
		localSocialTLFilterSwitchStore.value = 'withReplies';
	} else if (onlyFilesTo) {
		localSocialTLFilterSwitchStore.value = 'onlyFiles';
	} else {
		localSocialTLFilterSwitchStore.value = false;
	}
});

const withSensitive = computed<boolean>({
	get: () => defaultStore.reactiveState.tl.value.filter.withSensitive,
	set: (x) => saveTlFilter('withSensitive', x),
});

const friendlyEnableNotifications = ref(defaultStore.state.friendlyEnableNotifications);
const friendlyEnableWidgets = ref(defaultStore.state.friendlyEnableWidgets);

watch(src, () => {
	queue.value = 0;
	queueUpdated(queue);
});

watch(withSensitive, () => {
	// これだけはクライアント側で完結する処理なので手動でリロード
	tlComponent.value?.reloadTimeline();
});

watch(friendlyEnableNotifications, (x) => {
	defaultStore.set('friendlyEnableNotifications', x);
	reloadAsk();
});

watch(friendlyEnableWidgets, (x) => {
	defaultStore.set('friendlyEnableWidgets', x);
	reloadAsk();
});

onMounted(() => {
	globalEvents.on('showEl', (showEl_receive) => {
		showEl.value = showEl_receive;
	});
});

function queueUpdated(q: number): void {
	queue.value = q;
	globalEvents.emit('queueUpdated', q);
}

function top(): void {
	if (rootEl.value) scroll(rootEl.value, { top: 0 });
}

async function chooseList(ev: MouseEvent): Promise<void> {
	const lists = await userListsCache.fetch();
	const items: MenuItem[] = [
		...lists.map(list => ({
			type: 'link' as const,
			text: list.name,
			to: `/timeline/list/${list.id}`,
		})),
		(lists.length === 0 ? undefined : { type: 'divider' }),
		{
			type: 'link' as const,
			icon: 'ti ti-plus',
			text: i18n.ts.createNew,
			to: '/my/lists',
		},
	];
	os.popupMenu(items, ev.currentTarget ?? ev.target);
}

async function chooseAntenna(ev: MouseEvent): Promise<void> {
	const antennas = await antennasCache.fetch();
	const items: MenuItem[] = [
		...antennas.map(antenna => ({
			type: 'link' as const,
			text: antenna.name,
			indicate: antenna.hasUnreadNote,
			to: `/timeline/antenna/${antenna.id}`,
		})),
		(antennas.length === 0 ? undefined : { type: 'divider' }),
		{
			type: 'link' as const,
			icon: 'ti ti-plus',
			text: i18n.ts.createNew,
			to: '/my/antennas',
		},
	];
	os.popupMenu(items, ev.currentTarget ?? ev.target);
}

async function chooseChannel(ev: MouseEvent): Promise<void> {
	const channels = await favoritedChannelsCache.fetch();
	const items: MenuItem[] = [
		...channels.map(channel => {
			const lastReadedAt = miLocalStorage.getItemAsJson(`channelLastReadedAt:${channel.id}`) ?? null;
			const hasUnreadNote = (lastReadedAt && channel.lastNotedAt) ? Date.parse(channel.lastNotedAt) > lastReadedAt : !!(!lastReadedAt && channel.lastNotedAt);

			return {
				type: 'link' as const,
				text: channel.name,
				indicate: hasUnreadNote,
				to: `/channels/${channel.id}`,
			};
		}),
		(channels.length === 0 ? undefined : { type: 'divider' }),
		{
			type: 'link' as const,
			icon: 'ti ti-plus',
			text: i18n.ts.createNew,
			to: '/channels',
		},
	];
	os.popupMenu(items, ev.currentTarget ?? ev.target);
}

function saveSrc(newSrc: TimelinePageSrc): void {
	const out = deepMerge({ src: newSrc }, defaultStore.state.tl);

	if (newSrc.startsWith('userList:')) {
		const id = newSrc.substring('userList:'.length);
		out.userList = defaultStore.reactiveState.pinnedUserLists.value.find(l => l.id === id) ?? null;
	}

	defaultStore.set('tl', out);
	if (['local', 'global'].includes(newSrc)) {
		srcWhenNotSignin.value = newSrc as 'local' | 'global';
	}
}

function saveTlFilter(key: keyof typeof defaultStore.state.tl.filter, newValue: boolean) {
	if (key !== 'withReplies' || $i) {
		const out = deepMerge({ filter: { [key]: newValue } }, defaultStore.state.tl);
		defaultStore.set('tl', out);
	}
}

async function timetravel(): Promise<void> {
	const { canceled, result: date } = await os.inputDate({
		title: i18n.ts.date,
	});
	if (canceled) return;

	tlComponent.value.timetravel(date);
}

function focus(): void {
	tlComponent.value.focus();
}

function closeTutorial(): void {
	if (!isBasicTimeline(src.value)) return;
	const before = defaultStore.state.timelineTutorials;
	before[src.value] = true;
	defaultStore.set('timelineTutorials', before);
}

<<<<<<< HEAD
async function reloadAsk() {
	if (defaultStore.state.requireRefreshBehavior === 'dialog') {
		const { canceled } = await os.confirm({
			type: 'info',
			text: i18n.ts.reloadToApplySetting,
		});
		if (canceled) return;

		unisonReload();
	} else globalEvents.emit('hasRequireRefresh', true);
}

=======
function switchTlIfNeeded() {
	if (isBasicTimeline(src.value) && !isAvailableBasicTimeline(src.value)) {
		src.value = availableBasicTimelines()[0];
	}
}

onMounted(() => {
	switchTlIfNeeded();
});
onActivated(() => {
	switchTlIfNeeded();
});

>>>>>>> 882c8b93
const headerActions = computed(() => {
	const tmp = [
		{
			icon: 'ti ti-dots',
			text: i18n.ts.options,
			handler: (ev) => {
				os.popupMenu([{
					type: 'switch',
					text: i18n.ts.friendlyEnableNotifications,
					ref: friendlyEnableNotifications,
				}, {
					type: 'switch',
					text: i18n.ts.friendlyEnableWidgets,
					ref: friendlyEnableWidgets,
				}, {
					type: 'switch',
					text: i18n.ts.showRenotes,
					ref: withRenotes,
				}, isBasicTimeline(src.value) && hasWithReplies(src.value) ? {
					type: 'switch',
					text: i18n.ts.showRepliesToOthersInTimeline,
					ref: withReplies,
					disabled: onlyFiles,
				} : undefined, {
					type: 'switch',
					text: i18n.ts.withSensitive,
					ref: withSensitive,
				}, {
					type: 'switch',
					text: i18n.ts.fileAttachedOnly,
					ref: onlyFiles,
					disabled: isBasicTimeline(src.value) && hasWithReplies(src.value) ? withReplies : false,
				}, {
					type: 'switch',
					text: i18n.ts.showCatOnly,
					ref: onlyCats,
				}], ev.currentTarget ?? ev.target);
			},
		},
	];
	if (deviceKind === 'desktop') {
		tmp.unshift({
			icon: 'ti ti-refresh',
			text: i18n.ts.reload,
			handler: (ev: Event) => {
				tlComponent.value?.reloadTimeline();
			},
		});
	}
	return tmp;
});

const headerTabs = computed(() => [...(defaultStore.reactiveState.pinnedUserLists.value.map(l => ({
	key: 'list:' + l.id,
	title: l.name,
	icon: 'ti ti-star',
	iconOnly: true,
}))), ...availableBasicTimelines().map(tl => ({
	key: tl,
	title: i18n.ts._timelines[tl],
	icon: basicTimelineIconClass(tl),
	iconOnly: true,
})), ...(defaultStore.state.enableListTimeline ? [{
	icon: 'ti ti-list',
	title: i18n.ts.lists,
	iconOnly: true,
	onClick: chooseList,
}] : []), ...(defaultStore.state.enableAntennaTimeline ? [{
	icon: 'ti ti-antenna',
	title: i18n.ts.antennas,
	iconOnly: true,
	onClick: chooseAntenna,
}] : []), ...(defaultStore.state.enableChannelTimeline ? [{
	icon: 'ti ti-device-tv',
	title: i18n.ts.channel,
	iconOnly: true,
	onClick: chooseChannel,
}] : [])] as Tab[]);

const headerTabsWhenNotLogin = computed(() => [...availableBasicTimelines().map(tl => ({
	key: tl,
	title: i18n.ts._timelines[tl],
	icon: basicTimelineIconClass(tl),
	iconOnly: true,
}))] as Tab[]);

definePageMetadata(() => ({
	title: i18n.ts.timeline,
	icon: isBasicTimeline(src.value) ? basicTimelineIconClass(src.value) : 'ti ti-home',
}));
</script>

<style lang="scss" module>
.transition_new_enterActive,
.transition_new_leaveActive {
	transform: translateY(-64px);
}

.new {
	position: sticky;
	top: calc(var(--stickyTop, 0px) + 8px);
	z-index: 1000;
	width: 100%;
	margin: calc(-0.675em - 8px) 0;
	transition: opacity 0.5s, transform 0.5s;

	&:first-child {
		margin-top: calc(-0.675em - 8px - var(--margin));
	}

	&.showEl {
		transform: translateY(calc(var(--stickyTop, 0px) - 101px))
	}

  &.showElTab {
    transform: translateY(calc(var(--stickyTop, 0px) - 181px))
  }

	&.reduceAnimation {
		transition: opacity 0s, transform 0s;
	}
}

.newButton {
	display: block;
	margin: var(--margin) auto 0 auto;
	padding: 8px 16px;
	border-radius: 32px;

	> i {
		margin-right: 5px;
	}
}

.postForm {
	border-radius: var(--radius);
}

.tl {
	background: var(--bg);
	border-radius: var(--radius);
	overflow: clip;
}
</style><|MERGE_RESOLUTION|>--- conflicted
+++ resolved
@@ -57,12 +57,9 @@
 </template>
 
 <script lang="ts" setup>
-<<<<<<< HEAD
-import { computed, watch, shallowRef, ref, provide, onMounted } from 'vue';
-=======
 import { computed, watch, provide, shallowRef, ref, onMounted, onActivated } from 'vue';
->>>>>>> 882c8b93
 import type { Tab } from '@/components/global/MkPageHeader.tabs.vue';
+import type { BasicTimelineType } from '@/timelines.js';
 import MkTimeline from '@/components/MkTimeline.vue';
 import MkInfo from '@/components/MkInfo.vue';
 import MkPostForm from '@/components/MkPostForm.vue';
@@ -81,7 +78,6 @@
 import { MenuItem } from '@/types/menu.js';
 import { miLocalStorage } from '@/local-storage.js';
 import { availableBasicTimelines, hasWithReplies, isAvailableBasicTimeline, isBasicTimeline, basicTimelineIconClass } from '@/timelines.js';
-<<<<<<< HEAD
 import { unisonReload } from '@/scripts/unison-reload.js';
 
 const showEl = ref(false);
@@ -95,11 +91,6 @@
 });
 
 if (!isFriendly.value) provide('shouldOmitHeaderTitle', true);
-=======
-import type { BasicTimelineType } from '@/timelines.js';
-	
-provide('shouldOmitHeaderTitle', true);
->>>>>>> 882c8b93
 
 const tlComponent = shallowRef<InstanceType<typeof MkTimeline>>();
 const rootEl = shallowRef<HTMLElement>();
@@ -297,18 +288,6 @@
 	tlComponent.value.timetravel(date);
 }
 
-function focus(): void {
-	tlComponent.value.focus();
-}
-
-function closeTutorial(): void {
-	if (!isBasicTimeline(src.value)) return;
-	const before = defaultStore.state.timelineTutorials;
-	before[src.value] = true;
-	defaultStore.set('timelineTutorials', before);
-}
-
-<<<<<<< HEAD
 async function reloadAsk() {
 	if (defaultStore.state.requireRefreshBehavior === 'dialog') {
 		const { canceled } = await os.confirm({
@@ -321,7 +300,17 @@
 	} else globalEvents.emit('hasRequireRefresh', true);
 }
 
-=======
+function focus(): void {
+	tlComponent.value.focus();
+}
+
+function closeTutorial(): void {
+	if (!isBasicTimeline(src.value)) return;
+	const before = defaultStore.state.timelineTutorials;
+	before[src.value] = true;
+	defaultStore.set('timelineTutorials', before);
+}
+
 function switchTlIfNeeded() {
 	if (isBasicTimeline(src.value) && !isAvailableBasicTimeline(src.value)) {
 		src.value = availableBasicTimelines()[0];
@@ -335,7 +324,6 @@
 	switchTlIfNeeded();
 });
 
->>>>>>> 882c8b93
 const headerActions = computed(() => {
 	const tmp = [
 		{
