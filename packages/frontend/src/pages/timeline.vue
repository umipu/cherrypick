<!--
SPDX-FileCopyrightText: syuilo and misskey-project
SPDX-License-Identifier: AGPL-3.0-only
-->

<template>
<MkStickyContainer>
	<template #header>
		<CPPageHeader v-if="isMobile && defaultStore.state.mobileHeaderChange" v-model:tab="src" :actions="headerActions" :tabs="$i ? headerTabs : headerTabsWhenNotLogin" :displayMyAvatar="true"/>
		<MkPageHeader v-else v-model:tab="src" :actions="headerActions" :tabs="$i ? headerTabs : headerTabsWhenNotLogin" :displayMyAvatar="true"/>
	</template>
	<MkSpacer :contentMax="800">
		<MkHorizontalSwipe v-model:tab="src" :tabs="$i ? headerTabs : headerTabsWhenNotLogin">
			<div :key="src" ref="rootEl" v-hotkey.global="keymap">
				<MkInfo v-if="['home', 'local', 'social', 'global'].includes(src) && !defaultStore.reactiveState.timelineTutorials.value[src]" style="margin-bottom: var(--margin);" closable @close="closeTutorial()">
					{{ i18n.ts._timelineDescription[src] }}
				</MkInfo>
				<MkPostForm v-if="defaultStore.reactiveState.showFixedPostForm.value" :class="$style.postForm" class="post-form _panel" fixed style="margin-bottom: var(--margin);" :autofocus="false"/>

				<transition
					:enterActiveClass="defaultStore.state.animation ? $style.transition_new_enterActive : ''"
					:leaveActiveClass="defaultStore.state.animation ? $style.transition_new_leaveActive : ''"
					:enterFromClass="defaultStore.state.animation ? $style.transition_new_enterFrom : ''"
					:leaveToClass="defaultStore.state.animation ? $style.transition_new_leaveTo : ''"
				>
					<div
						v-if="queue > 0 && ['default', 'count'].includes(defaultStore.state.newNoteReceivedNotificationBehavior)"
						:class="[$style.new, { [$style.showEl]: (showEl && ['hideHeaderOnly', 'hideHeaderFloatBtn', 'hide'].includes(<string>defaultStore.state.displayHeaderNavBarWhenScroll)) && isMobile && !isFriendly, [$style.showElTab]: (showEl && ['hideHeaderOnly', 'hideHeaderFloatBtn', 'hide'].includes(<string>defaultStore.state.displayHeaderNavBarWhenScroll)) && isMobile && isFriendly, [$style.reduceAnimation]: !defaultStore.state.animation }]"
					>
						<button class="_buttonPrimary" :class="$style.newButton" @click="top()">
							<i class="ti ti-arrow-up"></i>
							<I18n :src="defaultStore.state.newNoteReceivedNotificationBehavior === 'count' ? i18n.ts.newNoteRecivedCount : defaultStore.state.newNoteReceivedNotificationBehavior === 'default' ? i18n.ts.newNoteRecived : null" textTag="span">
								<template v-if="defaultStore.state.newNoteReceivedNotificationBehavior === 'count'" #n>{{ queue > 19 ? queue + '+' : queue }}</template>
							</I18n>
						</button>
					</div>
				</transition>

				<div :class="$style.tl">
					<MkTimeline
						ref="tlComponent"
						:key="src + withRenotes + withReplies + onlyFiles + onlyCats"
						:src="src.split(':')[0]"
						:list="src.split(':')[1]"
						:withRenotes="withRenotes"
						:withReplies="withReplies"
						:onlyFiles="onlyFiles"
						:onlyCats="onlyCats"
						:sound="true"
						@queue="queueUpdated"
					/>
				</div>
			</div>
		</MkHorizontalSwipe>
	</MkSpacer>
</MkStickyContainer>
</template>

<script lang="ts" setup>
import { computed, watch, shallowRef, ref, provide, onMounted } from 'vue';
import type { Tab } from '@/components/global/MkPageHeader.tabs.vue';
import MkTimeline from '@/components/MkTimeline.vue';
import MkInfo from '@/components/MkInfo.vue';
import MkPostForm from '@/components/MkPostForm.vue';
import MkHorizontalSwipe from '@/components/MkHorizontalSwipe.vue';
import { scroll } from '@/scripts/scroll.js';
import * as os from '@/os.js';
import { misskeyApi } from '@/scripts/misskey-api.js';
import { defaultStore } from '@/store.js';
import { i18n } from '@/i18n.js';
import { instance } from '@/instance.js';
import { $i } from '@/account.js';
import { definePageMetadata } from '@/scripts/page-metadata.js';
<<<<<<< HEAD
import { antennasCache, userListsCache } from '@/cache.js';
import { globalEvents } from '@/events.js';
=======
import { antennasCache, userListsCache, favoritedChannelsCache } from '@/cache.js';
>>>>>>> 1bb1a329
import { deviceKind } from '@/scripts/device-kind.js';
import { deepMerge } from '@/scripts/merge.js';
import { MenuItem } from '@/types/menu.js';
import { miLocalStorage } from '@/local-storage.js';
import { unisonReload } from '@/scripts/unison-reload.js';

const showEl = ref(false);
const isFriendly = ref(miLocalStorage.getItem('ui') === 'friendly');

const MOBILE_THRESHOLD = 500;

const isMobile = ref(deviceKind === 'smartphone' || window.innerWidth <= MOBILE_THRESHOLD);
window.addEventListener('resize', () => {
	isMobile.value = deviceKind === 'smartphone' || window.innerWidth <= MOBILE_THRESHOLD;
});

if (!isFriendly.value) provide('shouldOmitHeaderTitle', true);

const isLocalTimelineAvailable = ($i == null && instance.policies.ltlAvailable) || ($i != null && $i.policies.ltlAvailable);
const isGlobalTimelineAvailable = ($i == null && instance.policies.gtlAvailable) || ($i != null && $i.policies.gtlAvailable);
const keymap = {
	't': focus,
};

const tlComponent = shallowRef<InstanceType<typeof MkTimeline>>();
const rootEl = shallowRef<HTMLElement>();

const queue = ref(0);
const srcWhenNotSignin = ref<'local' | 'global'>(isLocalTimelineAvailable ? 'local' : 'global');
const src = computed<'home' | 'local' | 'social' | 'global' | `list:${string}`>({
	get: () => ($i ? defaultStore.reactiveState.tl.value.src : srcWhenNotSignin.value),
	set: (x) => saveSrc(x),
});
const withRenotes = computed<boolean>({
	get: () => defaultStore.reactiveState.tl.value.filter.withRenotes,
	set: (x) => saveTlFilter('withRenotes', x),
});

// computed内での無限ループを防ぐためのフラグ
const localSocialTLFilterSwitchStore = ref<'withReplies' | 'onlyFiles' | false>('withReplies');

const withReplies = computed<boolean>({
	get: () => {
		if (!$i) return false;
		if (['local', 'social'].includes(src.value) && localSocialTLFilterSwitchStore.value === 'onlyFiles') {
			return false;
		} else {
			return defaultStore.reactiveState.tl.value.filter.withReplies;
		}
	},
	set: (x) => saveTlFilter('withReplies', x),
});
const onlyFiles = computed<boolean>({
	get: () => {
		if (['local', 'social'].includes(src.value) && localSocialTLFilterSwitchStore.value === 'withReplies') {
			return false;
		} else {
			return defaultStore.reactiveState.tl.value.filter.onlyFiles;
		}
	},
	set: (x) => saveTlFilter('onlyFiles', x),
});
const onlyCats = computed({
	get: () => defaultStore.reactiveState.tl.value.filter.onlyCats,
	set: (x: boolean) => saveTlFilter('onlyCats', x),
});

watch([withReplies, onlyFiles], ([withRepliesTo, onlyFilesTo]) => {
	if (withRepliesTo) {
		localSocialTLFilterSwitchStore.value = 'withReplies';
	} else if (onlyFilesTo) {
		localSocialTLFilterSwitchStore.value = 'onlyFiles';
	} else {
		localSocialTLFilterSwitchStore.value = false;
	}
});

const withSensitive = computed<boolean>({
	get: () => defaultStore.reactiveState.tl.value.filter.withSensitive,
	set: (x) => saveTlFilter('withSensitive', x),
});

const friendlyEnableNotifications = ref(defaultStore.state.friendlyEnableNotifications);
const friendlyEnableWidgets = ref(defaultStore.state.friendlyEnableWidgets);

watch(src, () => {
	queue.value = 0;
	queueUpdated(queue);
});

watch(withSensitive, () => {
	// これだけはクライアント側で完結する処理なので手動でリロード
	tlComponent.value?.reloadTimeline();
});

watch(friendlyEnableNotifications, (x) => {
	defaultStore.set('friendlyEnableNotifications', x);
	reloadAsk();
});

watch(friendlyEnableWidgets, (x) => {
	defaultStore.set('friendlyEnableWidgets', x);
	reloadAsk();
});

onMounted(() => {
	globalEvents.on('showEl', (showEl_receive) => {
		showEl.value = showEl_receive;
	});
});

function queueUpdated(q: number): void {
	queue.value = q;
	globalEvents.emit('queueUpdated', q);
}

function top(): void {
	if (rootEl.value) scroll(rootEl.value, { top: 0 });
}

async function chooseList(ev: MouseEvent): Promise<void> {
	const lists = await userListsCache.fetch();
	const items: MenuItem[] = [
		...lists.map(list => ({
			type: 'link' as const,
			text: list.name,
			to: `/timeline/list/${list.id}`,
		})),
		(lists.length === 0 ? undefined : { type: 'divider' }),
		{
			type: 'link' as const,
			icon: 'ti ti-plus',
			text: i18n.ts.createNew,
			to: '/my/lists',
		},
	];
	os.popupMenu(items, ev.currentTarget ?? ev.target);
}

async function chooseAntenna(ev: MouseEvent): Promise<void> {
	const antennas = await antennasCache.fetch();
	const items: MenuItem[] = [
		...antennas.map(antenna => ({
			type: 'link' as const,
			text: antenna.name,
			indicate: antenna.hasUnreadNote,
			to: `/timeline/antenna/${antenna.id}`,
		})),
		(antennas.length === 0 ? undefined : { type: 'divider' }),
		{
			type: 'link' as const,
			icon: 'ti ti-plus',
			text: i18n.ts.createNew,
			to: '/my/antennas',
		},
	];
	os.popupMenu(items, ev.currentTarget ?? ev.target);
}

async function chooseChannel(ev: MouseEvent): Promise<void> {
	const channels = await favoritedChannelsCache.fetch();
	const items: MenuItem[] = [
		...channels.map(channel => {
			const lastReadedAt = miLocalStorage.getItemAsJson(`channelLastReadedAt:${channel.id}`) ?? null;
			const hasUnreadNote = (lastReadedAt && channel.lastNotedAt) ? Date.parse(channel.lastNotedAt) > lastReadedAt : !!(!lastReadedAt && channel.lastNotedAt);

			return {
				type: 'link' as const,
				text: channel.name,
				indicate: hasUnreadNote,
				to: `/channels/${channel.id}`,
			};
		}),
		(channels.length === 0 ? undefined : { type: 'divider' }),
		{
			type: 'link' as const,
			icon: 'ti ti-plus',
			text: i18n.ts.createNew,
			to: '/channels',
		},
	];
	os.popupMenu(items, ev.currentTarget ?? ev.target);
}

function saveSrc(newSrc: 'home' | 'local' | 'social' | 'global' | `list:${string}`): void {
	const out = deepMerge({ src: newSrc }, defaultStore.state.tl);

	if (newSrc.startsWith('userList:')) {
		const id = newSrc.substring('userList:'.length);
		out.userList = defaultStore.reactiveState.pinnedUserLists.value.find(l => l.id === id) ?? null;
	}

	defaultStore.set('tl', out);
	if (['local', 'global'].includes(newSrc)) {
		srcWhenNotSignin.value = newSrc as 'local' | 'global';
	}
}

function saveTlFilter(key: keyof typeof defaultStore.state.tl.filter, newValue: boolean) {
	if (key !== 'withReplies' || $i) {
		const out = deepMerge({ filter: { [key]: newValue } }, defaultStore.state.tl);
		defaultStore.set('tl', out);
	}
}

async function timetravel(): Promise<void> {
	const { canceled, result: date } = await os.inputDate({
		title: i18n.ts.date,
	});
	if (canceled) return;

	tlComponent.value.timetravel(date);
}

function focus(): void {
	tlComponent.value.focus();
}

function closeTutorial(): void {
	if (!['home', 'local', 'social', 'global'].includes(src.value)) return;
	const before = defaultStore.state.timelineTutorials;
	before[src.value] = true;
	defaultStore.set('timelineTutorials', before);
}

async function reloadAsk() {
	if (defaultStore.state.requireRefreshBehavior === 'dialog') {
		const { canceled } = await os.confirm({
			type: 'info',
			text: i18n.ts.reloadToApplySetting,
		});
		if (canceled) return;

		unisonReload();
	} else globalEvents.emit('hasRequireRefresh', true);
}

const headerActions = computed(() => {
	const tmp = [
		{
			icon: 'ti ti-dots',
			text: i18n.ts.options,
			handler: (ev) => {
				os.popupMenu([{
					type: 'switch',
					text: i18n.ts.friendlyEnableNotifications,
					ref: friendlyEnableNotifications,
				}, {
					type: 'switch',
					text: i18n.ts.friendlyEnableWidgets,
					ref: friendlyEnableWidgets,
				}, {
					type: 'switch',
					text: i18n.ts.showRenotes,
					ref: withRenotes,
				}, src.value === 'local' || src.value === 'social' ? {
					type: 'switch',
					text: i18n.ts.showRepliesToOthersInTimeline,
					ref: withReplies,
					disabled: onlyFiles,
				} : undefined, {
					type: 'switch',
					text: i18n.ts.withSensitive,
					ref: withSensitive,
				}, {
					type: 'switch',
					text: i18n.ts.fileAttachedOnly,
					ref: onlyFiles,
					disabled: src.value === 'local' || src.value === 'social' ? withReplies : false,
				}, {
					type: 'switch',
					text: i18n.ts.showCatOnly,
					ref: onlyCats,
				}], ev.currentTarget ?? ev.target);
			},
		},
	];
	if (deviceKind === 'desktop') {
		tmp.unshift({
			icon: 'ti ti-refresh',
			text: i18n.ts.reload,
			handler: (ev: Event) => {
				tlComponent.value?.reloadTimeline();
			},
		});
	}
	return tmp;
});

const headerTabs = computed(() => [...(defaultStore.reactiveState.pinnedUserLists.value.map(l => ({
	key: 'list:' + l.id,
	title: l.name,
	icon: 'ti ti-star',
	iconOnly: true,
}))), ...(defaultStore.state.enableHomeTimeline ? [{
	key: 'home',
	title: i18n.ts._timelines.home,
	icon: 'ti ti-home',
	iconOnly: true,
}] : []), ...(isLocalTimelineAvailable && defaultStore.state.enableLocalTimeline ? [{
	key: 'local',
	title: i18n.ts._timelines.local,
	icon: 'ti ti-planet',
	iconOnly: true,
}, ...(defaultStore.state.enableSocialTimeline ? [{
	key: 'social',
	title: i18n.ts._timelines.social,
	icon: 'ti ti-universe',
	iconOnly: true,
}] : [])] : []), ...(isGlobalTimelineAvailable && defaultStore.state.enableGlobalTimeline ? [{
	key: 'global',
	title: i18n.ts._timelines.global,
	icon: 'ti ti-world',
	iconOnly: true,
}] : []), ...(defaultStore.state.enableListTimeline ? [{
	icon: 'ti ti-list',
	title: i18n.ts.lists,
	iconOnly: true,
	onClick: chooseList,
}] : []), ...(defaultStore.state.enableAntennaTimeline ? [{
	icon: 'ti ti-antenna',
	title: i18n.ts.antennas,
	iconOnly: true,
	onClick: chooseAntenna,
}] : []), ...(defaultStore.state.enableChannelTimeline ? [{
	icon: 'ti ti-device-tv',
	title: i18n.ts.channel,
	iconOnly: true,
	onClick: chooseChannel,
}] : [])] as Tab[]);

const headerTabsWhenNotLogin = computed(() => [
	...(isLocalTimelineAvailable ? [{
		key: 'local',
		title: i18n.ts._timelines.local,
		icon: 'ti ti-planet',
		iconOnly: true,
	}] : []),
	...(isGlobalTimelineAvailable ? [{
		key: 'global',
		title: i18n.ts._timelines.global,
		icon: 'ti ti-world',
		iconOnly: true,
	}] : []),
] as Tab[]);

definePageMetadata(() => ({
	title: i18n.ts.timeline,
	icon: src.value === 'local' ? 'ti ti-planet' : src.value === 'social' ? 'ti ti-universe' : src.value === 'global' ? 'ti ti-world' : 'ti ti-home',
}));
</script>

<style lang="scss" module>
.transition_new_enterActive,
.transition_new_leaveActive {
	transform: translateY(-64px);
}

.new {
	position: sticky;
	top: calc(var(--stickyTop, 0px) + 8px);
	z-index: 1000;
	width: 100%;
	margin: calc(-0.675em - 8px) 0;
	transition: opacity 0.5s, transform 0.5s;

	&:first-child {
		margin-top: calc(-0.675em - 8px - var(--margin));
	}

	&.showEl {
		transform: translateY(calc(var(--stickyTop, 0px) - 101px))
	}

  &.showElTab {
    transform: translateY(calc(var(--stickyTop, 0px) - 181px))
  }

	&.reduceAnimation {
		transition: opacity 0s, transform 0s;
	}
}

.newButton {
	display: block;
	margin: var(--margin) auto 0 auto;
	padding: 8px 16px;
	border-radius: 32px;

	> i {
		margin-right: 5px;
	}
}

.postForm {
	border-radius: var(--radius);
}

.tl {
	background: var(--bg);
	border-radius: var(--radius);
	overflow: clip;
}
</style><|MERGE_RESOLUTION|>--- conflicted
+++ resolved
@@ -71,12 +71,8 @@
 import { instance } from '@/instance.js';
 import { $i } from '@/account.js';
 import { definePageMetadata } from '@/scripts/page-metadata.js';
-<<<<<<< HEAD
-import { antennasCache, userListsCache } from '@/cache.js';
+import { antennasCache, userListsCache, favoritedChannelsCache } from '@/cache.js';
 import { globalEvents } from '@/events.js';
-=======
-import { antennasCache, userListsCache, favoritedChannelsCache } from '@/cache.js';
->>>>>>> 1bb1a329
 import { deviceKind } from '@/scripts/device-kind.js';
 import { deepMerge } from '@/scripts/merge.js';
 import { MenuItem } from '@/types/menu.js';
