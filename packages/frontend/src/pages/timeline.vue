--- conflicted
+++ resolved
@@ -212,7 +212,6 @@
 	tlComponent.focus();
 }
 
-<<<<<<< HEAD
 async function reloadAsk() {
 	if (defaultStore.state.requireRefreshBehavior === 'dialog') {
 		const { canceled } = await os.confirm({
@@ -225,46 +224,6 @@
 	} else globalEvents.emit('hasRequireRefresh', true);
 }
 
-const headerActions = $computed(() => [
-	...[deviceKind === 'desktop' ? {
-		icon: 'ti ti-refresh',
-		text: i18n.ts.reload,
-		handler: () => {
-			tlComponent.reloadTimeline();
-		},
-	} : {}], {
-		icon: 'ti ti-dots',
-		text: i18n.ts.options,
-		handler: (ev) => {
-			os.popupMenu([{
-				type: 'switch',
-				text: i18n.ts.friendlyEnableNotifications,
-				ref: $$(friendlyEnableNotifications),
-			}, {
-				type: 'switch',
-				text: i18n.ts.friendlyEnableWidgets,
-				ref: $$(friendlyEnableWidgets),
-			}, {
-				type: 'switch',
-				text: i18n.ts.showRenotes,
-				ref: $$(withRenotes),
-			}, src === 'local' || src === 'social' ? {
-				type: 'switch',
-				text: i18n.ts.showRepliesToOthersInTimeline,
-				ref: $$(withReplies),
-			} : undefined, {
-				type: 'switch',
-				text: i18n.ts.fileAttachedOnly,
-				ref: $$(onlyFiles),
-			}, {
-				type: 'switch',
-				text: i18n.ts.showCatOnly,
-				ref: $$(onlyCats),
-			}], ev.currentTarget ?? ev.target);
-		},
-	},
-]);
-=======
 const headerActions = $computed(() => {
 	const tmp = [
 		{
@@ -273,8 +232,15 @@
 			handler: (ev) => {
 				os.popupMenu([{
 					type: 'switch',
+					text: i18n.ts.friendlyEnableNotifications,
+					ref: $$(friendlyEnableNotifications),
+				}, {
+					type: 'switch',
+					text: i18n.ts.friendlyEnableWidgets,
+					ref: $$(friendlyEnableWidgets),
+				}, {
+					type: 'switch',
 					text: i18n.ts.showRenotes,
-					icon: 'ti ti-repeat',
 					ref: $$(withRenotes),
 				}, src === 'local' || src === 'social' ? {
 					type: 'switch',
@@ -283,8 +249,11 @@
 				} : undefined, {
 					type: 'switch',
 					text: i18n.ts.fileAttachedOnly,
-					icon: 'ti ti-photo',
 					ref: $$(onlyFiles),
+				}, {
+					type: 'switch',
+					text: i18n.ts.showCatOnly,
+					ref: $$(onlyCats),
 				}], ev.currentTarget ?? ev.target);
 			},
 		},
@@ -294,14 +263,12 @@
 			icon: 'ti ti-refresh',
 			text: i18n.ts.reload,
 			handler: (ev: Event) => {
-				console.log('called');
 				tlComponent.reloadTimeline();
 			},
 		});
 	}
 	return tmp;
 });
->>>>>>> 21dae2ef
 
 const headerTabs = $computed(() => [...(defaultStore.reactiveState.pinnedUserLists.value.map(l => ({
 	key: 'list:' + l.id,
