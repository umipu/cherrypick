--- conflicted
+++ resolved
@@ -70,11 +70,7 @@
 </template>
 
 <script lang="ts" setup>
-<<<<<<< HEAD
 import { computed, watch, shallowRef, ref, provide, onMounted } from 'vue';
-=======
-import { computed, watch, provide, shallowRef, ref } from 'vue';
->>>>>>> daea5a39
 import type { Tab } from '@/components/global/MkPageHeader.tabs.vue';
 import MkTimeline from '@/components/MkTimeline.vue';
 import MkInfo from '@/components/MkInfo.vue';
@@ -90,11 +86,8 @@
 import { antennasCache, userListsCache } from '@/cache.js';
 import { globalEvents } from '@/events.js';
 import { deviceKind } from '@/scripts/device-kind.js';
-<<<<<<< HEAD
 import { unisonReload } from '@/scripts/unison-reload.js';
-=======
 import { MenuItem } from '@/types/menu.js';
->>>>>>> daea5a39
 
 const showEl = ref(false);
 const isFriendly = ref(miLocalStorage.getItem('ui') === 'friendly');
@@ -123,7 +116,6 @@
 const withRenotes = ref(true);
 const withReplies = ref($i ? defaultStore.state.tlWithReplies : false);
 const onlyFiles = ref(false);
-<<<<<<< HEAD
 const onlyCats = ref(false);
 const friendlyEnableNotifications = ref(defaultStore.state.friendlyEnableNotifications);
 const friendlyEnableWidgets = ref(defaultStore.state.friendlyEnableWidgets);
@@ -132,10 +124,6 @@
 	queue.value = 0;
 	queueUpdated(queue);
 });
-=======
-
-watch(src, () => queue.value = 0);
->>>>>>> daea5a39
 
 watch(withReplies, (x) => {
 	if ($i) defaultStore.set('tlWithReplies', x);
@@ -159,10 +147,7 @@
 
 function queueUpdated(q: number): void {
 	queue.value = q;
-<<<<<<< HEAD
 	globalEvents.emit('queueUpdated', q);
-=======
->>>>>>> daea5a39
 }
 
 function top(): void {
@@ -263,7 +248,6 @@
 	defaultStore.set('timelineTutorials', before);
 }
 
-<<<<<<< HEAD
 async function reloadAsk() {
 	if (defaultStore.state.requireRefreshBehavior === 'dialog') {
 		const { canceled } = await os.confirm({
@@ -276,8 +260,6 @@
 	} else globalEvents.emit('hasRequireRefresh', true);
 }
 
-=======
->>>>>>> daea5a39
 const headerActions = computed(() => {
 	const tmp = [
 		{
@@ -306,13 +288,10 @@
 					text: i18n.ts.fileAttachedOnly,
 					ref: onlyFiles,
 					disabled: src.value === 'local' || src.value === 'social' ? withReplies : false,
-<<<<<<< HEAD
 				}, {
 					type: 'switch',
 					text: i18n.ts.showCatOnly,
 					ref: onlyCats,
-=======
->>>>>>> daea5a39
 				}], ev.currentTarget ?? ev.target);
 			},
 		},
@@ -322,10 +301,6 @@
 			icon: 'ti ti-refresh',
 			text: i18n.ts.reload,
 			handler: (ev: Event) => {
-<<<<<<< HEAD
-=======
-				console.log('called');
->>>>>>> daea5a39
 				tlComponent.value.reloadTimeline();
 			},
 		});
@@ -392,11 +367,7 @@
 
 definePageMetadata(computed(() => ({
 	title: i18n.ts.timeline,
-<<<<<<< HEAD
 	icon: src.value === 'local' ? 'ti ti-planet' : src.value === 'social' ? 'ti ti-universe' : src.value === 'global' ? 'ti ti-world' : 'ti ti-home',
-=======
-	icon: src.value === 'local' ? 'ti ti-planet' : src.value === 'social' ? 'ti ti-universe' : src.value === 'global' ? 'ti ti-whirl' : 'ti ti-home',
->>>>>>> daea5a39
 })));
 </script>
 
