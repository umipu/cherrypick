<!--
SPDX-FileCopyrightText: syuilo and other misskey, cherrypick contributors
SPDX-License-Identifier: AGPL-3.0-only
-->

<template>
<MkStickyContainer>
	<template #header>
		<CPPageHeader v-if="isMobile && defaultStore.state.mobileHeaderChange" v-model:tab="src" :actions="headerActions" :tabs="$i ? headerTabs : headerTabsWhenNotLogin" :displayMyAvatar="true"/>
		<MkPageHeader v-else v-model:tab="src" :actions="headerActions" :tabs="$i ? headerTabs : headerTabsWhenNotLogin" :displayMyAvatar="true"/>
	</template>
	<MkSpacer :contentMax="800">
		<div ref="rootEl" v-hotkey.global="keymap">
<<<<<<< HEAD
			<XTutorial v-if="$i && defaultStore.reactiveState.timelineTutorial.value != -1" class="_panel" style="margin-bottom: var(--margin);"/>
			<MkPostForm v-if="defaultStore.reactiveState.showFixedPostForm.value" :class="$style.postForm" class="post-form _panel" fixed style="margin-bottom: var(--margin);" :autofocus="false"/>
=======
			<MkInfo v-if="['home', 'local', 'social', 'global'].includes(src) && !defaultStore.reactiveState.timelineTutorials.value[src]" style="margin-bottom: var(--margin);" closable @close="closeTutorial()">
				{{ i18n.ts._timelineDescription[src] }}
			</MkInfo>
			<MkPostForm v-if="defaultStore.reactiveState.showFixedPostForm.value" :class="$style.postForm" class="post-form _panel" fixed style="margin-bottom: var(--margin);"/>
>>>>>>> 24e629ca

			<transition
				:enterActiveClass="defaultStore.state.animation ? $style.transition_new_enterActive : ''"
				:leaveActiveClass="defaultStore.state.animation ? $style.transition_new_leaveActive : ''"
				:enterFromClass="defaultStore.state.animation ? $style.transition_new_enterFrom : ''"
				:leaveToClass="defaultStore.state.animation ? $style.transition_new_leaveTo : ''"
			>
				<div
					v-if="queue > 0 && defaultStore.state.newNoteReceivedNotificationBehavior === 'default'"
					:class="[$style.new, { [$style.showEl]: (showEl && ['hideHeaderOnly', 'hideHeaderFloatBtn', 'hide'].includes(<string>defaultStore.state.displayHeaderNavBarWhenScroll)) && isMobile && !isFriendly, [$style.showElTab]: (showEl && ['hideHeaderOnly', 'hideHeaderFloatBtn', 'hide'].includes(<string>defaultStore.state.displayHeaderNavBarWhenScroll)) && isMobile && isFriendly, [$style.reduceAnimation]: !defaultStore.state.animation }]"
				>
					<button class="_buttonPrimary" :class="$style.newButton" @click="top()">
						<i class="ti ti-arrow-up"></i>
						{{ i18n.ts.newNoteRecived }}
					</button>
				</div>
			</transition>
			<transition
				:enterActiveClass="defaultStore.state.animation ? $style.transition_new_enterActive : ''"
				:leaveActiveClass="defaultStore.state.animation ? $style.transition_new_leaveActive : ''"
				:enterFromClass="defaultStore.state.animation ? $style.transition_new_enterFrom : ''"
				:leaveToClass="defaultStore.state.animation ? $style.transition_new_leaveTo : ''"
			>
				<div
					v-if="queue > 0 && defaultStore.state.newNoteReceivedNotificationBehavior === 'count'"
					:class="[$style.new, { [$style.showEl]: (showEl && ['hideHeaderOnly', 'hideHeaderFloatBtn', 'hide'].includes(<string>defaultStore.state.displayHeaderNavBarWhenScroll)) && isMobile && !isFriendly, [$style.showElTab]: (showEl && ['hideHeaderOnly', 'hideHeaderFloatBtn', 'hide'].includes(<string>defaultStore.state.displayHeaderNavBarWhenScroll)) && isMobile && isFriendly, [$style.reduceAnimation]: !defaultStore.state.animation }]"
				>
					<button class="_buttonPrimary" :class="$style.newButton" @click="top()">
						<i class="ti ti-arrow-up"></i>
						<I18n :src="i18n.ts.newNoteRecivedCount" textTag="span">
							<template #n>{{ queue > 19 ? queue + '+' : queue }}</template>
						</I18n>
					</button>
				</div>
			</transition>
			<div :class="$style.tl">
				<MkTimeline
					ref="tlComponent"
					:key="src + withRenotes + withReplies + onlyFiles + onlyCats"
					:src="src.split(':')[0]"
					:list="src.split(':')[1]"
					:withRenotes="withRenotes"
					:withReplies="withReplies"
					:onlyFiles="onlyFiles"
					:onlyCats="onlyCats"
					:sound="true"
					@queue="queueUpdated"
				/>
			</div>
		</div>
	</MkSpacer>
</MkStickyContainer>
</template>

<script lang="ts" setup>
<<<<<<< HEAD
import { defineAsyncComponent, computed, watch, ref, provide, onMounted } from 'vue';
=======
import { computed, watch, provide } from 'vue';
>>>>>>> 24e629ca
import type { Tab } from '@/components/global/MkPageHeader.tabs.vue';
import MkTimeline from '@/components/MkTimeline.vue';
import MkInfo from '@/components/MkInfo.vue';
import MkPostForm from '@/components/MkPostForm.vue';
import { scroll } from '@/scripts/scroll.js';
import * as os from '@/os.js';
import { defaultStore } from '@/store.js';
import { i18n } from '@/i18n.js';
import { instance } from '@/instance.js';
import { $i } from '@/account.js';
import { definePageMetadata } from '@/scripts/page-metadata.js';
import { miLocalStorage } from '@/local-storage.js';
import { antennasCache, userListsCache } from '@/cache.js';
import { globalEvents } from '@/events.js';
import { deviceKind } from '@/scripts/device-kind.js';
import { unisonReload } from '@/scripts/unison-reload.js';

let showEl = $ref(false);
const isFriendly = ref(miLocalStorage.getItem('ui') === 'friendly');

const MOBILE_THRESHOLD = 500;

const isMobile = ref(deviceKind === 'smartphone' || window.innerWidth <= MOBILE_THRESHOLD);
window.addEventListener('resize', () => {
	isMobile.value = deviceKind === 'smartphone' || window.innerWidth <= MOBILE_THRESHOLD;
});

if (!isFriendly.value) provide('shouldOmitHeaderTitle', true);

const isLocalTimelineAvailable = ($i == null && instance.policies.ltlAvailable) || ($i != null && $i.policies.ltlAvailable);
const isGlobalTimelineAvailable = ($i == null && instance.policies.gtlAvailable) || ($i != null && $i.policies.gtlAvailable);
const keymap = {
	't': focus,
};

const tlComponent = $shallowRef<InstanceType<typeof MkTimeline>>();
const rootEl = $shallowRef<HTMLElement>();

let queue = $ref(0);
let srcWhenNotSignin = $ref(isLocalTimelineAvailable ? 'local' : 'global');
const src = $computed({ get: () => ($i ? defaultStore.reactiveState.tl.value.src : srcWhenNotSignin), set: (x) => saveSrc(x) });
const withRenotes = $ref(true);
const withReplies = $ref($i ? defaultStore.state.tlWithReplies : false);
const onlyFiles = $ref(false);
const onlyCats = $ref(false);
const friendlyEnableNotifications = $ref(defaultStore.state.friendlyEnableNotifications);
const friendlyEnableWidgets = $ref(defaultStore.state.friendlyEnableWidgets);

watch($$(src), () => {
	queue = 0;
	queueUpdated(queue);
});

watch($$(withReplies), (x) => {
	if ($i) defaultStore.set('tlWithReplies', x);
});

watch($$(friendlyEnableNotifications), (x) => {
	defaultStore.set('friendlyEnableNotifications', x);
	reloadAsk();
});

watch($$(friendlyEnableWidgets), (x) => {
	defaultStore.set('friendlyEnableWidgets', x);
	reloadAsk();
});

onMounted(() => {
	globalEvents.on('showEl', (showEl_receive) => {
		showEl = showEl_receive;
	});
});

function queueUpdated(q: number): void {
	queue = q;
	globalEvents.emit('queueUpdated', q);
}

function top(): void {
	if (rootEl) scroll(rootEl, { top: 0 });
}

async function chooseList(ev: MouseEvent): Promise<void> {
	const lists = await userListsCache.fetch();
	const items = lists.map(list => ({
		type: 'link' as const,
		text: list.name,
		to: `/timeline/list/${list.id}`,
	}));
	os.popupMenu(items, ev.currentTarget ?? ev.target);
}

async function chooseAntenna(ev: MouseEvent): Promise<void> {
	const antennas = await antennasCache.fetch();
	const items = antennas.map(antenna => ({
		type: 'link' as const,
		text: antenna.name,
		indicate: antenna.hasUnreadNote,
		to: `/timeline/antenna/${antenna.id}`,
	}));
	os.popupMenu(items, ev.currentTarget ?? ev.target);
}

async function chooseChannel(ev: MouseEvent): Promise<void> {
	const channels = await os.api('channels/my-favorites', {
		limit: 100,
	});
	const items = channels.map(channel => ({
		type: 'link' as const,
		text: channel.name,
		indicate: channel.hasUnreadNote,
		to: `/channels/${channel.id}`,
	}));
	os.popupMenu(items, ev.currentTarget ?? ev.target);
}

function saveSrc(newSrc: 'home' | 'local' | 'social' | 'global' | `list:${string}`): void {
	let userList = null;
	if (newSrc.startsWith('userList:')) {
		const id = newSrc.substring('userList:'.length);
		userList = defaultStore.reactiveState.pinnedUserLists.value.find(l => l.id === id);
	}
	defaultStore.set('tl', {
		src: newSrc,
		userList,
	});
	srcWhenNotSignin = newSrc;
}

async function timetravel(): Promise<void> {
	const { canceled, result: date } = await os.inputDate({
		title: i18n.ts.date,
	});
	if (canceled) return;

	tlComponent.timetravel(date);
}

function focus(): void {
	tlComponent.focus();
}

<<<<<<< HEAD
async function reloadAsk() {
	if (defaultStore.state.requireRefreshBehavior === 'dialog') {
		const { canceled } = await os.confirm({
			type: 'info',
			text: i18n.ts.reloadToApplySetting,
		});
		if (canceled) return;

		unisonReload();
	} else globalEvents.emit('hasRequireRefresh', true);
=======
function closeTutorial(): void {
	if (!['home', 'local', 'social', 'global'].includes(src)) return;
	const before = defaultStore.state.timelineTutorials;
	before[src] = true;
	defaultStore.set('timelineTutorials', before);
>>>>>>> 24e629ca
}

const headerActions = $computed(() => {
	const tmp = [
		{
			icon: 'ti ti-dots',
			text: i18n.ts.options,
			handler: (ev) => {
				os.popupMenu([{
					type: 'switch',
					text: i18n.ts.friendlyEnableNotifications,
					ref: $$(friendlyEnableNotifications),
				}, {
					type: 'switch',
					text: i18n.ts.friendlyEnableWidgets,
					ref: $$(friendlyEnableWidgets),
				}, {
					type: 'switch',
					text: i18n.ts.showRenotes,
					ref: $$(withRenotes),
				}, src === 'local' || src === 'social' ? {
					type: 'switch',
					text: i18n.ts.showRepliesToOthersInTimeline,
					ref: $$(withReplies),
				} : undefined, {
					type: 'switch',
					text: i18n.ts.fileAttachedOnly,
					ref: $$(onlyFiles),
				}, {
					type: 'switch',
					text: i18n.ts.showCatOnly,
					ref: $$(onlyCats),
				}], ev.currentTarget ?? ev.target);
			},
		},
	];
	if (deviceKind === 'desktop') {
		tmp.unshift({
			icon: 'ti ti-refresh',
			text: i18n.ts.reload,
			handler: (ev: Event) => {
				tlComponent.reloadTimeline();
			},
		});
	}
	return tmp;
});

const headerTabs = $computed(() => [...(defaultStore.reactiveState.pinnedUserLists.value.map(l => ({
	key: 'list:' + l.id,
	title: l.name,
	icon: 'ti ti-star',
	iconOnly: true,
}))), ...(defaultStore.state.enableHomeTimeline ? [{
	key: 'home',
	title: i18n.ts._timelines.home,
	icon: 'ti ti-home',
	iconOnly: true,
}] : []), ...(isLocalTimelineAvailable && defaultStore.state.enableLocalTimeline ? [{
	key: 'local',
	title: i18n.ts._timelines.local,
	icon: 'ti ti-planet',
	iconOnly: true,
}, ...(defaultStore.state.enableSocialTimeline ? [{
	key: 'social',
	title: i18n.ts._timelines.social,
	icon: 'ti ti-universe',
	iconOnly: true,
}] : [])] : []), ...(isGlobalTimelineAvailable && defaultStore.state.enableGlobalTimeline ? [{
	key: 'global',
	title: i18n.ts._timelines.global,
	icon: 'ti ti-world',
	iconOnly: true,
}] : []), ...(defaultStore.state.enableListTimeline ? [{
	icon: 'ti ti-list',
	title: i18n.ts.lists,
	iconOnly: true,
	onClick: chooseList,
}] : []), ...(defaultStore.state.enableAntennaTimeline ? [{
	icon: 'ti ti-antenna',
	title: i18n.ts.antennas,
	iconOnly: true,
	onClick: chooseAntenna,
}] : []), ...(defaultStore.state.enableChannelTimeline ? [{
	icon: 'ti ti-device-tv',
	title: i18n.ts.channel,
	iconOnly: true,
	onClick: chooseChannel,
}] : [])] as Tab[]);

const headerTabsWhenNotLogin = $computed(() => [
	...(isLocalTimelineAvailable ? [{
		key: 'local',
		title: i18n.ts._timelines.local,
		icon: 'ti ti-planet',
		iconOnly: true,
	}] : []),
	...(isGlobalTimelineAvailable ? [{
		key: 'global',
		title: i18n.ts._timelines.global,
		icon: 'ti ti-world',
		iconOnly: true,
	}] : []),
] as Tab[]);

definePageMetadata(computed(() => ({
	title: i18n.ts.timeline,
	icon: src === 'local' ? 'ti ti-planet' : src === 'social' ? 'ti ti-universe' : src === 'global' ? 'ti ti-world' : 'ti ti-home',
})));
</script>

<style lang="scss" module>
.transition_new_enterActive,
.transition_new_leaveActive {
	transform: translateY(-64px);
}

.new {
	position: sticky;
	top: calc(var(--stickyTop, 0px) + 8px);
	z-index: 1000;
	width: 100%;
	margin: calc(-0.675em - 8px) 0;
	transition: opacity 0.5s, transform 0.5s;

	&:first-child {
		margin-top: calc(-0.675em - 8px - var(--margin));
	}

	&.showEl {
		transform: translateY(calc(var(--stickyTop, 0px) - 101px))
	}

  &.showElTab {
    transform: translateY(calc(var(--stickyTop, 0px) - 181px))
  }

	&.reduceAnimation {
		transition: opacity 0s, transform 0s;
	}
}

.newButton {
	display: block;
	margin: var(--margin) auto 0 auto;
	padding: 8px 16px;
	border-radius: 32px;

	> i {
		margin-right: 5px;
	}
}

.postForm {
	border-radius: var(--radius);
}

.tl {
	background: var(--bg);
	border-radius: var(--radius);
	overflow: clip;
}
</style><|MERGE_RESOLUTION|>--- conflicted
+++ resolved
@@ -11,15 +11,10 @@
 	</template>
 	<MkSpacer :contentMax="800">
 		<div ref="rootEl" v-hotkey.global="keymap">
-<<<<<<< HEAD
-			<XTutorial v-if="$i && defaultStore.reactiveState.timelineTutorial.value != -1" class="_panel" style="margin-bottom: var(--margin);"/>
-			<MkPostForm v-if="defaultStore.reactiveState.showFixedPostForm.value" :class="$style.postForm" class="post-form _panel" fixed style="margin-bottom: var(--margin);" :autofocus="false"/>
-=======
 			<MkInfo v-if="['home', 'local', 'social', 'global'].includes(src) && !defaultStore.reactiveState.timelineTutorials.value[src]" style="margin-bottom: var(--margin);" closable @close="closeTutorial()">
 				{{ i18n.ts._timelineDescription[src] }}
 			</MkInfo>
-			<MkPostForm v-if="defaultStore.reactiveState.showFixedPostForm.value" :class="$style.postForm" class="post-form _panel" fixed style="margin-bottom: var(--margin);"/>
->>>>>>> 24e629ca
+			<MkPostForm v-if="defaultStore.reactiveState.showFixedPostForm.value" :class="$style.postForm" class="post-form _panel" fixed style="margin-bottom: var(--margin);" :autofocus="false"/>
 
 			<transition
 				:enterActiveClass="defaultStore.state.animation ? $style.transition_new_enterActive : ''"
@@ -75,11 +70,7 @@
 </template>
 
 <script lang="ts" setup>
-<<<<<<< HEAD
-import { defineAsyncComponent, computed, watch, ref, provide, onMounted } from 'vue';
-=======
-import { computed, watch, provide } from 'vue';
->>>>>>> 24e629ca
+import { computed, watch, ref, provide, onMounted } from 'vue';
 import type { Tab } from '@/components/global/MkPageHeader.tabs.vue';
 import MkTimeline from '@/components/MkTimeline.vue';
 import MkInfo from '@/components/MkInfo.vue';
@@ -222,7 +213,13 @@
 	tlComponent.focus();
 }
 
-<<<<<<< HEAD
+function closeTutorial(): void {
+	if (!['home', 'local', 'social', 'global'].includes(src)) return;
+	const before = defaultStore.state.timelineTutorials;
+	before[src] = true;
+	defaultStore.set('timelineTutorials', before);
+}
+
 async function reloadAsk() {
 	if (defaultStore.state.requireRefreshBehavior === 'dialog') {
 		const { canceled } = await os.confirm({
@@ -233,13 +230,6 @@
 
 		unisonReload();
 	} else globalEvents.emit('hasRequireRefresh', true);
-=======
-function closeTutorial(): void {
-	if (!['home', 'local', 'social', 'global'].includes(src)) return;
-	const before = defaultStore.state.timelineTutorials;
-	before[src] = true;
-	defaultStore.set('timelineTutorials', before);
->>>>>>> 24e629ca
 }
 
 const headerActions = $computed(() => {
