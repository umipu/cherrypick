<!--
SPDX-FileCopyrightText: syuilo and misskey-project
SPDX-License-Identifier: AGPL-3.0-only
-->

<template>
<MkStickyContainer>
	<template #header>
		<CPPageHeader v-if="isMobile && defaultStore.state.mobileHeaderChange" v-model:tab="src" :actions="headerActions" :tabs="$i ? headerTabs : headerTabsWhenNotLogin" :displayMyAvatar="true"/>
		<MkPageHeader v-else v-model:tab="src" :actions="headerActions" :tabs="$i ? headerTabs : headerTabsWhenNotLogin" :displayMyAvatar="true"/>
	</template>
	<MkSpacer :contentMax="800">
		<MkHorizontalSwipe v-model:tab="src" :tabs="$i ? headerTabs : headerTabsWhenNotLogin">
			<div :key="src" ref="rootEl">
				<MkInfo v-if="isBasicTimeline(src) && !defaultStore.reactiveState.timelineTutorials.value[src]" style="margin-bottom: var(--margin);" closable @close="closeTutorial()">
					{{ i18n.ts._timelineDescription[src] }}
				</MkInfo>
				<MkPostForm v-if="defaultStore.reactiveState.showFixedPostForm.value" :class="$style.postForm" class="post-form _panel" fixed style="margin-bottom: var(--margin);" :autofocus="false"/>

				<transition
					:enterActiveClass="defaultStore.state.animation ? $style.transition_new_enterActive : ''"
					:leaveActiveClass="defaultStore.state.animation ? $style.transition_new_leaveActive : ''"
					:enterFromClass="defaultStore.state.animation ? $style.transition_new_enterFrom : ''"
					:leaveToClass="defaultStore.state.animation ? $style.transition_new_leaveTo : ''"
				>
					<div
						v-if="queue > 0 && ['default', 'count'].includes(defaultStore.state.newNoteReceivedNotificationBehavior)"
						:class="[$style.new, { [$style.showEl]: (showEl && ['hideHeaderOnly', 'hideHeaderFloatBtn', 'hide'].includes(<string>defaultStore.state.displayHeaderNavBarWhenScroll)) && isMobile && !isFriendly, [$style.showElTab]: (showEl && ['hideHeaderOnly', 'hideHeaderFloatBtn', 'hide'].includes(<string>defaultStore.state.displayHeaderNavBarWhenScroll)) && isMobile && isFriendly, [$style.reduceAnimation]: !defaultStore.state.animation }]"
					>
						<button class="_buttonPrimary" :class="$style.newButton" @click="top()">
							<i class="ti ti-arrow-up"></i>
							<I18n :src="defaultStore.state.newNoteReceivedNotificationBehavior === 'count' ? i18n.ts.newNoteRecivedCount : defaultStore.state.newNoteReceivedNotificationBehavior === 'default' ? i18n.ts.newNoteRecived : null" textTag="span">
								<template v-if="defaultStore.state.newNoteReceivedNotificationBehavior === 'count'" #n>{{ queue > 19 ? queue + '+' : queue }}</template>
							</I18n>
						</button>
					</div>
				</transition>

				<div :class="$style.tl">
					<MkTimeline
						ref="tlComponent"
						:key="src + withRenotes + withReplies + onlyFiles + onlyCats"
						:src="src.split(':')[0]"
						:list="src.split(':')[1]"
						:withRenotes="withRenotes"
						:withReplies="withReplies"
						:onlyFiles="onlyFiles"
						:onlyCats="onlyCats"
						:sound="true"
						@queue="queueUpdated"
					/>
				</div>
			</div>
		</MkHorizontalSwipe>
	</MkSpacer>
</MkStickyContainer>
</template>

<script lang="ts" setup>
import { computed, watch, provide, shallowRef, ref, onMounted, onActivated } from 'vue';
import type { Tab } from '@/components/global/MkPageHeader.tabs.vue';
import type { BasicTimelineType } from '@/timelines.js';
import MkTimeline from '@/components/MkTimeline.vue';
import MkInfo from '@/components/MkInfo.vue';
import MkPostForm from '@/components/MkPostForm.vue';
import MkHorizontalSwipe from '@/components/MkHorizontalSwipe.vue';
import { scroll } from '@/scripts/scroll.js';
import * as os from '@/os.js';
import { misskeyApi } from '@/scripts/misskey-api.js';
import { defaultStore } from '@/store.js';
import { i18n } from '@/i18n.js';
import { $i } from '@/account.js';
import { definePageMetadata } from '@/scripts/page-metadata.js';
import { antennasCache, userListsCache, favoritedChannelsCache } from '@/cache.js';
import { globalEvents } from '@/events.js';
import { deviceKind } from '@/scripts/device-kind.js';
import { deepMerge } from '@/scripts/merge.js';
import { MenuItem } from '@/types/menu.js';
import { miLocalStorage } from '@/local-storage.js';
import { availableBasicTimelines, hasWithReplies, isAvailableBasicTimeline, isBasicTimeline, basicTimelineIconClass } from '@/timelines.js';
import { unisonReload } from '@/scripts/unison-reload.js';

const showEl = ref(false);
const isFriendly = ref(miLocalStorage.getItem('ui') === 'friendly');

const MOBILE_THRESHOLD = 500;

const isMobile = ref(deviceKind === 'smartphone' || window.innerWidth <= MOBILE_THRESHOLD);
window.addEventListener('resize', () => {
	isMobile.value = deviceKind === 'smartphone' || window.innerWidth <= MOBILE_THRESHOLD;
});

if (!isFriendly.value) provide('shouldOmitHeaderTitle', true);

const tlComponent = shallowRef<InstanceType<typeof MkTimeline>>();
const rootEl = shallowRef<HTMLElement>();

type TimelinePageSrc = BasicTimelineType | `list:${string}`;

const queue = ref(0);
<<<<<<< HEAD
const srcWhenNotSignin = ref<'local' | 'global' | 'media'>(isAvailableBasicTimeline('local') ? 'local' : 'global');
const src = computed<'home' | 'local' | 'social' | 'global' | 'media' | `list:${string}`>({
=======
const srcWhenNotSignin = ref<'local' | 'global'>(isAvailableBasicTimeline('local') ? 'local' : 'global');
const src = computed<TimelinePageSrc>({
>>>>>>> 78d315d9
	get: () => ($i ? defaultStore.reactiveState.tl.value.src : srcWhenNotSignin.value),
	set: (x) => saveSrc(x),
});
const withRenotes = computed<boolean>({
	get: () => defaultStore.reactiveState.tl.value.filter.withRenotes,
	set: (x) => saveTlFilter('withRenotes', x),
});

// computed内での無限ループを防ぐためのフラグ
const localSocialTLFilterSwitchStore = ref<'withReplies' | 'onlyFiles' | false>(
	defaultStore.reactiveState.tl.value.filter.withReplies ? 'withReplies' :
	defaultStore.reactiveState.tl.value.filter.onlyFiles ? 'onlyFiles' :
	false,
);

const withReplies = computed<boolean>({
	get: () => {
		if (!$i) return false;
		if (['local', 'social'].includes(src.value) && localSocialTLFilterSwitchStore.value === 'onlyFiles') {
			return false;
		} else {
			return defaultStore.reactiveState.tl.value.filter.withReplies;
		}
	},
	set: (x) => saveTlFilter('withReplies', x),
});
const onlyFiles = computed<boolean>({
	get: () => {
		if (['local', 'social'].includes(src.value) && localSocialTLFilterSwitchStore.value === 'withReplies') {
			return false;
		} else {
			return defaultStore.reactiveState.tl.value.filter.onlyFiles;
		}
	},
	set: (x) => saveTlFilter('onlyFiles', x),
});
const onlyCats = computed({
	get: () => defaultStore.reactiveState.tl.value.filter.onlyCats,
	set: (x: boolean) => saveTlFilter('onlyCats', x),
});

watch([withReplies, onlyFiles], ([withRepliesTo, onlyFilesTo]) => {
	if (withRepliesTo) {
		localSocialTLFilterSwitchStore.value = 'withReplies';
	} else if (onlyFilesTo) {
		localSocialTLFilterSwitchStore.value = 'onlyFiles';
	} else {
		localSocialTLFilterSwitchStore.value = false;
	}
});

const withSensitive = computed<boolean>({
	get: () => defaultStore.reactiveState.tl.value.filter.withSensitive,
	set: (x) => saveTlFilter('withSensitive', x),
});

const friendlyEnableNotifications = ref(defaultStore.state.friendlyEnableNotifications);
const friendlyEnableWidgets = ref(defaultStore.state.friendlyEnableWidgets);

watch(src, () => {
	queue.value = 0;
	queueUpdated(queue);
});

watch(withSensitive, () => {
	// これだけはクライアント側で完結する処理なので手動でリロード
	tlComponent.value?.reloadTimeline();
});

watch(friendlyEnableNotifications, (x) => {
	defaultStore.set('friendlyEnableNotifications', x);
	reloadAsk();
});

watch(friendlyEnableWidgets, (x) => {
	defaultStore.set('friendlyEnableWidgets', x);
	reloadAsk();
});

onMounted(() => {
	globalEvents.on('showEl', (showEl_receive) => {
		showEl.value = showEl_receive;
	});
});

function queueUpdated(q: number): void {
	queue.value = q;
	globalEvents.emit('queueUpdated', q);
}

function top(): void {
	if (rootEl.value) scroll(rootEl.value, { top: 0 });
}

async function chooseList(ev: MouseEvent): Promise<void> {
	const lists = await userListsCache.fetch();
	const items: MenuItem[] = [
		...lists.map(list => ({
			type: 'link' as const,
			text: list.name,
			to: `/timeline/list/${list.id}`,
		})),
		(lists.length === 0 ? undefined : { type: 'divider' }),
		{
			type: 'link' as const,
			icon: 'ti ti-plus',
			text: i18n.ts.createNew,
			to: '/my/lists',
		},
	];
	os.popupMenu(items, ev.currentTarget ?? ev.target);
}

async function chooseAntenna(ev: MouseEvent): Promise<void> {
	const antennas = await antennasCache.fetch();
	const items: MenuItem[] = [
		...antennas.map(antenna => ({
			type: 'link' as const,
			text: antenna.name,
			indicate: antenna.hasUnreadNote,
			to: `/timeline/antenna/${antenna.id}`,
		})),
		(antennas.length === 0 ? undefined : { type: 'divider' }),
		{
			type: 'link' as const,
			icon: 'ti ti-plus',
			text: i18n.ts.createNew,
			to: '/my/antennas',
		},
	];
	os.popupMenu(items, ev.currentTarget ?? ev.target);
}

async function chooseHashTag(ev: MouseEvent): Promise<void> {
	let tags: string[];
	try {
		tags = await misskeyApi('i/registry/get', {
			scope: ['client', 'base'],
			key: 'hashTag',
		});
	} catch (err) {
		if (err.code === 'NO_SUCH_KEY') {
			tags = [];
			await misskeyApi('i/registry/set', {
				scope: ['client', 'base'],
				key: 'hashTag',
				value: [],
			});
			tags = await misskeyApi('i/registry/get', {
				scope: ['client', 'base'],
				key: 'hashTag',
			});
		} else {
			throw err;
		}
	}

	const items: MenuItem[] = [
		...tags.map(tag => ({
			type: 'link' as const,
			text: tag,
			to: `/tags/${encodeURIComponent(tag)}`,
		})),
		(tags.length === 0 ? undefined : { type: 'divider' }),
		{
			type: 'link' as const,
			icon: 'ti ti-plus',
			text: i18n.ts.createNew,
			to: '/my/tags',
		},
	];
	os.popupMenu(items, ev.currentTarget ?? ev.target);
}

async function chooseChannel(ev: MouseEvent): Promise<void> {
	const channels = await favoritedChannelsCache.fetch();
	const items: MenuItem[] = [
		...channels.map(channel => {
			const lastReadedAt = miLocalStorage.getItemAsJson(`channelLastReadedAt:${channel.id}`) ?? null;
			const hasUnreadNote = (lastReadedAt && channel.lastNotedAt) ? Date.parse(channel.lastNotedAt) > lastReadedAt : !!(!lastReadedAt && channel.lastNotedAt);

			return {
				type: 'link' as const,
				text: channel.name,
				indicate: hasUnreadNote,
				to: `/channels/${channel.id}`,
			};
		}),
		(channels.length === 0 ? undefined : { type: 'divider' }),
		{
			type: 'link' as const,
			icon: 'ti ti-plus',
			text: i18n.ts.createNew,
			to: '/channels',
		},
	];
	os.popupMenu(items, ev.currentTarget ?? ev.target);
}

<<<<<<< HEAD
function saveSrc(newSrc: 'home' | 'local' | 'media' | 'social' | 'global' | 'media' | `list:${string}`): void {
=======
function saveSrc(newSrc: TimelinePageSrc): void {
>>>>>>> 78d315d9
	const out = deepMerge({ src: newSrc }, defaultStore.state.tl);

	if (newSrc.startsWith('userList:')) {
		const id = newSrc.substring('userList:'.length);
		out.userList = defaultStore.reactiveState.pinnedUserLists.value.find(l => l.id === id) ?? null;
	}

	defaultStore.set('tl', out);
	if (['local', 'global', 'media'].includes(newSrc)) {
		srcWhenNotSignin.value = newSrc as 'local' | 'global' | 'media';
	}
}

function saveTlFilter(key: keyof typeof defaultStore.state.tl.filter, newValue: boolean) {
	if (key !== 'withReplies' || $i) {
		const out = deepMerge({ filter: { [key]: newValue } }, defaultStore.state.tl);
		defaultStore.set('tl', out);
	}
}

async function timetravel(): Promise<void> {
	const { canceled, result: date } = await os.inputDate({
		title: i18n.ts.date,
	});
	if (canceled) return;

	tlComponent.value.timetravel(date);
}

async function reloadAsk() {
	if (defaultStore.state.requireRefreshBehavior === 'dialog') {
		const { canceled } = await os.confirm({
			type: 'info',
			text: i18n.ts.reloadToApplySetting,
		});
		if (canceled) return;

		unisonReload();
	} else globalEvents.emit('hasRequireRefresh', true);
}

function focus(): void {
	tlComponent.value.focus();
}

function closeTutorial(): void {
	if (!isBasicTimeline(src.value)) return;
	const before = defaultStore.state.timelineTutorials;
	before[src.value] = true;
	defaultStore.set('timelineTutorials', before);
}

function switchTlIfNeeded() {
	if (isBasicTimeline(src.value) && !isAvailableBasicTimeline(src.value)) {
		src.value = availableBasicTimelines()[0];
	}
}

onMounted(() => {
	switchTlIfNeeded();
});
onActivated(() => {
	switchTlIfNeeded();
});

const headerActions = computed(() => {
	const tmp = [
		{
			icon: 'ti ti-dots',
			text: i18n.ts.options,
			handler: (ev) => {
				os.popupMenu([{
					type: 'switch',
					text: i18n.ts.friendlyEnableNotifications,
					ref: friendlyEnableNotifications,
				}, {
					type: 'switch',
					text: i18n.ts.friendlyEnableWidgets,
					ref: friendlyEnableWidgets,
				}, {
					type: 'switch',
					text: i18n.ts.showRenotes,
					ref: withRenotes,
				}, isBasicTimeline(src.value) && hasWithReplies(src.value) ? {
					type: 'switch',
					text: i18n.ts.showRepliesToOthersInTimeline,
					ref: withReplies,
					disabled: onlyFiles,
				} : undefined, {
					type: 'switch',
					text: i18n.ts.withSensitive,
					ref: withSensitive,
				}, {
					type: 'switch',
					text: i18n.ts.fileAttachedOnly,
					ref: onlyFiles,
					disabled: isBasicTimeline(src.value) && hasWithReplies(src.value) ? withReplies : false,
				}, {
					type: 'switch',
					text: i18n.ts.showCatOnly,
					ref: onlyCats,
				}], ev.currentTarget ?? ev.target);
			},
		},
	];
	if (deviceKind === 'desktop') {
		tmp.unshift({
			icon: 'ti ti-refresh',
			text: i18n.ts.reload,
			handler: (ev: Event) => {
				tlComponent.value?.reloadTimeline();
			},
		});
	}
	return tmp;
});

const headerTabs = computed(() => [...(defaultStore.reactiveState.pinnedUserLists.value.map(l => ({
	key: 'list:' + l.id,
	title: l.name,
	icon: 'ti ti-star',
	iconOnly: true,
}))), ...availableBasicTimelines().map(tl => ({
	key: tl,
	title: i18n.ts._timelines[tl],
	icon: basicTimelineIconClass(tl),
	iconOnly: true,
})), ...(defaultStore.state.enableListTimeline ? [{
	icon: 'ti ti-list',
	title: i18n.ts.lists,
	iconOnly: true,
	onClick: chooseList,
}] : []), ...(defaultStore.state.enableAntennaTimeline ? [{
	icon: 'ti ti-antenna',
	title: i18n.ts.antennas,
	iconOnly: true,
	onClick: chooseAntenna,
}] : []), ...(defaultStore.state.enableTagTimeline ? [{
	icon: 'ti ti-hash',
	title: i18n.ts.tags,
	iconOnly: true,
	onClick: chooseHashTag,
}] : [])] as Tab[]);

const headerTabsWhenNotLogin = computed(() => [...availableBasicTimelines().map(tl => ({
	key: tl,
	title: i18n.ts._timelines[tl],
	icon: basicTimelineIconClass(tl),
	iconOnly: true,
}))] as Tab[]);

definePageMetadata(() => ({
	title: i18n.ts.timeline,
	icon: isBasicTimeline(src.value) ? basicTimelineIconClass(src.value) : 'ti ti-home',
}));
</script>

<style lang="scss" module>
.transition_new_enterActive,
.transition_new_leaveActive {
	transform: translateY(-64px);
}

.new {
	position: sticky;
	top: calc(var(--stickyTop, 0px) + 8px);
	z-index: 1000;
	width: 100%;
	margin: calc(-0.675em - 8px) 0;
	transition: opacity 0.5s, transform 0.5s;

	&:first-child {
		margin-top: calc(-0.675em - 8px - var(--margin));
	}

	&.showEl {
		transform: translateY(calc(var(--stickyTop, 0px) - 101px))
	}

  &.showElTab {
    transform: translateY(calc(var(--stickyTop, 0px) - 181px))
  }

	&.reduceAnimation {
		transition: opacity 0s, transform 0s;
	}
}

.newButton {
	display: block;
	margin: var(--margin) auto 0 auto;
	padding: 8px 16px;
	border-radius: 32px;

	> i {
		margin-right: 5px;
	}
}

.postForm {
	border-radius: var(--radius);
}

.tl {
	background: var(--bg);
	border-radius: var(--radius);
	overflow: clip;
}
</style><|MERGE_RESOLUTION|>--- conflicted
+++ resolved
@@ -98,13 +98,8 @@
 type TimelinePageSrc = BasicTimelineType | `list:${string}`;
 
 const queue = ref(0);
-<<<<<<< HEAD
 const srcWhenNotSignin = ref<'local' | 'global' | 'media'>(isAvailableBasicTimeline('local') ? 'local' : 'global');
-const src = computed<'home' | 'local' | 'social' | 'global' | 'media' | `list:${string}`>({
-=======
-const srcWhenNotSignin = ref<'local' | 'global'>(isAvailableBasicTimeline('local') ? 'local' : 'global');
 const src = computed<TimelinePageSrc>({
->>>>>>> 78d315d9
 	get: () => ($i ? defaultStore.reactiveState.tl.value.src : srcWhenNotSignin.value),
 	set: (x) => saveSrc(x),
 });
@@ -304,11 +299,7 @@
 	os.popupMenu(items, ev.currentTarget ?? ev.target);
 }
 
-<<<<<<< HEAD
-function saveSrc(newSrc: 'home' | 'local' | 'media' | 'social' | 'global' | 'media' | `list:${string}`): void {
-=======
 function saveSrc(newSrc: TimelinePageSrc): void {
->>>>>>> 78d315d9
 	const out = deepMerge({ src: newSrc }, defaultStore.state.tl);
 
 	if (newSrc.startsWith('userList:')) {
