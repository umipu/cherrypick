<!--
SPDX-FileCopyrightText: syuilo and other misskey, cherrypick contributors
SPDX-License-Identifier: AGPL-3.0-only
-->

<template>
<MkStickyContainer>
	<template #header>
		<CPPageHeader v-if="isMobile && defaultStore.state.mobileHeaderChange" v-model:tab="src" :actions="headerActions" :tabs="$i ? headerTabs : headerTabsWhenNotLogin" :displayMyAvatar="true"/>
		<MkPageHeader v-else v-model:tab="src" :actions="headerActions" :tabs="$i ? headerTabs : headerTabsWhenNotLogin" :displayMyAvatar="true"/>
	</template>
	<MkSpacer :contentMax="800">
		<div ref="rootEl" v-hotkey.global="keymap">
			<XTutorial v-if="$i && defaultStore.reactiveState.timelineTutorial.value != -1" class="_panel" style="margin-bottom: var(--margin);"/>
			<MkPostForm v-if="defaultStore.reactiveState.showFixedPostForm.value" :class="$style.postForm" class="post-form _panel" fixed style="margin-bottom: var(--margin);" :autofocus="false"/>

			<transition
				:enterActiveClass="defaultStore.state.animation ? $style.transition_new_enterActive : ''"
				:leaveActiveClass="defaultStore.state.animation ? $style.transition_new_leaveActive : ''"
				:enterFromClass="defaultStore.state.animation ? $style.transition_new_enterFrom : ''"
				:leaveToClass="defaultStore.state.animation ? $style.transition_new_leaveTo : ''"
			>
				<div v-if="queue > 0 && defaultStore.state.newNoteReceivedNotificationBehavior === 'default'" :class="[$style.new, { [$style.showEl]: (showEl && ['hideHeaderOnly', 'hideHeaderFloatBtn', 'hide'].includes(<string>defaultStore.state.displayHeaderNavBarWhenScroll)) && isMobile && !isFriendly, [$style.showElTab]: (showEl && ['hideHeaderOnly', 'hideHeaderFloatBtn', 'hide'].includes(<string>defaultStore.state.displayHeaderNavBarWhenScroll)) && isMobile && isFriendly, [$style.reduceAnimation]: !defaultStore.state.animation }]"><button class="_buttonPrimary" :class="$style.newButton" @click="top()"><i class="ti ti-arrow-up"></i>{{ i18n.ts.newNoteRecived }}</button></div>
			</transition>
			<transition
				:enterActiveClass="defaultStore.state.animation ? $style.transition_new_enterActive : ''"
				:leaveActiveClass="defaultStore.state.animation ? $style.transition_new_leaveActive : ''"
				:enterFromClass="defaultStore.state.animation ? $style.transition_new_enterFrom : ''"
				:leaveToClass="defaultStore.state.animation ? $style.transition_new_leaveTo : ''"
			>
				<div v-if="queue > 0 && defaultStore.state.newNoteReceivedNotificationBehavior === 'count'" :class="[$style.new, { [$style.showEl]: (showEl && ['hideHeaderOnly', 'hideHeaderFloatBtn', 'hide'].includes(<string>defaultStore.state.displayHeaderNavBarWhenScroll)) && isMobile && !isFriendly, [$style.showElTab]: (showEl && ['hideHeaderOnly', 'hideHeaderFloatBtn', 'hide'].includes(<string>defaultStore.state.displayHeaderNavBarWhenScroll)) && isMobile && isFriendly, [$style.reduceAnimation]: !defaultStore.state.animation }]"><button class="_buttonPrimary" :class="$style.newButton" @click="top()"><i class="ti ti-arrow-up"></i><I18n :src="i18n.ts.newNoteRecivedCount" textTag="span"><template #n>{{ queue }}</template></I18n></button></div>
			</transition>
			<div :class="$style.tl">
				<MkTimeline
					ref="tlComponent"
<<<<<<< HEAD
					:key="src + withRenotes + withReplies + onlyFiles + onlyCats"
=======
					:key="src + withRenotes + onlyFiles"
>>>>>>> 2a7bc847
					:src="src.split(':')[0]"
					:list="src.split(':')[1]"
					:withRenotes="withRenotes"
					:onlyFiles="onlyFiles"
					:onlyCats="onlyCats"
					:sound="true"
					@queue="queueUpdated"
				/>
			</div>
		</div>
	</MkSpacer>
</MkStickyContainer>
</template>

<script lang="ts" setup>
import { defineAsyncComponent, computed, watch, ref, provide, onMounted } from 'vue';
import type { Tab } from '@/components/global/MkPageHeader.tabs.vue';
import MkTimeline from '@/components/MkTimeline.vue';
import MkPostForm from '@/components/MkPostForm.vue';
import { scroll } from '@/scripts/scroll.js';
import * as os from '@/os.js';
import { defaultStore } from '@/store.js';
import { i18n } from '@/i18n.js';
import { instance } from '@/instance.js';
import { $i } from '@/account.js';
import { definePageMetadata } from '@/scripts/page-metadata.js';
import { miLocalStorage } from '@/local-storage.js';
import { antennasCache, userListsCache } from '@/cache.js';
import { globalEvents } from '@/events.js';
import { deviceKind } from '@/scripts/device-kind.js';
import { unisonReload } from '@/scripts/unison-reload.js';

let showEl = $ref(false);
const isFriendly = ref(miLocalStorage.getItem('ui') === 'friendly');

if (!isFriendly.value && !defaultStore.state.mobileHeaderChange) provide('shouldOmitHeaderTitle', true);

const MOBILE_THRESHOLD = 500;

const isMobile = ref(deviceKind === 'smartphone' || window.innerWidth <= MOBILE_THRESHOLD);
window.addEventListener('resize', () => {
	isMobile.value = deviceKind === 'smartphone' || window.innerWidth <= MOBILE_THRESHOLD;
});

const XTutorial = defineAsyncComponent(() => import('./timeline.tutorial.vue'));

const isLocalTimelineAvailable = ($i == null && instance.policies.ltlAvailable) || ($i != null && $i.policies.ltlAvailable);
const isGlobalTimelineAvailable = ($i == null && instance.policies.gtlAvailable) || ($i != null && $i.policies.gtlAvailable);
const keymap = {
	't': focus,
};

const tlComponent = $shallowRef<InstanceType<typeof MkTimeline>>();
const rootEl = $shallowRef<HTMLElement>();

let queue = $ref(0);
let srcWhenNotSignin = $ref(isLocalTimelineAvailable ? 'local' : 'global');
const src = $computed({ get: () => ($i ? defaultStore.reactiveState.tl.value.src : srcWhenNotSignin), set: (x) => saveSrc(x) });
const withRenotes = $ref(true);
const onlyFiles = $ref(false);
const onlyCats = $ref(false);
const friendlyEnableNotifications = computed(defaultStore.makeGetterSetter('friendlyEnableNotifications'));
const friendlyEnableWidgets = computed(defaultStore.makeGetterSetter('friendlyEnableWidgets'));

watch($$(src), () => {
	queue = 0;
	queueUpdated(queue);
});

watch([
	friendlyEnableNotifications,
	friendlyEnableWidgets,
], async () => {
	await reloadAsk();
});

onMounted(() => {
	globalEvents.on('showEl', (showEl_receive) => {
		showEl = showEl_receive;
	});
});

function queueUpdated(q: number): void {
	queue = q;
	globalEvents.emit('queueUpdated', q);
}

function top(): void {
	if (rootEl) scroll(rootEl, { top: 0 });
}

async function chooseList(ev: MouseEvent): Promise<void> {
	const lists = await userListsCache.fetch();
	const items = lists.map(list => ({
		type: 'link' as const,
		text: list.name,
		to: `/timeline/list/${list.id}`,
	}));
	os.popupMenu(items, ev.currentTarget ?? ev.target);
}

async function chooseAntenna(ev: MouseEvent): Promise<void> {
	const antennas = await antennasCache.fetch();
	const items = antennas.map(antenna => ({
		type: 'link' as const,
		text: antenna.name,
		indicate: antenna.hasUnreadNote,
		to: `/timeline/antenna/${antenna.id}`,
	}));
	os.popupMenu(items, ev.currentTarget ?? ev.target);
}

async function chooseChannel(ev: MouseEvent): Promise<void> {
	const channels = await os.api('channels/my-favorites', {
		limit: 100,
	});
	const items = channels.map(channel => ({
		type: 'link' as const,
		text: channel.name,
		indicate: channel.hasUnreadNote,
		to: `/channels/${channel.id}`,
	}));
	os.popupMenu(items, ev.currentTarget ?? ev.target);
}

function saveSrc(newSrc: 'home' | 'local' | 'social' | 'global' | `list:${string}`): void {
	let userList = null;
	if (newSrc.startsWith('userList:')) {
		const id = newSrc.substring('userList:'.length);
		userList = defaultStore.reactiveState.pinnedUserLists.value.find(l => l.id === id);
	}
	defaultStore.set('tl', {
		src: newSrc,
		userList,
	});
	srcWhenNotSignin = newSrc;
}

async function timetravel(): Promise<void> {
	const { canceled, result: date } = await os.inputDate({
		title: i18n.ts.date,
	});
	if (canceled) return;

	tlComponent.timetravel(date);
}

function focus(): void {
	tlComponent.focus();
}

async function reloadAsk() {
	if (defaultStore.state.requireRefreshBehavior === 'dialog') {
		const { canceled } = await os.confirm({
			type: 'info',
			text: i18n.ts.reloadToApplySetting,
		});
		if (canceled) return;

		unisonReload();
	} else globalEvents.emit('hasRequireRefresh', true);
}

const headerActions = $computed(() => [{
	icon: 'ti ti-dots',
	text: i18n.ts.options,
	handler: (ev) => {
		os.popupMenu([{
			type: 'switch',
			text: i18n.ts.friendlyEnableNotifications,
			icon: 'ti ti-notification',
			ref: friendlyEnableNotifications,
			action: () => {
				friendlyEnableNotifications.value = !friendlyEnableNotifications.value;
			},
		}, {
			type: 'switch',
			text: i18n.ts.friendlyEnableWidgets,
			icon: 'ti ti-apps',
			ref: friendlyEnableWidgets,
			action: () => {
				friendlyEnableWidgets.value = !friendlyEnableWidgets.value;
			},
		}, {
			type: 'switch',
			text: i18n.ts.showRenotes,
			icon: 'ti ti-repeat',
			ref: $$(withRenotes),
		}, {
			type: 'switch',
			text: i18n.ts.fileAttachedOnly,
			icon: 'ti ti-photo',
			ref: $$(onlyFiles),
		}, {
			type: 'switch',
			text: i18n.ts.showCatOnly,
			icon: 'ti ti-cat',
			ref: $$(onlyCats),
		}], ev.currentTarget ?? ev.target);
	},
}]);

const headerTabs = $computed(() => [...(defaultStore.reactiveState.pinnedUserLists.value.map(l => ({
	key: 'list:' + l.id,
	title: l.name,
	icon: 'ti ti-star',
	iconOnly: true,
}))), ...(defaultStore.state.enableHomeTimeline ? [{
	key: 'home',
	title: i18n.ts._timelines.home,
	icon: 'ti ti-home',
	iconOnly: true,
}] : []), ...(isLocalTimelineAvailable && defaultStore.state.enableLocalTimeline ? [{
	key: 'local',
	title: i18n.ts._timelines.local,
	icon: 'ti ti-planet',
	iconOnly: true,
}, ...(defaultStore.state.enableSocialTimeline ? [{
	key: 'social',
	title: i18n.ts._timelines.social,
	icon: 'ti ti-universe',
	iconOnly: true,
}] : [])] : []), ...(isGlobalTimelineAvailable && defaultStore.state.enableGlobalTimeline ? [{
	key: 'global',
	title: i18n.ts._timelines.global,
	icon: 'ti ti-world',
	iconOnly: true,
}] : []), ...(defaultStore.state.enableListTimeline ? [{
	icon: 'ti ti-list',
	title: i18n.ts.lists,
	iconOnly: true,
	onClick: chooseList,
}] : []), ...(defaultStore.state.enableAntennaTimeline ? [{
	icon: 'ti ti-antenna',
	title: i18n.ts.antennas,
	iconOnly: true,
	onClick: chooseAntenna,
}] : []), ...(defaultStore.state.enableChannelTimeline ? [{
	icon: 'ti ti-device-tv',
	title: i18n.ts.channel,
	iconOnly: true,
	onClick: chooseChannel,
}] : [])] as Tab[]);

const headerTabsWhenNotLogin = $computed(() => [
	...(isLocalTimelineAvailable ? [{
		key: 'local',
		title: i18n.ts._timelines.local,
		icon: 'ti ti-planet',
		iconOnly: true,
	}] : []),
	...(isGlobalTimelineAvailable ? [{
		key: 'global',
		title: i18n.ts._timelines.global,
		icon: 'ti ti-world',
		iconOnly: true,
	}] : []),
] as Tab[]);

definePageMetadata(computed(() => ({
	title: i18n.ts.timeline,
	icon: src === 'local' ? 'ti ti-planet' : src === 'social' ? 'ti ti-universe' : src === 'global' ? 'ti ti-world' : 'ti ti-home',
})));
</script>

<style lang="scss" module>
.transition_new_enterActive,
.transition_new_leaveActive {
	transform: translateY(-64px);
}
.transition_new_enterFrom,
.transition_new_leaveTo {
}

.new {
	position: sticky;
	top: calc(var(--stickyTop, 0px) + 8px);
	z-index: 1000;
	width: 100%;
	margin: calc(-0.675em - 8px) 0;
	transition: opacity 0.5s, transform 0.5s;

	&:first-child {
		margin-top: calc(-0.675em - 8px - var(--margin));
	}

	&.showEl {
		transform: translateY(calc(var(--stickyTop, 0px) - 101px))
	}

  &.showElTab {
    transform: translateY(calc(var(--stickyTop, 0px) - 181px))
  }

	&.reduceAnimation {
		transition: opacity 0s, transform 0s;
	}
}

.newButton {
	display: block;
	margin: var(--margin) auto 0 auto;
	padding: 8px 16px;
	border-radius: 32px;

	> i {
		margin-right: 5px;
	}
}

.postForm {
	border-radius: var(--radius);
}

.tl {
	background: var(--bg);
	border-radius: var(--radius);
	overflow: clip;
}
</style><|MERGE_RESOLUTION|>--- conflicted
+++ resolved
@@ -33,11 +33,7 @@
 			<div :class="$style.tl">
 				<MkTimeline
 					ref="tlComponent"
-<<<<<<< HEAD
-					:key="src + withRenotes + withReplies + onlyFiles + onlyCats"
-=======
-					:key="src + withRenotes + onlyFiles"
->>>>>>> 2a7bc847
+					:key="src + withRenotes + onlyFiles + onlyCats"
 					:src="src.split(':')[0]"
 					:list="src.split(':')[1]"
 					:withRenotes="withRenotes"
