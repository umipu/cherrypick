--- conflicted
+++ resolved
@@ -370,16 +370,12 @@
 	title: i18n.ts._timelines[tl],
 	icon: basicTimelineIconClass(tl),
 	iconOnly: true,
-<<<<<<< HEAD
-})), ...(defaultStore.state.enableAntennaTimeline ? [{
-=======
-})), {
+})), ...(defaultStore.state.enableListTimeline ? [{
 	icon: 'ti ti-list',
 	title: i18n.ts.lists,
 	iconOnly: true,
 	onClick: chooseList,
-}, {
->>>>>>> 008a66d7
+}] : []), ...(defaultStore.state.enableAntennaTimeline ? [{
 	icon: 'ti ti-antenna',
 	title: i18n.ts.antennas,
 	iconOnly: true,
