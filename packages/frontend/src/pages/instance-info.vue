<!--
SPDX-FileCopyrightText: syuilo and misskey-project
SPDX-License-Identifier: AGPL-3.0-only
-->

<template>
<MkStickyContainer>
	<template #header><MkPageHeader v-model:tab="tab" :actions="headerActions" :tabs="headerTabs"/></template>
	<MkSpacer v-if="instance" :contentMax="600" :marginMin="16" :marginMax="32">
		<MkHorizontalSwipe v-model:tab="tab" :tabs="headerTabs">
			<div v-if="tab === 'overview'" key="overview" class="_gaps_m">
				<div class="fnfelxur">
					<img :src="faviconUrl" alt="" class="icon"/>
					<span class="name">{{ instance.name || `(${i18n.ts.unknown})` }}</span>
				</div>
				<div style="display: flex; flex-direction: column; gap: 1em;">
					<MkKeyValue :copy="host" oneline>
						<template #key>Host</template>
						<template #value><span class="_monospace"><MkLink :url="`https://${host}`">{{ host }}</MkLink></span></template>
					</MkKeyValue>
					<MkKeyValue oneline>
						<template #key>{{ i18n.ts.software }}</template>
						<template #value><span class="_monospace">{{ instance.softwareName || `(${i18n.ts.unknown})` }} / {{ instance.softwareVersion || `(${i18n.ts.unknown})` }}</span></template>
					</MkKeyValue>
					<MkKeyValue oneline>
						<template #key>{{ i18n.ts.administrator }}</template>
						<template #value>{{ instance.maintainerName || `(${i18n.ts.unknown})` }} ({{ instance.maintainerEmail || `(${i18n.ts.unknown})` }})</template>
					</MkKeyValue>
				</div>
				<MkKeyValue>
					<template #key>{{ i18n.ts.description }}</template>
					<template #value>{{ instance.description }}</template>
				</MkKeyValue>

				<FormSection v-if="iAmModerator">
					<template #label>Moderation</template>
					<div class="_gaps_s">
						<MkKeyValue>
							<template #key>
								{{ i18n.ts._delivery.status }}
							</template>
							<template #value>
								{{ i18n.ts._delivery._type[suspensionState] }}
							</template>
						</MkKeyValue>
						<MkButton v-if="suspensionState === 'none'" :disabled="!instance" danger @click="stopDelivery">{{ i18n.ts._delivery.stop }}</MkButton>
						<MkButton v-if="suspensionState !== 'none'" :disabled="!instance" @click="resumeDelivery">{{ i18n.ts._delivery.resume }}</MkButton>
						<MkSwitch v-model="isBlocked" :disabled="!meta || !instance" @update:modelValue="toggleBlock">{{ i18n.ts.blockThisInstance }}</MkSwitch>
						<MkSwitch v-model="isSilenced" :disabled="!meta || !instance" @update:modelValue="toggleSilenced">{{ i18n.ts.silenceThisInstance }}</MkSwitch>
						<MkSwitch v-model="isMediaSilenced" :disabled="!meta || !instance" @update:modelValue="toggleMediaSilenced">{{ i18n.ts.mediaSilenceThisInstance }}</MkSwitch>
						<MkButton @click="refreshMetadata"><i class="ti ti-refresh"></i> Refresh metadata</MkButton>
						<MkTextarea v-model="moderationNote" manualSave>
							<template #label>{{ i18n.ts.moderationNote }}</template>
						</MkTextarea>
					</div>
				</FormSection>

				<FormSection>
					<MkKeyValue oneline style="margin: 1em 0;">
						<template #key>{{ i18n.ts.registeredAt }}</template>
						<template #value><MkTime mode="detail" :time="instance.firstRetrievedAt"/></template>
					</MkKeyValue>
					<MkKeyValue oneline style="margin: 1em 0;">
						<template #key>{{ i18n.ts.updatedAt }}</template>
						<template #value><MkTime mode="detail" :time="instance.infoUpdatedAt"/></template>
					</MkKeyValue>
					<MkKeyValue oneline style="margin: 1em 0;">
						<template #key>{{ i18n.ts.latestRequestReceivedAt }}</template>
						<template #value><MkTime v-if="instance.latestRequestReceivedAt" :time="instance.latestRequestReceivedAt"/><span v-else>N/A</span></template>
					</MkKeyValue>
				</FormSection>

				<FormSection>
					<MkKeyValue oneline style="margin: 1em 0;">
						<template #key>Following (Pub)</template>
						<template #value>{{ number(instance.followingCount) }}</template>
					</MkKeyValue>
					<MkKeyValue oneline style="margin: 1em 0;">
						<template #key>Followers (Sub)</template>
						<template #value>{{ number(instance.followersCount) }}</template>
					</MkKeyValue>
				</FormSection>

				<FormSection>
					<template #label>Well-known resources</template>
					<FormLink :to="`https://${host}/.well-known/host-meta`" external style="margin-bottom: 8px;">host-meta</FormLink>
					<FormLink :to="`https://${host}/.well-known/host-meta.json`" external style="margin-bottom: 8px;">host-meta.json</FormLink>
					<FormLink :to="`https://${host}/.well-known/nodeinfo`" external style="margin-bottom: 8px;">nodeinfo</FormLink>
					<FormLink :to="`https://${host}/robots.txt`" external style="margin-bottom: 8px;">robots.txt</FormLink>
					<FormLink :to="`https://${host}/manifest.json`" external style="margin-bottom: 8px;">manifest.json</FormLink>
				</FormSection>
			</div>
			<div v-else-if="tab === 'chart'" key="chart" class="_gaps_m">
				<div class="cmhjzshl">
					<div class="selects">
						<MkSelect v-model="chartSrc" style="margin: 0 10px 0 0; flex: 1;">
							<option value="instance-requests">{{ i18n.ts._instanceCharts.requests }}</option>
							<option value="instance-users">{{ i18n.ts._instanceCharts.users }}</option>
							<option value="instance-users-total">{{ i18n.ts._instanceCharts.usersTotal }}</option>
							<option value="instance-notes">{{ i18n.ts._instanceCharts.notes }}</option>
							<option value="instance-notes-total">{{ i18n.ts._instanceCharts.notesTotal }}</option>
							<option value="instance-ff">{{ i18n.ts._instanceCharts.ff }}</option>
							<option value="instance-ff-total">{{ i18n.ts._instanceCharts.ffTotal }}</option>
							<option value="instance-drive-usage">{{ i18n.ts._instanceCharts.cacheSize }}</option>
							<option value="instance-drive-usage-total">{{ i18n.ts._instanceCharts.cacheSizeTotal }}</option>
							<option value="instance-drive-files">{{ i18n.ts._instanceCharts.files }}</option>
							<option value="instance-drive-files-total">{{ i18n.ts._instanceCharts.filesTotal }}</option>
						</MkSelect>
					</div>
					<div class="charts">
						<div class="label">{{ i18n.tsx.recentNHours({ n: 90 }) }}</div>
						<MkChart class="chart" :src="chartSrc" span="hour" :limit="90" :args="{ host: host }" :detailed="true"></MkChart>
						<div class="label">{{ i18n.tsx.recentNDays({ n: 90 }) }}</div>
						<MkChart class="chart" :src="chartSrc" span="day" :limit="90" :args="{ host: host }" :detailed="true"></MkChart>
					</div>
				</div>
			</div>
			<div v-else-if="tab === 'users'" key="users" class="_gaps_m">
				<MkPagination v-slot="{items}" :pagination="usersPagination" style="display: grid; grid-template-columns: repeat(auto-fill,minmax(270px,1fr)); grid-gap: 12px;">
					<MkA v-for="user in items" :key="user.id" v-tooltip.mfm="`Last posted: ${dateString(user.updatedAt)}`" class="user" :to="`/admin/user/${user.id}`">
						<MkUserCardMini :user="user"/>
					</MkA>
				</MkPagination>
			</div>
			<div v-else-if="tab === 'raw'" key="raw" class="_gaps_m">
				<MkObjectView tall :value="instance">
				</MkObjectView>
			</div>
		</MkHorizontalSwipe>
	</MkSpacer>
</MkStickyContainer>
</template>

<script lang="ts" setup>
import { ref, computed, watch } from 'vue';
<<<<<<< HEAD
import * as Misskey from 'cherrypick-js';
import MkChart from '@/components/MkChart.vue';
=======
import * as Misskey from 'misskey-js';
import MkChart, { type ChartSrc } from '@/components/MkChart.vue';
>>>>>>> 672779a1
import MkObjectView from '@/components/MkObjectView.vue';
import FormLink from '@/components/form/link.vue';
import MkLink from '@/components/MkLink.vue';
import MkButton from '@/components/MkButton.vue';
import FormSection from '@/components/form/section.vue';
import MkKeyValue from '@/components/MkKeyValue.vue';
import MkSelect from '@/components/MkSelect.vue';
import MkSwitch from '@/components/MkSwitch.vue';
import * as os from '@/os.js';
import { misskeyApi } from '@/scripts/misskey-api.js';
import number from '@/filters/number.js';
import { iAmModerator, iAmAdmin } from '@/account.js';
import { definePageMetadata } from '@/scripts/page-metadata.js';
import { i18n } from '@/i18n.js';
import MkUserCardMini from '@/components/MkUserCardMini.vue';
import MkPagination, { type Paging } from '@/components/MkPagination.vue';
import MkHorizontalSwipe from '@/components/MkHorizontalSwipe.vue';
import { getProxiedImageUrlNullable } from '@/scripts/media-proxy.js';
import { dateString } from '@/filters/date.js';
import MkTextarea from '@/components/MkTextarea.vue';

const props = defineProps<{
	host: string;
}>();

const tab = ref('overview');

const chartSrc = ref<ChartSrc>('instance-requests');
const meta = ref<Misskey.entities.AdminMetaResponse | null>(null);
const instance = ref<Misskey.entities.FederationInstance | null>(null);
const suspensionState = ref<'none' | 'manuallySuspended' | 'goneSuspended' | 'autoSuspendedForNotResponding'>('none');
const isBlocked = ref(false);
const isSilenced = ref(false);
const isMediaSilenced = ref(false);
const faviconUrl = ref<string | null>(null);
const moderationNote = ref('');

const usersPagination = {
	endpoint: iAmModerator ? 'admin/show-users' : 'users',
	limit: 10,
	params: {
		sort: '+updatedAt',
		state: 'all',
		hostname: props.host,
	},
	offsetMode: true,
} satisfies Paging;

if (iAmModerator) {
	watch(moderationNote, async () => {
		if (instance.value == null) return;
		await misskeyApi('admin/federation/update-instance', { host: instance.value.host, moderationNote: moderationNote.value });
	});
}

async function fetch(): Promise<void> {
	if (iAmAdmin) {
		meta.value = await misskeyApi('admin/meta');
	}
	instance.value = await misskeyApi('federation/show-instance', {
		host: props.host,
	});
	suspensionState.value = instance.value?.suspensionState ?? 'none';
	isBlocked.value = instance.value?.isBlocked ?? false;
	isSilenced.value = instance.value?.isSilenced ?? false;
	isMediaSilenced.value = instance.value?.isMediaSilenced ?? false;
	faviconUrl.value = getProxiedImageUrlNullable(instance.value?.faviconUrl, 'preview') ?? getProxiedImageUrlNullable(instance.value?.iconUrl, 'preview');
	moderationNote.value = instance.value?.moderationNote ?? '';
}

async function toggleBlock(): Promise<void> {
	if (!iAmAdmin) return;
	if (!meta.value) throw new Error('No meta?');
	if (!instance.value) throw new Error('No instance?');
	const { host } = instance.value;
	await misskeyApi('admin/update-meta', {
		blockedHosts: isBlocked.value ? meta.value.blockedHosts.concat([host]) : meta.value.blockedHosts.filter(x => x !== host),
	});
}

async function toggleSilenced(): Promise<void> {
	if (!iAmAdmin) return;
	if (!meta.value) throw new Error('No meta?');
	if (!instance.value) throw new Error('No instance?');
	const { host } = instance.value;
	const silencedHosts = meta.value.silencedHosts ?? [];
	await misskeyApi('admin/update-meta', {
		silencedHosts: isSilenced.value ? silencedHosts.concat([host]) : silencedHosts.filter(x => x !== host),
	});
}

async function toggleMediaSilenced(): Promise<void> {
	if (!iAmAdmin) return;
	if (!meta.value) throw new Error('No meta?');
	if (!instance.value) throw new Error('No instance?');
	const { host } = instance.value;
	const mediaSilencedHosts = meta.value.mediaSilencedHosts ?? [];
	await misskeyApi('admin/update-meta', {
		mediaSilencedHosts: isMediaSilenced.value ? mediaSilencedHosts.concat([host]) : mediaSilencedHosts.filter(x => x !== host),
	});
}

async function stopDelivery(): Promise<void> {
	if (!iAmModerator) return;
	if (!instance.value) throw new Error('No instance?');
	suspensionState.value = 'manuallySuspended';
	await misskeyApi('admin/federation/update-instance', {
		host: instance.value.host,
		isSuspended: true,
	});
}

async function resumeDelivery(): Promise<void> {
	if (!iAmModerator) return;
	if (!instance.value) throw new Error('No instance?');
	suspensionState.value = 'none';
	await misskeyApi('admin/federation/update-instance', {
		host: instance.value.host,
		isSuspended: false,
	});
}

function refreshMetadata(): void {
	if (!iAmModerator) return;
	if (!instance.value) throw new Error('No instance?');
	misskeyApi('admin/federation/refresh-remote-instance-metadata', {
		host: instance.value.host,
	});
	os.alert({
		text: 'Refresh requested',
	});
}

fetch();

const headerActions = computed(() => [{
	text: `https://${props.host}`,
	icon: 'ti ti-external-link',
	handler: () => {
		window.open(`https://${props.host}`, '_blank', 'noopener');
	},
}]);

const headerTabs = computed(() => [{
	key: 'overview',
	title: i18n.ts.overview,
	icon: 'ti ti-info-circle',
}, {
	key: 'chart',
	title: i18n.ts.charts,
	icon: 'ti ti-chart-line',
}, {
	key: 'users',
	title: i18n.ts.users,
	icon: 'ti ti-users',
}, {
	key: 'raw',
	title: 'Raw',
	icon: 'ti ti-code',
}]);

definePageMetadata(() => ({
	title: props.host,
	icon: 'ti ti-server',
}));
</script>

<style lang="scss" scoped>
.fnfelxur {
	display: flex;
	align-items: center;

	> .icon {
		display: block;
		margin: 0 16px 0 0;
		height: 64px;
		border-radius: 8px;
	}

	> .name {
		word-break: break-all;
	}
}

.cmhjzshl {
	> .selects {
		display: flex;
		margin: 0 0 16px 0;
	}

	> .charts {
		> .label {
			margin-bottom: 12px;
			font-weight: bold;
		}
	}
}
</style><|MERGE_RESOLUTION|>--- conflicted
+++ resolved
@@ -133,13 +133,8 @@
 
 <script lang="ts" setup>
 import { ref, computed, watch } from 'vue';
-<<<<<<< HEAD
 import * as Misskey from 'cherrypick-js';
-import MkChart from '@/components/MkChart.vue';
-=======
-import * as Misskey from 'misskey-js';
 import MkChart, { type ChartSrc } from '@/components/MkChart.vue';
->>>>>>> 672779a1
 import MkObjectView from '@/components/MkObjectView.vue';
 import FormLink from '@/components/form/link.vue';
 import MkLink from '@/components/MkLink.vue';
