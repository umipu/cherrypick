<!--
SPDX-FileCopyrightText: syuilo and other misskey, cherrypick contributors
SPDX-License-Identifier: AGPL-3.0-only
-->

<template>
<MkStickyContainer>
	<template #header><MkPageHeader v-model:tab="tab" :actions="headerActions" :tabs="headerTabs"/></template>

	<MkSpacer v-if="tab === 'note'" :contentMax="800">
		<div v-if="notesSearchAvailable">
			<XNote/>
		</div>
		<div v-else>
			<MkInfo warn>{{ i18n.ts.notesSearchNotAvailable }}</MkInfo>
		</div>
	</MkSpacer>

	<MkSpacer v-else-if="tab === 'user'" :contentMax="800">
		<XUser/>
	</MkSpacer>

	<MkSpacer v-else-if="tab === 'event'" :contentMax="800">
		<XEvent/>
	</MkSpacer>
</MkStickyContainer>
</template>

<script lang="ts" setup>
<<<<<<< HEAD
import { computed, defineAsyncComponent } from 'vue';
import { i18n } from '@/i18n';
import { definePageMetadata } from '@/scripts/page-metadata';
import { $i } from '@/account';
import { instance } from '@/instance';
=======
import { computed, defineAsyncComponent, onMounted } from 'vue';
import { i18n } from '@/i18n.js';
import { definePageMetadata } from '@/scripts/page-metadata.js';
import * as os from '@/os.js';
import { $i } from '@/account.js';
import { instance } from '@/instance.js';
>>>>>>> 578b0ebe
import MkInfo from '@/components/MkInfo.vue';

const XNote = defineAsyncComponent(() => import('./search.note.vue'));
const XUser = defineAsyncComponent(() => import('./search.user.vue'));
const XEvent = defineAsyncComponent(() => import('./search.event.vue'));

let tab = $ref('note');

const notesSearchAvailable = (($i == null && instance.policies.canSearchNotes) || ($i != null && $i.policies.canSearchNotes));

const headerActions = $computed(() => []);

const headerTabs = $computed(() => [{
	key: 'note',
	title: i18n.ts.notes,
	icon: 'ti ti-pencil',
}, {
	key: 'user',
	title: i18n.ts.users,
	icon: 'ti ti-users',
}, {
	key: 'event',
	title: i18n.ts.events,
	icon: 'ti ti-calendar',
}]);

definePageMetadata(computed(() => ({
	title: i18n.ts.search,
	icon: 'ti ti-search',
})));
</script><|MERGE_RESOLUTION|>--- conflicted
+++ resolved
@@ -27,20 +27,12 @@
 </template>
 
 <script lang="ts" setup>
-<<<<<<< HEAD
-import { computed, defineAsyncComponent } from 'vue';
-import { i18n } from '@/i18n';
-import { definePageMetadata } from '@/scripts/page-metadata';
-import { $i } from '@/account';
-import { instance } from '@/instance';
-=======
 import { computed, defineAsyncComponent, onMounted } from 'vue';
 import { i18n } from '@/i18n.js';
 import { definePageMetadata } from '@/scripts/page-metadata.js';
 import * as os from '@/os.js';
 import { $i } from '@/account.js';
 import { instance } from '@/instance.js';
->>>>>>> 578b0ebe
 import MkInfo from '@/components/MkInfo.vue';
 
 const XNote = defineAsyncComponent(() => import('./search.note.vue'));
