--- conflicted
+++ resolved
@@ -46,17 +46,13 @@
 </template>
 
 <script lang="ts" setup>
-<<<<<<< HEAD
-import { computed, onMounted } from 'vue';
+import { computed, defineAsyncComponent, onMounted } from 'vue';
 import MkNotes from '@/components/MkNotes.vue';
 import MkUserList from '@/components/MkUserList.vue';
 import MkInput from '@/components/MkInput.vue';
 import MkRadios from '@/components/MkRadios.vue';
 import MkButton from '@/components/MkButton.vue';
 import MkSelect from '@/components/MkSelect.vue';
-=======
-import { computed, defineAsyncComponent, onMounted } from 'vue';
->>>>>>> 0cb3c748
 import { i18n } from '@/i18n';
 import { definePageMetadata } from '@/scripts/page-metadata';
 import * as os from '@/os';
@@ -68,7 +64,6 @@
 const XUser = defineAsyncComponent(() => import('./search.user.vue'));
 
 let tab = $ref('note');
-<<<<<<< HEAD
 let searchQuery = $ref('');
 let searchOrigin = $ref('combined');
 let eventSort = $ref('startDate');
@@ -150,11 +145,6 @@
 	key = query;
 }
 
-=======
-
-const notesSearchAvailable = (($i == null && instance.policies.canSearchNotes) || ($i != null && $i.policies.canSearchNotes));
-
->>>>>>> 0cb3c748
 const headerActions = $computed(() => []);
 
 const headerTabs = $computed(() => [{
