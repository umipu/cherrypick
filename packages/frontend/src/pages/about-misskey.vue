--- conflicted
+++ resolved
@@ -180,7 +180,6 @@
 					<div style="display:grid;grid-template-columns:repeat(auto-fill, minmax(130px, 1fr));grid-gap:24px;align-items:center;">
 						<div>
 							<a style="display: inline-block;" class="masknetwork" title="Mask Network" href="https://mask.io/" target="_blank"><img style="width: 100%;" src="https://assets.misskey-hub.net/sponsors/masknetwork.png" alt="Mask Network"></a>
-<<<<<<< HEAD
 						</div>
 						<div>
 							<a style="display: inline-block;" class="xserver" title="XServer" href="https://www.xserver.ne.jp/" target="_blank"><img style="width: 100%;" src="https://assets.misskey-hub.net/sponsors/xserver.png" alt="XServer"></a>
@@ -189,16 +188,6 @@
 							<a style="display: inline-block;" class="skeb" title="Skeb" href="https://skeb.jp/" target="_blank"><img style="width: 100%;" src="https://assets.misskey-hub.net/sponsors/skeb.svg" alt="Skeb"></a>
 						</div>
 						<div>
-=======
-						</div>
-						<div>
-							<a style="display: inline-block;" class="xserver" title="XServer" href="https://www.xserver.ne.jp/" target="_blank"><img style="width: 100%;" src="https://assets.misskey-hub.net/sponsors/xserver.png" alt="XServer"></a>
-						</div>
-						<div>
-							<a style="display: inline-block;" class="skeb" title="Skeb" href="https://skeb.jp/" target="_blank"><img style="width: 100%;" src="https://assets.misskey-hub.net/sponsors/skeb.svg" alt="Skeb"></a>
-						</div>
-						<div>
->>>>>>> 0d76842a
 							<a style="display: inline-block;" class="pepabo" title="GMO Pepabo" href="https://pepabo.com/" target="_blank"><img style="width: 100%;" src="https://assets.misskey-hub.net/sponsors/gmo_pepabo.svg" alt="GMO Pepabo"></a>
 						</div>
 					</div>
