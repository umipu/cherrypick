--- conflicted
+++ resolved
@@ -125,17 +125,6 @@
 								</span>
 							</span>
 						</a>
-<<<<<<< HEAD
-						<a href="https://github.com/tamaina" target="_blank" :class="$style.contributor">
-							<img src="https://avatars.githubusercontent.com/u/7973572?v=4" :class="$style.contributorAvatar">
-							<span :class="$style.contributorUsername">@tamaina
-								<span :class="$style.contributorClient">
-									<span :class="$style.misskey">Misskey</span>
-								</span>
-							</span>
-						</a>
-=======
->>>>>>> 882c8b93
 						<a href="https://github.com/acid-chicken" target="_blank" :class="$style.contributor">
 							<img src="https://avatars.githubusercontent.com/u/20679825?v=4" :class="$style.contributorAvatar">
 							<span :class="$style.contributorUsername">@acid-chicken
