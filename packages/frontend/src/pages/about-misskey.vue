--- conflicted
+++ resolved
@@ -215,13 +215,8 @@
 </template>
 
 <script lang="ts" setup>
-<<<<<<< HEAD
 import { nextTick, onBeforeUnmount, onMounted, ref, shallowRef, computed } from 'vue';
-import { version, basedMisskeyVersion } from '@/config.js';
-=======
-import { nextTick, onBeforeUnmount, ref, shallowRef, computed } from 'vue';
-import { version } from '@@/js/config.js';
->>>>>>> 837a8e15
+import { version, basedMisskeyVersion } from '@@/js/config.js';
 import FormLink from '@/components/form/link.vue';
 import FormSection from '@/components/form/section.vue';
 import MkButton from '@/components/MkButton.vue';
