<!--
SPDX-FileCopyrightText: syuilo and misskey-project
SPDX-License-Identifier: AGPL-3.0-only
-->

<template>
<MkStickyContainer>
	<template #header><MkPageHeader :actions="headerActions" :tabs="headerTabs"/></template>
	<div style="overflow: clip;">
		<MkSpacer :contentMax="600" :marginMin="20">
			<div class="_gaps_m znqjceqz">
				<div v-panel class="about">
					<div ref="containerEl" class="container" :class="{ playing: easterEggEngine != null }">
						<img src="/client-assets/about-icon.png" alt="" class="icon" draggable="false" @load="iconLoaded" @click="gravity"/>
						<div class="cherrypick">CherryPick</div>
						<div class="version" @click="whatIsNewCherryPick">v{{ version }}</div>
						<div class="version" style="font-size: 11px;" @click="whatIsNewMisskey">v{{ basedMisskeyVersion }} (Based on Misskey)</div>
						<span v-for="emoji in easterEggEmojis" :key="emoji.id" class="emoji" :data-physics-x="emoji.left" :data-physics-y="emoji.top" :class="{ _physics_circle_: !emoji.emoji.startsWith(':') }">
							<MkCustomEmoji v-if="emoji.emoji[0] === ':'" class="emoji" :name="emoji.emoji" :normal="true" :noStyle="true"/>
							<MkEmoji v-else class="emoji" :emoji="emoji.emoji" :normal="true" :noStyle="true"/>
						</span>
					</div>
					<button v-if="thereIsTreasure" class="_button treasure" @click="getTreasure"><img src="/fluent-emoji/1f3c6.png" class="treasureImg"></button>
				</div>
				<div style="text-align: center;">
					{{ i18n.ts._aboutMisskey.about }}<br><a href="https://misskey-hub.net/docs/about-misskey/" target="_blank" class="_link">{{ i18n.ts.learnMore }}</a>
				</div>
				<div v-if="$i != null" style="text-align: center;">
					<MkButton primary rounded inline @click="iLoveCherryPick">I <Mfm text="$[jelly ❤]"/> #CherryPick</MkButton>
				</div>
				<FormSection v-if="isKokonect">
					<template #label>_KOKONECT_</template>
					<div class="_gaps_s">
						<FormLink to="https://status.kokonect.link" external>
							<template #icon><i class="ti ti-activity"></i></template>
							{{ i18n.ts._aboutMisskey._kokonect.serverStatus }}
							<template #suffix>Server Status</template>
						</FormLink>
					</div>
				</FormSection>
				<FormSection>
					<template #label>CherryPick</template>
					<div class="_gaps_s">
						<FormLink to="https://github.com/kokonect-link/cherrypick" external>
							<template #icon><i class="ti ti-code"></i></template>
							{{ i18n.ts._aboutMisskey.source }}
							<template #suffix>GitHub</template>
						</FormLink>
						<!--
						<FormLink to="https://crowdin.com/project/misskey" external>
							<template #icon><i class="ti ti-language-hiragana"></i></template>
							{{ i18n.ts._aboutMisskey.translation }}
							<template #suffix>Crowdin</template>
						</FormLink>
						-->
						<FormLink to="https://discord.gg/V8qghB28Aj" external>
							<template #icon><i class="ti ti-brand-discord"></i></template>
							{{ i18n.ts._aboutMisskey._cherrypick.community }}
							<template #suffix>Discord</template>
						</FormLink>
						<button :class="$style.main" class="_button" @click="donateCherryPick">
							<span :class="$style.icon"><i class="ti ti-pig-money"></i></span>
							<span :class="$style.text">{{ i18n.ts._aboutMisskey._cherrypick.donate }}</span>
							<span :class="$style.suffix">
								<i class="ti ti-external-link"></i>
							</span>
						</button>
					</div>
				</FormSection>
				<FormSection>
					<template #label>Misskey</template>
					<div class="_gaps_s">
						<FormLink to="https://github.com/misskey-dev/misskey" external>
							<template #icon><i class="ti ti-code"></i></template>
							{{ i18n.ts._aboutMisskey.source }} ({{ i18n.ts._aboutMisskey.original }})
							<template #suffix>GitHub</template>
						</FormLink>
						<FormLink to="https://crowdin.com/project/misskey" external>
							<template #icon><i class="ti ti-language-hiragana"></i></template>
							{{ i18n.ts._aboutMisskey.translation }}
							<template #suffix>Crowdin</template>
						</FormLink>
						<FormLink to="https://www.patreon.com/syuilo" external>
							<template #icon><i class="ti ti-pig-money"></i></template>
							{{ i18n.ts._aboutMisskey.donate }}
							<template #suffix>Patreon</template>
						</FormLink>
					</div>
				</FormSection>
				<FormSection v-if="instance.repositoryUrl !== 'https://github.com/misskey-dev/misskey'">
					<div class="_gaps_s">
						<MkInfo>
							{{ i18n.tsx._aboutMisskey.thisIsModifiedVersion({ name: instance.name }) }}
						</MkInfo>
						<FormLink v-if="instance.repositoryUrl" :to="instance.repositoryUrl" external>
							<template #icon><i class="ti ti-code"></i></template>
							{{ i18n.ts._aboutMisskey.source }}
						</FormLink>
						<FormLink v-if="instance.providesTarball" :to="`/tarball/misskey-${version}.tar.gz`" external>
							<template #icon><i class="ti ti-download"></i></template>
							{{ i18n.ts._aboutMisskey.source }}
							<template #suffix>Tarball</template>
						</FormLink>
						<MkInfo v-if="!instance.repositoryUrl && !instance.providesTarball" warn>
							{{ i18n.ts.sourceCodeIsNotYetProvided }}
						</MkInfo>
					</div>
				</FormSection>
				<FormSection>
					<template #label>{{ i18n.ts._aboutMisskey.projectMembers }}</template>
					<div :class="$style.contributors">
						<a href="https://github.com/noridev" target="_blank" :class="$style.contributor">
							<img src="https://avatars.githubusercontent.com/u/11006910?v=4" :class="$style.contributorAvatar">
							<span :class="$style.contributorUsername">@noridev
								<span :class="$style.contributorClient">
									<span :class="$style.cherry">Cherry</span><span :class="$style.pick">Pick</span>
								</span>
							</span>
						</a>
						<a href="https://github.com/syuilo" target="_blank" :class="$style.contributor">
							<img src="https://avatars.githubusercontent.com/u/4439005?v=4" :class="$style.contributorAvatar">
							<span :class="$style.contributorUsername">@syuilo
								<span :class="$style.contributorClient">
									<span :class="$style.misskey">Misskey</span>
								</span>
							</span>
						</a>
						<a href="https://github.com/tamaina" target="_blank" :class="$style.contributor">
							<img src="https://avatars.githubusercontent.com/u/7973572?v=4" :class="$style.contributorAvatar">
							<span :class="$style.contributorUsername">@tamaina
								<span :class="$style.contributorClient">
									<span :class="$style.misskey">Misskey</span>
								</span>
							</span>
						</a>
						<a href="https://github.com/acid-chicken" target="_blank" :class="$style.contributor">
							<img src="https://avatars.githubusercontent.com/u/20679825?v=4" :class="$style.contributorAvatar">
							<span :class="$style.contributorUsername">@acid-chicken
								<span :class="$style.contributorClient">
									<span :class="$style.misskey">Misskey</span>
								</span>
							</span>
						</a>
						<a href="https://github.com/kakkokari-gtyih" target="_blank" :class="$style.contributor">
							<img src="https://avatars.githubusercontent.com/u/67428053?v=4" :class="$style.contributorAvatar">
							<span :class="$style.contributorUsername">@kakkokari-gtyih
								<span :class="$style.contributorClient">
									<span :class="$style.misskey">Misskey</span>
								</span>
							</span>
						</a>
						<a href="https://github.com/tai-cha" target="_blank" :class="$style.contributor">
							<img src="https://avatars.githubusercontent.com/u/40626578?v=4" :class="$style.contributorAvatar">
							<span :class="$style.contributorUsername">@tai-cha
								<span :class="$style.contributorClient">
									<span :class="$style.misskey">Misskey</span>
								</span>
							</span>
						</a>
						<a href="https://github.com/samunohito" target="_blank" :class="$style.contributor">
							<img src="https://avatars.githubusercontent.com/u/46447427?v=4" :class="$style.contributorAvatar">
							<span :class="$style.contributorUsername">@samunohito
								<span :class="$style.contributorClient">
									<span :class="$style.misskey">Misskey</span>
								</span>
							</span>
						</a>
						<a href="https://github.com/anatawa12" target="_blank" :class="$style.contributor">
							<img src="https://avatars.githubusercontent.com/u/22656849?v=4" :class="$style.contributorAvatar">
							<span :class="$style.contributorUsername">@anatawa12
								<span :class="$style.contributorClient">
									<span :class="$style.misskey">Misskey</span>
								</span>
							</span>
						</a>
					</div>
				</FormSection>
				<FormSection>
<<<<<<< HEAD
					<template #label>{{ i18n.ts._aboutMisskey.contributors }}</template>
					<div :class="$style.contributors" style="margin-bottom: 8px;">
						<a href="https://github.com/caipira113" target="_blank" :class="$style.contributor">
							<img src="https://avatars.githubusercontent.com/u/54402969?v=4" :class="$style.contributorAvatar">
							<span :class="$style.contributorUsername">@caipira113
								<span :class="$style.contributorClient">
									<span :class="$style.cherry">Cherry</span><span :class="$style.pick">Pick</span>
								</span>
							</span>
						</a>
						<a href="https://github.com/mei23" target="_blank" :class="$style.contributor">
							<img src="https://avatars.githubusercontent.com/u/30769358?v=4" :class="$style.contributorAvatar">
							<span :class="$style.contributorUsername">@mei23
								<span :class="$style.contributorClient">
									<span :class="$style.misskey">Misskey</span>
								</span>
							</span>
						</a>
						<a href="https://github.com/rinsuki" target="_blank" :class="$style.contributor">
							<img src="https://avatars.githubusercontent.com/u/6533808?v=4" :class="$style.contributorAvatar">
							<span :class="$style.contributorUsername">@rinsuki
								<span :class="$style.contributorClient">
									<span :class="$style.misskey">Misskey</span>
								</span>
							</span>
						</a>
						<a href="https://github.com/robflop" target="_blank" :class="$style.contributor">
							<img src="https://avatars.githubusercontent.com/u/8159402?v=4" :class="$style.contributorAvatar">
							<span :class="$style.contributorUsername">@robflop
								<span :class="$style.contributorClient">
									<span :class="$style.misskey">Misskey</span>
								</span>
							</span>
						</a>
					</div>
					<MkLink url="https://github.com/kokonect-link/cherrypick/graphs/contributors">{{ i18n.ts._aboutMisskey.allContributors }}</MkLink>
				</FormSection>
				<FormSection>
=======
>>>>>>> f18a31c6
					<template #label>Special thanks</template>
					<div style="display:grid;grid-template-columns:repeat(auto-fill, minmax(130px, 1fr));grid-gap:24px;align-items:center;">
						<div>
							<a style="display: inline-block;" class="masknetwork" title="Mask Network" href="https://mask.io/" target="_blank"><img style="width: 100%;" src="https://misskey-hub.net/sponsors/masknetwork.png" alt="Mask Network"></a>
						</div>
						<div>
							<a style="display: inline-block;" class="xserver" title="XServer" href="https://www.xserver.ne.jp/" target="_blank"><img style="width: 100%;" src="https://misskey-hub.net/sponsors/xserver.png" alt="XServer"></a>
						</div>
						<div>
							<a style="display: inline-block;" class="skeb" title="Skeb" href="https://skeb.jp/" target="_blank"><img style="width: 100%;" src="https://misskey-hub.net/sponsors/skeb.svg" alt="Skeb"></a>
						</div>
					</div>
				</FormSection>
				<FormSection>
					<template #label><Mfm text="$[jelly ❤]"/> {{ i18n.ts._aboutMisskey.patrons }}</template>
					<p style="font-weight: bold">CherryPick</p>
					<div :class="$style.patronsWithIcon">
						<div v-for="patron in patronsWithIconWithCherryPick" :class="$style.patronWithIcon">
							<img :src="patron.icon" :class="$style.patronIcon">
							<span :class="$style.patronName">{{ patron.name }}</span>
						</div>
					</div>
					<div style="margin-top: 16px; display: grid; grid-template-columns: repeat(auto-fill, minmax(180px, 1fr)); grid-gap: 12px;">
						<div v-for="patron in patronsWithCherryPick" :key="patron">{{ patron }}</div>
					</div>
					<p style="font-weight: bold; padding-top: 20px"><b>Misskey</b></p>
					<div :class="$style.patronsWithIcon">
						<div v-for="patron in patronsWithIconWithMisskey" :class="$style.patronWithIcon">
							<img :src="patron.icon" :class="$style.patronIcon">
							<span :class="$style.patronName">{{ patron.name }}</span>
						</div>
					</div>
					<div style="margin-top: 16px; display: grid; grid-template-columns: repeat(auto-fill, minmax(180px, 1fr)); grid-gap: 12px;">
						<div v-for="patron in patronsWithMisskey" :key="patron">{{ patron }}</div>
					</div>
					<p>{{ i18n.ts._aboutMisskey.morePatrons }}</p>
				</FormSection>
			</div>
		</MkSpacer>
	</div>
</MkStickyContainer>
</template>

<script lang="ts" setup>
import { nextTick, onBeforeUnmount, onMounted, ref, shallowRef, computed } from 'vue';
import { version, basedMisskeyVersion } from '@/config.js';
import FormLink from '@/components/form/link.vue';
import FormSection from '@/components/form/section.vue';
import MkButton from '@/components/MkButton.vue';
import MkInfo from '@/components/MkInfo.vue';
import { physics } from '@/scripts/physics.js';
import { i18n } from '@/i18n.js';
import { instance } from '@/instance.js';
import { defaultStore } from '@/store.js';
import * as os from '@/os.js';
import { definePageMetadata } from '@/scripts/page-metadata.js';
import { claimAchievement, claimedAchievements } from '@/scripts/achievements.js';
import { $i } from '@/account.js';

const patronsWithIconWithCherryPick = [];

const patronsWithIconWithMisskey = [{
	name: 'カイヤン',
	icon: 'https://assets.misskey-hub.net/patrons/a2820716883e408cb87773e377ce7c8d.jpg',
}, {
	name: 'だれかさん',
	icon: 'https://assets.misskey-hub.net/patrons/f7409b5e5a88477a9b9d740c408de125.jpg',
}, {
	name: 'narazaka',
	icon: 'https://assets.misskey-hub.net/patrons/e3affff31ffb4877b1196c7360abc3e5.jpg',
}, {
	name: 'ひとぅ',
	icon: 'https://assets.misskey-hub.net/patrons/8cc0d0a0a6d84c88bca1aedabf6ed5ab.jpg',
}, {
	name: 'ぱーこ',
	icon: 'https://assets.misskey-hub.net/patrons/79c6602ffade489e8df2fcf2c2bc5d9d.jpg',
}, {
	name: 'わっほー☆',
	icon: 'https://assets.misskey-hub.net/patrons/d31d5d13924443a082f3da7966318a0a.jpg',
}, {
	name: 'mollinaca',
	icon: 'https://assets.misskey-hub.net/patrons/ceb36b8f66e549bdadb3b90d5da62314.jpg',
}, {
	name: '坂本龍',
	icon: 'https://assets.misskey-hub.net/patrons/a631cf8b490145cf8dbbe4e7508cfbc2.jpg',
}, {
	name: 'takke',
	icon: 'https://assets.misskey-hub.net/patrons/6c3327e626c046f2914fbcd9f7557935.jpg',
}, {
	name: 'ぺんぎん',
	icon: 'https://assets.misskey-hub.net/patrons/6a652e0534ff4cb1836e7ce4968d76a7.jpg',
}, {
	name: 'かみらえっと',
	icon: 'https://assets.misskey-hub.net/patrons/be1326bda7d940a482f3758ffd9ffaf6.jpg',
}, {
	name: 'へてて',
	icon: 'https://assets.misskey-hub.net/patrons/0431eacd7c6843d09de8ea9984307e86.jpg',
}, {
	name: 'spinlock',
	icon: 'https://assets.misskey-hub.net/patrons/6a1cebc819d540a78bf20e9e3115baa8.jpg',
}, {
	name: 'じゅくま',
	icon: 'https://assets.misskey-hub.net/patrons/3e56bdac69dd42f7a06e0f12cf2fc895.jpg',
}, {
	name: '清遊あみ',
	icon: 'https://assets.misskey-hub.net/patrons/de25195b88e940a388388bea2e7637d8.jpg',
}, {
	name: 'Nagi8410',
	icon: 'https://assets.misskey-hub.net/patrons/31b102ab4fc540ed806b0461575d38be.jpg',
}, {
	name: '山岡士郎',
	icon: 'https://assets.misskey-hub.net/patrons/84b9056341684266bb1eda3e680d094d.jpg',
}, {
	name: 'よもやまたろう',
	icon: 'https://assets.misskey-hub.net/patrons/4273c9cce50d445f8f7d0f16113d6d7f.jpg',
}, {
	name: '花咲ももか',
	icon: 'https://assets.misskey-hub.net/patrons/8c9b2b9128cb4fee99f04bb4f86f2efa.jpg',
}, {
	name: 'カガミ',
	icon: 'https://assets.misskey-hub.net/patrons/226ea3a4617749548580ec2d9a263e24.jpg',
}, {
	name: 'フランギ・シュウ',
	icon: 'https://assets.misskey-hub.net/patrons/3016d37e35f3430b90420176c912d304.jpg',
}, {
	name: '百日紅',
	icon: 'https://assets.misskey-hub.net/patrons/302dce2898dd457ba03c3f7dc037900b.jpg',
}, {
	name: 'taichan',
	icon: 'https://assets.misskey-hub.net/patrons/f981ab0159fb4e2c998e05f7263e1cd9.jpg',
}, {
	name: '猫吉よりお',
	icon: 'https://assets.misskey-hub.net/patrons/a11518b3b34b4536a4bdd7178ba76a7b.jpg',
}, {
	name: '有栖かずみ',
	icon: 'https://assets.misskey-hub.net/patrons/9240e8e0ba294a8884143e99ac7ed6a0.jpg',
}];

const patronsWithCherryPick = [
	'',
];

const patronsWithMisskey = [
	'まっちゃとーにゅ',
	'mametsuko',
	'noellabo',
	'AureoleArk',
	'Gargron',
	'Nokotaro Takeda',
	'Suji Yan',
	'oi_yekssim',
	'regtan',
	'Hekovic',
	'nenohi',
	'Gitmo Life Services',
	'naga_rus',
	'Efertone',
	'Melilot',
	'motcha',
	'nanami kan',
	'sevvie Rose',
	'Hayato Ishikawa',
	'Puniko',
	'skehmatics',
	'Quinton Macejkovic',
	'YUKIMOCHI',
	'dansup',
	'mewl hayabusa',
	'Emilis',
	'Fristi',
	'makokunsan',
	'chidori ninokura',
	'Peter G.',
	'見当かなみ',
	'natalie',
	'Maronu',
	'Steffen K9',
	'takimura',
	'sikyosyounin',
	'Nesakko',
	'YuzuRyo61',
	'blackskye',
	'sheeta.s',
	'osapon',
	'public_yusuke',
	'CG',
	'吴浥',
	't_w',
	'Jerry',
	'nafuchoco',
	'Takumi Sugita',
	'GLaTAN',
	'mkatze',
	'kabo2468y',
	'mydarkstar',
	'Roujo',
	'DignifiedSilence',
	'uroco @99',
	'totokoro',
	'うし',
	'kiritan',
	'weepjp',
	'Liaizon Wakest',
	'Duponin',
	'Blue',
	'Naoki Hirayama',
	'wara',
	'Wataru Manji (manji0)',
	'みなしま',
	'kanoy',
	'xianon',
	'Denshi',
	'Osushimaru',
	'にょんへら',
	'おのだい',
	'Leni',
	'oss',
	'Weeble',
	'蝉暮せせせ',
	'ThatOneCalculator',
	'pixeldesu',
	'あめ玉',
	'氷月氷華里',
	'Ebise Lutica',
	'巣黒るい@リスケモ男の娘VTuber!',
	'ふぇいぽむ',
	'依古田イコ',
	'戸塚こだま',
	'すー。',
	'秋雨/Slime-hatena.jp',
	'けそ',
	'ずも',
	'binvinyl',
	'渡志郎',
	'ぷーざ',
	'越貝鯛丸',
	'Nick / pprmint.',
	'kino3277',
	'美少女JKぐーちゃん',
	'てば',
	'たっくん',
	'SHO SEKIGUCHI',
];

let isKokonect = false;

const thereIsTreasure = ref($i && !claimedAchievements.includes('foundTreasure'));

let easterEggReady = false;
const easterEggEmojis = ref<{
	id: string,
	top: number,
	left: number,
	emoji: string
}[]>([]);
const easterEggEngine = ref<{ stop: () => void } | null>(null);
const containerEl = shallowRef<HTMLElement>();

const whatIsNewCherryPick = () => {
	window.open(`https://github.com/kokonect-link/cherrypick/blob/develop/CHANGELOG_CHERRYPICK.md#${version.replace(/\./g, '')}`, '_blank');
};

const whatIsNewMisskey = () => {
	window.open(`https://github.com/misskey-dev/misskey/blob/develop/CHANGELOG.md#${basedMisskeyVersion.replace(/\./g, '')}`, '_blank');
};

function iconLoaded() {
	const emojis = defaultStore.state.reactions;
	const containerWidth = containerEl.value.offsetWidth;
	for (let i = 0; i < 32; i++) {
		easterEggEmojis.value.push({
			id: i.toString(),
			top: -(128 + (Math.random() * 256)),
			left: (Math.random() * containerWidth),
			emoji: emojis[Math.floor(Math.random() * emojis.length)],
		});
	}

	nextTick(() => {
		easterEggReady = true;
	});
}

function gravity() {
	if (!easterEggReady) return;
	easterEggReady = false;
	easterEggEngine.value = physics(containerEl.value);
}

function iLoveCherryPick() {
	os.post({
		initialText: 'I $[jelly ❤] #CherryPick',
		instant: true,
	});
}

function getTreasure() {
	thereIsTreasure.value = false;
	claimAchievement('foundTreasure');
}

function donateCherryPick(ev: MouseEvent) {
	os.popupMenu([{
		text: 'Patreon',
		icon: 'ti ti-pig-money',
		action: () => {
			window.open('https://www.patreon.com/noridev', '_blank');
		},
	}, {
		text: 'Paypal',
		icon: 'ti ti-pig-money',
		action: () => {
			window.open('https://www.paypal.me/noridev', '_blank');
		},
	}, {
		text: 'Toss (Korea)',
		icon: 'ti ti-pig-money',
		action: () => {
			window.open('https://toss.me/noridev', '_blank');
		},
	}], ev.currentTarget ?? ev.target);
}

onMounted(() => {
	if (window.location.host === 'localhost:3000') isKokonect = true;
	else if (window.location.host === '127.0.0.1:3000') isKokonect = true;
	else if (window.location.host === '0.0.0.0:3000') isKokonect = true;
	else if (window.location.host === 'kokonect.link') isKokonect = true;
	else if (window.location.host === 'beta.kokonect.link') isKokonect = true;
	else if (window.location.host === 'universe.noridev.moe') isKokonect = true;
});

onBeforeUnmount(() => {
	if (easterEggEngine.value) {
		easterEggEngine.value.stop();
	}
});

const headerActions = computed(() => []);

const headerTabs = computed(() => []);

definePageMetadata(() => ({
	title: i18n.ts.aboutMisskey,
	icon: null,
}));
</script>

<style lang="scss" scoped>
.znqjceqz {
	> .about {
		position: relative;
		border-radius: var(--radius);

		> .treasure {
			position: absolute;
			top: 60px;
			left: 0;
			right: 0;
			margin: 0 auto;
			width: min-content;

			> .treasureImg {
				width: 25px;
				vertical-align: bottom;
			}
		}

		> .container {
			position: relative;
			text-align: center;
			padding: 16px;

			&.playing {
				&, * {
					user-select: none;
				}

				* {
					will-change: transform;
				}

				> .emoji {
					visibility: visible;
				}
			}

			> .icon {
				display: block;
				width: 80px;
				margin: 0 auto;
				border-radius: 16px;
				position: relative;
				z-index: 1;
			}

			> .cherrypick {
				margin: 0.75em auto 0 auto;
				width: max-content;
				position: relative;
				z-index: 1;
			}

			> .version {
				margin: 0 auto;
				width: max-content;
				opacity: 0.5;
				position: relative;
				z-index: 1;

        &:hover {
          text-decoration: underline;
          color: var(--link);
        }
			}

			> .emoji {
				position: absolute;
				z-index: 1;
				top: 0;
				left: 0;
				visibility: hidden;

				> .emoji {
					pointer-events: none;
					font-size: 24px;
					width: 24px;
				}
			}
		}
	}
}
</style>

<style lang="scss" module>
.contributors {
	display: grid;
	grid-template-columns: repeat(auto-fill, minmax(200px, 1fr));
	grid-gap: 12px;
}

.contributor {
	display: flex;
	align-items: center;
	padding: 12px;
	background: var(--buttonBg);
	border-radius: 6px;

	&:hover {
		text-decoration: none;
		background: var(--buttonHoverBg);
	}

	&.active {
		color: var(--accent);
		background: var(--buttonHoverBg);
	}
}

.contributorAvatar {
	width: 30px;
	border-radius: 100%;
}

.contributorUsername {
	margin-left: 12px;
}

.contributorClient {
	display: block;
	font-size: 11px;
	font-weight: bold;

	> .misskey {
		color: #86b300;
	}

	> .cherry {
		color: var(--cherry);
	}

	> .pick {
		color: var(--pick);
	}
}

.patronsWithIcon {
	display: grid;
	grid-template-columns: repeat(auto-fill, minmax(200px, 1fr));
	grid-gap: 12px;
}

.patronWithIcon {
	display: flex;
	align-items: center;
	padding: 12px;
	background: var(--buttonBg);
	border-radius: 6px;
}

.patronIcon {
	width: 24px;
	border-radius: 100%;
}

.patronName {
	margin-left: 12px;
}

.main {
  display: flex;
  align-items: center;
  width: 100%;
  box-sizing: border-box;
  padding: 10px 14px;
  background: var(--buttonBg);
  border-radius: 6px;
  font-size: 0.9em;

  &:hover {
    text-decoration: none;
    background: var(--buttonHoverBg);
  }

  &.active {
    color: var(--accent);
    background: var(--buttonHoverBg);
  }
}

.icon {
  margin-right: 0.75em;
  flex-shrink: 0;
  text-align: center;
  color: var(--fgTransparentWeak);

  &:empty {
    display: none;

    & + .text {
      padding-left: 4px;
    }
  }
}

.text {
  flex-shrink: 1;
  white-space: normal;
  padding-right: 12px;
  text-align: center;
}

.suffix {
  margin-left: auto;
  opacity: 0.7;
  white-space: nowrap;
}
</style><|MERGE_RESOLUTION|>--- conflicted
+++ resolved
@@ -43,7 +43,7 @@
 					<div class="_gaps_s">
 						<FormLink to="https://github.com/kokonect-link/cherrypick" external>
 							<template #icon><i class="ti ti-code"></i></template>
-							{{ i18n.ts._aboutMisskey.source }}
+							{{ i18n.ts._aboutMisskey.source }} ({{ i18n.ts._aboutMisskey.original }})
 							<template #suffix>GitHub</template>
 						</FormLink>
 						<!--
@@ -72,7 +72,7 @@
 					<div class="_gaps_s">
 						<FormLink to="https://github.com/misskey-dev/misskey" external>
 							<template #icon><i class="ti ti-code"></i></template>
-							{{ i18n.ts._aboutMisskey.source }} ({{ i18n.ts._aboutMisskey.original }})
+							{{ i18n.ts._aboutMisskey.source }}
 							<template #suffix>GitHub</template>
 						</FormLink>
 						<FormLink to="https://crowdin.com/project/misskey" external>
@@ -87,7 +87,7 @@
 						</FormLink>
 					</div>
 				</FormSection>
-				<FormSection v-if="instance.repositoryUrl !== 'https://github.com/misskey-dev/misskey'">
+				<FormSection v-if="instance.repositoryUrl !== 'https://github.com/kokonect-link/cherrypick'">
 					<div class="_gaps_s">
 						<MkInfo>
 							{{ i18n.tsx._aboutMisskey.thisIsModifiedVersion({ name: instance.name }) }}
@@ -96,7 +96,7 @@
 							<template #icon><i class="ti ti-code"></i></template>
 							{{ i18n.ts._aboutMisskey.source }}
 						</FormLink>
-						<FormLink v-if="instance.providesTarball" :to="`/tarball/misskey-${version}.tar.gz`" external>
+						<FormLink v-if="instance.providesTarball" :to="`/tarball/cherrypick-${version}.tar.gz`" external>
 							<template #icon><i class="ti ti-download"></i></template>
 							{{ i18n.ts._aboutMisskey.source }}
 							<template #suffix>Tarball</template>
@@ -176,47 +176,6 @@
 					</div>
 				</FormSection>
 				<FormSection>
-<<<<<<< HEAD
-					<template #label>{{ i18n.ts._aboutMisskey.contributors }}</template>
-					<div :class="$style.contributors" style="margin-bottom: 8px;">
-						<a href="https://github.com/caipira113" target="_blank" :class="$style.contributor">
-							<img src="https://avatars.githubusercontent.com/u/54402969?v=4" :class="$style.contributorAvatar">
-							<span :class="$style.contributorUsername">@caipira113
-								<span :class="$style.contributorClient">
-									<span :class="$style.cherry">Cherry</span><span :class="$style.pick">Pick</span>
-								</span>
-							</span>
-						</a>
-						<a href="https://github.com/mei23" target="_blank" :class="$style.contributor">
-							<img src="https://avatars.githubusercontent.com/u/30769358?v=4" :class="$style.contributorAvatar">
-							<span :class="$style.contributorUsername">@mei23
-								<span :class="$style.contributorClient">
-									<span :class="$style.misskey">Misskey</span>
-								</span>
-							</span>
-						</a>
-						<a href="https://github.com/rinsuki" target="_blank" :class="$style.contributor">
-							<img src="https://avatars.githubusercontent.com/u/6533808?v=4" :class="$style.contributorAvatar">
-							<span :class="$style.contributorUsername">@rinsuki
-								<span :class="$style.contributorClient">
-									<span :class="$style.misskey">Misskey</span>
-								</span>
-							</span>
-						</a>
-						<a href="https://github.com/robflop" target="_blank" :class="$style.contributor">
-							<img src="https://avatars.githubusercontent.com/u/8159402?v=4" :class="$style.contributorAvatar">
-							<span :class="$style.contributorUsername">@robflop
-								<span :class="$style.contributorClient">
-									<span :class="$style.misskey">Misskey</span>
-								</span>
-							</span>
-						</a>
-					</div>
-					<MkLink url="https://github.com/kokonect-link/cherrypick/graphs/contributors">{{ i18n.ts._aboutMisskey.allContributors }}</MkLink>
-				</FormSection>
-				<FormSection>
-=======
->>>>>>> f18a31c6
 					<template #label>Special thanks</template>
 					<div style="display:grid;grid-template-columns:repeat(auto-fill, minmax(130px, 1fr));grid-gap:24px;align-items:center;">
 						<div>
