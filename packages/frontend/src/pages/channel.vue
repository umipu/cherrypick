--- conflicted
+++ resolved
@@ -46,11 +46,7 @@
 		<div v-else-if="tab === 'search'">
 			<div class="_gaps">
 				<div>
-<<<<<<< HEAD
-					<MkInput v-model="searchQuery" @keydown.enter="search">
-=======
 					<MkInput v-model="searchQuery" @enter="search()">
->>>>>>> 339acd26
 						<template #prefix><i class="ti ti-search"></i></template>
 					</MkInput>
 					<MkButton primary rounded style="margin-top: 8px;" @click="search()">{{ i18n.ts.search }}</MkButton>
