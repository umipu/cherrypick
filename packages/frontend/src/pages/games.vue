--- conflicted
+++ resolved
@@ -27,13 +27,8 @@
 import { i18n } from '@/i18n.js';
 import { definePageMetadata } from '@/scripts/page-metadata.js';
 
-<<<<<<< HEAD
-definePageMetadata({
+definePageMetadata(() => ({
 	title: 'CherryPick Games',
-=======
-definePageMetadata(() => ({
-	title: 'Misskey Games',
->>>>>>> f18a31c6
 	icon: 'ti ti-device-gamepad',
 }));
 </script>