<template>
<div v-if="meta" class="rsqzvsbo">
<<<<<<< HEAD
	<div class="top">
		<MkFeaturedPhotos class="bg"/>
		<XTimeline class="tl"/>
		<div class="shape1"></div>
		<div class="shape2"></div>
		<img src="/client-assets/misskey.svg" class="misskey"/>
		<div class="emojis">
			<MkEmoji :normal="true" :no-style="true" emoji="👍"/>
			<MkEmoji :normal="true" :no-style="true" emoji="❤"/>
			<MkEmoji :normal="true" :no-style="true" emoji="😆"/>
			<MkEmoji :normal="true" :no-style="true" emoji="🎉"/>
			<MkEmoji :normal="true" :no-style="true" emoji="🍮"/>
		</div>
		<div class="main">
			<img :src="$instance.iconUrl || $instance.faviconUrl || '/favicon.ico'" alt="" class="icon"/>
			<button class="_button _acrylic menu" @click="showMenu"><i class="ti ti-dots"></i></button>
			<div class="fg">
				<h1>
					<!-- 背景色によってはロゴが見えなくなるのでとりあえず無効に -->
					<!-- <img class="logo" v-if="meta.logoImageUrl" :src="meta.logoImageUrl"><span v-else class="text">{{ instanceName }}</span> -->
					<span class="text">{{ instanceName }}</span>
				</h1>
				<div class="about">
					<!-- eslint-disable-next-line vue/no-v-html -->
					<div class="desc" v-html="meta.description || i18n.ts.headlineMisskey"></div>
				</div>
				<div class="action">
					<MkButton inline rounded gradate data-cy-signup class="button" @click="signup()">{{ i18n.ts.signup }}</MkButton>
					<MkButton inline rounded data-cy-signin class="button" @click="signin()">{{ i18n.ts.login }}</MkButton>
					<MkButton inline rounded class="button" @click="mainRouter.push('/explore')">{{ i18n.ts.explore }}</MkButton>
				</div>
			</div>
		</div>
		<div v-if="instances" class="federation">
			<MarqueeText :duration="40">
				<MkA v-for="instance in instances" :key="instance.id" :class="$style.federationInstance" :to="`/instance-info/${instance.host}`" behavior="window">
					<!--<MkInstanceCardMini :instance="instance"/>-->
					<img v-if="instance.iconUrl" class="icon" :src="instance.iconUrl" alt=""/>
					<span class="name _monospace">{{ instance.host }}</span>
				</MkA>
			</MarqueeText>
		</div>
=======
	<MkFeaturedPhotos class="bg"/>
	<XTimeline class="tl"/>
	<div class="shape1"></div>
	<div class="shape2"></div>
	<img src="/client-assets/misskey.svg" class="misskey"/>
	<div class="emojis">
		<MkEmoji :normal="true" :no-style="true" emoji="👍"/>
		<MkEmoji :normal="true" :no-style="true" emoji="❤"/>
		<MkEmoji :normal="true" :no-style="true" emoji="😆"/>
		<MkEmoji :normal="true" :no-style="true" emoji="🎉"/>
		<MkEmoji :normal="true" :no-style="true" emoji="🍮"/>
	</div>
	<div class="contents">
		<MkVisitorDashboard/>
	</div>
	<div v-if="instances && instances.length > 0" class="federation">
		<MarqueeText :duration="40">
			<MkA v-for="instance in instances" :key="instance.id" :class="$style.federationInstance" :to="`/instance-info/${instance.host}`" behavior="window">
				<!--<MkInstanceCardMini :instance="instance"/>-->
				<img v-if="instance.iconUrl" class="icon" :src="instance.iconUrl" alt=""/>
				<span class="name _monospace">{{ instance.host }}</span>
			</MkA>
		</MarqueeText>
>>>>>>> f8232bd1
	</div>
</div>
</template>

<script lang="ts" setup>
import { } from 'vue';
import { Instance } from 'misskey-js/built/entities';
import XTimeline from './welcome.timeline.vue';
import MarqueeText from '@/components/MkMarquee.vue';
import MkFeaturedPhotos from '@/components/MkFeaturedPhotos.vue';
import MkInfo from '@/components/MkInfo.vue';
import { instanceName } from '@/config';
import * as os from '@/os';
import { i18n } from '@/i18n';
<<<<<<< HEAD
import { mainRouter } from '@/router';
=======
import { instance } from '@/instance';
import number from '@/filters/number';
import MkNumber from '@/components/MkNumber.vue';
import MkVisitorDashboard from '@/components/MkVisitorDashboard.vue';
>>>>>>> f8232bd1

let meta = $ref<Instance>();
let instances = $ref<any[]>();

os.api('meta', { detail: true }).then(_meta => {
	meta = _meta;
});

os.apiGet('federation/instances', {
	sort: '+pubSub',
	limit: 20,
}).then(_instances => {
	instances = _instances;
});
</script>

<style lang="scss" scoped>
.rsqzvsbo {
	> .bg {
		position: fixed;
		top: 0;
		right: 0;
		width: 80vw; // 100%からshapeの幅を引いている
		height: 100vh;
	}

	> .tl {
		position: fixed;
		top: 0;
		bottom: 0;
		right: 64px;
		margin: auto;
		padding: 128px 0;
		width: 500px;
		height: calc(100% - 256px);
		overflow: hidden;
		-webkit-mask-image: linear-gradient(0deg, rgba(0,0,0,0) 0%, rgba(0,0,0,1) 128px, rgba(0,0,0,1) calc(100% - 128px), rgba(0,0,0,0) 100%);
		mask-image: linear-gradient(0deg, rgba(0,0,0,0) 0%, rgba(0,0,0,1) 128px, rgba(0,0,0,1) calc(100% - 128px), rgba(0,0,0,0) 100%);

		@media (max-width: 1200px) {
			display: none;
		}
	}

	> .shape1 {
		position: fixed;
		top: 0;
		left: 0;
		width: 100vw;
		height: 100vh;
		background: var(--accent);
		clip-path: polygon(0% 0%, 45% 0%, 20% 100%, 0% 100%);
	}
	> .shape2 {
		position: fixed;
		top: 0;
		left: 0;
		width: 100vw;
		height: 100vh;
		background: var(--accent);
		clip-path: polygon(0% 0%, 25% 0%, 35% 100%, 0% 100%);
		opacity: 0.5;
	}

	> .misskey {
		position: fixed;
		top: 42px;
		left: 42px;
		width: 140px;

		@media (max-width: 450px) {
			width: 130px;
		}
	}

	> .emojis {
		position: fixed;
		bottom: 32px;
		left: 35px;

		> * {
			margin-right: 8px;
		}

		@media (max-width: 1200px) {
			display: none;
		}
	}

<<<<<<< HEAD
		> .main {
			position: relative;
			width: min(480px, 100%);
			margin: auto auto auto 128px;
			background: var(--panel);
			border-radius: var(--radius);
			box-shadow: 0 12px 32px rgb(0 0 0 / 25%);

			@media (max-width: 1200px) {
				margin: auto;
			}

			> .icon {
				width: 85px;
				margin-top: -47px;
				border-radius: 100%;
				vertical-align: bottom;
			}

			> .menu {
				position: absolute;
				top: 16px;
				right: 16px;
				width: 32px;
				height: 32px;
				border-radius: 8px;
				font-size: 18px;
				z-index: 11;
			}

			> .fg {
				position: relative;
				z-index: 1;

				> h1 {
					display: block;
					margin: 0;
					padding: 16px 32px 24px 32px;
					font-size: 1.4em;

					> .logo {
						vertical-align: bottom;
						max-height: 120px;
						max-width: min(100%, 300px);
					}
				}

				> .about {
					padding: 0 32px;
				}

				> .action {
					padding: 32px;

					> * {
						line-height: 28px;
					}

					@media (min-width: 501px) {
						button:not(:last-child) {
							margin-right: 12px;
						}
					}

					@media (max-width: 500px) {
						button:not(:first-child) {
							margin-top: 10px;
						}

						> .button {
							width: 90%;
							margin-right: initial;
						}
					}
				}
			}
=======
	> .contents {
		position: relative;
		width: min(430px, calc(100% - 32px));
		margin-left: 128px;
		padding: 100px 0 100px 0;

		@media (max-width: 1200px) {
			margin: auto;
>>>>>>> f8232bd1
		}
	}

	> .federation {
		position: fixed;
		bottom: 16px;
		left: 0;
		right: 0;
		margin: auto;
		background: var(--acrylicPanel);
		-webkit-backdrop-filter: var(--blur, blur(15px));
		backdrop-filter: var(--blur, blur(15px));
		border-radius: 999px;
		overflow: clip;
		width: 800px;
		padding: 8px 0;

		@media (max-width: 900px) {
			display: none;
		}
	}
}
</style>

<style lang="scss" module>
.federationInstance {
	display: inline-flex;
	align-items: center;
	vertical-align: bottom;
	padding: 6px 12px 6px 6px;
	margin: 0 10px 0 0;
	background: var(--panel);
	border-radius: 999px;

	> :global(.icon) {
		display: inline-block;
		width: 20px;
		height: 20px;
		margin-right: 5px;
		border-radius: 999px;
	}
}
</style><|MERGE_RESOLUTION|>--- conflicted
+++ resolved
@@ -1,49 +1,5 @@
 <template>
 <div v-if="meta" class="rsqzvsbo">
-<<<<<<< HEAD
-	<div class="top">
-		<MkFeaturedPhotos class="bg"/>
-		<XTimeline class="tl"/>
-		<div class="shape1"></div>
-		<div class="shape2"></div>
-		<img src="/client-assets/misskey.svg" class="misskey"/>
-		<div class="emojis">
-			<MkEmoji :normal="true" :no-style="true" emoji="👍"/>
-			<MkEmoji :normal="true" :no-style="true" emoji="❤"/>
-			<MkEmoji :normal="true" :no-style="true" emoji="😆"/>
-			<MkEmoji :normal="true" :no-style="true" emoji="🎉"/>
-			<MkEmoji :normal="true" :no-style="true" emoji="🍮"/>
-		</div>
-		<div class="main">
-			<img :src="$instance.iconUrl || $instance.faviconUrl || '/favicon.ico'" alt="" class="icon"/>
-			<button class="_button _acrylic menu" @click="showMenu"><i class="ti ti-dots"></i></button>
-			<div class="fg">
-				<h1>
-					<!-- 背景色によってはロゴが見えなくなるのでとりあえず無効に -->
-					<!-- <img class="logo" v-if="meta.logoImageUrl" :src="meta.logoImageUrl"><span v-else class="text">{{ instanceName }}</span> -->
-					<span class="text">{{ instanceName }}</span>
-				</h1>
-				<div class="about">
-					<!-- eslint-disable-next-line vue/no-v-html -->
-					<div class="desc" v-html="meta.description || i18n.ts.headlineMisskey"></div>
-				</div>
-				<div class="action">
-					<MkButton inline rounded gradate data-cy-signup class="button" @click="signup()">{{ i18n.ts.signup }}</MkButton>
-					<MkButton inline rounded data-cy-signin class="button" @click="signin()">{{ i18n.ts.login }}</MkButton>
-					<MkButton inline rounded class="button" @click="mainRouter.push('/explore')">{{ i18n.ts.explore }}</MkButton>
-				</div>
-			</div>
-		</div>
-		<div v-if="instances" class="federation">
-			<MarqueeText :duration="40">
-				<MkA v-for="instance in instances" :key="instance.id" :class="$style.federationInstance" :to="`/instance-info/${instance.host}`" behavior="window">
-					<!--<MkInstanceCardMini :instance="instance"/>-->
-					<img v-if="instance.iconUrl" class="icon" :src="instance.iconUrl" alt=""/>
-					<span class="name _monospace">{{ instance.host }}</span>
-				</MkA>
-			</MarqueeText>
-		</div>
-=======
 	<MkFeaturedPhotos class="bg"/>
 	<XTimeline class="tl"/>
 	<div class="shape1"></div>
@@ -67,7 +23,6 @@
 				<span class="name _monospace">{{ instance.host }}</span>
 			</MkA>
 		</MarqueeText>
->>>>>>> f8232bd1
 	</div>
 </div>
 </template>
@@ -82,14 +37,10 @@
 import { instanceName } from '@/config';
 import * as os from '@/os';
 import { i18n } from '@/i18n';
-<<<<<<< HEAD
-import { mainRouter } from '@/router';
-=======
 import { instance } from '@/instance';
 import number from '@/filters/number';
 import MkNumber from '@/components/MkNumber.vue';
 import MkVisitorDashboard from '@/components/MkVisitorDashboard.vue';
->>>>>>> f8232bd1
 
 let meta = $ref<Instance>();
 let instances = $ref<any[]>();
@@ -179,84 +130,6 @@
 		}
 	}
 
-<<<<<<< HEAD
-		> .main {
-			position: relative;
-			width: min(480px, 100%);
-			margin: auto auto auto 128px;
-			background: var(--panel);
-			border-radius: var(--radius);
-			box-shadow: 0 12px 32px rgb(0 0 0 / 25%);
-
-			@media (max-width: 1200px) {
-				margin: auto;
-			}
-
-			> .icon {
-				width: 85px;
-				margin-top: -47px;
-				border-radius: 100%;
-				vertical-align: bottom;
-			}
-
-			> .menu {
-				position: absolute;
-				top: 16px;
-				right: 16px;
-				width: 32px;
-				height: 32px;
-				border-radius: 8px;
-				font-size: 18px;
-				z-index: 11;
-			}
-
-			> .fg {
-				position: relative;
-				z-index: 1;
-
-				> h1 {
-					display: block;
-					margin: 0;
-					padding: 16px 32px 24px 32px;
-					font-size: 1.4em;
-
-					> .logo {
-						vertical-align: bottom;
-						max-height: 120px;
-						max-width: min(100%, 300px);
-					}
-				}
-
-				> .about {
-					padding: 0 32px;
-				}
-
-				> .action {
-					padding: 32px;
-
-					> * {
-						line-height: 28px;
-					}
-
-					@media (min-width: 501px) {
-						button:not(:last-child) {
-							margin-right: 12px;
-						}
-					}
-
-					@media (max-width: 500px) {
-						button:not(:first-child) {
-							margin-top: 10px;
-						}
-
-						> .button {
-							width: 90%;
-							margin-right: initial;
-						}
-					}
-				}
-			}
-=======
 	> .contents {
 		position: relative;
 		width: min(430px, calc(100% - 32px));
@@ -265,7 +138,6 @@
 
 		@media (max-width: 1200px) {
 			margin: auto;
->>>>>>> f8232bd1
 		}
 	}
 
