<!--
SPDX-FileCopyrightText: syuilo and misskey-project
SPDX-License-Identifier: AGPL-3.0-only
-->

<template>
<div v-if="meta" class="rsqzvsbo">
	<MkFeaturedPhotos class="bg"/>
	<XTimeline class="tl"/>
	<div class="shape1"></div>
	<div class="shape2"></div>
<<<<<<< HEAD
	<img :src="cherrypicksvg" class="cherrypick"/>
=======
	<div class="logo-wrapper">
		<div class="powered-by">Powered by</div>
		<img :src="misskeysvg" class="misskey"/>
	</div>
>>>>>>> ca2df14a
	<div class="emojis">
		<MkEmoji :normal="true" :noStyle="true" emoji="👍"/>
		<MkEmoji :normal="true" :noStyle="true" emoji="❤"/>
		<MkEmoji :normal="true" :noStyle="true" emoji="😆"/>
		<MkEmoji :normal="true" :noStyle="true" emoji="🎉"/>
		<MkEmoji :normal="true" :noStyle="true" emoji="🍮"/>
	</div>
	<div class="contents">
		<MkVisitorDashboard/>
	</div>
	<div v-if="instances && instances.length > 0" class="federation">
		<MarqueeText :duration="40">
			<MkA v-for="instance in instances" :key="instance.id" :class="$style.federationInstance" :to="`/instance-info/${instance.host}`" behavior="window">
				<!--<MkInstanceCardMini :instance="instance"/>-->
				<img v-if="instance.iconUrl" class="icon" :src="getInstanceIcon(instance)" alt=""/>
				<span class="name _monospace">{{ instance.host }}</span>
			</MkA>
		</MarqueeText>
	</div>
</div>
</template>

<script lang="ts" setup>
import { ref } from 'vue';
import * as Misskey from 'cherrypick-js';
import XTimeline from './welcome.timeline.vue';
import MarqueeText from '@/components/MkMarquee.vue';
import MkFeaturedPhotos from '@/components/MkFeaturedPhotos.vue';
import cherrypicksvg from '/client-assets/cherrypick.svg';
import misskeysvg from '/client-assets/misskey.svg';
import { misskeyApi, misskeyApiGet } from '@/scripts/misskey-api.js';
import MkVisitorDashboard from '@/components/MkVisitorDashboard.vue';
import { getProxiedImageUrl } from '@/scripts/media-proxy.js';

const meta = ref<Misskey.entities.MetaResponse>();
const instances = ref<Misskey.entities.FederationInstance[]>();

function getInstanceIcon(instance: Misskey.entities.FederationInstance): string {
	if (!instance.iconUrl) {
		return '';
	}
	return getProxiedImageUrl(instance.iconUrl, 'preview');
}

misskeyApi('meta', { detail: true }).then(_meta => {
	meta.value = _meta;
});

misskeyApiGet('federation/instances', {
	sort: '+pubSub',
	limit: 20,
}).then(_instances => {
	instances.value = _instances;
});
</script>

<style lang="scss" scoped>
.rsqzvsbo {
	> .bg {
		position: fixed;
		top: 0;
		right: 0;
		width: 80vw; // 100%からshapeの幅を引いている
		height: 100vh;
	}

	> .tl {
		position: fixed;
		top: 0;
		bottom: 0;
		right: 64px;
		margin: auto;
		padding: 128px 0;
		width: 500px;
		height: calc(100% - 256px);
		overflow: hidden;
		-webkit-mask-image: linear-gradient(0deg, rgba(0,0,0,0) 0%, rgba(0,0,0,1) 128px, rgba(0,0,0,1) calc(100% - 128px), rgba(0,0,0,0) 100%);
		mask-image: linear-gradient(0deg, rgba(0,0,0,0) 0%, rgba(0,0,0,1) 128px, rgba(0,0,0,1) calc(100% - 128px), rgba(0,0,0,0) 100%);

		@media (max-width: 1200px) {
			display: none;
		}
	}

	> .shape1 {
		position: fixed;
		top: 0;
		left: 0;
		width: 100vw;
		height: 100vh;
		background: var(--accent);
		clip-path: polygon(0% 0%, 45% 0%, 20% 100%, 0% 100%);
	}
	> .shape2 {
		position: fixed;
		top: 0;
		left: 0;
		width: 100vw;
		height: 100vh;
		background: var(--accent);
		clip-path: polygon(0% 0%, 25% 0%, 35% 100%, 0% 100%);
		opacity: 0.5;
	}

<<<<<<< HEAD
	> .cherrypick, .misskey {
		position: fixed;
		top: 42px;
		left: 42px;
		width: 180px;
=======
	> .logo-wrapper {
		position: fixed;
		top: 36px;
		left: 36px;
		flex: auto;
		color: #fff;
		user-select: none;
		pointer-events: none;

		> .powered-by {
			margin-bottom: 2px;
		}
>>>>>>> ca2df14a

		> .misskey {
			width: 140px;
			@media (max-width: 450px) {
				width: 130px;
			}
		}
	}

	> .emojis {
		position: fixed;
		bottom: 32px;
		left: 35px;

		> * {
			margin-right: 8px;
		}

		@media (max-width: 1200px) {
			display: none;
		}
	}

	> .contents {
		position: relative;
		width: min(430px, calc(100% - 32px));
		margin-left: 128px;
		padding: 100px 0 100px 0;

		@media (max-width: 1200px) {
			margin: auto;
		}
	}

	> .federation {
		position: fixed;
		bottom: 16px;
		left: 0;
		right: 0;
		margin: auto;
		background: var(--acrylicPanel);
		-webkit-backdrop-filter: var(--blur, blur(15px));
		backdrop-filter: var(--blur, blur(15px));
		border-radius: 999px;
		overflow: clip;
		width: 800px;
		padding: 8px 0;

		@media (max-width: 900px) {
			display: none;
		}
	}
}
</style>

<style lang="scss" module>
.federationInstance {
	display: inline-flex;
	align-items: center;
	vertical-align: bottom;
	padding: 6px 12px 6px 6px;
	margin: 0 10px 0 0;
	background: var(--panel);
	border-radius: 999px;

	> :global(.icon) {
		display: inline-block;
		width: 20px;
		height: 20px;
		margin-right: 5px;
		border-radius: 999px;
	}
}
</style><|MERGE_RESOLUTION|>--- conflicted
+++ resolved
@@ -9,14 +9,10 @@
 	<XTimeline class="tl"/>
 	<div class="shape1"></div>
 	<div class="shape2"></div>
-<<<<<<< HEAD
-	<img :src="cherrypicksvg" class="cherrypick"/>
-=======
 	<div class="logo-wrapper">
 		<div class="powered-by">Powered by</div>
-		<img :src="misskeysvg" class="misskey"/>
-	</div>
->>>>>>> ca2df14a
+		<img :src="cherrypicksvg" class="cherrypick"/>
+	</div>
 	<div class="emojis">
 		<MkEmoji :normal="true" :noStyle="true" emoji="👍"/>
 		<MkEmoji :normal="true" :noStyle="true" emoji="❤"/>
@@ -121,13 +117,6 @@
 		opacity: 0.5;
 	}
 
-<<<<<<< HEAD
-	> .cherrypick, .misskey {
-		position: fixed;
-		top: 42px;
-		left: 42px;
-		width: 180px;
-=======
 	> .logo-wrapper {
 		position: fixed;
 		top: 36px;
@@ -140,10 +129,16 @@
 		> .powered-by {
 			margin-bottom: 2px;
 		}
->>>>>>> ca2df14a
 
 		> .misskey {
 			width: 140px;
+			@media (max-width: 450px) {
+				width: 130px;
+			}
+		}
+
+		> .cherrypick {
+			width: 180px;
 			@media (max-width: 450px) {
 				width: 130px;
 			}
