--- conflicted
+++ resolved
@@ -10,25 +10,6 @@
 	<div :class="$style.root">
 		<MkLoading v-if="fetching"/>
 		<div v-if="!fetching && files.length > 0" :class="$style.stream">
-<<<<<<< HEAD
-			<MkA
-				v-for="file in files"
-				:key="file.note.id + file.file.id"
-				:class="$style.img"
-				:to="notePage(file.note)"
-			>
-				<!-- TODO: 画像以外のファイルに対応 -->
-				<ImgWithBlurhash
-					:hash="file.file.blurhash"
-					:src="thumbnail(file.file)"
-					:title="file.file.name"
-					@mouseover="defaultStore.state.showingAnimatedImages === 'interaction' ? playAnimation = true : ''"
-					@mouseout="defaultStore.state.showingAnimatedImages === 'interaction' ? playAnimation = false : ''"
-					@touchstart="defaultStore.state.showingAnimatedImages === 'interaction' ? playAnimation = true : ''"
-					@touchend="defaultStore.state.showingAnimatedImages === 'interaction' ? playAnimation = false : ''"
-				/>
-			</MkA>
-=======
 			<template v-for="file in files" :key="file.note.id + file.file.id">
 				<div v-if="file.file.isSensitive && !showingFiles.includes(file.file.id)" :class="$style.sensitive" @click="showingFiles.push(file.file.id)">
 					<div>
@@ -38,10 +19,17 @@
 				</div>
 				<MkA v-else :class="$style.img" :to="notePage(file.note)">
 					<!-- TODO: 画像以外のファイルに対応 -->
-					<ImgWithBlurhash :hash="file.file.blurhash" :src="thumbnail(file.file)" :title="file.file.name"/>
+					<ImgWithBlurhash
+						:hash="file.file.blurhash"
+						:src="thumbnail(file.file)"
+						:title="file.file.name"
+						@mouseover="defaultStore.state.showingAnimatedImages === 'interaction' ? playAnimation = true : ''"
+						@mouseout="defaultStore.state.showingAnimatedImages === 'interaction' ? playAnimation = false : ''"
+						@touchstart="defaultStore.state.showingAnimatedImages === 'interaction' ? playAnimation = true : ''"
+						@touchend="defaultStore.state.showingAnimatedImages === 'interaction' ? playAnimation = false : ''"
+					/>
 				</MkA>
 			</template>
->>>>>>> 566cb353
 		</div>
 		<p v-if="!fetching && files.length == 0" :class="$style.empty">{{ i18n.ts.nothing }}</p>
 	</div>
@@ -56,6 +44,8 @@
 import * as os from '@/os.js';
 import MkContainer from '@/components/MkContainer.vue';
 import ImgWithBlurhash from '@/components/MkImgWithBlurhash.vue';
+import MkA from '@/components/global/MkA.vue';
+import MkLoading from '@/components/global/MkLoading.vue';
 import { defaultStore } from '@/store.js';
 import { i18n } from '@/i18n.js';
 
