--- conflicted
+++ resolved
@@ -15,21 +15,12 @@
 <script lang="ts" setup>
 import { onMounted, nextTick, watch } from 'vue';
 import { Chart } from 'chart.js';
-<<<<<<< HEAD
 import * as Misskey from 'cherrypick-js';
-import * as os from '@/os';
-import { defaultStore } from '@/store';
-import { useChartTooltip } from '@/scripts/use-chart-tooltip';
-import { alpha } from '@/scripts/color';
-import { initChart } from '@/scripts/init-chart';
-=======
-import * as Misskey from 'misskey-js';
 import * as os from '@/os.js';
 import { defaultStore } from '@/store.js';
 import { useChartTooltip } from '@/scripts/use-chart-tooltip.js';
 import { alpha } from '@/scripts/color.js';
 import { initChart } from '@/scripts/init-chart.js';
->>>>>>> 578b0ebe
 
 initChart();
 
