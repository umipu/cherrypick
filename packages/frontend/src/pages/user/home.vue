--- conflicted
+++ resolved
@@ -159,14 +159,8 @@
 </template>
 
 <script lang="ts" setup>
-<<<<<<< HEAD
 import { defineAsyncComponent, computed, onMounted, onUnmounted, ref, nextTick, watch } from 'vue';
-import calcAge from 's-age';
 import * as Misskey from 'cherrypick-js';
-=======
-import { defineAsyncComponent, computed, onMounted, onUnmounted, nextTick, watch } from 'vue';
-import * as Misskey from 'misskey-js';
->>>>>>> 1eebf3c9
 import MkNote from '@/components/MkNote.vue';
 import MkFollowButton from '@/components/MkFollowButton.vue';
 import MkAccountMoved from '@/components/MkAccountMoved.vue';
