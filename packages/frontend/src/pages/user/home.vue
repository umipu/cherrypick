--- conflicted
+++ resolved
@@ -183,11 +183,7 @@
 
 <script lang="ts" setup>
 import { defineAsyncComponent, computed, onMounted, onUnmounted, nextTick, watch, ref } from 'vue';
-<<<<<<< HEAD
 import * as Misskey from 'cherrypick-js';
-=======
-import * as Misskey from 'misskey-js';
->>>>>>> b99e13e6
 import { getScrollPosition } from '@@/js/scroll.js';
 import MkNote from '@/components/MkNote.vue';
 import MkFollowButton from '@/components/MkFollowButton.vue';
@@ -211,7 +207,7 @@
 import { isFollowingVisibleForMe, isFollowersVisibleForMe } from '@/scripts/isFfVisibleForMe.js';
 import { useRouter } from '@/router/supplier.js';
 import { getStaticImageUrl } from '@/scripts/media-proxy.js';
-<<<<<<< HEAD
+import MkSparkle from '@/components/MkSparkle.vue';
 import { miLocalStorage } from '@/local-storage.js';
 import { editNickname } from '@/scripts/edit-nickname.js';
 import { vibrate } from '@/scripts/vibrate.js';
@@ -219,9 +215,6 @@
 import { globalEvents } from '@/events.js';
 import { notesSearchAvailable, canSearchNonLocalNotes } from '@/scripts/check-permissions.js';
 import { youBlockedImageUrl } from '@/instance.js';
-=======
-import MkSparkle from '@/components/MkSparkle.vue';
->>>>>>> b99e13e6
 
 function calcAge(birthdate: string): number {
 	const date = new Date(birthdate);
@@ -645,8 +638,8 @@
 						}
 
 						> .translation {
-							border: solid 0.5px var(--divider);
-							border-radius: var(--radius);
+							border: solid 0.5px var(--MI_THEME-divider);
+							border-radius: var(--MI-radius);
 							padding: 12px;
 							margin-top: 8px;
 						}
@@ -842,15 +835,12 @@
 </style>
 
 <style lang="scss" module>
-<<<<<<< HEAD
-=======
 .tl {
 	background: var(--MI_THEME-bg);
 	border-radius: var(--MI-radius);
 	overflow: clip;
 }
 
->>>>>>> b99e13e6
 .verifiedLink {
 	margin-left: 4px;
 	color: var(--MI_THEME-success);
