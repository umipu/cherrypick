<!--
SPDX-FileCopyrightText: syuilo and other misskey, cherrypick contributors
SPDX-License-Identifier: AGPL-3.0-only
-->

<template>
<MkSpacer :contentMax="narrow ? 800 : 1100">
	<div ref="rootEl" class="ftskorzw" :class="{ wide: !narrow }" style="container-type: inline-size;">
		<div class="main _gaps">
			<!-- TODO -->
			<!-- <div class="punished" v-if="user.isSuspended"><i class="ti ti-alert-triangle" style="margin-right: 8px;"></i> {{ i18n.ts.userSuspended }}</div> -->
			<!-- <div class="punished" v-if="user.isSilenced"><i class="ti ti-alert-triangle" style="margin-right: 8px;"></i> {{ i18n.ts.userSilenced }}</div> -->

			<div class="profile _gaps">
				<MkAccountMoved v-if="user.movedTo" :movedTo="user.movedTo"/>
				<MkRemoteCaution v-if="user.host != null" :href="user.url ?? user.uri!" class="warn"/>

				<div :key="user.id" class="main _panel">
					<div class="banner-container" :style="style">
						<div ref="bannerEl" class="banner" :style="style"></div>
						<div class="fade"></div>
						<div class="title">
							<div class="name">
								<MkUserName :user="user" :nowrap="true" @click="editNickname(props.user)"/>
							</div>
							<div class="bottom">
								<span class="username"><MkAcct :user="user" :detail="true"/></span>
								<span v-if="user.isAdmin" :title="i18n.ts.isAdmin" style="color: var(--badge);"><i class="ti ti-shield"></i></span>
								<span v-if="user.isLocked" :title="i18n.ts.isLocked"><i class="ti ti-lock"></i></span>
								<span v-if="user.isBot" :title="i18n.ts.isBot"><i class="ti ti-robot"></i></span>
								<button v-if="$i && !isEditingMemo && !memoDraft" class="_button add-note-button" @click="showMemoTextarea">
									<i class="ti ti-edit"/> {{ i18n.ts.addMemo }}
								</button>
							</div>
						</div>
						<span v-if="$i && $i.id != user.id && user.isFollowed" class="followed">{{ i18n.ts.followsYou }}</span>
						<div v-if="$i" class="actions">
							<button class="menu _button" @click="menu"><i class="ti ti-dots"></i></button>
							<MkFollowButton v-if="$i.id != user.id" v-model:user="user" :inline="true" :transparent="false" :full="true" class="koudoku"/>
						</div>
					</div>
					<MkAvatar class="avatar" :user="user" indicator/>
					<div class="title">
						<MkUserName :user="user" :nowrap="false" class="name" @click="editNickname(props.user)"/>
						<div class="bottom">
							<span class="username"><MkAcct :user="user" :detail="true"/></span>
							<span v-if="user.isAdmin" :title="i18n.ts.isAdmin" style="color: var(--badge);"><i class="ti ti-shield"></i></span>
							<span v-if="user.isLocked" :title="i18n.ts.isLocked"><i class="ti ti-lock"></i></span>
							<span v-if="user.isBot" :title="i18n.ts.isBot"><i class="ti ti-robot"></i></span>
						</div>
					</div>
					<div v-if="user.roles.length > 0" class="roles">
						<span v-for="role in user.roles" :key="role.id" v-tooltip="role.description" class="role" :style="{ '--color': role.color }">
							<MkA v-adaptive-bg :to="`/roles/${role.id}`">
								<img v-if="role.iconUrl" style="height: 1.3em; vertical-align: -22%;" :src="role.iconUrl"/>
								{{ role.name }}
							</MkA>
						</span>
					</div>
					<div v-if="iAmModerator" class="moderationNote">
						<MkTextarea v-if="editModerationNote || (moderationNote != null && moderationNote !== '')" v-model="moderationNote" manualSave>
							<template #label>{{ i18n.ts.moderationNote }}</template>
						</MkTextarea>
						<div v-else>
							<MkButton class="moderationNoteButton" small @click="editModerationNote = true">{{ i18n.ts.addModerationNote }}</MkButton>
						</div>
					</div>
					<div v-if="isEditingMemo || memoDraft" class="memo" :class="{'no-memo': !memoDraft}">
						<div class="heading" v-text="i18n.ts.memo"/>
						<textarea
							ref="memoTextareaEl"
							v-model="memoDraft"
							rows="1"
							@focus="isEditingMemo = true"
							@blur="updateMemo"
							@input="adjustMemoTextarea"
						/>
					</div>
					<div class="description">
						<MkOmit>
							<Mfm v-if="user.description" :text="user.description" :isNote="false" :author="user"/>
							<p v-else class="empty">{{ i18n.ts.noAccountDescription }}</p>
							<div v-if="user.description && isForeignLanguage">
								<MkButton v-if="!(translating || translation)" class="translateButton" small @click="translate"><i class="ti ti-language-hiragana"></i> {{ i18n.ts.translateProfile }}</MkButton>
								<MkButton v-else class="translateButton" small @click="translation = null"><i class="ti ti-x"></i> {{ i18n.ts.close }}</MkButton>
							</div>
							<div v-if="translating || translation" class="translation">
								<MkLoading v-if="translating" mini/>
								<div v-else>
									<b>{{ i18n.t('translatedFrom', { x: translation.sourceLang }) }}:</b><hr style="margin: 10px 0;">
									<Mfm :text="translation.text" :isNote="false" :author="user" :nyaize="false"/>
									<div v-if="translation.translator == 'ctav3'" style="margin-top: 10px; padding: 0 0 15px;">
										<img v-if="!defaultStore.state.darkMode" src="/client-assets/color-short.svg" alt="" style="float: right;">
										<img v-else src="/client-assets/white-short.svg" alt="" style="float: right;"/>
									</div>
								</div>
							</div>
						</MkOmit>
					</div>
					<div class="fields system">
						<dl v-if="user.location" class="field">
							<dt class="name"><i class="ti ti-map-pin ti-fw"></i> {{ i18n.ts.location }}</dt>
							<dd class="value">{{ user.location }}</dd>
						</dl>
						<dl v-if="user.birthday" class="field">
							<dt class="name"><i class="ti ti-cake ti-fw"></i> {{ i18n.ts.birthday }}</dt>
							<dd class="value">{{ user.birthday.replace('-', '/').replace('-', '/') }} ({{ i18n.t('yearsOld', { age }) }})</dd>
						</dl>
						<dl class="field">
							<dt class="name"><i class="ti ti-calendar ti-fw"></i> {{ i18n.ts.registeredDate }}</dt>
							<dd class="value">{{ dateString(user.createdAt) }} (<MkTime :time="user.createdAt"/>)</dd>
						</dl>
					</div>
					<div v-if="user.fields.length > 0" class="fields">
						<dl v-for="(field, i) in user.fields" :key="i" class="field">
							<dt class="name">
								<Mfm :text="field.name" :plain="true" :colored="false"/>
							</dt>
							<dd class="value">
								<Mfm :text="field.value" :author="user" :colored="false"/>
								<i v-if="user.verifiedLinks.includes(field.value)" v-tooltip:dialog="i18n.ts.verifiedLink" class="ti ti-circle-check" :class="$style.verifiedLink"></i>
							</dd>
						</dl>
					</div>
					<div class="status">
						<MkA :to="userPage(user)">
							<b>{{ number(user.notesCount) }}</b>
							<span>{{ i18n.ts.notes }}</span>
						</MkA>
						<MkA v-if="isFollowingVisibleForMe(user)" :to="userPage(user, 'following')">
							<b>{{ number(user.followingCount) }}</b>
							<span>{{ i18n.ts.following }}</span>
						</MkA>
						<MkA v-if="isFollowersVisibleForMe(user)" :to="userPage(user, 'followers')">
							<b>{{ number(user.followersCount) }}</b>
							<span>{{ i18n.ts.followers }}</span>
						</MkA>
					</div>
				</div>
			</div>

			<div class="contents _gaps">
				<div v-if="user.pinnedNotes.length > 0" class="_gaps">
					<MkNote v-for="note in user.pinnedNotes" :key="note.id" class="note _panel" :note="note" :pinned="true"/>
				</div>
				<MkInfo v-else-if="$i && $i.id === user.id">{{ i18n.ts.userPagePinTip }}</MkInfo>
				<template v-if="narrow">
					<MkLazy>
						<XFiles :key="user.id" :user="user"/>
					</MkLazy>
					<MkLazy>
						<XActivity :key="user.id" :user="user"/>
					</MkLazy>
				</template>
				<div v-if="!disableNotes">
					<MkLazy>
						<XTimeline :user="user"/>
					</MkLazy>
				</div>
			</div>
		</div>
		<div v-if="!narrow" class="sub _gaps" style="container-type: inline-size;">
			<XFiles :key="user.id" :user="user"/>
			<XActivity :key="user.id" :user="user"/>
		</div>
	</div>
</MkSpacer>
</template>

<script lang="ts" setup>
import { defineAsyncComponent, computed, onMounted, onUnmounted, nextTick, watch, ref } from 'vue';
import * as Misskey from 'cherrypick-js';
import MkNote from '@/components/MkNote.vue';
import MkFollowButton from '@/components/MkFollowButton.vue';
import MkAccountMoved from '@/components/MkAccountMoved.vue';
import MkRemoteCaution from '@/components/MkRemoteCaution.vue';
import MkTextarea from '@/components/MkTextarea.vue';
import MkOmit from '@/components/MkOmit.vue';
import MkInfo from '@/components/MkInfo.vue';
import MkButton from '@/components/MkButton.vue';
import { getScrollPosition } from '@/scripts/scroll.js';
import { getUserMenu } from '@/scripts/get-user-menu.js';
import number from '@/filters/number.js';
import { userPage } from '@/filters/user.js';
import * as os from '@/os.js';
import { i18n } from '@/i18n.js';
import { $i, iAmModerator } from '@/account.js';
import { dateString } from '@/filters/date.js';
import { confetti } from '@/scripts/confetti.js';
import { misskeyApi } from '@/scripts/misskey-api.js';
import { isFollowingVisibleForMe, isFollowersVisibleForMe } from '@/scripts/isFfVisibleForMe.js';
<<<<<<< HEAD
import { defaultStore } from '@/store.js';
import { miLocalStorage } from '@/local-storage.js';
import { editNickname } from '@/scripts/edit-nickname.js';
import { vibrate } from '@/scripts/vibrate.js';
import detectLanguage from '@/scripts/detect-language.js';
=======
import { useRouter } from '@/global/router/supplier.js';
>>>>>>> 14aedc17

function calcAge(birthdate: string): number {
	const date = new Date(birthdate);
	const now = new Date();

	let yearDiff = now.getFullYear() - date.getFullYear();
	const monthDiff = now.getMonth() - date.getMonth();
	const pastDate = now.getDate() < date.getDate();

	if (monthDiff < 0 || (monthDiff === 0 && pastDate)) {
		yearDiff--;
	}

	return yearDiff;
}

const XFiles = defineAsyncComponent(() => import('./index.files.vue'));
const XActivity = defineAsyncComponent(() => import('./index.activity.vue'));
const XTimeline = defineAsyncComponent(() => import('./index.timeline.vue'));

const props = withDefaults(defineProps<{
	user: Misskey.entities.UserDetailed;
	/** Test only; MkNotes currently causes problems in vitest */
	disableNotes: boolean;
}>(), {
	disableNotes: false,
});

const router = useRouter();

const user = ref(props.user);
const parallaxAnimationId = ref<null | number>(null);
const narrow = ref<null | boolean>(null);
const rootEl = ref<null | HTMLElement>(null);
const bannerEl = ref<null | HTMLElement>(null);
const memoTextareaEl = ref<null | HTMLElement>(null);
const memoDraft = ref(props.user.memo);
const isEditingMemo = ref(false);
const moderationNote = ref(props.user.moderationNote);
const editModerationNote = ref(false);

const translation = ref<Misskey.entities.UsersTranslateResponse | null>(null);
const translating = ref(false);

watch(moderationNote, async () => {
	await misskeyApi('admin/update-user-note', { userId: props.user.id, text: moderationNote.value });
});

const style = computed(() => {
	if (props.user.bannerUrl == null) return {};
	return {
		backgroundImage: `url(${ props.user.bannerUrl })`,
	};
});

const age = computed(() => {
	return calcAge(props.user.birthday);
});

function menu(ev: MouseEvent) {
	const { menu, cleanup } = getUserMenu(user.value, router);
	os.popupMenu(menu, ev.currentTarget ?? ev.target).finally(cleanup);
}

function parallaxLoop() {
	parallaxAnimationId.value = window.requestAnimationFrame(parallaxLoop);
	parallax();
}

function parallax() {
	const banner = bannerEl.value as any;
	if (banner == null) return;

	const top = getScrollPosition(rootEl.value);

	if (top < 0) return;

	const z = 1.75; // 奥行き(小さいほど奥)
	const pos = -(top / z);
	banner.style.backgroundPosition = `center calc(50% - ${pos}px)`;
}

function showMemoTextarea() {
	isEditingMemo.value = true;
	nextTick(() => {
		memoTextareaEl.value?.focus();
	});
}

function adjustMemoTextarea() {
	if (!memoTextareaEl.value) return;
	memoTextareaEl.value.style.height = '0px';
	memoTextareaEl.value.style.height = `${memoTextareaEl.value.scrollHeight}px`;
}

async function updateMemo() {
	await misskeyApi('users/update-memo', {
		memo: memoDraft.value,
		userId: props.user.id,
	});
	isEditingMemo.value = false;
}

const isForeignLanguage: boolean = props.user.description != null && (() => {
	const targetLang = (miLocalStorage.getItem('lang') ?? navigator.language).slice(0, 2);
	const postLang = detectLanguage(props.user.description);
	return postLang !== '' && postLang !== targetLang;
})();

async function translate(): Promise<void> {
	if (translation.value != null) return;
	translating.value = true;

	vibrate(defaultStore.state.vibrateSystem ? 5 : []);

	const res = await os.api('users/translate', {
		userId: props.user.id,
		targetLang: miLocalStorage.getItem('lang') ?? navigator.language,
	});
	translating.value = false;
	translation.value = res;

	vibrate(defaultStore.state.vibrateSystem ? [5, 5, 10] : []);
}

watch([props.user], () => {
	memoDraft.value = props.user.memo;
});

onMounted(() => {
	window.requestAnimationFrame(parallaxLoop);
	narrow.value = rootEl.value!.clientWidth < 1000;

	if (props.user.birthday) {
		const m = new Date().getMonth() + 1;
		const d = new Date().getDate();
		const bm = parseInt(props.user.birthday.split('-')[1]);
		const bd = parseInt(props.user.birthday.split('-')[2]);
		if (m === bm && d === bd) {
			confetti({
				duration: 1000 * 4,
			});
		}
	}
	nextTick(() => {
		adjustMemoTextarea();
	});
});

onUnmounted(() => {
	if (parallaxAnimationId.value) {
		window.cancelAnimationFrame(parallaxAnimationId.value);
	}
});
</script>

<style lang="scss" scoped>
.ftskorzw {
	> .main {
		> .punished {
			font-size: 0.8em;
			padding: 16px;
		}

		> .profile {
			> .main {
				position: relative;
				overflow: clip;

				> .banner-container {
					position: relative;
					height: 250px;
					overflow: clip;
					background-size: cover;
					background-position: center;

					> .banner {
						height: 100%;
						background-color: #4c5e6d;
						background-size: cover;
						background-position: center;
						box-shadow: 0 0 128px rgba(0, 0, 0, 0.5) inset;
						will-change: background-position;
					}

					> .fade {
						position: absolute;
						bottom: 0;
						left: 0;
						width: 100%;
						height: 78px;
						background: linear-gradient(transparent, rgba(#000, 0.7));
					}

					> .followed {
						position: absolute;
						top: 12px;
						left: 12px;
						padding: 4px 8px;
						color: #fff;
						background: rgba(0, 0, 0, 0.7);
						font-size: 0.7em;
						border-radius: 6px;
					}

					> .actions {
						position: absolute;
						top: 12px;
						right: 12px;
						-webkit-backdrop-filter: var(--blur, blur(8px));
						backdrop-filter: var(--blur, blur(8px));
						background: rgba(0, 0, 0, 0.2);
						padding: 8px;
						border-radius: 24px;

						> .menu {
							vertical-align: bottom;
							height: 31px;
							width: 31px;
							color: #fff;
							text-shadow: 0 0 8px #000;
							font-size: 16px;
						}

						> .koudoku {
							margin-left: 4px;
							vertical-align: bottom;
						}
					}

					> .title {
						position: absolute;
						bottom: 0;
						left: 0;
						width: 100%;
						padding: 0 0 8px 154px;
						box-sizing: border-box;
						color: #fff;

						> .name {
							display: flex;
							gap: 8px;
							margin: 0;
							line-height: 32px;
							font-weight: bold;
							font-size: 1.8em;
							text-shadow: 0 0 8px #000;
						}

						> .bottom {
							> * {
								display: inline-block;
								margin-right: 16px;
								line-height: 20px;
								opacity: 0.8;

								&.username {
									font-weight: bold;
								}
							}

							> .add-note-button {
								background: rgba(0, 0, 0, 0.2);
								color: #fff;
								-webkit-backdrop-filter: var(--blur, blur(8px));
								backdrop-filter: var(--blur, blur(8px));
								border-radius: 24px;
								padding: 4px 8px;
								font-size: 80%;
							}
						}
					}
				}

				> .title {
					display: none;
					text-align: center;
					padding: 50px 8px 16px 8px;
					font-weight: bold;
					border-bottom: solid 0.5px var(--divider);

					> .bottom {
						> * {
							display: inline-block;
							margin-right: 8px;
							opacity: 0.8;
						}
					}
				}

				> .avatar {
					display: block;
					position: absolute;
					top: 170px;
					left: 16px;
					z-index: 2;
					width: 120px;
					height: 120px;
					box-shadow: 1px 1px 3px rgba(#000, 0.2);
				}

				> .roles {
					padding: 24px 24px 0 154px;
					font-size: 0.95em;
					display: flex;
					flex-wrap: wrap;
					gap: 8px;

					> .role {
						border: solid 1px var(--color, var(--divider));
						border-radius: 999px;
						margin-right: 4px;
						padding: 3px 8px;
					}
				}

				> .moderationNote {
					margin: 12px 24px 0 154px;
				}

				> .memo {
					margin: 12px 24px 0 154px;
					background: transparent;
					color: var(--fg);
					border: 1px solid var(--divider);
					border-radius: 8px;
					padding: 8px;
					line-height: 0;

					> .heading {
						text-align: left;
						color: var(--fgTransparent);
						line-height: 1.5;
						font-size: 85%;
					}

					textarea {
						margin: 0;
						padding: 0;
						resize: none;
						border: none;
						outline: none;
						width: 100%;
						height: auto;
						min-height: 0;
						line-height: 1.5;
						color: var(--fg);
						overflow: hidden;
						background: transparent;
						font-family: inherit;
					}
				}

				> .description {
					padding: 24px 24px 24px 154px;
					font-size: 0.95em;

					div {
						> .empty {
							margin: 0;
							opacity: 0.5;
						}

						> .translateButton {
							margin-top: 10px;
						}

						> .translation {
							border: solid 0.5px var(--divider);
							border-radius: var(--radius);
							padding: 12px;
							margin-top: 8px;
						}
					}
				}

				> .fields {
					padding: 24px;
					font-size: 0.9em;
					border-top: solid 0.5px var(--divider);

					> .field {
						display: flex;
						padding: 0;
						margin: 0;
						align-items: center;

						&:not(:last-child) {
							margin-bottom: 8px;
						}

						> .name {
							width: 30%;
							overflow: hidden;
							white-space: nowrap;
							text-overflow: ellipsis;
							font-weight: bold;
							text-align: center;
						}

						> .value {
							width: 70%;
							overflow: hidden;
							white-space: nowrap;
							text-overflow: ellipsis;
							margin: 0;
						}
					}

					&.system > .field > .name {
					}
				}

				> .status {
					display: flex;
					padding: 24px;
					border-top: solid 0.5px var(--divider);

					> a {
						flex: 1;
						text-align: center;

						&.active {
							color: var(--accent);
						}

						&:hover {
							text-decoration: none;
						}

						> b {
							display: block;
							line-height: 16px;
						}

						> span {
							font-size: 70%;
						}
					}

					>div {
						flex: 1;
						text-align: center;

						> i {
							display: block;
							line-height: 16px;
							margin: 0 auto;
						}

						> span {
							font-size: 70%;
						}
					}
				}
			}
		}

		> .contents {
			> .content {
				margin-bottom: var(--margin);
			}
		}
	}

	&.wide {
		display: flex;
		width: 100%;

		> .main {
			width: 100%;
			min-width: 0;
		}

		> .sub {
			max-width: 350px;
			min-width: 350px;
			margin-left: var(--margin);
		}
	}
}

@container (max-width: 500px) {
	.ftskorzw {
		> .main {
			> .profile > .main {
				> .banner-container {
					height: 140px;

					> .fade {
						display: none;
					}

					> .title {
						display: none;
					}
				}

				> .title {
					display: block;
				}

				> .avatar {
					top: 90px;
					left: 0;
					right: 0;
					width: 92px;
					height: 92px;
					margin: auto;
				}

				> .roles {
					padding: 16px 16px 0 16px;
					justify-content: center;
				}

				> .moderationNote {
					margin: 16px 16px 0 16px;

					div {
						> .moderationNoteButton {
							margin: 0 auto;
						}
					}
				}

				> .memo {
					margin: 16px 16px 0 16px;
				}

				> .description {
					padding: 16px;
					text-align: center;

					div {
						> .translateButton {
							margin: 10px auto 0;
						}
					}
				}

				> .fields {
					padding: 16px;
				}

				> .status {
					padding: 16px;
				}
			}

			> .contents {
				> .nav {
					font-size: 80%;
				}
			}
		}
	}
}
</style>

<style lang="scss" module>
.verifiedLink {
	margin-left: 4px;
	color: var(--success);
}
</style><|MERGE_RESOLUTION|>--- conflicted
+++ resolved
@@ -189,15 +189,12 @@
 import { confetti } from '@/scripts/confetti.js';
 import { misskeyApi } from '@/scripts/misskey-api.js';
 import { isFollowingVisibleForMe, isFollowersVisibleForMe } from '@/scripts/isFfVisibleForMe.js';
-<<<<<<< HEAD
+import { useRouter } from '@/global/router/supplier.js';
 import { defaultStore } from '@/store.js';
 import { miLocalStorage } from '@/local-storage.js';
 import { editNickname } from '@/scripts/edit-nickname.js';
 import { vibrate } from '@/scripts/vibrate.js';
 import detectLanguage from '@/scripts/detect-language.js';
-=======
-import { useRouter } from '@/global/router/supplier.js';
->>>>>>> 14aedc17
 
 function calcAge(birthdate: string): number {
 	const date = new Date(birthdate);
@@ -313,7 +310,7 @@
 
 	vibrate(defaultStore.state.vibrateSystem ? 5 : []);
 
-	const res = await os.api('users/translate', {
+	const res = await misskeyApi('users/translate', {
 		userId: props.user.id,
 		targetLang: miLocalStorage.getItem('lang') ?? navigator.language,
 	});
