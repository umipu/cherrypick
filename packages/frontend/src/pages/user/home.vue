<!--
SPDX-FileCopyrightText: syuilo and misskey-project
SPDX-License-Identifier: AGPL-3.0-only
-->

<template>
<MkSpacer :contentMax="narrow ? 800 : 1100">
	<div ref="rootEl" class="ftskorzw" :class="{ wide: !narrow }" style="container-type: inline-size;">
		<div class="main _gaps">
			<!-- TODO -->
			<!-- <div class="punished" v-if="user.isSuspended"><i class="ti ti-alert-triangle" style="margin-right: 8px;"></i> {{ i18n.ts.userSuspended }}</div> -->
			<!-- <div class="punished" v-if="user.isSilenced"><i class="ti ti-alert-triangle" style="margin-right: 8px;"></i> {{ i18n.ts.userSilenced }}</div> -->

			<div class="profile _gaps">
				<MkAccountMoved v-if="user.movedTo" :movedTo="user.movedTo"/>
				<MkRemoteCaution v-if="user.host != null" :href="user.url ?? user.uri!" class="warn"/>

				<div :key="user.id" class="main _panel">
					<div class="banner-container" :style="style">
						<div ref="bannerEl" class="banner" :style="style"></div>
						<div class="fade"></div>
						<div class="title">
							<div class="name">
								<MkUserName :user="user" :nowrap="true" @click="editNickname(props.user)"/>
							</div>
							<div class="bottom">
								<span class="username"><MkAcct :user="user" :detail="true"/></span>
								<span v-if="user.isAdmin" :title="i18n.ts.isAdmin" style="color: var(--MI_THEME-badge);"><i class="ti ti-shield"></i></span>
								<span v-if="user.isLocked" :title="i18n.ts.isLocked"><i class="ti ti-lock"></i></span>
								<span v-if="user.isBot" :title="i18n.ts.isBot"><i class="ti ti-robot"></i></span>
								<button v-if="$i && !isEditingMemo && !memoDraft" class="_button add-note-button" @click="showMemoTextarea">
									<i class="ti ti-edit"/> {{ i18n.ts.addMemo }}
								</button>
							</div>
						</div>
						<span v-if="$i && $i.id != user.id && user.isFollowed" class="followed">{{ i18n.ts.followsYou }}</span>
						<div class="actions">
							<button class="menu _button" @click="menu"><i class="ti ti-dots"></i></button>
							<button v-if="notesSearchAvailable && (user.host == null || canSearchNonLocalNotes)" v-tooltip="i18n.ts.searchThisUsersNotes" class="menu _button" @click="router.push(`/search?username=${encodeURIComponent(user.username)}${user.host != null ? '&host=' + encodeURIComponent(user.host) : ''}`);"><i class="ti ti-search"></i></button>
							<button v-tooltip="user.notify === 'none' ? i18n.ts.notifyNotes : i18n.ts.unnotifyNotes" class="menu _button" @click="toggleNotify"><i :class="user.notify === 'none' ? 'ti ti-bell-plus' : 'ti ti-bell-minus'"></i></button>
							<MkFollowButton v-if="$i?.id != user.id" v-model:user="user" :inline="true" :transparent="false" :full="true" class="koudoku"/>
						</div>
					</div>
					<MkAvatar class="avatar" :user="user" indicator/>
					<div class="title">
						<MkUserName :user="user" :nowrap="false" class="name" @click="editNickname(props.user)"/>
						<div class="bottom">
							<span class="username"><MkAcct :user="user" :detail="true"/></span>
							<span v-if="user.isAdmin" :title="i18n.ts.isAdmin" style="color: var(--MI_THEME-badge);"><i class="ti ti-shield"></i></span>
							<span v-if="user.isLocked" :title="i18n.ts.isLocked"><i class="ti ti-lock"></i></span>
							<span v-if="user.isBot" :title="i18n.ts.isBot"><i class="ti ti-robot"></i></span>
						</div>
					</div>
					<div v-if="user.followedMessage != null" class="followedMessage">
						<MkFukidashi class="fukidashi" :tail="narrow ? 'none' : 'left'" negativeMargin shadow>
							<div class="messageHeader">{{ i18n.ts.messageToFollower }}</div>
							<div><MkSparkle><Mfm :plain="true" :text="user.followedMessage" :author="user"/></MkSparkle></div>
						</MkFukidashi>
					</div>
					<div v-if="user.roles.length > 0" class="roles">
						<span v-for="role in user.roles" :key="role.id" v-tooltip="role.description" class="role" :style="{ '--color': role.color }">
							<MkA v-adaptive-bg :to="`/roles/${role.id}`">
								<img v-if="role.iconUrl" style="height: 1.3em; vertical-align: -22%;" :src="role.iconUrl"/>
								{{ role.name }}
							</MkA>
						</span>
					</div>
					<div v-if="iAmModerator" class="moderationNote">
						<MkTextarea v-if="editModerationNote || (moderationNote != null && moderationNote !== '')" v-model="moderationNote" manualSave>
							<template #label>{{ i18n.ts.moderationNote }}</template>
							<template #caption>{{ i18n.ts.moderationNoteDescription }}</template>
						</MkTextarea>
						<div v-else>
							<MkButton class="moderationNoteButton" small @click="editModerationNote = true">{{ i18n.ts.addModerationNote }}</MkButton>
						</div>
					</div>
					<div v-if="isEditingMemo || memoDraft" class="memo" :class="{'no-memo': !memoDraft}">
						<div class="heading" v-text="i18n.ts.memo"/>
						<textarea
							ref="memoTextareaEl"
							v-model="memoDraft"
							rows="1"
							@focus="isEditingMemo = true"
							@blur="updateMemo"
							@input="adjustMemoTextarea"
						/>
					</div>
					<div class="description">
						<MkOmit>
							<Mfm v-if="user.description" :text="user.description" :isNote="false" :author="user"/>
							<p v-else class="empty">{{ i18n.ts.noAccountDescription }}</p>
							<div v-if="user.description && isForeignLanguage">
								<MkButton v-if="!(translating || translation)" class="translateButton" small @click="translate"><i class="ti ti-language-hiragana"></i> {{ i18n.ts.translateProfile }}</MkButton>
								<MkButton v-else class="translateButton" small @click="translation = null"><i class="ti ti-x"></i> {{ i18n.ts.close }}</MkButton>
							</div>
							<div v-if="translating || translation" class="translation">
								<MkLoading v-if="translating" mini/>
								<div v-else-if="translation">
									<b>{{ i18n.tsx.translatedFrom({ x: translation.sourceLang }) }}:</b><hr style="margin: 10px 0;">
									<Mfm :text="translation.text" :isNote="false" :author="user" :nyaize="false"/>
									<div v-if="translation.translator == 'ctav3'" style="margin-top: 10px; padding: 0 0 15px;">
										<img v-if="!defaultStore.state.darkMode" src="/client-assets/color-short.svg" alt="" style="float: right;">
										<img v-else src="/client-assets/white-short.svg" alt="" style="float: right;"/>
									</div>
								</div>
							</div>
						</MkOmit>
					</div>
					<MkContainer v-if="user?.mutualLinkSections?.length > 0" :showHeader="false" :max-height="200" class="fields" :style="{borderRadius: 0}">
						<div v-for="(section, index) in user?.mutualLinkSections" :key="index" :class="$style.mutualLinkSections">
							<span v-if="section.name">{{ section.name }}</span>
							<div :class="$style.mutualLinks">
								<div v-for="mutualLink in section.mutualLinks" :key="mutualLink.id">
									<MkLink :hideIcon="true" :url="mutualLink.url">
										<img :class="$style.mutualLinkImg" :src="getProxiedImageUrl(mutualLink.imgSrc)" :alt="mutualLink.description"/>
									</MkLink>
								</div>
							</div>
						</div>
					</MkContainer>
					<div class="fields system">
						<dl v-if="user.location" class="field">
							<dt class="name"><i class="ti ti-map-pin ti-fw"></i> {{ i18n.ts.location }}</dt>
							<dd class="value">{{ user.location }}</dd>
						</dl>
						<dl v-if="user.birthday" class="field">
							<dt class="name"><i class="ti ti-cake ti-fw"></i> {{ i18n.ts.birthday }}</dt>
							<dd class="value">{{ user.birthday.replace('-', '/').replace('-', '/') }} ({{ i18n.tsx.yearsOld({ age }) }})</dd>
						</dl>
						<dl class="field">
							<dt class="name"><i class="ti ti-calendar ti-fw"></i> {{ i18n.ts.registeredDate }}</dt>
							<dd class="value">{{ dateString(user.createdAt) }} (<MkTime :time="user.createdAt"/>)</dd>
						</dl>
					</div>
					<div v-if="user.fields.length > 0" class="fields">
						<dl v-for="(field, i) in user.fields" :key="i" class="field">
							<dt class="name">
								<Mfm :text="field.name" :author="user" :plain="true" :colored="false"/>
							</dt>
							<dd class="value">
								<Mfm :text="field.value" :author="user" :colored="false"/>
								<i v-if="user.verifiedLinks.includes(field.value)" v-tooltip:dialog="i18n.ts.verifiedLink" class="ti ti-circle-check" :class="$style.verifiedLink"></i>
							</dd>
						</dl>
					</div>
					<div class="status">
						<MkA :to="userPage(user)">
							<b>{{ number(user.notesCount) }}</b>
							<span>{{ i18n.ts.notes }}</span>
						</MkA>
						<MkA v-if="isFollowingVisibleForMe(user)" :to="userPage(user, 'following')">
							<b>{{ number(user.followingCount) }}</b>
							<span>{{ i18n.ts.following }}</span>
						</MkA>
						<MkA v-if="isFollowersVisibleForMe(user)" :to="userPage(user, 'followers')">
							<b>{{ number(user.followersCount) }}</b>
							<span>{{ i18n.ts.followers }}</span>
						</MkA>
					</div>
				</div>
			</div>

			<div class="contents _gaps">
				<div v-if="user.pinnedNotes.length > 0 && !user.isBlocked" class="_gaps">
					<MkNote v-for="note in user.pinnedNotes" :key="note.id" class="note _panel" :note="note" :pinned="true"/>
				</div>
				<MkInfo v-else-if="$i && $i.id === user.id">{{ i18n.ts.userPagePinTip }}</MkInfo>
				<template v-if="narrow && !user.isBlocked">
					<MkLazy>
						<XFiles :key="user.id" :user="user"/>
					</MkLazy>
					<MkLazy>
						<XActivity :key="user.id" :user="user"/>
					</MkLazy>
				</template>
				<div v-if="!disableNotes && !user.isBlocked">
					<MkLazy>
						<XTimeline :user="user"/>
					</MkLazy>
				</div>
				<div v-if="user.isBlocked" class="_fullinfo">
					<img :src="youBlockedImageUrl" class="_ghost"/>
					<div style="font-size: 1.4rem; font-weight: bold; padding-bottom: 4px;">{{ i18n.ts.youBlocked }}</div>
					<div style="opacity: 0.7">{{ i18n.tsx.youBlockedDescription({ user: `@${ user.username }` }) }}</div>
				</div>
			</div>
		</div>
		<div v-if="!narrow && !user.isBlocked" class="sub _gaps" style="container-type: inline-size;">
			<XFiles :key="user.id" :user="user"/>
			<XActivity :key="user.id" :user="user"/>
		</div>
	</div>
</MkSpacer>
</template>

<script lang="ts" setup>
import { defineAsyncComponent, computed, onMounted, onUnmounted, nextTick, watch, ref } from 'vue';
import * as Misskey from 'cherrypick-js';
import { getScrollPosition } from '@@/js/scroll.js';
import MkNote from '@/components/MkNote.vue';
import MkFollowButton from '@/components/MkFollowButton.vue';
import MkAccountMoved from '@/components/MkAccountMoved.vue';
import MkFukidashi from '@/components/MkFukidashi.vue';
import MkRemoteCaution from '@/components/MkRemoteCaution.vue';
import MkTextarea from '@/components/MkTextarea.vue';
import MkOmit from '@/components/MkOmit.vue';
import MkInfo from '@/components/MkInfo.vue';
import MkButton from '@/components/MkButton.vue';
import { getUserMenu } from '@/scripts/get-user-menu.js';
import number from '@/filters/number.js';
import { userPage } from '@/filters/user.js';
import * as os from '@/os.js';
import { i18n } from '@/i18n.js';
import { defaultStore } from '@/store.js';
import { $i, iAmModerator } from '@/account.js';
import { dateString } from '@/filters/date.js';
import { confetti } from '@/scripts/confetti.js';
import { misskeyApi } from '@/scripts/misskey-api.js';
import { isFollowingVisibleForMe, isFollowersVisibleForMe } from '@/scripts/isFfVisibleForMe.js';
import { useRouter } from '@/router/supplier.js';
<<<<<<< HEAD
import { getStaticImageUrl, getProxiedImageUrl } from '@/scripts/media-proxy.js';
=======
import { getStaticImageUrl } from '@/scripts/media-proxy.js';
import MkSparkle from '@/components/MkSparkle.vue';
>>>>>>> b180f8ec
import { miLocalStorage } from '@/local-storage.js';
import { editNickname } from '@/scripts/edit-nickname.js';
import { vibrate } from '@/scripts/vibrate.js';
import detectLanguage from '@/scripts/detect-language.js';
import { globalEvents } from '@/events.js';
import { notesSearchAvailable, canSearchNonLocalNotes } from '@/scripts/check-permissions.js';
import { youBlockedImageUrl } from '@/instance.js';
import MkLink from '@/components/MkLink.vue';
import MkContainer from '@/components/MkContainer.vue';

function calcAge(birthdate: string): number {
	const date = new Date(birthdate);
	const now = new Date();

	let yearDiff = now.getFullYear() - date.getFullYear();
	const monthDiff = now.getMonth() - date.getMonth();
	const pastDate = now.getDate() < date.getDate();

	if (monthDiff < 0 || (monthDiff === 0 && pastDate)) {
		yearDiff--;
	}

	return yearDiff;
}

const XFiles = defineAsyncComponent(() => import('./index.files.vue'));
const XActivity = defineAsyncComponent(() => import('./index.activity.vue'));
const XTimeline = defineAsyncComponent(() => import('./index.timeline.vue'));

const props = withDefaults(defineProps<{
	user: Misskey.entities.UserDetailed;
	/** Test only; MkNotes currently causes problems in vitest */
	disableNotes: boolean;
}>(), {
	disableNotes: false,
});

const router = useRouter();

const user = ref(props.user);
const parallaxAnimationId = ref<null | number>(null);
const narrow = ref<null | boolean>(null);
const rootEl = ref<null | HTMLElement>(null);
const bannerEl = ref<null | HTMLElement>(null);
const memoTextareaEl = ref<null | HTMLElement>(null);
const memoDraft = ref(props.user.memo);
const isEditingMemo = ref(false);
const moderationNote = ref(props.user.moderationNote);
const editModerationNote = ref(false);

const translation = ref<Misskey.entities.UsersTranslateResponse | null>(null);
const translating = ref(false);

watch(moderationNote, async () => {
	await misskeyApi('admin/update-user-note', { userId: props.user.id, text: moderationNote.value });
});

const playAnimation = ref(true);
if (defaultStore.state.showingAnimatedImages === 'interaction') playAnimation.value = false;
let playAnimationTimer = setTimeout(() => playAnimation.value = false, 5000);

const style = computed(() => {
	if (props.user.bannerUrl == null) return {};
	if (defaultStore.state.disableShowingAnimatedImages || defaultStore.state.dataSaver.avatar || (['interaction', 'inactive'].includes(<string>defaultStore.state.showingAnimatedImages) && !playAnimation.value)) {
		return {
			backgroundImage: `url(${ getStaticImageUrl(props.user.bannerUrl) })`,
		};
	} else {
		return {
			backgroundImage: `url(${ props.user.bannerUrl })`,
		};
	}
});

const age = computed(() => {
	return calcAge(props.user.birthday);
});

function menu(ev: MouseEvent) {
	const { menu, cleanup } = getUserMenu(user.value, router);
	os.popupMenu(menu, ev.currentTarget ?? ev.target).finally(cleanup);
}

function parallaxLoop() {
	parallaxAnimationId.value = window.requestAnimationFrame(parallaxLoop);
	parallax();
}

function parallax() {
	const banner = bannerEl.value as any;
	if (banner == null) return;

	const top = getScrollPosition(rootEl.value);

	if (top < 0) return;

	const z = 1.75; // 奥行き(小さいほど奥)
	const pos = -(top / z);
	banner.style.backgroundPosition = `center calc(50% - ${pos}px)`;
}

function showMemoTextarea() {
	isEditingMemo.value = true;
	nextTick(() => {
		memoTextareaEl.value?.focus();
	});
}

function adjustMemoTextarea() {
	if (!memoTextareaEl.value) return;
	memoTextareaEl.value.style.height = '0px';
	memoTextareaEl.value.style.height = `${memoTextareaEl.value.scrollHeight}px`;
}

async function updateMemo() {
	await misskeyApi('users/update-memo', {
		memo: memoDraft.value,
		userId: props.user.id,
	});
	isEditingMemo.value = false;
}

const isForeignLanguage: boolean = props.user.description != null && (() => {
	const targetLang = (miLocalStorage.getItem('lang') ?? navigator.language).slice(0, 2);
	const postLang = detectLanguage(props.user.description);
	return postLang !== '' && postLang !== targetLang;
})();

async function translate(): Promise<void> {
	if (translation.value != null) return;
	globalEvents.emit('showNoteContent', true);
	translating.value = true;

	vibrate(defaultStore.state.vibrateSystem ? 5 : []);

	const res = await misskeyApi('users/translate', {
		userId: props.user.id,
		targetLang: miLocalStorage.getItem('lang') ?? navigator.language,
	}).catch((err) => {
		translating.value = false;
		os.alert(
			{
				type: 'error',
				title: err.message,
				text: err.id,
			});
	});
	translating.value = false;
	translation.value = res;

	vibrate(defaultStore.state.vibrateSystem ? [5, 5, 10] : []);
}

function resetTimer() {
	playAnimation.value = true;
	clearTimeout(playAnimationTimer);
	playAnimationTimer = setTimeout(() => playAnimation.value = false, 5000);
}

async function toggleNotify() {
	os.apiWithDialog('following/update', {
		userId: props.user.id,
		notify: props.user.notify === 'normal' ? 'none' : 'normal',
	}).then(() => {
		user.value.notify = user.value.notify === 'normal' ? 'none' : 'normal';
	});
}

watch([props.user], () => {
	memoDraft.value = props.user.memo;
});

onMounted(() => {
	window.requestAnimationFrame(parallaxLoop);
	narrow.value = rootEl.value!.clientWidth < 1000;

	if (props.user.birthday) {
		const m = new Date().getMonth() + 1;
		const d = new Date().getDate();
		const bm = parseInt(props.user.birthday.split('-')[1]);
		const bd = parseInt(props.user.birthday.split('-')[2]);
		if (m === bm && d === bd) {
			confetti({
				duration: 1000 * 4,
			});
		}
	}
	nextTick(() => {
		adjustMemoTextarea();
	});

	if (defaultStore.state.showingAnimatedImages === 'inactive') {
		window.addEventListener('mousemove', resetTimer);
		window.addEventListener('touchstart', resetTimer);
		window.addEventListener('touchend', resetTimer);
	}
});

onUnmounted(() => {
	if (parallaxAnimationId.value) {
		window.cancelAnimationFrame(parallaxAnimationId.value);
	}

	if (defaultStore.state.showingAnimatedImages === 'inactive') {
		window.removeEventListener('mousemove', resetTimer);
		window.removeEventListener('touchstart', resetTimer);
		window.removeEventListener('touchend', resetTimer);
	}
});
</script>

<style lang="scss" scoped>
.ftskorzw {
	> .main {
		> .punished {
			font-size: 0.8em;
			padding: 16px;
		}

		> .profile {
			> .main {
				position: relative;
				overflow: clip;

				> .banner-container {
					position: relative;
					height: 250px;
					overflow: clip;
					background-size: cover;
					background-position: center;

					> .banner {
						height: 100%;
						background-color: #4c5e6d;
						background-size: cover;
						background-position: center;
						box-shadow: 0 0 128px rgba(0, 0, 0, 0.5) inset;
						will-change: background-position;
					}

					> .fade {
						position: absolute;
						bottom: 0;
						left: 0;
						width: 100%;
						height: 78px;
						background: linear-gradient(transparent, rgba(#000, 0.7));
					}

					> .followed {
						position: absolute;
						top: 12px;
						left: 12px;
						padding: 4px 8px;
						color: #fff;
						background: rgba(0, 0, 0, 0.7);
						font-size: 0.7em;
						border-radius: 6px;
					}

					> .actions {
						position: absolute;
						top: 12px;
						right: 12px;
						-webkit-backdrop-filter: var(--MI-blur, blur(8px));
						backdrop-filter: var(--MI-blur, blur(8px));
						background: rgba(0, 0, 0, 0.2);
						padding: 8px;
						border-radius: 24px;

						> .menu {
							vertical-align: bottom;
							height: 31px;
							width: 31px;
							color: #fff;
							text-shadow: 0 0 8px #000;
							font-size: 16px;
						}

						> .koudoku {
							margin-left: 4px;
							vertical-align: bottom;
						}
					}

					> .title {
						position: absolute;
						bottom: 0;
						left: 0;
						width: 100%;
						padding: 0 0 8px 154px;
						box-sizing: border-box;
						color: #fff;

						> .name {
							display: flex;
							gap: 8px;
							margin: -10px;
							padding: 10px;
							line-height: 32px;
							font-weight: bold;
							font-size: 1.8em;
							filter: drop-shadow(0 0 4px #000);
						}

						> .bottom {
							> * {
								display: inline-block;
								margin-right: 16px;
								line-height: 20px;
								opacity: 0.8;

								&.username {
									font-weight: bold;
								}
							}

							> .add-note-button {
								background: rgba(0, 0, 0, 0.2);
								color: #fff;
								-webkit-backdrop-filter: var(--MI-blur, blur(8px));
								backdrop-filter: var(--MI-blur, blur(8px));
								border-radius: 24px;
								padding: 4px 8px;
								font-size: 80%;
							}
						}
					}
				}

				> .title {
					display: none;
					text-align: center;
					padding: 50px 8px 16px 8px;
					font-weight: bold;
					border-bottom: solid 0.5px var(--MI_THEME-divider);

					> .bottom {
						> * {
							display: inline-block;
							margin-right: 8px;
							opacity: 0.8;
						}
					}
				}

				> .avatar {
					display: block;
					position: absolute;
					top: 170px;
					left: 16px;
					z-index: 2;
					width: 120px;
					height: 120px;
					box-shadow: 1px 1px 3px rgba(#000, 0.2);
				}

				> .followedMessage {
					padding: 24px 24px 0 154px;

					> .fukidashi {
						display: block;
						--fukidashi-bg: color-mix(in srgb, var(--MI_THEME-accent), var(--MI_THEME-panel) 85%);
						--fukidashi-radius: 16px;
						font-size: 0.9em;

						.messageHeader {
							opacity: 0.7;
							font-size: 0.85em;
						}
					}
				}

				> .roles {
					padding: 24px 24px 0 154px;
					font-size: 0.95em;
					display: flex;
					flex-wrap: wrap;
					gap: 8px;

					> .role {
						border: solid 1px var(--color, var(--MI_THEME-divider));
						border-radius: 999px;
						margin-right: 4px;
						padding: 3px 8px;
					}
				}

				> .moderationNote {
					margin: 12px 24px 0 154px;
				}

				> .memo {
					margin: 12px 24px 0 154px;
					background: transparent;
					color: var(--MI_THEME-fg);
					border: 1px solid var(--MI_THEME-divider);
					border-radius: 8px;
					padding: 8px;
					line-height: 0;

					> .heading {
						text-align: left;
						color: var(--MI_THEME-fgTransparent);
						line-height: 1.5;
						font-size: 85%;
					}

					textarea {
						margin: 0;
						padding: 0;
						resize: none;
						border: none;
						outline: none;
						width: 100%;
						height: auto;
						min-height: 0;
						line-height: 1.5;
						color: var(--MI_THEME-fg);
						overflow: hidden;
						background: transparent;
						font-family: inherit;
					}
				}

				> .description {
					padding: 24px 24px 24px 154px;
					font-size: 0.95em;

					div {
						> .empty {
							margin: 0;
							opacity: 0.5;
						}

						> .translateButton {
							margin-top: 10px;
						}

						> .translation {
							border: solid 0.5px var(--MI_THEME-divider);
							border-radius: var(--MI-radius);
							padding: 12px;
							margin-top: 8px;
						}
					}
				}

				> .fields {
					padding: 24px;
					font-size: 0.9em;
					border-top: solid 0.5px var(--MI_THEME-divider);

					> .field {
						display: flex;
						padding: 0;
						margin: 0;
						align-items: center;

						&:not(:last-child) {
							margin-bottom: 8px;
						}

						> .name {
							width: 30%;
							overflow: hidden;
							white-space: nowrap;
							text-overflow: ellipsis;
							font-weight: bold;
							text-align: center;
						}

						> .value {
							width: 70%;
							overflow: hidden;
							white-space: nowrap;
							text-overflow: ellipsis;
							margin: 0;
						}
					}

					&.system > .field > .name {
					}
				}

				> .status {
					display: flex;
					padding: 24px;
					border-top: solid 0.5px var(--MI_THEME-divider);

					> a {
						flex: 1;
						text-align: center;

						&.active {
							color: var(--MI_THEME-accent);
						}

						&:hover {
							text-decoration: none;
						}

						> b {
							display: block;
							line-height: 16px;
						}

						> span {
							font-size: 70%;
						}
					}

					>div {
						flex: 1;
						text-align: center;

						> i {
							display: block;
							line-height: 16px;
							margin: 0 auto;
						}

						> span {
							font-size: 70%;
						}
					}
				}
			}
		}

		> .contents {
			> .content {
				margin-bottom: var(--MI-margin);
			}
		}
	}

	&.wide {
		display: flex;
		width: 100%;

		> .main {
			width: 100%;
			min-width: 0;
		}

		> .sub {
			max-width: 350px;
			min-width: 350px;
			margin-left: var(--MI-margin);
		}
	}
}

@container (max-width: 500px) {
	.ftskorzw {
		> .main {
			> .profile > .main {
				> .banner-container {
					height: 140px;

					> .fade {
						display: none;
					}

					> .title {
						display: none;
					}
				}

				> .title {
					display: block;
				}

				> .avatar {
					top: 90px;
					left: 0;
					right: 0;
					width: 92px;
					height: 92px;
					margin: auto;
				}

				> .followedMessage {
					padding: 16px 16px 0 16px;
				}

				> .roles {
					padding: 16px 16px 0 16px;
					justify-content: center;
				}

				> .moderationNote {
					margin: 16px 16px 0 16px;

					div {
						> .moderationNoteButton {
							margin: 0 auto;
						}
					}
				}

				> .memo {
					margin: 16px 16px 0 16px;
				}

				> .description {
					padding: 16px;
					text-align: center;

					div {
						> .translateButton {
							margin: 10px auto 0;
						}
					}
				}

				> .fields {
					padding: 16px;
				}

				> .status {
					padding: 16px;
				}
			}

			> .contents {
				> .nav {
					font-size: 80%;
				}
			}
		}
	}
}
</style>

<style lang="scss" module>
.tl {
	background: var(--MI_THEME-bg);
	border-radius: var(--MI-radius);
	overflow: clip;
}

.verifiedLink {
	margin-left: 4px;
	color: var(--MI_THEME-success);
}

.mutualLinkSections {
	display: flex;
	flex-wrap: wrap;
	justify-content: space-around;
	flex-direction: column;
	background: var(--panel);
	gap: 8px;
	margin-bottom: 8px;

}

.mutualLinks {
	display: flex;
	justify-content: space-around;
	flex-wrap: wrap;
	gap: 12px;
	padding-top: 8px;
	@media (max-width: 500px) {
		gap: 8px;
	}
}

.mutualLink {
	display: flex;
	flex-direction: column;
	align-items: center;
}

.mutualLinkImg {
	max-width: 200px;
	max-height: 40px;
}
</style><|MERGE_RESOLUTION|>--- conflicted
+++ resolved
@@ -218,12 +218,8 @@
 import { misskeyApi } from '@/scripts/misskey-api.js';
 import { isFollowingVisibleForMe, isFollowersVisibleForMe } from '@/scripts/isFfVisibleForMe.js';
 import { useRouter } from '@/router/supplier.js';
-<<<<<<< HEAD
 import { getStaticImageUrl, getProxiedImageUrl } from '@/scripts/media-proxy.js';
-=======
-import { getStaticImageUrl } from '@/scripts/media-proxy.js';
 import MkSparkle from '@/components/MkSparkle.vue';
->>>>>>> b180f8ec
 import { miLocalStorage } from '@/local-storage.js';
 import { editNickname } from '@/scripts/edit-nickname.js';
 import { vibrate } from '@/scripts/vibrate.js';
@@ -904,4 +900,37 @@
 	max-width: 200px;
 	max-height: 40px;
 }
+
+.mutualLinkSections {
+	display: flex;
+	flex-wrap: wrap;
+	justify-content: space-around;
+	flex-direction: column;
+	background: var(--panel);
+	gap: 8px;
+	margin-bottom: 8px;
+
+}
+
+.mutualLinks {
+	display: flex;
+	justify-content: space-around;
+	flex-wrap: wrap;
+	gap: 12px;
+	padding-top: 8px;
+	@media (max-width: 500px) {
+		gap: 8px;
+	}
+}
+
+.mutualLink {
+	display: flex;
+	flex-direction: column;
+	align-items: center;
+}
+
+.mutualLinkImg {
+	max-width: 200px;
+	max-height: 40px;
+}
 </style>