--- conflicted
+++ resolved
@@ -180,16 +180,11 @@
 import { dateString } from '@/filters/date.js';
 import { confetti } from '@/scripts/confetti.js';
 import MkNotes from '@/components/MkNotes.vue';
-<<<<<<< HEAD
-import { api } from '@/os';
-import { isFfVisibleForMe } from '@/scripts/isFfVisibleForMe';
-import { defaultStore } from '@/store';
-import { miLocalStorage } from '@/local-storage';
-import { editNickname } from '@/scripts/edit-nickname';
-=======
 import { api } from '@/os.js';
 import { isFfVisibleForMe } from '@/scripts/isFfVisibleForMe.js';
->>>>>>> 578b0ebe
+import { defaultStore } from '@/store.js';
+import { miLocalStorage } from '@/local-storage.js';
+import { editNickname } from '@/scripts/edit-nickname.js';
 
 function calcAge(birthdate: string): number {
 	const date = new Date(birthdate);
