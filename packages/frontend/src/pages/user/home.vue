<template>
<MkSpacer :contentMax="narrow ? 800 : 1100">
	<div ref="rootEl" class="ftskorzw" :class="{ wide: !narrow }" style="container-type: inline-size;">
		<div class="main _gaps">
			<!-- TODO -->
			<!-- <div class="punished" v-if="user.isSuspended"><i class="ti ti-alert-triangle" style="margin-right: 8px;"></i> {{ i18n.ts.userSuspended }}</div> -->
			<!-- <div class="punished" v-if="user.isSilenced"><i class="ti ti-alert-triangle" style="margin-right: 8px;"></i> {{ i18n.ts.userSilenced }}</div> -->

			<div class="profile _gaps">
				<MkAccountMoved v-if="user.movedTo" :movedTo="user.movedTo"/>
				<MkRemoteCaution v-if="user.host != null" :href="user.url ?? user.uri!" class="warn"/>

				<div :key="user.id" class="main _panel">
					<div class="banner-container" :style="style">
						<div ref="bannerEl" class="banner" :style="style"></div>
						<div class="fade"></div>
						<div class="title">
							<div class="name">
								<MkUserName :user="user" :nowrap="true" @click="editNickname(props.user)"/>
							</div>
							<div class="bottom">
								<span class="username"><MkAcct :user="user" :detail="true"/></span>
								<span v-if="user.isAdmin" :title="i18n.ts.isAdmin" style="color: var(--badge);"><i class="ti ti-shield"></i></span>
								<span v-if="user.isLocked" :title="i18n.ts.isLocked"><i class="ti ti-lock"></i></span>
								<span v-if="user.isBot" :title="i18n.ts.isBot"><i class="ti ti-robot"></i></span>
								<button v-if="!isEditingMemo && !memoDraft" class="_button add-note-button" @click="showMemoTextarea">
									<i class="ti ti-edit"/> {{ i18n.ts.addMemo }}
								</button>
							</div>
						</div>
						<span v-if="$i && $i.id != user.id && user.isFollowed" class="followed">{{ i18n.ts.followsYou }}</span>
						<div v-if="$i" class="actions">
							<button class="menu _button" @click="menu"><i class="ti ti-dots"></i></button>
							<MkFollowButton v-if="$i.id != user.id" :user="user" :inline="true" :transparent="false" :full="true" class="koudoku"/>
						</div>
					</div>
					<MkAvatar class="avatar" :user="user" indicator/>
					<div class="title">
						<MkUserName :user="user" :nowrap="false" class="name" @click="editNickname(props.user)"/>
						<div class="bottom">
							<span class="username"><MkAcct :user="user" :detail="true"/></span>
							<span v-if="user.isAdmin" :title="i18n.ts.isAdmin" style="color: var(--badge);"><i class="ti ti-shield"></i></span>
							<span v-if="user.isLocked" :title="i18n.ts.isLocked"><i class="ti ti-lock"></i></span>
							<span v-if="user.isBot" :title="i18n.ts.isBot"><i class="ti ti-robot"></i></span>
						</div>
					</div>
					<div v-if="user.roles.length > 0" class="roles">
						<span v-for="role in user.roles" :key="role.id" v-tooltip="role.description" class="role" :style="{ '--color': role.color }">
							<MkA v-adaptive-bg :to="`/roles/${role.id}`">
								<img v-if="role.iconUrl" style="height: 1.3em; vertical-align: -22%;" :src="role.iconUrl"/>
								{{ role.name }}
							</MkA>
						</span>
					</div>
					<div v-if="iAmModerator" class="moderationNote">
						<MkTextarea v-if="editModerationNote || (moderationNote != null && moderationNote !== '')" v-model="moderationNote" manualSave>
							<template #label>Moderation note</template>
						</MkTextarea>
						<div v-else>
							<MkButton class="moderationNoteButton" small @click="editModerationNote = true">Add moderation note</MkButton>
						</div>
					</div>
					<div v-if="isEditingMemo || memoDraft" class="memo" :class="{'no-memo': !memoDraft}">
						<div class="heading" v-text="i18n.ts.memo"/>
						<textarea
							ref="memoTextareaEl"
							v-model="memoDraft"
							rows="1"
							@focus="isEditingMemo = true"
							@blur="updateMemo"
							@input="adjustMemoTextarea"
						/>
					</div>
					<div class="description">
						<MkOmit>
							<Mfm v-if="user.description" :text="user.description" :isNote="false" :author="user" :i="$i"/>
							<p v-else class="empty">{{ i18n.ts.noAccountDescription }}</p>
							<div v-if="user.description">
								<MkButton v-if="!(translating || translation)" class="translateButton" small @click="translate"><i class="ti ti-language-hiragana"></i> {{ i18n.ts.translateProfile }}</MkButton>
								<MkButton v-else class="translateButton" small @click="translation = null"><i class="ti ti-x"></i> {{ i18n.ts.close }}</MkButton>
							</div>
							<div v-if="translating || translation" class="translation">
								<MkLoading v-if="translating" mini/>
								<div v-else>
									<b>{{ i18n.t('translatedFrom', { x: translation.sourceLang }) }}:</b><hr style="margin: 10px 0;">
									<Mfm :text="translation.text" :isNote="false" :author="user" :i="$i"/>
									<div v-if="translation.translator == 'ctav3'" style="margin-top: 10px; padding: 0 0 15px;">
										<img v-if="!defaultStore.state.darkMode" src="/client-assets/color-short.svg" alt="" style="float: right;">
										<img v-else src="/client-assets/white-short.svg" alt="" style="float: right;"/>
									</div>
								</div>
							</div>
						</MkOmit>
					</div>
					<div class="fields system">
						<dl v-if="user.location" class="field">
							<dt class="name"><i class="ti ti-map-pin ti-fw"></i> {{ i18n.ts.location }}</dt>
							<dd class="value">{{ user.location }}</dd>
						</dl>
						<dl v-if="user.birthday" class="field">
							<dt class="name"><i class="ti ti-cake ti-fw"></i> {{ i18n.ts.birthday }}</dt>
							<dd class="value">{{ user.birthday.replace('-', '/').replace('-', '/') }} ({{ i18n.t('yearsOld', { age }) }})</dd>
						</dl>
						<dl class="field">
							<dt class="name"><i class="ti ti-calendar ti-fw"></i> {{ i18n.ts.registeredDate }}</dt>
							<dd class="value">{{ dateString(user.createdAt) }} (<MkTime :time="user.createdAt"/>)</dd>
						</dl>
					</div>
					<div v-if="user.fields.length > 0" class="fields">
						<dl v-for="(field, i) in user.fields" :key="i" class="field">
							<dt class="name">
								<Mfm :text="field.name" :plain="true" :colored="false"/>
							</dt>
							<dd class="value">
								<Mfm :text="field.value" :author="user" :i="$i" :colored="false"/>
							</dd>
						</dl>
					</div>
					<div class="status">
						<MkA :to="userPage(user)">
							<b>{{ number(user.notesCount) }}</b>
							<span>{{ i18n.ts.notes }}</span>
						</MkA>
<<<<<<< HEAD
						<template v-if="isFfVisibility($i, props.user)">
							<MkA v-click-anime :to="userPage(user, 'following')">
								<b>{{ number(user.followingCount) }}</b>
								<span>{{ i18n.ts.following }}</span>
							</MkA>
							<MkA v-click-anime :to="userPage(user, 'followers')">
								<b>{{ number(user.followersCount) }}</b>
								<span>{{ i18n.ts.followers }}</span>
							</MkA>
						</template>
						<template v-else>
							<div>
								<i class="ti ti-lock" :class="{ [$style.animation]: animation }"></i>
								<span>{{ i18n.ts.following }}</span>
							</div>
							<div>
								<i class="ti ti-lock" :class="{ [$style.animation]: animation }"></i>
								<span>{{ i18n.ts.followers }}</span>
							</div>
						</template>
=======
						<MkA v-if="isFfVisibleForMe(user)" :to="userPage(user, 'following')">
							<b>{{ number(user.followingCount) }}</b>
							<span>{{ i18n.ts.following }}</span>
						</MkA>
						<MkA v-if="isFfVisibleForMe(user)" :to="userPage(user, 'followers')">
							<b>{{ number(user.followersCount) }}</b>
							<span>{{ i18n.ts.followers }}</span>
						</MkA>
>>>>>>> d2c94234
					</div>
				</div>
			</div>

			<div class="contents _gaps">
				<div v-if="user.pinnedNotes.length > 0" class="_gaps">
					<MkNote v-for="note in user.pinnedNotes" :key="note.id" class="note _panel" :note="note" :pinned="true"/>
				</div>
				<MkInfo v-else-if="$i && $i.id === user.id">{{ i18n.ts.userPagePinTip }}</MkInfo>
				<template v-if="narrow">
					<XPhotos :key="user.id" :user="user"/>
					<XActivity :key="user.id" :user="user"/>
				</template>
				<MkNotes v-if="!disableNotes" :class="$style.tl" :noGap="true" :pagination="pagination"/>
			</div>
		</div>
		<div v-if="!narrow" class="sub _gaps" style="container-type: inline-size;">
			<XPhotos :key="user.id" :user="user"/>
			<XActivity :key="user.id" :user="user"/>
		</div>
	</div>
</MkSpacer>
</template>

<script lang="ts" setup>
import { defineAsyncComponent, computed, onMounted, onUnmounted, ref, nextTick, watch } from 'vue';
import calcAge from 's-age';
import * as misskey from 'cherrypick-js';
import MkNote from '@/components/MkNote.vue';
import MkFollowButton from '@/components/MkFollowButton.vue';
import MkAccountMoved from '@/components/MkAccountMoved.vue';
import MkRemoteCaution from '@/components/MkRemoteCaution.vue';
import MkTextarea from '@/components/MkTextarea.vue';
import MkOmit from '@/components/MkOmit.vue';
import MkInfo from '@/components/MkInfo.vue';
import MkButton from '@/components/MkButton.vue';
import { getScrollPosition } from '@/scripts/scroll';
import { getUserMenu } from '@/scripts/get-user-menu';
import number from '@/filters/number';
import { userPage } from '@/filters/user';
import * as os from '@/os';
import { useRouter } from '@/router';
import { i18n } from '@/i18n';
import { $i, iAmModerator } from '@/account';
import { dateString } from '@/filters/date';
import { confetti } from '@/scripts/confetti';
import MkNotes from '@/components/MkNotes.vue';
import { api } from '@/os';
<<<<<<< HEAD
import { isFfVisibility } from '@/scripts/is-ff-visibility';
import { defaultStore } from '@/store';
import { miLocalStorage } from '@/local-storage';
import { editNickname } from '@/scripts/edit-nickname';
=======
import { isFfVisibleForMe } from '@/scripts/isFfVisibleForMe';
>>>>>>> d2c94234

const XPhotos = defineAsyncComponent(() => import('./index.photos.vue'));
const XActivity = defineAsyncComponent(() => import('./index.activity.vue'));

const props = withDefaults(defineProps<{
	user: misskey.entities.UserDetailed;
	/** Test only; MkNotes currently causes problems in vitest */
	disableNotes: boolean;
}>(), {
	disableNotes: false,
});

const router = useRouter();

let parallaxAnimationId = $ref<null | number>(null);
let narrow = $ref<null | boolean>(null);
let rootEl = $ref<null | HTMLElement>(null);
let bannerEl = $ref<null | HTMLElement>(null);
let memoTextareaEl = $ref<null | HTMLElement>(null);
let memoDraft = $ref(props.user.memo);
let isEditingMemo = $ref(false);
let moderationNote = $ref(props.user.moderationNote);
let editModerationNote = $ref(false);

const translation = ref<any>(null);
const translating = ref(false);

watch($$(moderationNote), async () => {
	await os.api('admin/update-user-note', { userId: props.user.id, text: moderationNote });
});

const pagination = {
	endpoint: 'users/notes' as const,
	limit: 10,
	params: computed(() => ({
		userId: props.user.id,
	})),
};

const style = $computed(() => {
	if (props.user.bannerUrl == null) return {};
	return {
		backgroundImage: `url(${ props.user.bannerUrl })`,
	};
});

const age = $computed(() => {
	return calcAge(props.user.birthday);
});

const animation = $ref(defaultStore.state.animation);

function menu(ev) {
	os.popupMenu(getUserMenu(props.user, router), ev.currentTarget ?? ev.target);
}

function parallaxLoop() {
	parallaxAnimationId = window.requestAnimationFrame(parallaxLoop);
	parallax();
}

function parallax() {
	const banner = bannerEl as any;
	if (banner == null) return;

	const top = getScrollPosition(rootEl);

	if (top < 0) return;

	const z = 1.75; // 奥行き(小さいほど奥)
	const pos = -(top / z);
	banner.style.backgroundPosition = `center calc(50% - ${pos}px)`;
}

function showMemoTextarea() {
	isEditingMemo = true;
	nextTick(() => {
		memoTextareaEl?.focus();
	});
}

function adjustMemoTextarea() {
	if (!memoTextareaEl) return;
	memoTextareaEl.style.height = '0px';
	memoTextareaEl.style.height = `${memoTextareaEl.scrollHeight}px`;
}

async function updateMemo() {
	await api('users/update-memo', {
		memo: memoDraft,
		userId: props.user.id,
	});
	isEditingMemo = false;
}

async function translate(): Promise<void> {
	if (translation.value != null) return;
	translating.value = true;
	const res = await os.api('users/translate', {
		userId: props.user.id,
		targetLang: miLocalStorage.getItem('lang') ?? navigator.language,
	});
	translating.value = false;
	translation.value = res;
}

watch([props.user], () => {
	memoDraft = props.user.memo;
});

onMounted(() => {
	window.requestAnimationFrame(parallaxLoop);
	narrow = rootEl!.clientWidth < 1000;

	if (props.user.birthday) {
		const m = new Date().getMonth() + 1;
		const d = new Date().getDate();
		const bm = parseInt(props.user.birthday.split('-')[1]);
		const bd = parseInt(props.user.birthday.split('-')[2]);
		if (m === bm && d === bd) {
			confetti({
				duration: 1000 * 4,
			});
		}
	}
	nextTick(() => {
		adjustMemoTextarea();
	});
});

onUnmounted(() => {
	if (parallaxAnimationId) {
		window.cancelAnimationFrame(parallaxAnimationId);
	}
});
</script>

<style lang="scss" scoped>
.ftskorzw {

	> .main {

		> .punished {
			font-size: 0.8em;
			padding: 16px;
		}

		> .profile {

			> .main {
				position: relative;
				overflow: clip;

				> .banner-container {
					position: relative;
					height: 250px;
					overflow: clip;
					background-size: cover;
					background-position: center;

					> .banner {
						height: 100%;
						background-color: #4c5e6d;
						background-size: cover;
						background-position: center;
						box-shadow: 0 0 128px rgba(0, 0, 0, 0.5) inset;
						will-change: background-position;
					}

					> .fade {
						position: absolute;
						bottom: 0;
						left: 0;
						width: 100%;
						height: 78px;
						background: linear-gradient(transparent, rgba(#000, 0.7));
					}

					> .followed {
						position: absolute;
						top: 12px;
						left: 12px;
						padding: 4px 8px;
						color: #fff;
						background: rgba(0, 0, 0, 0.7);
						font-size: 0.7em;
						border-radius: 6px;
					}

					> .actions {
						position: absolute;
						top: 12px;
						right: 12px;
						-webkit-backdrop-filter: var(--blur, blur(8px));
						backdrop-filter: var(--blur, blur(8px));
						background: rgba(0, 0, 0, 0.2);
						padding: 8px;
						border-radius: 24px;

						> .menu {
							vertical-align: bottom;
							height: 31px;
							width: 31px;
							color: #fff;
							text-shadow: 0 0 8px #000;
							font-size: 16px;
						}

						> .koudoku {
							margin-left: 4px;
							vertical-align: bottom;
						}
					}

					> .title {
						position: absolute;
						bottom: 0;
						left: 0;
						width: 100%;
						padding: 0 0 8px 154px;
						box-sizing: border-box;
						color: #fff;

						> .name {
							display: flex;
							gap: 8px;
							margin: 0;
							line-height: 32px;
							font-weight: bold;
							font-size: 1.8em;
							text-shadow: 0 0 8px #000;

							> .nickname-button {
								-webkit-backdrop-filter: var(--blur, blur(8px));
								backdrop-filter: var(--blur, blur(8px));
								background: rgba(0, 0, 0, 0.2);
								color: #ccc;
								font-size: 0.7em;
								line-height: 1;
								width: 1.8em;
								height: 1.8em;
								border-radius: 100%;
							}
						}

						> .bottom {
							> * {
								display: inline-block;
								margin-right: 16px;
								line-height: 20px;
								opacity: 0.8;

								&.username {
									font-weight: bold;
								}
							}

							> .add-note-button {
								background: rgba(0, 0, 0, 0.2);
								color: #fff;
								-webkit-backdrop-filter: var(--blur, blur(8px));
								backdrop-filter: var(--blur, blur(8px));
								border-radius: 24px;
								padding: 4px 8px;
								font-size: 80%;
							}
						}
					}
				}

				> .title {
					display: none;
					text-align: center;
					padding: 50px 8px 16px 8px;
					font-weight: bold;
					border-bottom: solid 0.5px var(--divider);

					> .bottom {
						> * {
							display: inline-block;
							margin-right: 8px;
							opacity: 0.8;
						}
					}

					> .nickname-button {
						margin-left: 8px;
					}
				}

				> .avatar {
					display: block;
					position: absolute;
					top: 170px;
					left: 16px;
					z-index: 2;
					width: 120px;
					height: 120px;
					box-shadow: 1px 1px 3px rgba(#000, 0.2);
				}

				> .roles {
					padding: 24px 24px 0 154px;
					font-size: 0.95em;
					display: flex;
					flex-wrap: wrap;
					gap: 8px;

					> .role {
						border: solid 1px var(--color, var(--divider));
						border-radius: 999px;
						margin-right: 4px;
						padding: 3px 8px;
					}
				}

				> .moderationNote {
					margin: 12px 24px 0 154px;
				}

				> .memo {
					margin: 12px 24px 0 154px;
					background: transparent;
					color: var(--fg);
					border: 1px solid var(--divider);
					border-radius: 8px;
					padding: 8px;
					line-height: 0;

					> .heading {
						text-align: left;
						color: var(--fgTransparent);
						line-height: 1.5;
						font-size: 85%;
					}

					textarea {
						margin: 0;
						padding: 0;
						resize: none;
						border: none;
						outline: none;
						width: 100%;
						height: auto;
						min-height: 0;
						line-height: 1.5;
						color: var(--fg);
						overflow: hidden;
						background: transparent;
						font-family: inherit;
					}
				}

				> .description {
					padding: 24px 24px 24px 154px;
					font-size: 0.95em;

					div {
						> .empty {
							margin: 0;
							opacity: 0.5;
						}

						> .translateButton {
							margin-top: 10px;
						}

						> .translation {
							border: solid 0.5px var(--divider);
							border-radius: var(--radius);
							padding: 12px;
							margin-top: 8px;
						}
					}
				}

				> .fields {
					padding: 24px;
					font-size: 0.9em;
					border-top: solid 0.5px var(--divider);

					> .field {
						display: flex;
						padding: 0;
						margin: 0;
						align-items: center;

						&:not(:last-child) {
							margin-bottom: 8px;
						}

						> .name {
							width: 30%;
							overflow: hidden;
							white-space: nowrap;
							text-overflow: ellipsis;
							font-weight: bold;
							text-align: center;
						}

						> .value {
							width: 70%;
							overflow: hidden;
							white-space: nowrap;
							text-overflow: ellipsis;
							margin: 0;
						}
					}

					&.system > .field > .name {
					}
				}

				> .status {
					display: flex;
					padding: 24px;
					border-top: solid 0.5px var(--divider);

					> a {
						flex: 1;
						text-align: center;

						&.active {
							color: var(--accent);
						}

						&:hover {
							text-decoration: none;
						}

						> b {
							display: block;
							line-height: 16px;
						}

						> span {
							font-size: 70%;
						}
					}

					>div {
						flex: 1;
						text-align: center;

						> i {
							display: block;
							line-height: 16px;
							margin: 0 auto;
						}

						> span {
							font-size: 70%;
						}
					}
				}
			}
		}

		> .contents {
			> .content {
				margin-bottom: var(--margin);
			}
		}
	}

	&.wide {
		display: flex;
		width: 100%;

		> .main {
			width: 100%;
			min-width: 0;
		}

		> .sub {
			max-width: 350px;
			min-width: 350px;
			margin-left: var(--margin);
		}
	}
}

@container (max-width: 500px) {
	.ftskorzw {
		> .main {
			> .profile > .main {
				> .banner-container {
					height: 140px;

					> .fade {
						display: none;
					}

					> .title {
						display: none;
					}
				}

				> .title {
					display: block;
				}

				> .avatar {
					top: 90px;
					left: 0;
					right: 0;
					width: 92px;
					height: 92px;
					margin: auto;
				}

				> .roles {
					padding: 16px 16px 0 16px;
					justify-content: center;
				}

				> .moderationNote {
					margin: 16px 16px 0 16px;

					div {
						> .moderationNoteButton {
							margin: 0 auto;
						}
					}
				}

				> .memo {
					margin: 16px 16px 0 16px;
				}

				> .description {
					padding: 16px;
					text-align: center;

					div {
						> .translateButton {
							margin: 10px auto 0;
						}
					}
				}

				> .fields {
					padding: 16px;
				}

				> .status {
					padding: 16px;
				}
			}

			> .contents {
				> .nav {
					font-size: 80%;
				}
			}
		}
	}
}
</style>

<style lang="scss" module>
.tl {
	background: var(--bg);
    border-radius: var(--radius);
    overflow: clip;
}

@keyframes keywiggle {
	0% { transform: translate(-3px,-1px) rotate(-8deg); }
	5% { transform: translateY(-1px) rotate(-10deg); }
	10% { transform: translate(1px,-3px) rotate(0); }
	15% { transform: translate(1px,1px) rotate(11deg); }
	20% { transform: translate(-2px,1px) rotate(1deg); }
	25% { transform: translate(-1px,-2px) rotate(-2deg); }
	30% { transform: translate(-1px,2px) rotate(-3deg); }
	35% { transform: translate(2px,1px) rotate(6deg); }
	40% { transform: translate(-2px,-3px) rotate(-9deg); }
	45% { transform: translateY(-1px) rotate(-12deg); }
	50% { transform: translate(1px,2px) rotate(10deg); }
	55% { transform: translateY(-3px) rotate(8deg); }
	60% { transform: translate(1px,-1px) rotate(8deg); }
	65% { transform: translateY(-1px) rotate(-7deg); }
	70% { transform: translate(-1px,-3px) rotate(6deg); }
	75% { transform: translateY(-2px) rotate(4deg); }
	80% { transform: translate(-2px,-1px) rotate(3deg); }
	85% { transform: translate(1px,-3px) rotate(-10deg); }
	90% { transform: translate(1px) rotate(3deg); }
	95% { transform: translate(-2px) rotate(-3deg); }
	to { transform: translate(2px,1px) rotate(2deg); }
}

.animation:hover {
	animation: keywiggle 1s;
}
</style><|MERGE_RESOLUTION|>--- conflicted
+++ resolved
@@ -121,28 +121,6 @@
 							<b>{{ number(user.notesCount) }}</b>
 							<span>{{ i18n.ts.notes }}</span>
 						</MkA>
-<<<<<<< HEAD
-						<template v-if="isFfVisibility($i, props.user)">
-							<MkA v-click-anime :to="userPage(user, 'following')">
-								<b>{{ number(user.followingCount) }}</b>
-								<span>{{ i18n.ts.following }}</span>
-							</MkA>
-							<MkA v-click-anime :to="userPage(user, 'followers')">
-								<b>{{ number(user.followersCount) }}</b>
-								<span>{{ i18n.ts.followers }}</span>
-							</MkA>
-						</template>
-						<template v-else>
-							<div>
-								<i class="ti ti-lock" :class="{ [$style.animation]: animation }"></i>
-								<span>{{ i18n.ts.following }}</span>
-							</div>
-							<div>
-								<i class="ti ti-lock" :class="{ [$style.animation]: animation }"></i>
-								<span>{{ i18n.ts.followers }}</span>
-							</div>
-						</template>
-=======
 						<MkA v-if="isFfVisibleForMe(user)" :to="userPage(user, 'following')">
 							<b>{{ number(user.followingCount) }}</b>
 							<span>{{ i18n.ts.following }}</span>
@@ -151,7 +129,6 @@
 							<b>{{ number(user.followersCount) }}</b>
 							<span>{{ i18n.ts.followers }}</span>
 						</MkA>
->>>>>>> d2c94234
 					</div>
 				</div>
 			</div>
@@ -200,14 +177,10 @@
 import { confetti } from '@/scripts/confetti';
 import MkNotes from '@/components/MkNotes.vue';
 import { api } from '@/os';
-<<<<<<< HEAD
-import { isFfVisibility } from '@/scripts/is-ff-visibility';
+import { isFfVisibleForMe } from '@/scripts/isFfVisibleForMe';
 import { defaultStore } from '@/store';
 import { miLocalStorage } from '@/local-storage';
 import { editNickname } from '@/scripts/edit-nickname';
-=======
-import { isFfVisibleForMe } from '@/scripts/isFfVisibleForMe';
->>>>>>> d2c94234
 
 const XPhotos = defineAsyncComponent(() => import('./index.photos.vue'));
 const XActivity = defineAsyncComponent(() => import('./index.activity.vue'));
@@ -257,8 +230,6 @@
 const age = $computed(() => {
 	return calcAge(props.user.birthday);
 });
-
-const animation = $ref(defaultStore.state.animation);
 
 function menu(ev) {
 	os.popupMenu(getUserMenu(props.user, router), ev.currentTarget ?? ev.target);
@@ -439,18 +410,6 @@
 							font-weight: bold;
 							font-size: 1.8em;
 							text-shadow: 0 0 8px #000;
-
-							> .nickname-button {
-								-webkit-backdrop-filter: var(--blur, blur(8px));
-								backdrop-filter: var(--blur, blur(8px));
-								background: rgba(0, 0, 0, 0.2);
-								color: #ccc;
-								font-size: 0.7em;
-								line-height: 1;
-								width: 1.8em;
-								height: 1.8em;
-								border-radius: 100%;
-							}
 						}
 
 						> .bottom {
@@ -491,10 +450,6 @@
 							margin-right: 8px;
 							opacity: 0.8;
 						}
-					}
-
-					> .nickname-button {
-						margin-left: 8px;
 					}
 				}
 
@@ -774,32 +729,4 @@
     border-radius: var(--radius);
     overflow: clip;
 }
-
-@keyframes keywiggle {
-	0% { transform: translate(-3px,-1px) rotate(-8deg); }
-	5% { transform: translateY(-1px) rotate(-10deg); }
-	10% { transform: translate(1px,-3px) rotate(0); }
-	15% { transform: translate(1px,1px) rotate(11deg); }
-	20% { transform: translate(-2px,1px) rotate(1deg); }
-	25% { transform: translate(-1px,-2px) rotate(-2deg); }
-	30% { transform: translate(-1px,2px) rotate(-3deg); }
-	35% { transform: translate(2px,1px) rotate(6deg); }
-	40% { transform: translate(-2px,-3px) rotate(-9deg); }
-	45% { transform: translateY(-1px) rotate(-12deg); }
-	50% { transform: translate(1px,2px) rotate(10deg); }
-	55% { transform: translateY(-3px) rotate(8deg); }
-	60% { transform: translate(1px,-1px) rotate(8deg); }
-	65% { transform: translateY(-1px) rotate(-7deg); }
-	70% { transform: translate(-1px,-3px) rotate(6deg); }
-	75% { transform: translateY(-2px) rotate(4deg); }
-	80% { transform: translate(-2px,-1px) rotate(3deg); }
-	85% { transform: translate(1px,-3px) rotate(-10deg); }
-	90% { transform: translate(1px) rotate(3deg); }
-	95% { transform: translate(-2px) rotate(-3deg); }
-	to { transform: translate(2px,1px) rotate(2deg); }
-}
-
-.animation:hover {
-	animation: keywiggle 1s;
-}
 </style>