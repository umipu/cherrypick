<!--
SPDX-FileCopyrightText: syuilo and other misskey, cherrypick contributors
SPDX-License-Identifier: AGPL-3.0-only
-->

<template>
<MkSpacer :contentMax="narrow ? 800 : 1100">
	<div ref="rootEl" class="ftskorzw" :class="{ wide: !narrow }" style="container-type: inline-size;">
		<div class="main _gaps">
			<!-- TODO -->
			<!-- <div class="punished" v-if="user.isSuspended"><i class="ti ti-alert-triangle" style="margin-right: 8px;"></i> {{ i18n.ts.userSuspended }}</div> -->
			<!-- <div class="punished" v-if="user.isSilenced"><i class="ti ti-alert-triangle" style="margin-right: 8px;"></i> {{ i18n.ts.userSilenced }}</div> -->

			<div class="profile _gaps">
				<MkAccountMoved v-if="user.movedTo" :movedTo="user.movedTo"/>
				<MkRemoteCaution v-if="user.host != null" :href="user.url ?? user.uri!" class="warn"/>

				<div :key="user.id" class="main _panel">
					<div class="banner-container" :style="style">
						<div ref="bannerEl" class="banner" :style="style"></div>
						<div class="fade"></div>
						<div class="title">
							<div class="name">
								<MkUserName :user="user" :nowrap="true" @click="editNickname(props.user)"/>
							</div>
							<div class="bottom">
								<span class="username"><MkAcct :user="user" :detail="true"/></span>
								<span v-if="user.isAdmin" :title="i18n.ts.isAdmin" style="color: var(--badge);"><i class="ti ti-shield"></i></span>
								<span v-if="user.isLocked" :title="i18n.ts.isLocked"><i class="ti ti-lock"></i></span>
								<span v-if="user.isBot" :title="i18n.ts.isBot"><i class="ti ti-robot"></i></span>
								<button v-if="$i && !isEditingMemo && !memoDraft" class="_button add-note-button" @click="showMemoTextarea">
									<i class="ti ti-edit"/> {{ i18n.ts.addMemo }}
								</button>
							</div>
						</div>
						<span v-if="$i && $i.id != user.id && user.isFollowed" class="followed">{{ i18n.ts.followsYou }}</span>
						<div v-if="$i" class="actions">
							<button class="menu _button" @click="menu"><i class="ti ti-dots"></i></button>
							<MkFollowButton v-if="$i.id != user.id" v-model:user="user" :inline="true" :transparent="false" :full="true" class="koudoku"/>
						</div>
					</div>
					<MkAvatar class="avatar" :user="user" indicator/>
					<div class="title">
						<MkUserName :user="user" :nowrap="false" class="name" @click="editNickname(props.user)"/>
						<div class="bottom">
							<span class="username"><MkAcct :user="user" :detail="true"/></span>
							<span v-if="user.isAdmin" :title="i18n.ts.isAdmin" style="color: var(--badge);"><i class="ti ti-shield"></i></span>
							<span v-if="user.isLocked" :title="i18n.ts.isLocked"><i class="ti ti-lock"></i></span>
							<span v-if="user.isBot" :title="i18n.ts.isBot"><i class="ti ti-robot"></i></span>
						</div>
					</div>
					<div v-if="user.roles.length > 0" class="roles">
						<span v-for="role in user.roles" :key="role.id" v-tooltip="role.description" class="role" :style="{ '--color': role.color }">
							<MkA v-adaptive-bg :to="`/roles/${role.id}`">
								<img v-if="role.iconUrl" style="height: 1.3em; vertical-align: -22%;" :src="role.iconUrl"/>
								{{ role.name }}
							</MkA>
						</span>
					</div>
					<div v-if="iAmModerator" class="moderationNote">
						<MkTextarea v-if="editModerationNote || (moderationNote != null && moderationNote !== '')" v-model="moderationNote" manualSave>
							<template #label>{{ i18n.ts.moderationNote }}</template>
						</MkTextarea>
						<div v-else>
							<MkButton class="moderationNoteButton" small @click="editModerationNote = true">{{ i18n.ts.addModerationNote }}</MkButton>
						</div>
					</div>
					<div v-if="isEditingMemo || memoDraft" class="memo" :class="{'no-memo': !memoDraft}">
						<div class="heading" v-text="i18n.ts.memo"/>
						<textarea
							ref="memoTextareaEl"
							v-model="memoDraft"
							rows="1"
							@focus="isEditingMemo = true"
							@blur="updateMemo"
							@input="adjustMemoTextarea"
						/>
					</div>
					<div class="description">
						<MkOmit>
							<Mfm v-if="user.description" :text="user.description" :isNote="false" :author="user"/>
							<p v-else class="empty">{{ i18n.ts.noAccountDescription }}</p>
							<div v-if="user.description && isForeignLanguage">
								<MkButton v-if="!(translating || translation)" class="translateButton" small @click="translate"><i class="ti ti-language-hiragana"></i> {{ i18n.ts.translateProfile }}</MkButton>
								<MkButton v-else class="translateButton" small @click="translation = null"><i class="ti ti-x"></i> {{ i18n.ts.close }}</MkButton>
							</div>
							<div v-if="translating || translation" class="translation">
								<MkLoading v-if="translating" mini/>
								<div v-else>
									<b>{{ i18n.t('translatedFrom', { x: translation.sourceLang }) }}:</b><hr style="margin: 10px 0;">
									<Mfm :text="translation.text" :isNote="false" :author="user" :nyaize="false"/>
									<div v-if="translation.translator == 'ctav3'" style="margin-top: 10px; padding: 0 0 15px;">
										<img v-if="!defaultStore.state.darkMode" src="/client-assets/color-short.svg" alt="" style="float: right;">
										<img v-else src="/client-assets/white-short.svg" alt="" style="float: right;"/>
									</div>
								</div>
							</div>
						</MkOmit>
					</div>
					<div class="fields system">
						<dl v-if="user.location" class="field">
							<dt class="name"><i class="ti ti-map-pin ti-fw"></i> {{ i18n.ts.location }}</dt>
							<dd class="value">{{ user.location }}</dd>
						</dl>
						<dl v-if="user.birthday" class="field">
							<dt class="name"><i class="ti ti-cake ti-fw"></i> {{ i18n.ts.birthday }}</dt>
							<dd class="value">{{ user.birthday.replace('-', '/').replace('-', '/') }} ({{ i18n.t('yearsOld', { age }) }})</dd>
						</dl>
						<dl class="field">
							<dt class="name"><i class="ti ti-calendar ti-fw"></i> {{ i18n.ts.registeredDate }}</dt>
							<dd class="value">{{ dateString(user.createdAt) }} (<MkTime :time="user.createdAt"/>)</dd>
						</dl>
					</div>
					<div v-if="user.fields.length > 0" class="fields">
						<dl v-for="(field, i) in user.fields" :key="i" class="field">
							<dt class="name">
								<Mfm :text="field.name" :plain="true" :colored="false"/>
							</dt>
							<dd class="value">
								<Mfm :text="field.value" :author="user" :colored="false"/>
								<i v-if="user.verifiedLinks.includes(field.value)" v-tooltip:dialog="i18n.ts.verifiedLink" class="ti ti-circle-check" :class="$style.verifiedLink"></i>
							</dd>
						</dl>
					</div>
					<div class="status">
						<MkA :to="userPage(user)">
							<b>{{ number(user.notesCount) }}</b>
							<span>{{ i18n.ts.notes }}</span>
						</MkA>
						<MkA v-if="isFollowingVisibleForMe(user)" :to="userPage(user, 'following')">
							<b>{{ number(user.followingCount) }}</b>
							<span>{{ i18n.ts.following }}</span>
						</MkA>
						<MkA v-if="isFollowersVisibleForMe(user)" :to="userPage(user, 'followers')">
							<b>{{ number(user.followersCount) }}</b>
							<span>{{ i18n.ts.followers }}</span>
						</MkA>
					</div>
				</div>
			</div>

			<div class="contents _gaps">
				<div v-if="user.pinnedNotes.length > 0" class="_gaps">
					<MkNote v-for="note in user.pinnedNotes" :key="note.id" class="note _panel" :note="note" :pinned="true"/>
				</div>
				<MkInfo v-else-if="$i && $i.id === user.id">{{ i18n.ts.userPagePinTip }}</MkInfo>
				<template v-if="narrow">
					<MkLazy>
						<XFiles :key="user.id" :user="user"/>
					</MkLazy>
					<MkLazy>
						<XActivity :key="user.id" :user="user"/>
					</MkLazy>
				</template>
				<div v-if="!disableNotes">
					<MkLazy>
						<XTimeline :user="user"/>
					</MkLazy>
				</div>
			</div>
		</div>
		<div v-if="!narrow" class="sub _gaps" style="container-type: inline-size;">
			<XFiles :key="user.id" :user="user"/>
			<XActivity :key="user.id" :user="user"/>
		</div>
	</div>
</MkSpacer>
</template>

<script lang="ts" setup>
import { defineAsyncComponent, computed, onMounted, onUnmounted, nextTick, watch, ref } from 'vue';
import * as Misskey from 'cherrypick-js';
import MkNote from '@/components/MkNote.vue';
import MkFollowButton from '@/components/MkFollowButton.vue';
import MkAccountMoved from '@/components/MkAccountMoved.vue';
import MkRemoteCaution from '@/components/MkRemoteCaution.vue';
import MkTextarea from '@/components/MkTextarea.vue';
import MkOmit from '@/components/MkOmit.vue';
import MkInfo from '@/components/MkInfo.vue';
import MkButton from '@/components/MkButton.vue';
import { getScrollPosition } from '@/scripts/scroll.js';
import { getUserMenu } from '@/scripts/get-user-menu.js';
import number from '@/filters/number.js';
import { userPage } from '@/filters/user.js';
import * as os from '@/os.js';
import { useRouter } from '@/router.js';
import { i18n } from '@/i18n.js';
import { $i, iAmModerator } from '@/account.js';
import { dateString } from '@/filters/date.js';
import { confetti } from '@/scripts/confetti.js';
import { api } from '@/os.js';
<<<<<<< HEAD
import { isFfVisibleForMe } from '@/scripts/isFfVisibleForMe.js';
import { defaultStore } from '@/store.js';
import { miLocalStorage } from '@/local-storage.js';
import { editNickname } from '@/scripts/edit-nickname.js';
import { vibrate } from '@/scripts/vibrate.js';
import detectLanguage from '@/scripts/detect-language.js';
=======
import { isFollowingVisibleForMe, isFollowersVisibleForMe } from '@/scripts/isFfVisibleForMe.js';
>>>>>>> 4e2d8029

function calcAge(birthdate: string): number {
	const date = new Date(birthdate);
	const now = new Date();

	let yearDiff = now.getFullYear() - date.getFullYear();
	const monthDiff = now.getMonth() - date.getMonth();
	const pastDate = now.getDate() < date.getDate();

	if (monthDiff < 0 || (monthDiff === 0 && pastDate)) {
		yearDiff--;
	}

	return yearDiff;
}

const XFiles = defineAsyncComponent(() => import('./index.files.vue'));
const XActivity = defineAsyncComponent(() => import('./index.activity.vue'));
const XTimeline = defineAsyncComponent(() => import('./index.timeline.vue'));

const props = withDefaults(defineProps<{
	user: Misskey.entities.UserDetailed;
	/** Test only; MkNotes currently causes problems in vitest */
	disableNotes: boolean;
}>(), {
	disableNotes: false,
});

const router = useRouter();

const user = ref(props.user);
const parallaxAnimationId = ref<null | number>(null);
const narrow = ref<null | boolean>(null);
const rootEl = ref<null | HTMLElement>(null);
const bannerEl = ref<null | HTMLElement>(null);
const memoTextareaEl = ref<null | HTMLElement>(null);
const memoDraft = ref(props.user.memo);
const isEditingMemo = ref(false);
const moderationNote = ref(props.user.moderationNote);
const editModerationNote = ref(false);

const translation = ref<any>(null);
const translating = ref(false);

watch(moderationNote, async () => {
	await os.api('admin/update-user-note', { userId: props.user.id, text: moderationNote.value });
});

const style = computed(() => {
	if (props.user.bannerUrl == null) return {};
	return {
		backgroundImage: `url(${ props.user.bannerUrl })`,
	};
});

const age = computed(() => {
	return calcAge(props.user.birthday);
});

function menu(ev: MouseEvent) {
	const { menu, cleanup } = getUserMenu(user.value, router);
	os.popupMenu(menu, ev.currentTarget ?? ev.target).finally(cleanup);
}

function parallaxLoop() {
	parallaxAnimationId.value = window.requestAnimationFrame(parallaxLoop);
	parallax();
}

function parallax() {
	const banner = bannerEl.value as any;
	if (banner == null) return;

	const top = getScrollPosition(rootEl.value);

	if (top < 0) return;

	const z = 1.75; // 奥行き(小さいほど奥)
	const pos = -(top / z);
	banner.style.backgroundPosition = `center calc(50% - ${pos}px)`;
}

function showMemoTextarea() {
	isEditingMemo.value = true;
	nextTick(() => {
		memoTextareaEl.value?.focus();
	});
}

function adjustMemoTextarea() {
	if (!memoTextareaEl.value) return;
	memoTextareaEl.value.style.height = '0px';
	memoTextareaEl.value.style.height = `${memoTextareaEl.value.scrollHeight}px`;
}

async function updateMemo() {
	await api('users/update-memo', {
		memo: memoDraft.value,
		userId: props.user.id,
	});
	isEditingMemo.value = false;
}

const isForeignLanguage: boolean = props.user.description != null && (() => {
	const targetLang = (miLocalStorage.getItem('lang') ?? navigator.language).slice(0, 2);
	const postLang = detectLanguage(props.user.description);
	return postLang !== '' && postLang !== targetLang;
})();

async function translate(): Promise<void> {
	if (translation.value != null) return;
	translating.value = true;

	vibrate(defaultStore.state.vibrateSystem ? 5 : []);

	const res = await os.api('users/translate', {
		userId: props.user.id,
		targetLang: miLocalStorage.getItem('lang') ?? navigator.language,
	});
	translating.value = false;
	translation.value = res;

	vibrate(defaultStore.state.vibrateSystem ? [5, 5, 10] : []);
}

watch([props.user], () => {
	memoDraft.value = props.user.memo;
});

onMounted(() => {
	window.requestAnimationFrame(parallaxLoop);
	narrow.value = rootEl.value!.clientWidth < 1000;

	if (props.user.birthday) {
		const m = new Date().getMonth() + 1;
		const d = new Date().getDate();
		const bm = parseInt(props.user.birthday.split('-')[1]);
		const bd = parseInt(props.user.birthday.split('-')[2]);
		if (m === bm && d === bd) {
			confetti({
				duration: 1000 * 4,
			});
		}
	}
	nextTick(() => {
		adjustMemoTextarea();
	});
});

onUnmounted(() => {
	if (parallaxAnimationId.value) {
		window.cancelAnimationFrame(parallaxAnimationId.value);
	}
});
</script>

<style lang="scss" scoped>
.ftskorzw {
	> .main {
		> .punished {
			font-size: 0.8em;
			padding: 16px;
		}

		> .profile {
			> .main {
				position: relative;
				overflow: clip;

				> .banner-container {
					position: relative;
					height: 250px;
					overflow: clip;
					background-size: cover;
					background-position: center;

					> .banner {
						height: 100%;
						background-color: #4c5e6d;
						background-size: cover;
						background-position: center;
						box-shadow: 0 0 128px rgba(0, 0, 0, 0.5) inset;
						will-change: background-position;
					}

					> .fade {
						position: absolute;
						bottom: 0;
						left: 0;
						width: 100%;
						height: 78px;
						background: linear-gradient(transparent, rgba(#000, 0.7));
					}

					> .followed {
						position: absolute;
						top: 12px;
						left: 12px;
						padding: 4px 8px;
						color: #fff;
						background: rgba(0, 0, 0, 0.7);
						font-size: 0.7em;
						border-radius: 6px;
					}

					> .actions {
						position: absolute;
						top: 12px;
						right: 12px;
						-webkit-backdrop-filter: var(--blur, blur(8px));
						backdrop-filter: var(--blur, blur(8px));
						background: rgba(0, 0, 0, 0.2);
						padding: 8px;
						border-radius: 24px;

						> .menu {
							vertical-align: bottom;
							height: 31px;
							width: 31px;
							color: #fff;
							text-shadow: 0 0 8px #000;
							font-size: 16px;
						}

						> .koudoku {
							margin-left: 4px;
							vertical-align: bottom;
						}
					}

					> .title {
						position: absolute;
						bottom: 0;
						left: 0;
						width: 100%;
						padding: 0 0 8px 154px;
						box-sizing: border-box;
						color: #fff;

						> .name {
							display: flex;
							gap: 8px;
							margin: 0;
							line-height: 32px;
							font-weight: bold;
							font-size: 1.8em;
							text-shadow: 0 0 8px #000;
						}

						> .bottom {
							> * {
								display: inline-block;
								margin-right: 16px;
								line-height: 20px;
								opacity: 0.8;

								&.username {
									font-weight: bold;
								}
							}

							> .add-note-button {
								background: rgba(0, 0, 0, 0.2);
								color: #fff;
								-webkit-backdrop-filter: var(--blur, blur(8px));
								backdrop-filter: var(--blur, blur(8px));
								border-radius: 24px;
								padding: 4px 8px;
								font-size: 80%;
							}
						}
					}
				}

				> .title {
					display: none;
					text-align: center;
					padding: 50px 8px 16px 8px;
					font-weight: bold;
					border-bottom: solid 0.5px var(--divider);

					> .bottom {
						> * {
							display: inline-block;
							margin-right: 8px;
							opacity: 0.8;
						}
					}
				}

				> .avatar {
					display: block;
					position: absolute;
					top: 170px;
					left: 16px;
					z-index: 2;
					width: 120px;
					height: 120px;
					box-shadow: 1px 1px 3px rgba(#000, 0.2);
				}

				> .roles {
					padding: 24px 24px 0 154px;
					font-size: 0.95em;
					display: flex;
					flex-wrap: wrap;
					gap: 8px;

					> .role {
						border: solid 1px var(--color, var(--divider));
						border-radius: 999px;
						margin-right: 4px;
						padding: 3px 8px;
					}
				}

				> .moderationNote {
					margin: 12px 24px 0 154px;
				}

				> .memo {
					margin: 12px 24px 0 154px;
					background: transparent;
					color: var(--fg);
					border: 1px solid var(--divider);
					border-radius: 8px;
					padding: 8px;
					line-height: 0;

					> .heading {
						text-align: left;
						color: var(--fgTransparent);
						line-height: 1.5;
						font-size: 85%;
					}

					textarea {
						margin: 0;
						padding: 0;
						resize: none;
						border: none;
						outline: none;
						width: 100%;
						height: auto;
						min-height: 0;
						line-height: 1.5;
						color: var(--fg);
						overflow: hidden;
						background: transparent;
						font-family: inherit;
					}
				}

				> .description {
					padding: 24px 24px 24px 154px;
					font-size: 0.95em;

					div {
						> .empty {
							margin: 0;
							opacity: 0.5;
						}

						> .translateButton {
							margin-top: 10px;
						}

						> .translation {
							border: solid 0.5px var(--divider);
							border-radius: var(--radius);
							padding: 12px;
							margin-top: 8px;
						}
					}
				}

				> .fields {
					padding: 24px;
					font-size: 0.9em;
					border-top: solid 0.5px var(--divider);

					> .field {
						display: flex;
						padding: 0;
						margin: 0;
						align-items: center;

						&:not(:last-child) {
							margin-bottom: 8px;
						}

						> .name {
							width: 30%;
							overflow: hidden;
							white-space: nowrap;
							text-overflow: ellipsis;
							font-weight: bold;
							text-align: center;
						}

						> .value {
							width: 70%;
							overflow: hidden;
							white-space: nowrap;
							text-overflow: ellipsis;
							margin: 0;
						}
					}

					&.system > .field > .name {
					}
				}

				> .status {
					display: flex;
					padding: 24px;
					border-top: solid 0.5px var(--divider);

					> a {
						flex: 1;
						text-align: center;

						&.active {
							color: var(--accent);
						}

						&:hover {
							text-decoration: none;
						}

						> b {
							display: block;
							line-height: 16px;
						}

						> span {
							font-size: 70%;
						}
					}

					>div {
						flex: 1;
						text-align: center;

						> i {
							display: block;
							line-height: 16px;
							margin: 0 auto;
						}

						> span {
							font-size: 70%;
						}
					}
				}
			}
		}

		> .contents {
			> .content {
				margin-bottom: var(--margin);
			}
		}
	}

	&.wide {
		display: flex;
		width: 100%;

		> .main {
			width: 100%;
			min-width: 0;
		}

		> .sub {
			max-width: 350px;
			min-width: 350px;
			margin-left: var(--margin);
		}
	}
}

@container (max-width: 500px) {
	.ftskorzw {
		> .main {
			> .profile > .main {
				> .banner-container {
					height: 140px;

					> .fade {
						display: none;
					}

					> .title {
						display: none;
					}
				}

				> .title {
					display: block;
				}

				> .avatar {
					top: 90px;
					left: 0;
					right: 0;
					width: 92px;
					height: 92px;
					margin: auto;
				}

				> .roles {
					padding: 16px 16px 0 16px;
					justify-content: center;
				}

				> .moderationNote {
					margin: 16px 16px 0 16px;

					div {
						> .moderationNoteButton {
							margin: 0 auto;
						}
					}
				}

				> .memo {
					margin: 16px 16px 0 16px;
				}

				> .description {
					padding: 16px;
					text-align: center;

					div {
						> .translateButton {
							margin: 10px auto 0;
						}
					}
				}

				> .fields {
					padding: 16px;
				}

				> .status {
					padding: 16px;
				}
			}

			> .contents {
				> .nav {
					font-size: 80%;
				}
			}
		}
	}
}
</style>

<style lang="scss" module>
.verifiedLink {
	margin-left: 4px;
	color: var(--success);
}
</style><|MERGE_RESOLUTION|>--- conflicted
+++ resolved
@@ -189,16 +189,12 @@
 import { dateString } from '@/filters/date.js';
 import { confetti } from '@/scripts/confetti.js';
 import { api } from '@/os.js';
-<<<<<<< HEAD
-import { isFfVisibleForMe } from '@/scripts/isFfVisibleForMe.js';
+import { isFollowingVisibleForMe, isFollowersVisibleForMe } from '@/scripts/isFfVisibleForMe.js';
 import { defaultStore } from '@/store.js';
 import { miLocalStorage } from '@/local-storage.js';
 import { editNickname } from '@/scripts/edit-nickname.js';
 import { vibrate } from '@/scripts/vibrate.js';
 import detectLanguage from '@/scripts/detect-language.js';
-=======
-import { isFollowingVisibleForMe, isFollowersVisibleForMe } from '@/scripts/isFfVisibleForMe.js';
->>>>>>> 4e2d8029
 
 function calcAge(birthdate: string): number {
 	const date = new Date(birthdate);
