<!--
SPDX-FileCopyrightText: syuilo and other misskey, cherrypick contributors
SPDX-License-Identifier: AGPL-3.0-only
-->

<template>
<MkSpacer :contentMax="narrow ? 800 : 1100">
	<div ref="rootEl" class="ftskorzw" :class="{ wide: !narrow }" style="container-type: inline-size;">
		<div class="main _gaps">
			<!-- TODO -->
			<!-- <div class="punished" v-if="user.isSuspended"><i class="ti ti-alert-triangle" style="margin-right: 8px;"></i> {{ i18n.ts.userSuspended }}</div> -->
			<!-- <div class="punished" v-if="user.isSilenced"><i class="ti ti-alert-triangle" style="margin-right: 8px;"></i> {{ i18n.ts.userSilenced }}</div> -->

			<div class="profile _gaps">
				<MkAccountMoved v-if="user.movedTo" :movedTo="user.movedTo"/>
				<MkRemoteCaution v-if="user.host != null" :href="user.url ?? user.uri!" class="warn"/>

				<div :key="user.id" class="main _panel">
					<div class="banner-container" :style="style">
						<div ref="bannerEl" class="banner" :style="style"></div>
						<div class="fade"></div>
						<div class="title">
							<div class="name">
								<MkUserName :user="user" :nowrap="true" @click="editNickname(props.user)"/>
							</div>
							<div class="bottom">
								<span class="username"><MkAcct :user="user" :detail="true"/></span>
								<span v-if="user.isAdmin" :title="i18n.ts.isAdmin" style="color: var(--badge);"><i class="ti ti-shield"></i></span>
								<span v-if="user.isLocked" :title="i18n.ts.isLocked"><i class="ti ti-lock"></i></span>
								<span v-if="user.isBot" :title="i18n.ts.isBot"><i class="ti ti-robot"></i></span>
								<button v-if="!isEditingMemo && !memoDraft" class="_button add-note-button" @click="showMemoTextarea">
									<i class="ti ti-edit"/> {{ i18n.ts.addMemo }}
								</button>
							</div>
						</div>
						<span v-if="$i && $i.id != user.id && user.isFollowed" class="followed">{{ i18n.ts.followsYou }}</span>
						<div v-if="$i" class="actions">
							<button class="menu _button" @click="menu"><i class="ti ti-dots"></i></button>
							<MkFollowButton v-if="$i.id != user.id" :user="user" :inline="true" :transparent="false" :full="true" class="koudoku"/>
						</div>
					</div>
					<MkAvatar class="avatar" :user="user" indicator/>
					<div class="title">
						<MkUserName :user="user" :nowrap="false" class="name" @click="editNickname(props.user)"/>
						<div class="bottom">
							<span class="username"><MkAcct :user="user" :detail="true"/></span>
							<span v-if="user.isAdmin" :title="i18n.ts.isAdmin" style="color: var(--badge);"><i class="ti ti-shield"></i></span>
							<span v-if="user.isLocked" :title="i18n.ts.isLocked"><i class="ti ti-lock"></i></span>
							<span v-if="user.isBot" :title="i18n.ts.isBot"><i class="ti ti-robot"></i></span>
						</div>
					</div>
					<div v-if="user.roles.length > 0" class="roles">
						<span v-for="role in user.roles" :key="role.id" v-tooltip="role.description" class="role" :style="{ '--color': role.color }">
							<MkA v-adaptive-bg :to="`/roles/${role.id}`">
								<img v-if="role.iconUrl" style="height: 1.3em; vertical-align: -22%;" :src="role.iconUrl"/>
								{{ role.name }}
							</MkA>
						</span>
					</div>
					<div v-if="iAmModerator" class="moderationNote">
						<MkTextarea v-if="editModerationNote || (moderationNote != null && moderationNote !== '')" v-model="moderationNote" manualSave>
							<template #label>Moderation note</template>
						</MkTextarea>
						<div v-else>
							<MkButton class="moderationNoteButton" small @click="editModerationNote = true">Add moderation note</MkButton>
						</div>
					</div>
					<div v-if="isEditingMemo || memoDraft" class="memo" :class="{'no-memo': !memoDraft}">
						<div class="heading" v-text="i18n.ts.memo"/>
						<textarea
							ref="memoTextareaEl"
							v-model="memoDraft"
							rows="1"
							@focus="isEditingMemo = true"
							@blur="updateMemo"
							@input="adjustMemoTextarea"
						/>
					</div>
					<div class="description">
						<MkOmit>
							<Mfm v-if="user.description" :text="user.description" :isNote="false" :author="user" :i="$i"/>
							<p v-else class="empty">{{ i18n.ts.noAccountDescription }}</p>
							<div v-if="user.description">
								<MkButton v-if="!(translating || translation)" class="translateButton" small @click="translate"><i class="ti ti-language-hiragana"></i> {{ i18n.ts.translateProfile }}</MkButton>
								<MkButton v-else class="translateButton" small @click="translation = null"><i class="ti ti-x"></i> {{ i18n.ts.close }}</MkButton>
							</div>
							<div v-if="translating || translation" class="translation">
								<MkLoading v-if="translating" mini/>
								<div v-else>
									<b>{{ i18n.t('translatedFrom', { x: translation.sourceLang }) }}:</b><hr style="margin: 10px 0;">
									<Mfm :text="translation.text" :isNote="false" :author="user" :i="$i"/>
									<div v-if="translation.translator == 'ctav3'" style="margin-top: 10px; padding: 0 0 15px;">
										<img v-if="!defaultStore.state.darkMode" src="/client-assets/color-short.svg" alt="" style="float: right;">
										<img v-else src="/client-assets/white-short.svg" alt="" style="float: right;"/>
									</div>
								</div>
							</div>
						</MkOmit>
					</div>
					<div class="fields system">
						<dl v-if="user.location" class="field">
							<dt class="name"><i class="ti ti-map-pin ti-fw"></i> {{ i18n.ts.location }}</dt>
							<dd class="value">{{ user.location }}</dd>
						</dl>
						<dl v-if="user.birthday" class="field">
							<dt class="name"><i class="ti ti-cake ti-fw"></i> {{ i18n.ts.birthday }}</dt>
							<dd class="value">{{ user.birthday.replace('-', '/').replace('-', '/') }} ({{ i18n.t('yearsOld', { age }) }})</dd>
						</dl>
						<dl class="field">
							<dt class="name"><i class="ti ti-calendar ti-fw"></i> {{ i18n.ts.registeredDate }}</dt>
							<dd class="value">{{ dateString(user.createdAt) }} (<MkTime :time="user.createdAt"/>)</dd>
						</dl>
					</div>
					<div v-if="user.fields.length > 0" class="fields">
						<dl v-for="(field, i) in user.fields" :key="i" class="field">
							<dt class="name">
								<Mfm :text="field.name" :plain="true" :colored="false"/>
							</dt>
							<dd class="value">
								<Mfm :text="field.value" :author="user" :i="$i" :colored="false"/>
							</dd>
						</dl>
					</div>
					<div class="status">
						<MkA :to="userPage(user)">
							<b>{{ number(user.notesCount) }}</b>
							<span>{{ i18n.ts.notes }}</span>
						</MkA>
						<MkA v-if="isFfVisibleForMe(user)" :to="userPage(user, 'following')">
							<b>{{ number(user.followingCount) }}</b>
							<span>{{ i18n.ts.following }}</span>
						</MkA>
						<MkA v-if="isFfVisibleForMe(user)" :to="userPage(user, 'followers')">
							<b>{{ number(user.followersCount) }}</b>
							<span>{{ i18n.ts.followers }}</span>
						</MkA>
					</div>
				</div>
			</div>

			<div class="contents _gaps">
				<div v-if="user.pinnedNotes.length > 0" class="_gaps">
					<MkNote v-for="note in user.pinnedNotes" :key="note.id" class="note _panel" :note="note" :pinned="true"/>
				</div>
				<MkInfo v-else-if="$i && $i.id === user.id">{{ i18n.ts.userPagePinTip }}</MkInfo>
				<template v-if="narrow">
					<XPhotos :key="user.id" :user="user"/>
					<XActivity :key="user.id" :user="user"/>
				</template>
				<MkNotes v-if="!disableNotes" :class="$style.tl" :noGap="true" :pagination="pagination"/>
			</div>
		</div>
		<div v-if="!narrow" class="sub _gaps" style="container-type: inline-size;">
			<XPhotos :key="user.id" :user="user"/>
			<XActivity :key="user.id" :user="user"/>
		</div>
	</div>
</MkSpacer>
</template>

<script lang="ts" setup>
import { defineAsyncComponent, computed, onMounted, onUnmounted, ref, nextTick, watch } from 'vue';
import calcAge from 's-age';
<<<<<<< HEAD
import * as misskey from 'cherrypick-js';
=======
import * as Misskey from 'misskey-js';
>>>>>>> 2630513c
import MkNote from '@/components/MkNote.vue';
import MkFollowButton from '@/components/MkFollowButton.vue';
import MkAccountMoved from '@/components/MkAccountMoved.vue';
import MkRemoteCaution from '@/components/MkRemoteCaution.vue';
import MkTextarea from '@/components/MkTextarea.vue';
import MkOmit from '@/components/MkOmit.vue';
import MkInfo from '@/components/MkInfo.vue';
import MkButton from '@/components/MkButton.vue';
import { getScrollPosition } from '@/scripts/scroll';
import { getUserMenu } from '@/scripts/get-user-menu';
import number from '@/filters/number';
import { userPage } from '@/filters/user';
import * as os from '@/os';
import { useRouter } from '@/router';
import { i18n } from '@/i18n';
import { $i, iAmModerator } from '@/account';
import { dateString } from '@/filters/date';
import { confetti } from '@/scripts/confetti';
import MkNotes from '@/components/MkNotes.vue';
import { api } from '@/os';
import { isFfVisibleForMe } from '@/scripts/isFfVisibleForMe';
import { defaultStore } from '@/store';
import { miLocalStorage } from '@/local-storage';
import { editNickname } from '@/scripts/edit-nickname';

const XPhotos = defineAsyncComponent(() => import('./index.photos.vue'));
const XActivity = defineAsyncComponent(() => import('./index.activity.vue'));

const props = withDefaults(defineProps<{
	user: Misskey.entities.UserDetailed;
	/** Test only; MkNotes currently causes problems in vitest */
	disableNotes: boolean;
}>(), {
	disableNotes: false,
});

const router = useRouter();

let parallaxAnimationId = $ref<null | number>(null);
let narrow = $ref<null | boolean>(null);
let rootEl = $ref<null | HTMLElement>(null);
let bannerEl = $ref<null | HTMLElement>(null);
let memoTextareaEl = $ref<null | HTMLElement>(null);
let memoDraft = $ref(props.user.memo);
let isEditingMemo = $ref(false);
let moderationNote = $ref(props.user.moderationNote);
let editModerationNote = $ref(false);

const translation = ref<any>(null);
const translating = ref(false);

watch($$(moderationNote), async () => {
	await os.api('admin/update-user-note', { userId: props.user.id, text: moderationNote });
});

const pagination = {
	endpoint: 'users/notes' as const,
	limit: 10,
	params: computed(() => ({
		userId: props.user.id,
	})),
};

const style = $computed(() => {
	if (props.user.bannerUrl == null) return {};
	return {
		backgroundImage: `url(${ props.user.bannerUrl })`,
	};
});

const age = $computed(() => {
	return calcAge(props.user.birthday);
});

function menu(ev) {
	const { menu, cleanup } = getUserMenu(props.user, router);
	os.popupMenu(menu, ev.currentTarget ?? ev.target).finally(cleanup);
}

function parallaxLoop() {
	parallaxAnimationId = window.requestAnimationFrame(parallaxLoop);
	parallax();
}

function parallax() {
	const banner = bannerEl as any;
	if (banner == null) return;

	const top = getScrollPosition(rootEl);

	if (top < 0) return;

	const z = 1.75; // 奥行き(小さいほど奥)
	const pos = -(top / z);
	banner.style.backgroundPosition = `center calc(50% - ${pos}px)`;
}

function showMemoTextarea() {
	isEditingMemo = true;
	nextTick(() => {
		memoTextareaEl?.focus();
	});
}

function adjustMemoTextarea() {
	if (!memoTextareaEl) return;
	memoTextareaEl.style.height = '0px';
	memoTextareaEl.style.height = `${memoTextareaEl.scrollHeight}px`;
}

async function updateMemo() {
	await api('users/update-memo', {
		memo: memoDraft,
		userId: props.user.id,
	});
	isEditingMemo = false;
}

async function translate(): Promise<void> {
	if (translation.value != null) return;
	translating.value = true;
	const res = await os.api('users/translate', {
		userId: props.user.id,
		targetLang: miLocalStorage.getItem('lang') ?? navigator.language,
	});
	translating.value = false;
	translation.value = res;
}

watch([props.user], () => {
	memoDraft = props.user.memo;
});

onMounted(() => {
	window.requestAnimationFrame(parallaxLoop);
	narrow = rootEl!.clientWidth < 1000;

	if (props.user.birthday) {
		const m = new Date().getMonth() + 1;
		const d = new Date().getDate();
		const bm = parseInt(props.user.birthday.split('-')[1]);
		const bd = parseInt(props.user.birthday.split('-')[2]);
		if (m === bm && d === bd) {
			confetti({
				duration: 1000 * 4,
			});
		}
	}
	nextTick(() => {
		adjustMemoTextarea();
	});
});

onUnmounted(() => {
	if (parallaxAnimationId) {
		window.cancelAnimationFrame(parallaxAnimationId);
	}
});
</script>

<style lang="scss" scoped>
.ftskorzw {

	> .main {

		> .punished {
			font-size: 0.8em;
			padding: 16px;
		}

		> .profile {

			> .main {
				position: relative;
				overflow: clip;

				> .banner-container {
					position: relative;
					height: 250px;
					overflow: clip;
					background-size: cover;
					background-position: center;

					> .banner {
						height: 100%;
						background-color: #4c5e6d;
						background-size: cover;
						background-position: center;
						box-shadow: 0 0 128px rgba(0, 0, 0, 0.5) inset;
						will-change: background-position;
					}

					> .fade {
						position: absolute;
						bottom: 0;
						left: 0;
						width: 100%;
						height: 78px;
						background: linear-gradient(transparent, rgba(#000, 0.7));
					}

					> .followed {
						position: absolute;
						top: 12px;
						left: 12px;
						padding: 4px 8px;
						color: #fff;
						background: rgba(0, 0, 0, 0.7);
						font-size: 0.7em;
						border-radius: 6px;
					}

					> .actions {
						position: absolute;
						top: 12px;
						right: 12px;
						-webkit-backdrop-filter: var(--blur, blur(8px));
						backdrop-filter: var(--blur, blur(8px));
						background: rgba(0, 0, 0, 0.2);
						padding: 8px;
						border-radius: 24px;

						> .menu {
							vertical-align: bottom;
							height: 31px;
							width: 31px;
							color: #fff;
							text-shadow: 0 0 8px #000;
							font-size: 16px;
						}

						> .koudoku {
							margin-left: 4px;
							vertical-align: bottom;
						}
					}

					> .title {
						position: absolute;
						bottom: 0;
						left: 0;
						width: 100%;
						padding: 0 0 8px 154px;
						box-sizing: border-box;
						color: #fff;

						> .name {
							display: flex;
							gap: 8px;
							margin: 0;
							line-height: 32px;
							font-weight: bold;
							font-size: 1.8em;
							text-shadow: 0 0 8px #000;
						}

						> .bottom {
							> * {
								display: inline-block;
								margin-right: 16px;
								line-height: 20px;
								opacity: 0.8;

								&.username {
									font-weight: bold;
								}
							}

							> .add-note-button {
								background: rgba(0, 0, 0, 0.2);
								color: #fff;
								-webkit-backdrop-filter: var(--blur, blur(8px));
								backdrop-filter: var(--blur, blur(8px));
								border-radius: 24px;
								padding: 4px 8px;
								font-size: 80%;
							}
						}
					}
				}

				> .title {
					display: none;
					text-align: center;
					padding: 50px 8px 16px 8px;
					font-weight: bold;
					border-bottom: solid 0.5px var(--divider);

					> .bottom {
						> * {
							display: inline-block;
							margin-right: 8px;
							opacity: 0.8;
						}
					}
				}

				> .avatar {
					display: block;
					position: absolute;
					top: 170px;
					left: 16px;
					z-index: 2;
					width: 120px;
					height: 120px;
					box-shadow: 1px 1px 3px rgba(#000, 0.2);
				}

				> .roles {
					padding: 24px 24px 0 154px;
					font-size: 0.95em;
					display: flex;
					flex-wrap: wrap;
					gap: 8px;

					> .role {
						border: solid 1px var(--color, var(--divider));
						border-radius: 999px;
						margin-right: 4px;
						padding: 3px 8px;
					}
				}

				> .moderationNote {
					margin: 12px 24px 0 154px;
				}

				> .memo {
					margin: 12px 24px 0 154px;
					background: transparent;
					color: var(--fg);
					border: 1px solid var(--divider);
					border-radius: 8px;
					padding: 8px;
					line-height: 0;

					> .heading {
						text-align: left;
						color: var(--fgTransparent);
						line-height: 1.5;
						font-size: 85%;
					}

					textarea {
						margin: 0;
						padding: 0;
						resize: none;
						border: none;
						outline: none;
						width: 100%;
						height: auto;
						min-height: 0;
						line-height: 1.5;
						color: var(--fg);
						overflow: hidden;
						background: transparent;
						font-family: inherit;
					}
				}

				> .description {
					padding: 24px 24px 24px 154px;
					font-size: 0.95em;

					div {
						> .empty {
							margin: 0;
							opacity: 0.5;
						}

						> .translateButton {
							margin-top: 10px;
						}

						> .translation {
							border: solid 0.5px var(--divider);
							border-radius: var(--radius);
							padding: 12px;
							margin-top: 8px;
						}
					}
				}

				> .fields {
					padding: 24px;
					font-size: 0.9em;
					border-top: solid 0.5px var(--divider);

					> .field {
						display: flex;
						padding: 0;
						margin: 0;
						align-items: center;

						&:not(:last-child) {
							margin-bottom: 8px;
						}

						> .name {
							width: 30%;
							overflow: hidden;
							white-space: nowrap;
							text-overflow: ellipsis;
							font-weight: bold;
							text-align: center;
						}

						> .value {
							width: 70%;
							overflow: hidden;
							white-space: nowrap;
							text-overflow: ellipsis;
							margin: 0;
						}
					}

					&.system > .field > .name {
					}
				}

				> .status {
					display: flex;
					padding: 24px;
					border-top: solid 0.5px var(--divider);

					> a {
						flex: 1;
						text-align: center;

						&.active {
							color: var(--accent);
						}

						&:hover {
							text-decoration: none;
						}

						> b {
							display: block;
							line-height: 16px;
						}

						> span {
							font-size: 70%;
						}
					}

					>div {
						flex: 1;
						text-align: center;

						> i {
							display: block;
							line-height: 16px;
							margin: 0 auto;
						}

						> span {
							font-size: 70%;
						}
					}
				}
			}
		}

		> .contents {
			> .content {
				margin-bottom: var(--margin);
			}
		}
	}

	&.wide {
		display: flex;
		width: 100%;

		> .main {
			width: 100%;
			min-width: 0;
		}

		> .sub {
			max-width: 350px;
			min-width: 350px;
			margin-left: var(--margin);
		}
	}
}

@container (max-width: 500px) {
	.ftskorzw {
		> .main {
			> .profile > .main {
				> .banner-container {
					height: 140px;

					> .fade {
						display: none;
					}

					> .title {
						display: none;
					}
				}

				> .title {
					display: block;
				}

				> .avatar {
					top: 90px;
					left: 0;
					right: 0;
					width: 92px;
					height: 92px;
					margin: auto;
				}

				> .roles {
					padding: 16px 16px 0 16px;
					justify-content: center;
				}

				> .moderationNote {
					margin: 16px 16px 0 16px;

					div {
						> .moderationNoteButton {
							margin: 0 auto;
						}
					}
				}

				> .memo {
					margin: 16px 16px 0 16px;
				}

				> .description {
					padding: 16px;
					text-align: center;

					div {
						> .translateButton {
							margin: 10px auto 0;
						}
					}
				}

				> .fields {
					padding: 16px;
				}

				> .status {
					padding: 16px;
				}
			}

			> .contents {
				> .nav {
					font-size: 80%;
				}
			}
		}
	}
}
</style>

<style lang="scss" module>
.tl {
	background: var(--bg);
    border-radius: var(--radius);
    overflow: clip;
}
</style><|MERGE_RESOLUTION|>--- conflicted
+++ resolved
@@ -161,11 +161,7 @@
 <script lang="ts" setup>
 import { defineAsyncComponent, computed, onMounted, onUnmounted, ref, nextTick, watch } from 'vue';
 import calcAge from 's-age';
-<<<<<<< HEAD
-import * as misskey from 'cherrypick-js';
-=======
-import * as Misskey from 'misskey-js';
->>>>>>> 2630513c
+import * as Misskey from 'cherrypick-js';
 import MkNote from '@/components/MkNote.vue';
 import MkFollowButton from '@/components/MkFollowButton.vue';
 import MkAccountMoved from '@/components/MkAccountMoved.vue';
