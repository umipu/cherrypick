--- conflicted
+++ resolved
@@ -27,11 +27,7 @@
 </template>
 
 <script lang="ts" setup>
-<<<<<<< HEAD
-import * as misskey from 'cherrypick-js';
-=======
-import * as Misskey from 'misskey-js';
->>>>>>> 2630513c
+import * as Misskey from 'cherrypick-js';
 import XHeatmap from './activity.heatmap.vue';
 import XPv from './activity.pv.vue';
 import XNotes from './activity.notes.vue';
