<!--
SPDX-FileCopyrightText: syuilo and other misskey, cherrypick contributors
SPDX-License-Identifier: AGPL-3.0-only
-->

<template>
<MkSpacer :contentMax="700">
	<div class="_gaps">
		<MkFoldableSection class="item">
			<template #header><i class="ti ti-activity"></i> Heatmap</template>
			<MkHeatmap :user="user" :src="'notes'"/>
		</MkFoldableSection>
		<MkFoldableSection class="item">
			<template #header><i class="ti ti-pencil"></i> Notes</template>
			<XNotes :user="user"/>
		</MkFoldableSection>
		<MkFoldableSection class="item">
			<template #header><i class="ti ti-users"></i> Following</template>
			<XFollowing :user="user"/>
		</MkFoldableSection>
		<MkFoldableSection class="item">
			<template #header><i class="ti ti-eye"></i> PV</template>
			<XPv :user="user"/>
		</MkFoldableSection>
	</div>
</MkSpacer>
</template>

<script lang="ts" setup>
<<<<<<< HEAD
import * as Misskey from 'cherrypick-js';
import XHeatmap from './activity.heatmap.vue';
=======
import * as Misskey from 'misskey-js';
>>>>>>> d85085d1
import XPv from './activity.pv.vue';
import XNotes from './activity.notes.vue';
import XFollowing from './activity.following.vue';
import MkFoldableSection from '@/components/MkFoldableSection.vue';
import MkHeatmap from '@/components/MkHeatmap.vue';

const props = defineProps<{
	user: Misskey.entities.User;
}>();

</script><|MERGE_RESOLUTION|>--- conflicted
+++ resolved
@@ -27,12 +27,7 @@
 </template>
 
 <script lang="ts" setup>
-<<<<<<< HEAD
 import * as Misskey from 'cherrypick-js';
-import XHeatmap from './activity.heatmap.vue';
-=======
-import * as Misskey from 'misskey-js';
->>>>>>> d85085d1
 import XPv from './activity.pv.vue';
 import XNotes from './activity.notes.vue';
 import XFollowing from './activity.following.vue';
