<!--
SPDX-FileCopyrightText: syuilo and other misskey, cherrypick contributors
SPDX-License-Identifier: AGPL-3.0-only
-->

<template>
<MkContainer :max-height="300" :foldable="true">
	<template #icon><i class="ti ti-photo"></i></template>
	<template #header>{{ i18n.ts.images }}</template>
	<div :class="$style.root">
		<MkLoading v-if="fetching"/>
		<div v-if="!fetching && images.length > 0" :class="$style.stream">
			<MkA
				v-for="image in images"
				:key="image.note.id + image.file.id"
				:class="$style.img"
				:to="notePage(image.note)"
			>
				<ImgWithBlurhash :hash="image.file.blurhash" :src="thumbnail(image.file)" :title="image.file.name"/>
			</MkA>
		</div>
		<p v-if="!fetching && images.length == 0" :class="$style.empty">{{ i18n.ts.nothing }}</p>
	</div>
</MkContainer>
</template>

<script lang="ts" setup>
import { onMounted } from 'vue';
<<<<<<< HEAD
import * as misskey from 'cherrypick-js';
=======
import * as Misskey from 'misskey-js';
>>>>>>> 2630513c
import { getStaticImageUrl } from '@/scripts/media-proxy';
import { notePage } from '@/filters/note';
import * as os from '@/os';
import MkContainer from '@/components/MkContainer.vue';
import ImgWithBlurhash from '@/components/MkImgWithBlurhash.vue';
import { defaultStore } from '@/store';
import { i18n } from '@/i18n';

const props = defineProps<{
	user: Misskey.entities.UserDetailed;
}>();

let fetching = $ref(true);
let images = $ref<{
	note: Misskey.entities.Note;
	file: Misskey.entities.DriveFile;
}[]>([]);

function thumbnail(image: Misskey.entities.DriveFile): string {
	return defaultStore.state.disableShowingAnimatedImages
		? getStaticImageUrl(image.url)
		: image.thumbnailUrl;
}

onMounted(() => {
	const image = [
		'image/jpeg',
		'image/webp',
		'image/avif',
		'image/png',
		'image/gif',
		'image/apng',
		'image/vnd.mozilla.apng',
	];
	os.api('users/notes', {
		userId: props.user.id,
		fileType: image,
		excludeNsfw: defaultStore.state.nsfw !== 'ignore',
		limit: 10,
	}).then(notes => {
		for (const note of notes) {
			for (const file of note.files) {
				images.push({
					note,
					file,
				});
			}
		}
		fetching = false;
	});
});
</script>

<style lang="scss" module>
.root {
	padding: 8px;
}

.stream {
	display: grid;
	grid-template-columns: repeat(auto-fill, minmax(160px, 1fr));
	grid-gap: 6px;
}

.img {
	height: 128px;
	border-radius: 6px;
	overflow: clip;
}

.empty {
	margin: 0;
	padding: 16px;
	text-align: center;
}
</style><|MERGE_RESOLUTION|>--- conflicted
+++ resolved
@@ -26,11 +26,7 @@
 
 <script lang="ts" setup>
 import { onMounted } from 'vue';
-<<<<<<< HEAD
-import * as misskey from 'cherrypick-js';
-=======
-import * as Misskey from 'misskey-js';
->>>>>>> 2630513c
+import * as Misskey from 'cherrypick-js';
 import { getStaticImageUrl } from '@/scripts/media-proxy';
 import { notePage } from '@/filters/note';
 import * as os from '@/os';
