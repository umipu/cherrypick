--- conflicted
+++ resolved
@@ -15,11 +15,7 @@
 
 <script lang="ts" setup>
 import { computed } from 'vue';
-<<<<<<< HEAD
-import * as misskey from 'cherrypick-js';
-=======
-import * as Misskey from 'misskey-js';
->>>>>>> 2630513c
+import * as Misskey from 'cherrypick-js';
 import MkGalleryPostPreview from '@/components/MkGalleryPostPreview.vue';
 import MkPagination from '@/components/MkPagination.vue';
 
