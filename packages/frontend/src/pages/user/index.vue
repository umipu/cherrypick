--- conflicted
+++ resolved
@@ -2,7 +2,6 @@
 <MkStickyContainer>
 	<template #header><MkPageHeader v-model:tab="tab" :actions="headerActions" :tabs="headerTabs"/></template>
 	<div>
-<<<<<<< HEAD
 		<Transition name="fade" mode="out-in">
 			<div v-if="user">
 				<XHome v-if="tab === 'home'" :user="user"/>
@@ -18,10 +17,10 @@
 			<MkError v-else-if="error" @retry="fetchUser()"/>
 			<MkLoading v-else/>
 		</Transition>
-=======
 		<div v-if="user">
 			<XHome v-if="tab === 'home'" :user="user"/>
 			<XTimeline v-else-if="tab === 'notes'" :user="user"/>
+      <XEvent v-else-if="tab === 'events'" :user="user"/>
 			<XActivity v-else-if="tab === 'activity'" :user="user"/>
 			<XAchievements v-else-if="tab === 'achievements'" :user="user"/>
 			<XReactions v-else-if="tab === 'reactions'" :user="user"/>
@@ -32,7 +31,6 @@
 		</div>
 		<MkError v-else-if="error" @retry="fetchUser()"/>
 		<MkLoading v-else/>
->>>>>>> 0cb3c748
 	</div>
 </MkStickyContainer>
 </template>
