<!--
SPDX-FileCopyrightText: syuilo and misskey-project
SPDX-License-Identifier: AGPL-3.0-only
-->

<template>
<MkStickyContainer>
	<template #header>
		<CPPageHeader v-if="isMobile && defaultStore.state.mobileHeaderChange" v-model:tab="tab" :actions="headerActions" :tabs="headerTabs"/>
		<MkPageHeader v-else v-model:tab="tab" :actions="headerActions" :tabs="headerTabs"/>
	</template>
	<div>
		<div v-if="user">
			<MkHorizontalSwipe v-model:tab="tab" :tabs="headerTabs">
				<XHome v-if="tab === 'home'" key="home" :user="user"/>
				<MkSpacer v-else-if="tab === 'notes'" key="notes" :contentMax="800" style="padding-top: 0">
					<XTimeline :user="user"/>
				</MkSpacer>
				<XEvent v-else-if="tab === 'events'" key="events" :user="user"/>
				<XActivity v-else-if="tab === 'activity'" key="activity" :user="user"/>
				<XAchievements v-else-if="tab === 'achievements'" key="achievements" :user="user"/>
				<XClips v-else-if="tab === 'clips'" key="clips" :user="user"/>
				<XLists v-else-if="tab === 'lists'" key="lists" :user="user"/>
				<XPages v-else-if="tab === 'pages'" key="pages" :user="user"/>
				<XFlashs v-else-if="tab === 'flashs'" key="flashs" :user="user"/>
				<XGallery v-else-if="tab === 'gallery'" key="gallery" :user="user"/>
				<XRaw v-else-if="tab === 'raw'" key="raw" :user="user"/>
			</MkHorizontalSwipe>
		</div>
		<MkError v-else-if="error" @retry="fetchUser()"/>
		<MkLoading v-else/>
	</div>
</MkStickyContainer>
</template>

<script lang="ts" setup>
import { defineAsyncComponent, computed, watch, ref } from 'vue';
import * as Misskey from 'cherrypick-js';
import * as os from '@/os.js';
import { acct as getAcct } from '@/filters/user.js';
import { misskeyApi } from '@/scripts/misskey-api.js';
import { definePageMetadata } from '@/scripts/page-metadata.js';
import { i18n } from '@/i18n.js';
import { getUserMenu } from '@/scripts/get-user-menu.js';
import { mainRouter } from '@/router/main.js';
import { defaultStore } from '@/store.js';
import { deviceKind } from '@/scripts/device-kind.js';
import MkHorizontalSwipe from '@/components/MkHorizontalSwipe.vue';

const MOBILE_THRESHOLD = 500;

const isMobile = ref(deviceKind === 'smartphone' || window.innerWidth <= MOBILE_THRESHOLD);
window.addEventListener('resize', () => {
	isMobile.value = deviceKind === 'smartphone' || window.innerWidth <= MOBILE_THRESHOLD;
});

const XHome = defineAsyncComponent(() => import('./home.vue'));
const XTimeline = defineAsyncComponent(() => import('./index.timeline.vue'));
const XEvent = defineAsyncComponent(() => import('./events.vue'));
const XActivity = defineAsyncComponent(() => import('./activity.vue'));
const XAchievements = defineAsyncComponent(() => import('./achievements.vue'));
const XClips = defineAsyncComponent(() => import('./clips.vue'));
const XLists = defineAsyncComponent(() => import('./lists.vue'));
const XPages = defineAsyncComponent(() => import('./pages.vue'));
const XFlashs = defineAsyncComponent(() => import('./flashs.vue'));
const XGallery = defineAsyncComponent(() => import('./gallery.vue'));
const XRaw = defineAsyncComponent(() => import('./raw.vue'));

const props = withDefaults(defineProps<{
	acct: string;
	page?: string;
}>(), {
	page: 'home',
});

const tab = ref(props.page);

const user = ref<null | Misskey.entities.UserDetailed>(null);
const error = ref<any>(null);

function fetchUser(): void {
	if (props.acct == null) return;
	user.value = null;
	misskeyApi('users/show', Misskey.acct.parse(props.acct)).then(u => {
		user.value = u;
	}).catch(err => {
		error.value = err;
	});
}

watch(() => props.acct, fetchUser, {
	immediate: true,
});

const headerActions = computed(() => [{
	icon: 'ti ti-dots',
	text: i18n.ts.menu,
	handler: menu,
}]);

const headerTabs = computed(() => user.value ? [{
	key: 'home',
	title: i18n.ts.overview,
	icon: 'ti ti-home',
}, {
	key: 'notes',
	title: i18n.ts.notes,
	icon: 'ti ti-pencil',
}, {
	key: 'events',
	title: i18n.ts.events,
	icon: 'ti ti-calendar',
}, {
	key: 'activity',
	title: i18n.ts.activity,
	icon: 'ti ti-chart-line',
}, ...(user.value.host == null ? [{
	key: 'achievements',
	title: i18n.ts.achievements,
	icon: 'ti ti-medal',
}] : []), {
	key: 'clips',
	title: i18n.ts.clips,
	icon: 'ti ti-paperclip',
}, {
	key: 'lists',
	title: i18n.ts.lists,
	icon: 'ti ti-list',
}, {
	key: 'pages',
	title: i18n.ts.pages,
	icon: 'ti ti-news',
}, {
	key: 'flashs',
	title: 'Play',
	icon: 'ti ti-player-play',
}, {
	key: 'gallery',
	title: i18n.ts.gallery,
	icon: 'ti ti-icons',
}, {
	key: 'raw',
	title: 'Raw',
	icon: 'ti ti-code',
}] : []);

<<<<<<< HEAD
function menu(ev) {
	const { menu, cleanup } = getUserMenu(user.value, mainRouter);
	os.popupMenu(menu, ev.currentTarget ?? ev.target).finally(cleanup);
}

definePageMetadata(computed(() => user.value ? {
=======
definePageMetadata(() => ({
	title: i18n.ts.user,
>>>>>>> f18a31c6
	icon: 'ti ti-user',
	...user.value ? {
		title: user.value.name ? `${user.value.name} (@${user.value.username})` : `@${user.value.username}`,
		subtitle: `@${getAcct(user.value)}`,
		userName: user.value,
		avatar: user.value,
		path: `/@${user.value.username}`,
		share: {
			title: user.value.name,
		},
	} : {},
}));
</script><|MERGE_RESOLUTION|>--- conflicted
+++ resolved
@@ -144,17 +144,13 @@
 	icon: 'ti ti-code',
 }] : []);
 
-<<<<<<< HEAD
 function menu(ev) {
 	const { menu, cleanup } = getUserMenu(user.value, mainRouter);
 	os.popupMenu(menu, ev.currentTarget ?? ev.target).finally(cleanup);
 }
 
-definePageMetadata(computed(() => user.value ? {
-=======
 definePageMetadata(() => ({
 	title: i18n.ts.user,
->>>>>>> f18a31c6
 	icon: 'ti ti-user',
 	...user.value ? {
 		title: user.value.name ? `${user.value.name} (@${user.value.username})` : `@${user.value.username}`,
