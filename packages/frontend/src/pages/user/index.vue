<!--
SPDX-FileCopyrightText: syuilo and other misskey, cherrypick contributors
SPDX-License-Identifier: AGPL-3.0-only
-->

<template>
<MkStickyContainer>
	<template #header>
		<CPPageHeader v-if="isMobile && defaultStore.state.mobileHeaderChange" v-model:tab="tab" :actions="headerActions" :tabs="headerTabs"/>
		<MkPageHeader v-else v-model:tab="tab" :actions="headerActions" :tabs="headerTabs"/>
	</template>
	<div>
		<div v-if="user">
<<<<<<< HEAD
			<XHome v-if="tab === 'home'" :user="user"/>
			<XEvent v-else-if="tab === 'events'" :user="user"/>
			<XActivity v-else-if="tab === 'activity'" :user="user"/>
			<XAchievements v-else-if="tab === 'achievements'" :user="user"/>
			<XClips v-else-if="tab === 'clips'" :user="user"/>
			<XLists v-else-if="tab === 'lists'" :user="user"/>
			<XPages v-else-if="tab === 'pages'" :user="user"/>
			<XFlashs v-else-if="tab === 'flashs'" :user="user"/>
			<XGallery v-else-if="tab === 'gallery'" :user="user"/>
			<XRaw v-else-if="tab === 'raw'" :user="user"/>
=======
			<MkHorizontalSwipe v-model:tab="tab" :tabs="headerTabs">
				<XHome v-if="tab === 'home'" key="home" :user="user"/>
				<MkSpacer v-else-if="tab === 'notes'" key="notes" :contentMax="800" style="padding-top: 0">
					<XTimeline :user="user"/>
				</MkSpacer>
				<XActivity v-else-if="tab === 'activity'" key="activity" :user="user"/>
				<XAchievements v-else-if="tab === 'achievements'" key="achievements" :user="user"/>
				<XReactions v-else-if="tab === 'reactions'" key="reactions" :user="user"/>
				<XClips v-else-if="tab === 'clips'" key="clips" :user="user"/>
				<XLists v-else-if="tab === 'lists'" key="lists" :user="user"/>
				<XPages v-else-if="tab === 'pages'" key="pages" :user="user"/>
				<XFlashs v-else-if="tab === 'flashs'" key="flashs" :user="user"/>
				<XGallery v-else-if="tab === 'gallery'" key="gallery" :user="user"/>
				<XRaw v-else-if="tab === 'raw'" key="raw" :user="user"/>
			</MkHorizontalSwipe>
>>>>>>> d85085d1
		</div>
		<MkError v-else-if="error" @retry="fetchUser()"/>
		<MkLoading v-else/>
	</div>
</MkStickyContainer>
</template>

<script lang="ts" setup>
import { defineAsyncComponent, computed, watch, ref } from 'vue';
import * as Misskey from 'cherrypick-js';
import { acct as getAcct } from '@/filters/user.js';
import { misskeyApi } from '@/scripts/misskey-api.js';
import { definePageMetadata } from '@/scripts/page-metadata.js';
import { i18n } from '@/i18n.js';
<<<<<<< HEAD
import { getUserMenu } from '@/scripts/get-user-menu.js';
import { mainRouter } from '@/global/router/main.js';
import { defaultStore } from '@/store.js';
import { deviceKind } from '@/scripts/device-kind.js';

const MOBILE_THRESHOLD = 500;

const isMobile = ref(deviceKind === 'smartphone' || window.innerWidth <= MOBILE_THRESHOLD);
window.addEventListener('resize', () => {
	isMobile.value = deviceKind === 'smartphone' || window.innerWidth <= MOBILE_THRESHOLD;
});
=======
import { $i } from '@/account.js';
import MkHorizontalSwipe from '@/components/MkHorizontalSwipe.vue';
>>>>>>> d85085d1

const XHome = defineAsyncComponent(() => import('./home.vue'));
const XEvent = defineAsyncComponent(() => import('./events.vue'));
const XActivity = defineAsyncComponent(() => import('./activity.vue'));
const XAchievements = defineAsyncComponent(() => import('./achievements.vue'));
const XClips = defineAsyncComponent(() => import('./clips.vue'));
const XLists = defineAsyncComponent(() => import('./lists.vue'));
const XPages = defineAsyncComponent(() => import('./pages.vue'));
const XFlashs = defineAsyncComponent(() => import('./flashs.vue'));
const XGallery = defineAsyncComponent(() => import('./gallery.vue'));
const XRaw = defineAsyncComponent(() => import('./raw.vue'));

const props = withDefaults(defineProps<{
	acct: string;
	page?: string;
}>(), {
	page: 'home',
});

const tab = ref(props.page);

const user = ref<null | Misskey.entities.UserDetailed>(null);
const error = ref<any>(null);

function fetchUser(): void {
	if (props.acct == null) return;
	user.value = null;
	misskeyApi('users/show', Misskey.acct.parse(props.acct)).then(u => {
		user.value = u;
	}).catch(err => {
		error.value = err;
	});
}

watch(() => props.acct, fetchUser, {
	immediate: true,
});

const headerActions = computed(() => [{
	icon: 'ti ti-dots',
	text: i18n.ts.menu,
	handler: menu,
}]);

const headerTabs = computed(() => user.value ? [{
	key: 'home',
	title: i18n.ts.overview,
	icon: 'ti ti-home',
}, {
	key: 'events',
	title: i18n.ts.events,
	icon: 'ti ti-calendar',
}, {
	key: 'activity',
	title: i18n.ts.activity,
	icon: 'ti ti-chart-line',
}, ...(user.value.host == null ? [{
	key: 'achievements',
	title: i18n.ts.achievements,
	icon: 'ti ti-medal',
}] : []), {
	key: 'clips',
	title: i18n.ts.clips,
	icon: 'ti ti-paperclip',
}, {
	key: 'lists',
	title: i18n.ts.lists,
	icon: 'ti ti-list',
}, {
	key: 'pages',
	title: i18n.ts.pages,
	icon: 'ti ti-news',
}, {
	key: 'flashs',
	title: 'Play',
	icon: 'ti ti-player-play',
}, {
	key: 'gallery',
	title: i18n.ts.gallery,
	icon: 'ti ti-icons',
}, {
	key: 'raw',
	title: 'Raw',
	icon: 'ti ti-code',
}] : []);

function menu(ev) {
	const { menu, cleanup } = getUserMenu(user.value, mainRouter);
	os.popupMenu(menu, ev.currentTarget ?? ev.target).finally(cleanup);
}

definePageMetadata(computed(() => user.value ? {
	icon: 'ti ti-user',
	title: user.value.name ? `${user.value.name} (@${user.value.username})` : `@${user.value.username}`,
	subtitle: `@${getAcct(user.value)}`,
	userName: user.value,
	avatar: user.value,
	path: `/@${user.value.username}`,
	share: {
		title: user.value.name,
	},
} : null));
</script><|MERGE_RESOLUTION|>--- conflicted
+++ resolved
@@ -11,26 +11,14 @@
 	</template>
 	<div>
 		<div v-if="user">
-<<<<<<< HEAD
-			<XHome v-if="tab === 'home'" :user="user"/>
-			<XEvent v-else-if="tab === 'events'" :user="user"/>
-			<XActivity v-else-if="tab === 'activity'" :user="user"/>
-			<XAchievements v-else-if="tab === 'achievements'" :user="user"/>
-			<XClips v-else-if="tab === 'clips'" :user="user"/>
-			<XLists v-else-if="tab === 'lists'" :user="user"/>
-			<XPages v-else-if="tab === 'pages'" :user="user"/>
-			<XFlashs v-else-if="tab === 'flashs'" :user="user"/>
-			<XGallery v-else-if="tab === 'gallery'" :user="user"/>
-			<XRaw v-else-if="tab === 'raw'" :user="user"/>
-=======
 			<MkHorizontalSwipe v-model:tab="tab" :tabs="headerTabs">
 				<XHome v-if="tab === 'home'" key="home" :user="user"/>
 				<MkSpacer v-else-if="tab === 'notes'" key="notes" :contentMax="800" style="padding-top: 0">
 					<XTimeline :user="user"/>
 				</MkSpacer>
+				<XEvent v-else-if="tab === 'events'" key="events" :user="user"/>
 				<XActivity v-else-if="tab === 'activity'" key="activity" :user="user"/>
 				<XAchievements v-else-if="tab === 'achievements'" key="achievements" :user="user"/>
-				<XReactions v-else-if="tab === 'reactions'" key="reactions" :user="user"/>
 				<XClips v-else-if="tab === 'clips'" key="clips" :user="user"/>
 				<XLists v-else-if="tab === 'lists'" key="lists" :user="user"/>
 				<XPages v-else-if="tab === 'pages'" key="pages" :user="user"/>
@@ -38,7 +26,6 @@
 				<XGallery v-else-if="tab === 'gallery'" key="gallery" :user="user"/>
 				<XRaw v-else-if="tab === 'raw'" key="raw" :user="user"/>
 			</MkHorizontalSwipe>
->>>>>>> d85085d1
 		</div>
 		<MkError v-else-if="error" @retry="fetchUser()"/>
 		<MkLoading v-else/>
@@ -48,16 +35,17 @@
 
 <script lang="ts" setup>
 import { defineAsyncComponent, computed, watch, ref } from 'vue';
+import * as os from '@/os.js';
 import * as Misskey from 'cherrypick-js';
 import { acct as getAcct } from '@/filters/user.js';
 import { misskeyApi } from '@/scripts/misskey-api.js';
 import { definePageMetadata } from '@/scripts/page-metadata.js';
 import { i18n } from '@/i18n.js';
-<<<<<<< HEAD
 import { getUserMenu } from '@/scripts/get-user-menu.js';
 import { mainRouter } from '@/global/router/main.js';
 import { defaultStore } from '@/store.js';
 import { deviceKind } from '@/scripts/device-kind.js';
+import MkHorizontalSwipe from '@/components/MkHorizontalSwipe.vue';
 
 const MOBILE_THRESHOLD = 500;
 
@@ -65,12 +53,9 @@
 window.addEventListener('resize', () => {
 	isMobile.value = deviceKind === 'smartphone' || window.innerWidth <= MOBILE_THRESHOLD;
 });
-=======
-import { $i } from '@/account.js';
-import MkHorizontalSwipe from '@/components/MkHorizontalSwipe.vue';
->>>>>>> d85085d1
 
 const XHome = defineAsyncComponent(() => import('./home.vue'));
+const XTimeline = defineAsyncComponent(() => import('./index.timeline.vue'));
 const XEvent = defineAsyncComponent(() => import('./events.vue'));
 const XActivity = defineAsyncComponent(() => import('./activity.vue'));
 const XAchievements = defineAsyncComponent(() => import('./achievements.vue'));
@@ -117,6 +102,10 @@
 	key: 'home',
 	title: i18n.ts.overview,
 	icon: 'ti ti-home',
+}, {
+	key: 'notes',
+	title: i18n.ts.notes,
+	icon: 'ti ti-pencil',
 }, {
 	key: 'events',
 	title: i18n.ts.events,
