--- conflicted
+++ resolved
@@ -30,13 +30,9 @@
 import * as os from '@/os.js';
 import { i18n } from '@/i18n.js';
 import { definePageMetadata } from '@/scripts/page-metadata.js';
-<<<<<<< HEAD
-import { notificationTypes } from '@/const.js';
+import { notificationTypes } from '@@/js/const.js';
 import { deviceKind } from '@/scripts/device-kind.js';
 import { globalEvents } from '@/events.js';
-=======
-import { notificationTypes } from '@@/js/const.js';
->>>>>>> 672779a1
 
 const tab = ref('all');
 const includeTypes = ref<string[] | null>(null);
