/*
 * SPDX-FileCopyrightText: syuilo and other misskey, cherrypick contributors
 * SPDX-License-Identifier: AGPL-3.0-only
 */

import { shallowRef, computed, markRaw, watch } from 'vue';
<<<<<<< HEAD
import * as Misskey from 'cherrypick-js';
import { api, apiGet } from '@/os.js';
=======
import * as Misskey from 'misskey-js';
import { misskeyApi, misskeyApiGet } from '@/scripts/misskey-api.js';
>>>>>>> 14aedc17
import { useStream } from '@/stream.js';
import { get, set, exist } from '@/scripts/idb-proxy.js';

const storageCache = await get('emojis');
export const customEmojis = shallowRef<Misskey.entities.EmojiSimple[]>(Array.isArray(storageCache) ? storageCache : []);
export const customEmojiCategories = computed<[ ...string[], null ]>(() => {
	const categories = new Set<string>();
	for (const emoji of customEmojis.value) {
		if (emoji.category && emoji.category !== 'null') {
			categories.add(emoji.category);
		}
	}
	return markRaw([...Array.from(categories), null]);
});

export const customEmojisMap = new Map<string, Misskey.entities.EmojiSimple>();
watch(customEmojis, emojis => {
	customEmojisMap.clear();
	for (const emoji of emojis) {
		customEmojisMap.set(emoji.name, emoji);
	}
}, { immediate: true });

// TODO: ここら辺副作用なのでいい感じにする
const stream = useStream();

stream.on('emojiAdded', emojiData => {
	customEmojis.value = [emojiData.emoji, ...customEmojis.value];
	set('emojis', customEmojis.value);
});

stream.on('emojiUpdated', emojiData => {
	customEmojis.value = customEmojis.value.map(item => emojiData.emojis.find(search => search.name === item.name) as Misskey.entities.EmojiSimple ?? item);
	set('emojis', customEmojis.value);
});

stream.on('emojiDeleted', emojiData => {
	customEmojis.value = customEmojis.value.filter(item => !emojiData.emojis.some(search => search.name === item.name));
	set('emojis', customEmojis.value);
});

export async function fetchCustomEmojis(force = false) {
	const now = Date.now();

	let res;
	if (force) {
		res = await misskeyApi('emojis', {});
	} else {
		const emojiCacheExist = await exist('emojis');
		const lastFetchedAt = await get('lastEmojisFetchedAt');
<<<<<<< HEAD
		if (lastFetchedAt && (now - lastFetchedAt) < 1000 * 60 * 60 && emojiCacheExist) return;
		res = await apiGet('emojis', {});
=======
		if (lastFetchedAt && (now - lastFetchedAt) < 1000 * 60 * 60) return;
		res = await misskeyApiGet('emojis', {});
>>>>>>> 14aedc17
	}

	customEmojis.value = res.emojis;
	set('emojis', res.emojis);
	set('lastEmojisFetchedAt', now);
}

let cachedTags;
export function getCustomEmojiTags() {
	if (cachedTags) return cachedTags;

	const tags = new Set();
	for (const emoji of customEmojis.value) {
		for (const tag of emoji.aliases) {
			tags.add(tag);
		}
	}
	const res = Array.from(tags);
	cachedTags = res;
	return res;
}<|MERGE_RESOLUTION|>--- conflicted
+++ resolved
@@ -4,13 +4,8 @@
  */
 
 import { shallowRef, computed, markRaw, watch } from 'vue';
-<<<<<<< HEAD
 import * as Misskey from 'cherrypick-js';
-import { api, apiGet } from '@/os.js';
-=======
-import * as Misskey from 'misskey-js';
 import { misskeyApi, misskeyApiGet } from '@/scripts/misskey-api.js';
->>>>>>> 14aedc17
 import { useStream } from '@/stream.js';
 import { get, set, exist } from '@/scripts/idb-proxy.js';
 
@@ -61,13 +56,8 @@
 	} else {
 		const emojiCacheExist = await exist('emojis');
 		const lastFetchedAt = await get('lastEmojisFetchedAt');
-<<<<<<< HEAD
 		if (lastFetchedAt && (now - lastFetchedAt) < 1000 * 60 * 60 && emojiCacheExist) return;
-		res = await apiGet('emojis', {});
-=======
-		if (lastFetchedAt && (now - lastFetchedAt) < 1000 * 60 * 60) return;
 		res = await misskeyApiGet('emojis', {});
->>>>>>> 14aedc17
 	}
 
 	customEmojis.value = res.emojis;
