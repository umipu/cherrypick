/*
 * SPDX-FileCopyrightText: syuilo and other misskey, cherrypick contributors
 * SPDX-License-Identifier: AGPL-3.0-only
 */

import { shallowRef, computed, markRaw, watch } from 'vue';
<<<<<<< HEAD
import * as Misskey from 'cherrypick-js';
import { api, apiGet } from './os';
import { useStream } from '@/stream';
import { get, set, exist } from '@/scripts/idb-proxy';
=======
import * as Misskey from 'misskey-js';
import { api, apiGet } from '@/os.js';
import { useStream } from '@/stream.js';
import { get, set } from '@/scripts/idb-proxy.js';
>>>>>>> 578b0ebe

const storageCache = await get('emojis');
export const customEmojis = shallowRef<Misskey.entities.CustomEmoji[]>(Array.isArray(storageCache) ? storageCache : []);
export const customEmojiCategories = computed<[ ...string[], null ]>(() => {
	const categories = new Set<string>();
	for (const emoji of customEmojis.value) {
		if (emoji.category && emoji.category !== 'null') {
			categories.add(emoji.category);
		}
	}
	return markRaw([...Array.from(categories), null]);
});

export const customEmojisMap = new Map<string, Misskey.entities.CustomEmoji>();
watch(customEmojis, emojis => {
	customEmojisMap.clear();
	for (const emoji of emojis) {
		customEmojisMap.set(emoji.name, emoji);
	}
}, { immediate: true });

// TODO: ここら辺副作用なのでいい感じにする
const stream = useStream();

stream.on('emojiAdded', emojiData => {
	customEmojis.value = [emojiData.emoji, ...customEmojis.value];
	set('emojis', customEmojis.value);
});

stream.on('emojiUpdated', emojiData => {
	customEmojis.value = customEmojis.value.map(item => emojiData.emojis.find(search => search.name === item.name) as Misskey.entities.CustomEmoji ?? item);
	set('emojis', customEmojis.value);
});

stream.on('emojiDeleted', emojiData => {
	customEmojis.value = customEmojis.value.filter(item => !emojiData.emojis.some(search => search.name === item.name));
	set('emojis', customEmojis.value);
});

export async function fetchCustomEmojis(force = false) {
	const now = Date.now();

	let res;
	if (force) {
		res = await api('emojis', {});
	} else {
		const emojiCacheExist = await exist('emojis');
		const lastFetchedAt = await get('lastEmojisFetchedAt');
		if (lastFetchedAt && (now - lastFetchedAt) < 1000 * 60 * 60 && emojiCacheExist) return;
		res = await apiGet('emojis', {});
	}

	customEmojis.value = res.emojis;
	set('emojis', res.emojis);
	set('lastEmojisFetchedAt', now);
}

let cachedTags;
export function getCustomEmojiTags() {
	if (cachedTags) return cachedTags;

	const tags = new Set();
	for (const emoji of customEmojis.value) {
		for (const tag of emoji.aliases) {
			tags.add(tag);
		}
	}
	const res = Array.from(tags);
	cachedTags = res;
	return res;
}<|MERGE_RESOLUTION|>--- conflicted
+++ resolved
@@ -4,17 +4,10 @@
  */
 
 import { shallowRef, computed, markRaw, watch } from 'vue';
-<<<<<<< HEAD
 import * as Misskey from 'cherrypick-js';
-import { api, apiGet } from './os';
-import { useStream } from '@/stream';
-import { get, set, exist } from '@/scripts/idb-proxy';
-=======
-import * as Misskey from 'misskey-js';
 import { api, apiGet } from '@/os.js';
 import { useStream } from '@/stream.js';
-import { get, set } from '@/scripts/idb-proxy.js';
->>>>>>> 578b0ebe
+import { get, set, exist } from '@/scripts/idb-proxy.js';
 
 const storageCache = await get('emojis');
 export const customEmojis = shallowRef<Misskey.entities.CustomEmoji[]>(Array.isArray(storageCache) ? storageCache : []);
