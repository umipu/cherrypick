/*
 * SPDX-FileCopyrightText: syuilo and other misskey, cherrypick contributors
 * SPDX-License-Identifier: AGPL-3.0-only
 */

import { markRaw, ref } from 'vue';
import * as Misskey from 'cherrypick-js';
import { miLocalStorage } from './local-storage.js';
import { Storage } from '@/pizzax.js';

interface PostFormAction {
	title: string,
	handler: <T>(form: T, update: (key: unknown, value: unknown) => void) => void;
}

interface UserAction {
	title: string,
	handler: (user: Misskey.entities.UserDetailed) => void;
}

interface NoteAction {
	title: string,
	handler: (note: Misskey.entities.Note) => void;
}

interface NoteViewInterruptor {
	handler: (note: Misskey.entities.Note) => unknown;
}

interface NotePostInterruptor {
	handler: (note: FIXME) => unknown;
}

interface PageViewInterruptor {
	handler: (page: Misskey.entities.Page) => unknown;
}

export const postFormActions: PostFormAction[] = [];
export const userActions: UserAction[] = [];
export const noteActions: NoteAction[] = [];
export const noteViewInterruptors: NoteViewInterruptor[] = [];
export const notePostInterruptors: NotePostInterruptor[] = [];
export const pageViewInterruptors: PageViewInterruptor[] = [];

// TODO: それぞれいちいちwhereとかdefaultというキーを付けなきゃいけないの冗長なのでなんとかする(ただ型定義が面倒になりそう)
//       あと、現行の定義の仕方なら「whereが何であるかに関わらずキー名の重複不可」という制約を付けられるメリットもあるからそのメリットを引き継ぐ方法も考えないといけない
export const defaultStore = markRaw(new Storage('base', {
	accountSetupWizard: {
		where: 'account',
		default: 0,
	},
	timelineTutorial: {
		where: 'account',
		default: 0,
	},
	tlHomeHintClosed: {
		where: 'device',
		default: false,
	},
	tlLocalHintClosed: {
		where: 'device',
		default: false,
	},
	tlSocialHintClosed: {
		where: 'device',
		default: false,
	},
	tlGlobalHintClosed: {
		where: 'device',
		default: false,
	},
	keepCw: {
		where: 'account',
		default: true,
	},
	showFullAcct: {
		where: 'account',
		default: false,
	},
	collapseRenotes: {
		where: 'account',
		default: true,
	},
	rememberNoteVisibility: {
		where: 'account',
		default: false,
	},
	defaultNoteVisibility: {
		where: 'account',
		default: 'public',
	},
	defaultNoteLocalOnly: {
		where: 'account',
		default: false,
	},
	uploadFolder: {
		where: 'account',
		default: null as string | null,
	},
	pastedFileName: {
		where: 'account',
		default: 'yyyy-MM-dd HH-mm-ss [{{number}}]',
	},
	keepOriginalUploading: {
		where: 'account',
		default: false,
	},
	imageCompressionMode: {
		where: 'account',
		default: 'resizeCompressLossy' as 'resizeCompress' | 'noResizeCompress' | 'resizeCompressLossy' | 'noResizeCompressLossy' | null,
	},
	memo: {
		where: 'account',
		default: null,
	},
	reactions: {
		where: 'account',
		default: ['👍', '❤️', '😆', '🤔', '😮', '🎉', '💢', '😥', '😇', '🍮'],
	},
	reactionAcceptance: {
		where: 'account',
		default: null as 'likeOnly' | 'likeOnlyForRemote' | 'nonSensitiveOnly' | 'nonSensitiveOnlyForLocalLikeOnlyForRemote' | null,
	},
	mutedAds: {
		where: 'account',
		default: [] as string[],
	},

	menu: {
		where: 'deviceAccount',
		default: [
			'notifications',
			'messaging',
			'favorites',
			'followRequests',
			'explore',
			'search',
			'announcements',
		],
	},
	visibility: {
		where: 'deviceAccount',
		default: 'public' as 'public' | 'home' | 'followers' | 'specified',
	},
	localOnly: {
		where: 'deviceAccount',
		default: false,
	},
	showPreview: {
		where: 'device',
		default: false,
	},
	showPreviewInReplies: {
		where: 'device',
		default: false,
	},
	showProfilePreview: {
		where: 'device',
		default: true,
	},
	statusbars: {
		where: 'deviceAccount',
		default: [] as {
			name: string;
			id: string;
			type: string;
			size: 'verySmall' | 'small' | 'medium' | 'large' | 'veryLarge';
			black: boolean;
			props: Record<string, any>;
		}[],
	},
	widgets: {
		where: 'account',
		default: [] as {
			name: string;
			id: string;
			place: string | null;
			data: Record<string, any>;
		}[],
	},
	tl: {
		where: 'deviceAccount',
		default: {
			src: 'home' as 'home' | 'local' | 'social' | 'global' | `list:${string}`,
			userList: null as Misskey.entities.UserList | null,
		},
	},
	pinnedUserLists: {
		where: 'deviceAccount',
		default: [] as Misskey.entities.UserList[],
	},

	overridedDeviceKind: {
		where: 'device',
		default: null as null | 'smartphone' | 'tablet' | 'desktop',
	},
	serverDisconnectedBehavior: {
		where: 'device',
		default: 'quiet' as 'quiet' | 'reload' | 'dialog' | 'none',
	},
	nsfw: {
		where: 'device',
		default: 'respect' as 'respect' | 'force' | 'ignore',
	},
	highlightSensitiveMedia: {
		where: 'device',
		default: false,
	},
	animation: {
		where: 'device',
		default: !window.matchMedia('(prefers-reduced-motion)').matches,
	},
	animatedMfm: {
		where: 'device',
		default: true,
	},
	advancedMfm: {
		where: 'device',
		default: true,
	},
	loadRawImages: {
		where: 'device',
		default: false,
	},
	imageNewTab: {
		where: 'device',
		default: false,
	},
	enableDataSaverMode: {
		where: 'device',
		default: false,
	},
	disableShowingAnimatedImages: {
		where: 'device',
		default: window.matchMedia('(prefers-reduced-motion)').matches,
	},
	showingAnimatedImages: {
		where: 'device',
		default: /mobile|iphone|android/.test(navigator.userAgent.toLowerCase()) ? 'inactive' : 'always' as 'always' | 'interaction' | 'inactive',
	},
	emojiStyle: {
		where: 'device',
		default: 'twemoji', // twemoji / fluentEmoji / native
	},
	disableDrawer: {
		where: 'device',
		default: false,
	},
	useBlurEffectForModal: {
		where: 'device',
		default: !/mobile|iphone|android/.test(navigator.userAgent.toLowerCase()), // 循環参照するのでdevice-kind.tsは参照できない
	},
	useBlurEffect: {
		where: 'device',
		default: !/mobile|iphone|android/.test(navigator.userAgent.toLowerCase()), // 循環参照するのでdevice-kind.tsは参照できない
	},
	removeModalBgColorForBlur: {
		where: 'device',
		default: !/mobile|iphone|android/.test(navigator.userAgent.toLowerCase()), // 循環参照するのでdevice-kind.tsは参照できない
	},
	showFixedPostForm: {
		where: 'device',
		default: false,
	},
	showFixedPostFormInChannel: {
		where: 'device',
		default: false,
	},
	enableInfiniteScroll: {
		where: 'device',
		default: true,
	},
	useReactionPickerForContextMenu: {
		where: 'device',
		default: false,
	},
	showGapBetweenNotesInTimeline: {
		where: 'device',
		default: true,
	},
	darkMode: {
		where: 'device',
		default: false,
	},
	instanceTicker: {
		where: 'device',
		default: 'remote' as 'always' | 'remote' | 'none',
	},
	reactionPickerSize: {
		where: 'device',
		default: 3,
	},
	reactionPickerWidth: {
		where: 'device',
		default: 2,
	},
	reactionPickerHeight: {
		where: 'device',
		default: 3,
	},
	reactionPickerUseDrawerForMobile: {
		where: 'device',
		default: true,
	},
	recentlyUsedEmojis: {
		where: 'device',
		default: [] as string[],
	},
	recentlyUsedUsers: {
		where: 'device',
		default: [] as string[],
	},
	defaultSideView: {
		where: 'device',
		default: false,
	},
	menuDisplay: {
		where: 'device',
		default: 'sideFull' as 'sideFull' | 'sideIcon' | 'top',
	},
	reportError: {
		where: 'device',
		default: false,
	},
	squareAvatars: {
		where: 'device',
		default: true,
	},
	showAvatarDecorations: {
		where: 'device',
		default: true,
	},
	postFormWithHashtags: {
		where: 'device',
		default: false,
	},
	postFormHashtags: {
		where: 'device',
		default: '',
	},
	themeInitial: {
		where: 'device',
		default: true,
	},
	numberOfPageCache: {
		where: 'device',
		default: 3,
	},
	showNoteActionsOnlyHover: {
		where: 'device',
		default: false,
	},
	showClipButtonInNoteFooter: {
		where: 'device',
		default: false,
	},
	reactionsDisplaySize: {
		where: 'device',
		default: 'small' as 'small' | 'medium' | 'large',
	},
	forceShowAds: {
		where: 'device',
		default: true,
	},
	aiChanMode: {
		where: 'device',
		default: false,
	},
	devMode: {
		where: 'device',
		default: false,
	},
	mediaListWithOneImageAppearance: {
		where: 'device',
		default: 'expand' as 'expand' | '16_9' | '1_1' | '2_3',
	},
	notificationPosition: {
		where: 'device',
		default: 'rightBottom' as 'leftTop' | 'leftBottom' | 'rightTop' | 'rightBottom',
	},
	notificationStackAxis: {
		where: 'device',
		default: 'vertical' as 'vertical' | 'horizontal',
	},
	enableCondensedLineForAcct: {
		where: 'device',
		default: false,
	},
	additionalUnicodeEmojiIndexes: {
		where: 'device',
		default: {} as Record<string, Record<string, string[]>>,
	},
	keepScreenOn: {
		where: 'device',
		default: false,
	},
	tlWithReplies: {
		where: 'device',
		default: false,
	},
	defaultWithReplies: {
		where: 'account',
		default: true,
	},
	showUnreadNotificationCount: {
		where: 'deviceAccount',
		default: false,
	},

	// #region CherryPick
	// - Settings/General
	newNoteReceivedNotificationBehavior: {
		where: 'device',
		default: 'count' as 'default' | 'count' | 'none',
	},
	fontSize: {
		where: 'device',
		default: 8,
	},
	collapseDefault: {
		where: 'account',
		default: true,
	},
	requireRefreshBehavior: {
		where: 'device',
		default: 'dialog' as 'quiet' | 'dialog',
	},
	bannerDisplay: {
		where: 'device',
		default: 'topBottom' as 'all' | 'topBottom' | 'top' | 'bottom' | 'bg' | 'hide',
	},
	hideAvatarsInNote: {
		where: 'device',
		default: false,
	},
	showTranslateButtonInNote: {
		where: 'device',
		default: true,
	},
	enableAbsoluteTime: {
		where: 'device',
		default: false,
	},
	enableMarkByDate: {
		where: 'device',
		default: false,
	},
<<<<<<< HEAD
	showSubNoteFooterButton: {
		where: 'device',
		default: true,
	},
	infoButtonForNoteActionsEnabled: {
		where: 'account',
		default: true,
	},
	showReplyInNotification: {
		where: 'device',
		default: false,
	},
	renoteQuoteButtonSeparation: {
		where: 'device',
		default: true,
	},
	showFixedPostFormInReplies: {
		where: 'device',
		default: true,
	},
	allMediaNoteCollapse: {
		where: 'device',
		default: false,
	},

	// - Settings/Timeline
	enableHomeTimeline: {
		where: 'device',
		default: true,
	},
	enableLocalTimeline: {
		where: 'device',
		default: true,
	},
	enableSocialTimeline: {
		where: 'device',
		default: true,
	},
	enableGlobalTimeline: {
		where: 'device',
		default: true,
	},
	enableListTimeline: {
		where: 'device',
		default: true,
	},
	enableAntennaTimeline: {
		where: 'device',
		default: true,
	},
	enableChannelTimeline: {
		where: 'device',
		default: true,
	},

	// - Settings/CherryPick
	nicknameEnabled: {
		where: 'account',
		default: true,
	},
	nicknameMap: {
		where: 'account',
		default: {} as Record<string, string>,
	},
	useEnterToSend: {
		where: 'device',
		default: false,
	},
	postFormVisibilityHotkey: {
		where: 'device',
		default: true,
	},
	showRenoteConfirmPopup: {
		where: 'device',
		default: true,
	},
	displayHeaderNavBarWhenScroll: {
		where: 'device',
		default: 'hideHeaderFloatBtn' as 'all' | 'hideHeaderOnly' | 'hideHeaderFloatBtn' | 'hideFloatBtnOnly' | 'hideFloatBtnNavBar' | 'hide',
	},
	reactableRemoteReactionEnabled: {
		where: 'account',
		default: true,
	},
	showFollowingMessageInsteadOfButtonEnabled: {
		where: 'account',
		default: true,
	},
	mobileHeaderChange: {
		where: 'device',
		default: false,
	},
	renameTheButtonInPostFormToNya: {
		where: 'account',
		default: false,
	},
	enableLongPressOpenAccountMenu: {
		where: 'device',
		default: true,
	},

	// - etc
	friendlyEnableNotifications: {
		where: 'device',
		default: true,
	},
	friendlyEnableWidgets: {
		where: 'device',
		default: true,
	},
	// #endregion
=======
	disableStreamingTimeline: {
		where: 'device',
		default: false,
	},
>>>>>>> 9705a7c8
}));

// TODO: 他のタブと永続化されたstateを同期

const PREFIX = 'miux:' as const;

export type Plugin = {
	id: string;
	name: string;
	active: boolean;
	config?: Record<string, { default: any }>;
	configData: Record<string, any>;
	token: string;
	src: string | null;
	version: string;
	ast: any[];
	author?: string;
	description?: string;
	permissions?: string[];
};

interface Watcher {
	key: string;
	callback: (value: unknown) => void;
}

/**
 * 常にメモリにロードしておく必要がないような設定情報を保管するストレージ(非リアクティブ)
 */
import lightTheme from '@/themes/l-cherrypick.json5';
import darkTheme from '@/themes/d-cherrypick.json5';

export class ColdDeviceStorage {
	public static default = {
		lightTheme,
		darkTheme,
		syncDeviceDarkMode: true,
		plugins: [] as Plugin[],
		mediaVolume: 0.5,
		vibrate: true,
		vibrateNote: true,
		vibrateNotification: true,
		vibrateChat: true,
		vibrateChatBg: true,
		vibrateSystem: true,
		sound_masterVolume: 0.5,
		sound_note: { type: 'syuilo/n-aec', volume: 0.5 },
		sound_noteMy: { type: 'syuilo/n-cea-4va', volume: 0.5 },
		sound_noteEdited: { type: 'syuilo/n-eca', volume: 0.5 },
		sound_notification: { type: 'syuilo/n-ea', volume: 0.5 },
		sound_chat: { type: 'syuilo/pope1', volume: 0.5 },
		sound_chatBg: { type: 'syuilo/waon', volume: 0.5 },
		sound_antenna: { type: 'syuilo/triple', volume: 0.5 },
		sound_channel: { type: 'syuilo/square-pico', volume: 0.5 },
	};

	public static watchers: Watcher[] = [];

	public static get<T extends keyof typeof ColdDeviceStorage.default>(key: T): typeof ColdDeviceStorage.default[T] {
		// TODO: indexedDBにする
		//       ただしその際はnullチェックではなくキー存在チェックにしないとダメ
		//       (indexedDBはnullを保存できるため、ユーザーが意図してnullを格納した可能性がある)
		const value = miLocalStorage.getItem(`${PREFIX}${key}`);
		if (value == null) {
			return ColdDeviceStorage.default[key];
		} else {
			return JSON.parse(value);
		}
	}

	public static getAll(): Partial<typeof this.default> {
		return (Object.keys(this.default) as (keyof typeof this.default)[]).reduce((acc, key) => {
			const value = localStorage.getItem(PREFIX + key);
			if (value != null) {
				acc[key] = JSON.parse(value);
			}
			return acc;
		}, {} as any);
	}

	public static set<T extends keyof typeof ColdDeviceStorage.default>(key: T, value: typeof ColdDeviceStorage.default[T]): void {
		// 呼び出し側のバグ等で undefined が来ることがある
		// undefined を文字列として miLocalStorage に入れると参照する際の JSON.parse でコケて不具合の元になるため無視
		// eslint-disable-next-line @typescript-eslint/no-unnecessary-condition
		if (value === undefined) {
			console.error(`attempt to store undefined value for key '${key}'`);
			return;
		}

		miLocalStorage.setItem(`${PREFIX}${key}`, JSON.stringify(value));

		for (const watcher of this.watchers) {
			if (watcher.key === key) watcher.callback(value);
		}
	}

	public static watch(key, callback) {
		this.watchers.push({ key, callback });
	}

	// TODO: VueのcustomRef使うと良い感じになるかも
	public static ref<T extends keyof typeof ColdDeviceStorage.default>(key: T) {
		const v = ColdDeviceStorage.get(key);
		const r = ref(v);
		// TODO: このままではwatcherがリークするので開放する方法を考える
		this.watch(key, v => {
			r.value = v;
		});
		return r;
	}

	/**
	 * 特定のキーの、簡易的なgetter/setterを作ります
	 * 主にvue場で設定コントロールのmodelとして使う用
	 */
	public static makeGetterSetter<K extends keyof typeof ColdDeviceStorage.default>(key: K) {
		// TODO: VueのcustomRef使うと良い感じになるかも
		const valueRef = ColdDeviceStorage.ref(key);
		return {
			get: () => {
				return valueRef.value;
			},
			set: (value: unknown) => {
				const val = value;
				ColdDeviceStorage.set(key, val);
			},
		};
	}
}<|MERGE_RESOLUTION|>--- conflicted
+++ resolved
@@ -402,6 +402,10 @@
 		where: 'account',
 		default: true,
 	},
+	disableStreamingTimeline: {
+		where: 'device',
+		default: false,
+	},
 	showUnreadNotificationCount: {
 		where: 'deviceAccount',
 		default: false,
@@ -445,7 +449,6 @@
 		where: 'device',
 		default: false,
 	},
-<<<<<<< HEAD
 	showSubNoteFooterButton: {
 		where: 'device',
 		default: true,
@@ -557,12 +560,6 @@
 		default: true,
 	},
 	// #endregion
-=======
-	disableStreamingTimeline: {
-		where: 'device',
-		default: false,
-	},
->>>>>>> 9705a7c8
 }));
 
 // TODO: 他のタブと永続化されたstateを同期
