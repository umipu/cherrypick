--- conflicted
+++ resolved
@@ -466,7 +466,6 @@
 		where: 'device',
 		default: false,
 	},
-<<<<<<< HEAD
 	keepOriginalFilename: {
 		where: 'device',
 		default: true,
@@ -486,11 +485,10 @@
 	showUnreadNotificationsCount: {
 		where: 'deviceAccount',
 		default: false,
-=======
+	},
 	trustedDomains: {
 		where: 'device',
 		default: [] as string[],
->>>>>>> c2fae88b
 	},
 
 	sound_masterVolume: {
