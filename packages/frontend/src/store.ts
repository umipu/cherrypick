import { markRaw, ref } from 'vue';
import { Storage } from './pizzax';

interface PostFormAction {
	title: string,
	handler: <T>(form: T, update: (key: unknown, value: unknown) => void) => void;
}

interface UserAction {
	title: string,
	handler: (user: UserDetailed) => void;
}

interface NoteAction {
	title: string,
	handler: (note: Note) => void;
}

interface NoteViewInterruptor {
	handler: (note: Note) => unknown;
}

interface NotePostInterruptor {
	handler: (note: FIXME) => unknown;
}

interface PageViewInterruptor {
	handler: (page: Page) => unknown;
}

export const postFormActions: PostFormAction[] = [];
export const userActions: UserAction[] = [];
export const noteActions: NoteAction[] = [];
export const noteViewInterruptors: NoteViewInterruptor[] = [];
export const notePostInterruptors: NotePostInterruptor[] = [];
export const pageViewInterruptors: PageViewInterruptor[] = [];

// TODO: それぞれいちいちwhereとかdefaultというキーを付けなきゃいけないの冗長なのでなんとかする(ただ型定義が面倒になりそう)
//       あと、現行の定義の仕方なら「whereが何であるかに関わらずキー名の重複不可」という制約を付けられるメリットもあるからそのメリットを引き継ぐ方法も考えないといけない
export const defaultStore = markRaw(new Storage('base', {
	accountSetupWizard: {
		where: 'account',
		default: 0,
	},
	timelineTutorial: {
		where: 'account',
		default: 0,
	},
	keepCw: {
		where: 'account',
		default: true,
	},
	showFullAcct: {
		where: 'account',
		default: false,
	},
	collapseRenotes: {
		where: 'account',
		default: true,
	},
	rememberNoteVisibility: {
		where: 'account',
		default: false,
	},
	defaultNoteVisibility: {
		where: 'account',
		default: 'public',
	},
	defaultNoteLocalOnly: {
		where: 'account',
		default: false,
	},
	uploadFolder: {
		where: 'account',
		default: null as string | null,
	},
	pastedFileName: {
		where: 'account',
		default: 'yyyy-MM-dd HH-mm-ss [{{number}}]',
	},
	keepOriginalUploading: {
		where: 'account',
		default: false,
	},
	memo: {
		where: 'account',
		default: null,
	},
	reactions: {
		where: 'account',
		default: ['👍', '❤️', '😆', '🤔', '😮', '🎉', '💢', '😥', '😇', '🍮'],
	},
	reactionAcceptance: {
		where: 'account',
		default: null as 'likeOnly' | 'likeOnlyForRemote' | null,
	},
	mutedWords: {
		where: 'account',
		default: [],
	},
	mutedAds: {
		where: 'account',
		default: [] as string[],
	},

	menu: {
		where: 'deviceAccount',
		default: [
			'notifications',
			'favorites',
			'drive',
			'followRequests',
			'-',
			'explore',
			'announcements',
			'search',
			'-',
			'ui',
		],
	},
	visibility: {
		where: 'deviceAccount',
		default: 'public' as 'public' | 'home' | 'followers' | 'specified',
	},
	localOnly: {
		where: 'deviceAccount',
		default: false,
	},
	statusbars: {
		where: 'deviceAccount',
		default: [] as {
			name: string;
			id: string;
			type: string;
			size: 'verySmall' | 'small' | 'medium' | 'large' | 'veryLarge';
			black: boolean;
			props: Record<string, any>;
		}[],
	},
	widgets: {
		where: 'account',
		default: [] as {
			name: string;
			id: string;
			place: string | null;
			data: Record<string, any>;
		}[],
	},
	tl: {
		where: 'deviceAccount',
		default: {
			src: 'home' as 'home' | 'local' | 'social' | 'global',
			arg: null,
		},
	},

	overridedDeviceKind: {
		where: 'device',
		default: null as null | 'smartphone' | 'tablet' | 'desktop',
	},
	serverDisconnectedBehavior: {
		where: 'device',
		default: 'quiet' as 'quiet' | 'reload' | 'dialog',
	},
	nsfw: {
		where: 'device',
		default: 'respect' as 'respect' | 'force' | 'ignore',
	},
	animation: {
		where: 'device',
		default: !window.matchMedia('(prefers-reduced-motion)').matches,
	},
	animatedMfm: {
		where: 'device',
		default: true,
	},
	advancedMfm: {
		where: 'device',
		default: true,
	},
	loadRawImages: {
		where: 'device',
		default: false,
	},
	imageNewTab: {
		where: 'device',
		default: false,
	},
	enableDataSaverMode: {
		where: 'device',
		default: false,
	},
	disableShowingAnimatedImages: {
		where: 'device',
		default: window.matchMedia('(prefers-reduced-motion)').matches,
	},
	emojiStyle: {
		where: 'device',
		default: 'twemoji', // twemoji / fluentEmoji / native
	},
	disableDrawer: {
		where: 'device',
		default: false,
	},
	useBlurEffectForModal: {
		where: 'device',
		default: false,  // uses too much resources
		// default: !/mobile|iphone|android/.test(navigator.userAgent.toLowerCase()), // 循環参照するのでdevice-kind.tsは参照できない
	},
	useBlurEffect: {
		where: 'device',
		default: false,  // uses too much resources
		// default: !/mobile|iphone|android/.test(navigator.userAgent.toLowerCase()), // 循環参照するのでdevice-kind.tsは参照できない
	},
	showFixedPostForm: {
		where: 'device',
		default: false,
	},
	showFixedPostFormInChannel: {
		where: 'device',
		default: false,
	},
	enableInfiniteScroll: {
		where: 'device',
		default: true,
	},
	useReactionPickerForContextMenu: {
		where: 'device',
		default: false,
	},
	showGapBetweenNotesInTimeline: {
		where: 'device',
		default: false,
	},
	darkMode: {
		where: 'device',
		default: false,
	},
	instanceTicker: {
		where: 'device',
		default: 'remote' as 'none' | 'remote' | 'always',
	},
	reactionPickerSize: {
		where: 'device',
		default: 1,
	},
	reactionPickerWidth: {
		where: 'device',
		default: 1,
	},
	reactionPickerHeight: {
		where: 'device',
		default: 2,
	},
	reactionPickerUseDrawerForMobile: {
		where: 'device',
		default: true,
	},
	recentlyUsedEmojis: {
		where: 'device',
		default: [] as string[],
	},
	recentlyUsedUsers: {
		where: 'device',
		default: [] as string[],
	},
	defaultSideView: {
		where: 'device',
		default: false,
	},
	menuDisplay: {
		where: 'device',
		default: 'sideFull' as 'sideFull' | 'sideIcon' | 'top',
	},
	reportError: {
		where: 'device',
		default: false,
	},
	squareAvatars: {
		where: 'device',
		default: false,
	},
	postFormWithHashtags: {
		where: 'device',
		default: false,
	},
	postFormHashtags: {
		where: 'device',
		default: '',
	},
	themeInitial: {
		where: 'device',
		default: true,
	},
	numberOfPageCache: {
		where: 'device',
		default: 3,
	},
	showNoteActionsOnlyHover: {
		where: 'device',
		default: false,
	},
	showClipButtonInNoteFooter: {
		where: 'device',
		default: false,
	},
	largeNoteReactions: {
		where: 'device',
		default: false,
	},
	forceShowAds: {
		where: 'device',
		default: false,
	},
	aiChanMode: {
		where: 'device',
		default: false,
	},
	mediaListWithOneImageAppearance: {
		where: 'device',
		default: 'expand' as 'expand' | '16_9' | '1_1' | '2_3',
	},
	notificationPosition: {
		where: 'device',
		default: 'rightBottom' as 'leftTop' | 'leftBottom' | 'rightTop' | 'rightBottom',
	},
	notificationStackAxis: {
		where: 'device',
		default: 'horizontal' as 'vertical' | 'horizontal',
	},
	enableCondensedLineForAcct: {
		where: 'device',
		default: true,
	},
}));

// TODO: 他のタブと永続化されたstateを同期

const PREFIX = 'miux:' as const;

export type Plugin = {
	id: string;
	name: string;
	active: boolean;
	config?: Record<string, { default: any }>;
	configData: Record<string, any>;
	token: string;
	src: string | null;
	version: string;
	ast: any[];
};

interface Watcher {
	key: string;
	callback: (value: unknown) => void;
}

/**
 * 常にメモリにロードしておく必要がないような設定情報を保管するストレージ(非リアクティブ)
 */
import { miLocalStorage } from './local-storage';
import lightTheme from '@/themes/l-light.json5';
import darkTheme from '@/themes/d-green-lime.json5';
import { Note, UserDetailed, Page } from 'misskey-js/built/entities';

export class ColdDeviceStorage {
	public static default = {
		lightTheme,
		darkTheme,
		syncDeviceDarkMode: true,
		plugins: [] as Plugin[],
<<<<<<< HEAD
		mediaVolume: 0.5,
		sound_masterVolume: 0.5,
		sound_note: { type: 'syuilo/down', volume: 0.5 },
		sound_noteMy: { type: 'syuilo/up', volume: 0.5 },
		sound_notification: { type: 'syuilo/pope2', volume: 0.5 },
		sound_chat: { type: 'syuilo/pope1', volume: 0.5 },
		sound_chatBg: { type: 'syuilo/waon', volume: 0.5 },
		sound_antenna: { type: 'syuilo/triple', volume: 0.5 },
		sound_channel: { type: 'syuilo/square-pico', volume: 0.5 },
=======
>>>>>>> 9e70b026
	};

	public static watchers: Watcher[] = [];

	public static get<T extends keyof typeof ColdDeviceStorage.default>(key: T): typeof ColdDeviceStorage.default[T] {
		// TODO: indexedDBにする
		//       ただしその際はnullチェックではなくキー存在チェックにしないとダメ
		//       (indexedDBはnullを保存できるため、ユーザーが意図してnullを格納した可能性がある)
		const value = miLocalStorage.getItem(`${PREFIX}${key}`);
		if (value == null) {
			return ColdDeviceStorage.default[key];
		} else {
			return JSON.parse(value);
		}
	}

	public static getAll(): Partial<typeof this.default> {
		return (Object.keys(this.default) as (keyof typeof this.default)[]).reduce((acc, key) => {
			const value = localStorage.getItem(PREFIX + key);
			if (value != null) {
				acc[key] = JSON.parse(value);
			}
			return acc;
		}, {} as any);
	}

	public static set<T extends keyof typeof ColdDeviceStorage.default>(key: T, value: typeof ColdDeviceStorage.default[T]): void {
		// 呼び出し側のバグ等で undefined が来ることがある
		// undefined を文字列として miLocalStorage に入れると参照する際の JSON.parse でコケて不具合の元になるため無視
		// eslint-disable-next-line @typescript-eslint/no-unnecessary-condition
		if (value === undefined) {
			console.error(`attempt to store undefined value for key '${key}'`);
			return;
		}

		miLocalStorage.setItem(`${PREFIX}${key}`, JSON.stringify(value));

		for (const watcher of this.watchers) {
			if (watcher.key === key) watcher.callback(value);
		}
	}

	public static watch(key, callback) {
		this.watchers.push({ key, callback });
	}

	// TODO: VueのcustomRef使うと良い感じになるかも
	public static ref<T extends keyof typeof ColdDeviceStorage.default>(key: T) {
		const v = ColdDeviceStorage.get(key);
		const r = ref(v);
		// TODO: このままではwatcherがリークするので開放する方法を考える
		this.watch(key, v => {
			r.value = v;
		});
		return r;
	}

	/**
	 * 特定のキーの、簡易的なgetter/setterを作ります
	 * 主にvue場で設定コントロールのmodelとして使う用
	 */
	public static makeGetterSetter<K extends keyof typeof ColdDeviceStorage.default>(key: K) {
		// TODO: VueのcustomRef使うと良い感じになるかも
		const valueRef = ColdDeviceStorage.ref(key);
		return {
			get: () => {
				return valueRef.value;
			},
			set: (value: unknown) => {
				const val = value;
				ColdDeviceStorage.set(key, val);
			},
		};
	}
}<|MERGE_RESOLUTION|>--- conflicted
+++ resolved
@@ -369,7 +369,6 @@
 		darkTheme,
 		syncDeviceDarkMode: true,
 		plugins: [] as Plugin[],
-<<<<<<< HEAD
 		mediaVolume: 0.5,
 		sound_masterVolume: 0.5,
 		sound_note: { type: 'syuilo/down', volume: 0.5 },
@@ -379,8 +378,6 @@
 		sound_chatBg: { type: 'syuilo/waon', volume: 0.5 },
 		sound_antenna: { type: 'syuilo/triple', volume: 0.5 },
 		sound_channel: { type: 'syuilo/square-pico', volume: 0.5 },
-=======
->>>>>>> 9e70b026
 	};
 
 	public static watchers: Watcher[] = [];
