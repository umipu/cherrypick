--- conflicted
+++ resolved
@@ -437,18 +437,16 @@
 		where: 'device',
 		default: false,
 	},
-<<<<<<< HEAD
-	showUnreadNotificationsCount: {
-		where: 'deviceAccount',
-		default: false,
-=======
 	dropAndFusion: {
 		where: 'device',
 		default: {
 			bgmVolume: 0.25,
 			sfxVolume: 1,
 		},
->>>>>>> 14aedc17
+	},
+	showUnreadNotificationsCount: {
+		where: 'deviceAccount',
+		default: false,
 	},
 
 	sound_masterVolume: {
