--- conflicted
+++ resolved
@@ -238,11 +238,7 @@
 	},
 	animatedMfm: {
 		where: 'device',
-<<<<<<< HEAD
-		default: true,
-=======
 		default: !window.matchMedia('(prefers-reduced-motion)').matches,
->>>>>>> b99e13e6
 	},
 	advancedMfm: {
 		where: 'device',
@@ -492,7 +488,10 @@
 		where: 'device',
 		default: 'app' as 'app' | 'appWithShift' | 'native',
 	},
-<<<<<<< HEAD
+	skipNoteRender: {
+		where: 'device',
+		default: true,
+	},
 	showUnreadNotificationsCount: {
 		where: 'deviceAccount',
 		default: false,
@@ -500,11 +499,6 @@
 	trustedDomains: {
 		where: 'device',
 		default: [] as string[],
-=======
-	skipNoteRender: {
-		where: 'device',
-		default: true,
->>>>>>> b99e13e6
 	},
 
 	sound_masterVolume: {
