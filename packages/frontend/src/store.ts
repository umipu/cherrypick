--- conflicted
+++ resolved
@@ -476,17 +476,14 @@
 		where: 'device',
 		default: false,
 	},
-<<<<<<< HEAD
+	contextMenu: {
+		where: 'device',
+		default: 'app' as 'app' | 'appWithShift' | 'native',
+	},
 	showUnreadNotificationsCount: {
 		where: 'deviceAccount',
 		default: false,
 	},
-=======
-  contextMenu: {
-		where: 'device',
-		default: 'app' as 'app' | 'appWithShift' | 'native',
-  },
->>>>>>> 63f9c271
 
 	sound_masterVolume: {
 		where: 'device',
