/*
 * SPDX-FileCopyrightText: syuilo and other misskey, cherrypick contributors
 * SPDX-License-Identifier: AGPL-3.0-only
 */

import { markRaw, ref } from 'vue';
import * as Misskey from 'cherrypick-js';
import { miLocalStorage } from './local-storage.js';
import { Storage } from '@/pizzax.js';

interface PostFormAction {
	title: string,
	handler: <T>(form: T, update: (key: unknown, value: unknown) => void) => void;
}

interface UserAction {
	title: string,
	handler: (user: Misskey.entities.UserDetailed) => void;
}

interface NoteAction {
	title: string,
	handler: (note: Misskey.entities.Note) => void;
}

interface NoteViewInterruptor {
	handler: (note: Misskey.entities.Note) => unknown;
}

interface NotePostInterruptor {
	handler: (note: FIXME) => unknown;
}

interface PageViewInterruptor {
	handler: (page: Misskey.entities.Page) => unknown;
}

export const postFormActions: PostFormAction[] = [];
export const userActions: UserAction[] = [];
export const noteActions: NoteAction[] = [];
export const noteViewInterruptors: NoteViewInterruptor[] = [];
export const notePostInterruptors: NotePostInterruptor[] = [];
export const pageViewInterruptors: PageViewInterruptor[] = [];

// TODO: それぞれいちいちwhereとかdefaultというキーを付けなきゃいけないの冗長なのでなんとかする(ただ型定義が面倒になりそう)
//       あと、現行の定義の仕方なら「whereが何であるかに関わらずキー名の重複不可」という制約を付けられるメリットもあるからそのメリットを引き継ぐ方法も考えないといけない
export const defaultStore = markRaw(new Storage('base', {
	accountSetupWizard: {
		where: 'account',
		default: 0,
	},
	timelineTutorial: {
		where: 'account',
		default: 0,
	},
	tlHomeHintClosed: {
		where: 'device',
		default: false,
	},
	tlLocalHintClosed: {
		where: 'device',
		default: false,
	},
	tlSocialHintClosed: {
		where: 'device',
		default: false,
	},
	tlGlobalHintClosed: {
		where: 'device',
		default: false,
	},
	keepCw: {
		where: 'account',
		default: true,
	},
	showFullAcct: {
		where: 'account',
		default: false,
	},
	collapseRenotes: {
		where: 'account',
		default: true,
	},
	rememberNoteVisibility: {
		where: 'account',
		default: false,
	},
	defaultNoteVisibility: {
		where: 'account',
		default: 'public',
	},
	defaultNoteLocalOnly: {
		where: 'account',
		default: false,
	},
	uploadFolder: {
		where: 'account',
		default: null as string | null,
	},
	pastedFileName: {
		where: 'account',
		default: 'yyyy-MM-dd HH-mm-ss [{{number}}]',
	},
	keepOriginalUploading: {
		where: 'account',
		default: false,
	},
	imageCompressionMode: {
		where: 'account',
		default: 'resizeCompressLossy' as 'resizeCompress' | 'noResizeCompress' | 'resizeCompressLossy' | 'noResizeCompressLossy' | null,
	},
	memo: {
		where: 'account',
		default: null,
	},
	reactions: {
		where: 'account',
		default: ['👍', '❤️', '😆', '🤔', '😮', '🎉', '💢', '😥', '😇', '🍮'],
	},
	reactionAcceptance: {
		where: 'account',
		default: null as 'likeOnly' | 'likeOnlyForRemote' | 'nonSensitiveOnly' | 'nonSensitiveOnlyForLocalLikeOnlyForRemote' | null,
	},
	mutedAds: {
		where: 'account',
		default: [] as string[],
	},

	menu: {
		where: 'deviceAccount',
		default: [
			'notifications',
			'messaging',
			'favorites',
			'followRequests',
			'explore',
			'search',
			'announcements',
		],
	},
	visibility: {
		where: 'deviceAccount',
		default: 'public' as 'public' | 'home' | 'followers' | 'specified',
	},
	localOnly: {
		where: 'deviceAccount',
		default: false,
	},
	showPreview: {
		where: 'device',
		default: false,
	},
	showPreviewInReplies: {
		where: 'device',
		default: false,
	},
	statusbars: {
		where: 'deviceAccount',
		default: [] as {
			name: string;
			id: string;
			type: string;
			size: 'verySmall' | 'small' | 'medium' | 'large' | 'veryLarge';
			black: boolean;
			props: Record<string, any>;
		}[],
	},
	widgets: {
		where: 'account',
		default: [] as {
			name: string;
			id: string;
			place: string | null;
			data: Record<string, any>;
		}[],
	},
	tl: {
		where: 'deviceAccount',
		default: {
			src: 'home' as 'home' | 'local' | 'social' | 'global' | `list:${string}`,
			userList: null as Misskey.entities.UserList | null,
		},
	},
	pinnedUserLists: {
		where: 'deviceAccount',
		default: [] as Misskey.entities.UserList[],
	},

	overridedDeviceKind: {
		where: 'device',
		default: null as null | 'smartphone' | 'tablet' | 'desktop',
	},
	serverDisconnectedBehavior: {
		where: 'device',
		default: 'quiet' as 'quiet' | 'reload' | 'dialog' | 'none',
	},
	nsfw: {
		where: 'device',
		default: 'respect' as 'respect' | 'force' | 'ignore',
	},
	highlightSensitiveMedia: {
		where: 'device',
		default: false,
	},
	animation: {
		where: 'device',
		default: !window.matchMedia('(prefers-reduced-motion)').matches,
	},
	animatedMfm: {
		where: 'device',
		default: true,
	},
	advancedMfm: {
		where: 'device',
		default: true,
	},
	loadRawImages: {
		where: 'device',
		default: false,
	},
	imageNewTab: {
		where: 'device',
		default: false,
	},
	enableDataSaverMode: {
		where: 'device',
		default: false,
	},
	disableShowingAnimatedImages: {
		where: 'device',
		default: window.matchMedia('(prefers-reduced-motion)').matches,
	},
	showingAnimatedImages: {
		where: 'device',
		default: /mobile|iphone|android/.test(navigator.userAgent.toLowerCase()) ? 'inactive' : 'always' as 'always' | 'interaction' | 'inactive',
	},
	emojiStyle: {
		where: 'device',
		default: 'twemoji', // twemoji / fluentEmoji / native
	},
	disableDrawer: {
		where: 'device',
		default: false,
	},
	useBlurEffectForModal: {
		where: 'device',
		default: !/mobile|iphone|android/.test(navigator.userAgent.toLowerCase()), // 循環参照するのでdevice-kind.tsは参照できない
	},
	useBlurEffect: {
		where: 'device',
		default: !/mobile|iphone|android/.test(navigator.userAgent.toLowerCase()), // 循環参照するのでdevice-kind.tsは参照できない
	},
	showFixedPostForm: {
		where: 'device',
		default: false,
	},
	showFixedPostFormInChannel: {
		where: 'device',
		default: false,
	},
	enableInfiniteScroll: {
		where: 'device',
		default: true,
	},
	useReactionPickerForContextMenu: {
		where: 'device',
		default: false,
	},
	showGapBetweenNotesInTimeline: {
		where: 'device',
		default: true,
	},
	darkMode: {
		where: 'device',
		default: false,
	},
	instanceTicker: {
		where: 'device',
		default: 'remote' as 'always' | 'remote' | 'none',
	},
	reactionPickerSize: {
		where: 'device',
		default: 3,
	},
	reactionPickerWidth: {
		where: 'device',
		default: 2,
	},
	reactionPickerHeight: {
		where: 'device',
		default: 3,
	},
	reactionPickerUseDrawerForMobile: {
		where: 'device',
		default: true,
	},
	recentlyUsedEmojis: {
		where: 'device',
		default: [] as string[],
	},
	recentlyUsedUsers: {
		where: 'device',
		default: [] as string[],
	},
	defaultSideView: {
		where: 'device',
		default: false,
	},
	menuDisplay: {
		where: 'device',
		default: 'sideFull' as 'sideFull' | 'sideIcon' | 'top',
	},
	reportError: {
		where: 'device',
		default: false,
	},
	squareAvatars: {
		where: 'device',
		default: true,
	},
	postFormWithHashtags: {
		where: 'device',
		default: false,
	},
	postFormHashtags: {
		where: 'device',
		default: '',
	},
	themeInitial: {
		where: 'device',
		default: true,
	},
	numberOfPageCache: {
		where: 'device',
		default: 3,
	},
	showNoteActionsOnlyHover: {
		where: 'device',
		default: false,
	},
	showClipButtonInNoteFooter: {
		where: 'device',
		default: false,
	},
	reactionsDisplaySize: {
		where: 'device',
		default: 'small' as 'small' | 'medium' | 'large',
	},
	forceShowAds: {
		where: 'device',
		default: true,
	},
	aiChanMode: {
		where: 'device',
		default: false,
	},
	devMode: {
		where: 'device',
		default: false,
	},
	mediaListWithOneImageAppearance: {
		where: 'device',
		default: 'expand' as 'expand' | '16_9' | '1_1' | '2_3',
	},
	notificationPosition: {
		where: 'device',
		default: 'rightBottom' as 'leftTop' | 'leftBottom' | 'rightTop' | 'rightBottom',
	},
	notificationStackAxis: {
		where: 'device',
		default: 'vertical' as 'vertical' | 'horizontal',
	},
	enableCondensedLineForAcct: {
		where: 'device',
		default: false,
	},
	additionalUnicodeEmojiIndexes: {
		where: 'device',
		default: {} as Record<string, Record<string, string[]>>,
	},
	keepScreenOn: {
		where: 'device',
		default: false,
	},
<<<<<<< HEAD

	// #region CherryPick
	// - Settings/General
	newNoteReceivedNotificationBehavior: {
		where: 'device',
		default: 'count' as 'default' | 'count' | 'none',
	},
	fontSize: {
		where: 'device',
		default: 8,
	},
	collapseDefault: {
		where: 'account',
		default: true,
	},
	requireRefreshBehavior: {
		where: 'device',
		default: 'dialog' as 'quiet' | 'dialog',
	},
	bannerDisplay: {
		where: 'device',
		default: 'topBottom' as 'all' | 'topBottom' | 'top' | 'bottom' | 'bg' | 'hide',
	},
	hideAvatarsInNote: {
		where: 'device',
		default: false,
	},
	showTranslateButtonInNote: {
		where: 'device',
		default: true,
	},
	enableAbsoluteTime: {
		where: 'device',
		default: false,
	},
	enableMarkByDate: {
		where: 'device',
		default: false,
	},
	showSubNoteFooterButton: {
		where: 'device',
		default: true,
	},
	infoButtonForNoteActionsEnabled: {
		where: 'account',
		default: true,
	},
	showReplyInNotification: {
		where: 'device',
		default: false,
	},
	renoteQuoteButtonSeparation: {
		where: 'device',
		default: true,
	},
	showFixedPostFormInReplies: {
		where: 'device',
		default: true,
	},
	allMediaNoteCollapse: {
		where: 'device',
		default: false,
	},

	// - Settings/Timeline
	enableHomeTimeline: {
		where: 'device',
		default: true,
	},
	enableLocalTimeline: {
		where: 'device',
		default: true,
	},
	enableSocialTimeline: {
		where: 'device',
		default: true,
	},
	enableGlobalTimeline: {
		where: 'device',
		default: true,
	},
	enableListTimeline: {
		where: 'device',
		default: true,
	},
	enableAntennaTimeline: {
		where: 'device',
		default: true,
	},
	enableChannelTimeline: {
		where: 'device',
		default: true,
	},

	// - Settings/CherryPick
	nicknameEnabled: {
		where: 'account',
		default: true,
	},
	nicknameMap: {
		where: 'account',
		default: {} as Record<string, string>,
	},
	useEnterToSend: {
		where: 'device',
		default: false,
	},
	postFormVisibilityHotkey: {
		where: 'device',
		default: true,
	},
	showRenoteConfirmPopup: {
		where: 'device',
		default: true,
	},
	displayHeaderNavBarWhenScroll: {
		where: 'device',
		default: 'hideHeaderFloatBtn' as 'all' | 'hideHeaderOnly' | 'hideHeaderFloatBtn' | 'hideFloatBtnOnly' | 'hideFloatBtnNavBar' | 'hide',
	},
	reactableRemoteReactionEnabled: {
		where: 'account',
		default: true,
	},
	showFollowingMessageInsteadOfButtonEnabled: {
		where: 'account',
		default: true,
	},
	mobileHeaderChange: {
		where: 'device',
		default: false,
	},
	renameTheButtonInPostFormToNya: {
		where: 'account',
		default: false,
	},
	enableLongPressOpenAccountMenu: {
		where: 'device',
		default: true,
	},

	// - etc
	friendlyEnableNotifications: {
		where: 'device',
		default: true,
	},
	friendlyEnableWidgets: {
		where: 'device',
		default: true,
	},
	// #endregion
=======
	showUnreadNotificationCount: {
		where: 'deviceAccount',
		default: false,
	},
>>>>>>> a818cd51
}));

// TODO: 他のタブと永続化されたstateを同期

const PREFIX = 'miux:' as const;

export type Plugin = {
	id: string;
	name: string;
	active: boolean;
	config?: Record<string, { default: any }>;
	configData: Record<string, any>;
	token: string;
	src: string | null;
	version: string;
	ast: any[];
	author?: string;
	description?: string;
	permissions?: string[];
};

interface Watcher {
	key: string;
	callback: (value: unknown) => void;
}

/**
 * 常にメモリにロードしておく必要がないような設定情報を保管するストレージ(非リアクティブ)
 */
import lightTheme from '@/themes/l-cherrypick.json5';
import darkTheme from '@/themes/d-cherrypick.json5';

export class ColdDeviceStorage {
	public static default = {
		lightTheme,
		darkTheme,
		syncDeviceDarkMode: true,
		plugins: [] as Plugin[],
		mediaVolume: 0.5,
		vibrate: true,
		sound_masterVolume: 0.5,
		sound_note: { type: 'syuilo/down', volume: 0.5 },
		sound_noteMy: { type: 'syuilo/up', volume: 0.5 },
		sound_notification: { type: 'syuilo/pope2', volume: 0.5 },
		sound_chat: { type: 'syuilo/pope1', volume: 0.5 },
		sound_chatBg: { type: 'syuilo/waon', volume: 0.5 },
		sound_antenna: { type: 'syuilo/triple', volume: 0.5 },
		sound_channel: { type: 'syuilo/square-pico', volume: 0.5 },
	};

	public static watchers: Watcher[] = [];

	public static get<T extends keyof typeof ColdDeviceStorage.default>(key: T): typeof ColdDeviceStorage.default[T] {
		// TODO: indexedDBにする
		//       ただしその際はnullチェックではなくキー存在チェックにしないとダメ
		//       (indexedDBはnullを保存できるため、ユーザーが意図してnullを格納した可能性がある)
		const value = miLocalStorage.getItem(`${PREFIX}${key}`);
		if (value == null) {
			return ColdDeviceStorage.default[key];
		} else {
			return JSON.parse(value);
		}
	}

	public static getAll(): Partial<typeof this.default> {
		return (Object.keys(this.default) as (keyof typeof this.default)[]).reduce((acc, key) => {
			const value = localStorage.getItem(PREFIX + key);
			if (value != null) {
				acc[key] = JSON.parse(value);
			}
			return acc;
		}, {} as any);
	}

	public static set<T extends keyof typeof ColdDeviceStorage.default>(key: T, value: typeof ColdDeviceStorage.default[T]): void {
		// 呼び出し側のバグ等で undefined が来ることがある
		// undefined を文字列として miLocalStorage に入れると参照する際の JSON.parse でコケて不具合の元になるため無視
		// eslint-disable-next-line @typescript-eslint/no-unnecessary-condition
		if (value === undefined) {
			console.error(`attempt to store undefined value for key '${key}'`);
			return;
		}

		miLocalStorage.setItem(`${PREFIX}${key}`, JSON.stringify(value));

		for (const watcher of this.watchers) {
			if (watcher.key === key) watcher.callback(value);
		}
	}

	public static watch(key, callback) {
		this.watchers.push({ key, callback });
	}

	// TODO: VueのcustomRef使うと良い感じになるかも
	public static ref<T extends keyof typeof ColdDeviceStorage.default>(key: T) {
		const v = ColdDeviceStorage.get(key);
		const r = ref(v);
		// TODO: このままではwatcherがリークするので開放する方法を考える
		this.watch(key, v => {
			r.value = v;
		});
		return r;
	}

	/**
	 * 特定のキーの、簡易的なgetter/setterを作ります
	 * 主にvue場で設定コントロールのmodelとして使う用
	 */
	public static makeGetterSetter<K extends keyof typeof ColdDeviceStorage.default>(key: K) {
		// TODO: VueのcustomRef使うと良い感じになるかも
		const valueRef = ColdDeviceStorage.ref(key);
		return {
			get: () => {
				return valueRef.value;
			},
			set: (value: unknown) => {
				const val = value;
				ColdDeviceStorage.set(key, val);
			},
		};
	}
}<|MERGE_RESOLUTION|>--- conflicted
+++ resolved
@@ -382,7 +382,10 @@
 		where: 'device',
 		default: false,
 	},
-<<<<<<< HEAD
+	showUnreadNotificationCount: {
+		where: 'deviceAccount',
+		default: false,
+	},
 
 	// #region CherryPick
 	// - Settings/General
@@ -533,12 +536,6 @@
 		default: true,
 	},
 	// #endregion
-=======
-	showUnreadNotificationCount: {
-		where: 'deviceAccount',
-		default: false,
-	},
->>>>>>> a818cd51
 }));
 
 // TODO: 他のタブと永続化されたstateを同期
