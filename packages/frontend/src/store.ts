/*
 * SPDX-FileCopyrightText: syuilo and other misskey, cherrypick contributors
 * SPDX-License-Identifier: AGPL-3.0-only
 */

import { markRaw, ref } from 'vue';
<<<<<<< HEAD
import Misskey from 'cherrypick-js';
=======
import * as Misskey from 'misskey-js';
>>>>>>> 299c9c41
import { Storage } from './pizzax';

interface PostFormAction {
	title: string,
	handler: <T>(form: T, update: (key: unknown, value: unknown) => void) => void;
}

interface UserAction {
	title: string,
	handler: (user: Misskey.entities.UserDetailed) => void;
}

interface NoteAction {
	title: string,
	handler: (note: Misskey.entities.Note) => void;
}

interface NoteViewInterruptor {
	handler: (note: Misskey.entities.Note) => unknown;
}

interface NotePostInterruptor {
	handler: (note: FIXME) => unknown;
}

interface PageViewInterruptor {
	handler: (page: Misskey.entities.Page) => unknown;
}

export const postFormActions: PostFormAction[] = [];
export const userActions: UserAction[] = [];
export const noteActions: NoteAction[] = [];
export const noteViewInterruptors: NoteViewInterruptor[] = [];
export const notePostInterruptors: NotePostInterruptor[] = [];
export const pageViewInterruptors: PageViewInterruptor[] = [];

// TODO: それぞれいちいちwhereとかdefaultというキーを付けなきゃいけないの冗長なのでなんとかする(ただ型定義が面倒になりそう)
//       あと、現行の定義の仕方なら「whereが何であるかに関わらずキー名の重複不可」という制約を付けられるメリットもあるからそのメリットを引き継ぐ方法も考えないといけない
export const defaultStore = markRaw(new Storage('base', {
	accountSetupWizard: {
		where: 'account',
		default: 0,
	},
	timelineTutorial: {
		where: 'account',
		default: 0,
	},
	tlHomeHintClosed: {
		where: "device",
		default: false,
	},
	tlLocalHintClosed: {
		where: "device",
		default: false,
	},
	tlMediaHintClosed: {
		where: "device",
		default: false,
	},
	tlSocialHintClosed: {
		where: "device",
		default: false,
	},
	tlCatHintClosed: {
		where: "device",
		default: false,
	},
	tlGlobalHintClosed: {
		where: "device",
		default: false,
	},
	keepCw: {
		where: 'account',
		default: true,
	},
	showFullAcct: {
		where: 'account',
		default: false,
	},
	collapseRenotes: {
		where: 'account',
		default: true,
	},
	rememberNoteVisibility: {
		where: 'account',
		default: false,
	},
	defaultNoteVisibility: {
		where: 'account',
		default: 'public',
	},
	defaultNoteLocalOnly: {
		where: 'account',
		default: false,
	},
	uploadFolder: {
		where: 'account',
		default: null as string | null,
	},
	pastedFileName: {
		where: 'account',
		default: 'yyyy-MM-dd HH-mm-ss [{{number}}]',
	},
	keepOriginalUploading: {
		where: 'account',
		default: false,
	},
	imageCompressionMode: {
		where: 'account',
		default: 'resizeCompressLossy' as 'resizeCompress' | 'noResizeCompress' | 'resizeCompressLossy' | 'noResizeCompressLossy' | null,
	},
	memo: {
		where: 'account',
		default: null,
	},
	reactions: {
		where: 'account',
		default: ['👍', '❤️', '😆', '🤔', '😮', '🎉', '💢', '😥', '😇', '🍮'],
	},
	reactionAcceptance: {
		where: 'account',
		default: null as 'likeOnly' | 'likeOnlyForRemote' | 'nonSensitiveOnly' | 'nonSensitiveOnlyForLocalLikeOnlyForRemote' | null,
	},
	mutedWords: {
		where: 'account',
		default: [],
	},
	mutedAds: {
		where: 'account',
		default: [] as string[],
	},
	showTimelineReplies: {
		where: 'account',
		default: true,
	},

	menu: {
		where: 'deviceAccount',
		default: [
			'notifications',
			'messaging',
			'favorites',
			'followRequests',
			'explore',
			'search',
			'announcements',
		],
	},
	visibility: {
		where: 'deviceAccount',
		default: 'public' as 'public' | 'home' | 'followers' | 'specified',
	},
	localOnly: {
		where: 'deviceAccount',
		default: false,
	},
	showPreview: {
		where: 'device',
		default: false,
	},
	statusbars: {
		where: 'deviceAccount',
		default: [] as {
			name: string;
			id: string;
			type: string;
			size: 'verySmall' | 'small' | 'medium' | 'large' | 'veryLarge';
			black: boolean;
			props: Record<string, any>;
		}[],
	},
	widgets: {
		where: 'account',
		default: [] as {
			name: string;
			id: string;
			place: string | null;
			data: Record<string, any>;
		}[],
	},
	tl: {
		where: 'deviceAccount',
		default: {
			src: 'home' as 'home' | 'local' | 'social' | 'global' | `list:${string}`,
			userList: null as Misskey.entities.UserList | null,
		},
	},
	pinnedUserLists: {
		where: 'deviceAccount',
		default: [] as Misskey.entities.UserList[],
	},

	overridedDeviceKind: {
		where: 'device',
		default: null as null | 'smartphone' | 'tablet' | 'desktop',
	},
	serverDisconnectedBehavior: {
		where: 'device',
		default: 'quiet' as 'quiet' | 'reload' | 'dialog' | 'none',
	},
	nsfw: {
		where: 'device',
		default: 'respect' as 'respect' | 'force' | 'ignore',
	},
	animation: {
		where: 'device',
		default: !window.matchMedia('(prefers-reduced-motion)').matches,
	},
	animatedMfm: {
		where: 'device',
		default: true,
	},
	advancedMfm: {
		where: 'device',
		default: true,
	},
	loadRawImages: {
		where: 'device',
		default: false,
	},
	imageNewTab: {
		where: 'device',
		default: false,
	},
	enableDataSaverMode: {
		where: 'device',
		default: false,
	},
	disableShowingAnimatedImages: {
		where: 'device',
		default: window.matchMedia('(prefers-reduced-motion)').matches,
	},
	emojiStyle: {
		where: 'device',
		default: 'twemoji', // twemoji / fluentEmoji / native
	},
	disableDrawer: {
		where: 'device',
		default: false,
	},
	useBlurEffectForModal: {
		where: 'device',
		default: !/mobile|iphone|android/.test(navigator.userAgent.toLowerCase()), // 循環参照するのでdevice-kind.tsは参照できない
	},
	useBlurEffect: {
		where: 'device',
		default: !/mobile|iphone|android/.test(navigator.userAgent.toLowerCase()), // 循環参照するのでdevice-kind.tsは参照できない
	},
	showFixedPostForm: {
		where: 'device',
		default: false,
	},
	showFixedPostFormInChannel: {
		where: 'device',
		default: false,
	},
	enableInfiniteScroll: {
		where: 'device',
		default: true,
	},
	useReactionPickerForContextMenu: {
		where: 'device',
		default: false,
	},
	showGapBetweenNotesInTimeline: {
		where: 'device',
		default: true,
	},
	darkMode: {
		where: 'device',
		default: false,
	},
	instanceTicker: {
		where: 'device',
		default: 'remote' as 'always' | 'remote' | 'none',
	},
	reactionPickerSize: {
		where: 'device',
		default: 3,
	},
	reactionPickerWidth: {
		where: 'device',
		default: 2,
	},
	reactionPickerHeight: {
		where: 'device',
		default: 3,
	},
	reactionPickerUseDrawerForMobile: {
		where: 'device',
		default: true,
	},
	recentlyUsedEmojis: {
		where: 'device',
		default: [] as string[],
	},
	recentlyUsedUsers: {
		where: 'device',
		default: [] as string[],
	},
	defaultSideView: {
		where: 'device',
		default: false,
	},
	menuDisplay: {
		where: 'device',
		default: 'sideFull' as 'sideFull' | 'sideIcon' | 'top',
	},
	reportError: {
		where: 'device',
		default: false,
	},
	squareAvatars: {
		where: 'device',
		default: true,
	},
	postFormWithHashtags: {
		where: 'device',
		default: false,
	},
	postFormHashtags: {
		where: 'device',
		default: '',
	},
	themeInitial: {
		where: 'device',
		default: true,
	},
	numberOfPageCache: {
		where: 'device',
		default: 3,
	},
	showNoteActionsOnlyHover: {
		where: 'device',
		default: false,
	},
	showClipButtonInNoteFooter: {
		where: 'device',
		default: false,
	},
	reactionsDisplaySize: {
		where: 'device',
		default: 'small' as 'small' | 'medium' | 'large',
	},
	forceShowAds: {
		where: 'device',
		default: false,
	},
	aiChanMode: {
		where: 'device',
		default: false,
	},
	devMode: {
		where: 'device',
		default: false,
	},
	mediaListWithOneImageAppearance: {
		where: 'device',
		default: 'expand' as 'expand' | '16_9' | '1_1' | '2_3',
	},
	notificationPosition: {
		where: 'device',
		default: 'rightBottom' as 'leftTop' | 'leftBottom' | 'rightTop' | 'rightBottom',
	},
	notificationStackAxis: {
		where: 'device',
		default: 'vertical' as 'vertical' | 'horizontal',
	},
	enableCondensedLineForAcct: {
		where: 'device',
		default: false,
	},
	additionalUnicodeEmojiIndexes: {
		where: 'device',
		default: {} as Record<string, Record<string, string[]>>,
	},

	// #region CherryPick
	// - Settings/General
	newNoteReceivedNotificationBehavior: {
		where: 'device',
		default: 'count' as 'default' | 'count' | 'none',
	},
	fontSize: {
		where: 'device',
		default: 8,
	},
	collapseDefault: {
		where: 'account',
		default: true,
	},
	requireRefreshBehavior: {
		where: 'device',
		default: 'dialog' as 'quiet' | 'dialog',
	},
	bannerDisplay: {
		where: 'device',
		default: 'topBottom' as 'all' | 'topBottom' | 'top' | 'bottom' | 'bg' | 'hide',
	},
	hideAvatarsInNote: {
		where: 'device',
		default: false,
	},
	showTranslateButtonInNote: {
		where: 'device',
		default: true,
	},
	enableAbsoluteTime: {
		where: 'device',
		default: false,
	},
	enableMarkByDate: {
		where: 'device',
		default: false,
	},
	showSubNoteFooterButton: {
		where: 'device',
		default: true,
	},

	// - Settings/Timeline
	enableHomeTimeline: {
		where: 'device',
		default: true,
	},
	enableLocalTimeline: {
		where: 'device',
		default: true,
	},
	enableMediaTimeline: {
		where: 'device',
		default: true,
	},
	enableSocialTimeline: {
		where: 'device',
		default: true,
	},
	enableCatTimeline: {
		where: 'device',
		default: true,
	},
	enableGlobalTimeline: {
		where: 'device',
		default: true,
	},
	enableListTimeline: {
		where: 'device',
		default: true,
	},
	enableAntennaTimeline: {
		where: 'device',
		default: true,
	},
	enableChannelTimeline: {
		where: 'device',
		default: true,
	},

	// - Settings/CherryPick
	nicknameEnabled: {
		where: 'account',
		default: true,
	},
	nicknameMap: {
		where: 'account',
		default: {} as Record<string, string>,
	},
	useEnterToSend: {
		where: 'device',
		default: false,
	},
	postFormVisibilityHotkey: {
		where: 'device',
		default: true,
	},
	showRenoteConfirmPopup: {
		where: 'device',
		default: true,
	},
	displayHeaderNavBarWhenScroll: {
		where: 'device',
		default: 'hideHeaderFloatBtn' as 'all' | 'hideHeaderOnly' | 'hideHeaderFloatBtn' | 'hideFloatBtnOnly' | 'hideFloatBtnNavBar' | 'hide',
	},
	infoButtonForNoteActionsEnabled: {
		where: 'account',
		default: true,
	},
	reactableRemoteReactionEnabled: {
		where: 'account',
		default: true,
	},
	showFollowingMessageInsteadOfButtonEnabled: {
		where: 'account',
		default: true,
	},
	mobileTimelineHeaderChange: {
		where: 'device',
		default: false,
	},
	renameTheButtonInPostFormToNya: {
		where: 'account',
		default: false,
	},

	// - etc
	friendlyEnableNotifications: {
		where: 'device',
		default: true,
	},
	friendlyEnableWidgets: {
		where: 'device',
		default: true,
	},
	// #endregion
}));

// TODO: 他のタブと永続化されたstateを同期

const PREFIX = 'miux:' as const;

export type Plugin = {
	id: string;
	name: string;
	active: boolean;
	config?: Record<string, { default: any }>;
	configData: Record<string, any>;
	token: string;
	src: string | null;
	version: string;
	ast: any[];
};

interface Watcher {
	key: string;
	callback: (value: unknown) => void;
}

/**
 * 常にメモリにロードしておく必要がないような設定情報を保管するストレージ(非リアクティブ)
 */
import { miLocalStorage } from './local-storage';
import lightTheme from '@/themes/l-cherrypick.json5';
import darkTheme from '@/themes/d-rosepinemoon.json5';

export class ColdDeviceStorage {
	public static default = {
		lightTheme,
		darkTheme,
		syncDeviceDarkMode: true,
		plugins: [] as Plugin[],
		mediaVolume: 0.5,
		sound_masterVolume: 0.5,
		sound_note: { type: 'syuilo/down', volume: 0.5 },
		sound_noteMy: { type: 'syuilo/up', volume: 0.5 },
		sound_notification: { type: 'syuilo/pope2', volume: 0.5 },
		sound_chat: { type: 'syuilo/pope1', volume: 0.5 },
		sound_chatBg: { type: 'syuilo/waon', volume: 0.5 },
		sound_antenna: { type: 'syuilo/triple', volume: 0.5 },
		sound_channel: { type: 'syuilo/square-pico', volume: 0.5 },
	};

	public static watchers: Watcher[] = [];

	public static get<T extends keyof typeof ColdDeviceStorage.default>(key: T): typeof ColdDeviceStorage.default[T] {
		// TODO: indexedDBにする
		//       ただしその際はnullチェックではなくキー存在チェックにしないとダメ
		//       (indexedDBはnullを保存できるため、ユーザーが意図してnullを格納した可能性がある)
		const value = miLocalStorage.getItem(`${PREFIX}${key}`);
		if (value == null) {
			return ColdDeviceStorage.default[key];
		} else {
			return JSON.parse(value);
		}
	}

	public static getAll(): Partial<typeof this.default> {
		return (Object.keys(this.default) as (keyof typeof this.default)[]).reduce((acc, key) => {
			const value = localStorage.getItem(PREFIX + key);
			if (value != null) {
				acc[key] = JSON.parse(value);
			}
			return acc;
		}, {} as any);
	}

	public static set<T extends keyof typeof ColdDeviceStorage.default>(key: T, value: typeof ColdDeviceStorage.default[T]): void {
		// 呼び出し側のバグ等で undefined が来ることがある
		// undefined を文字列として miLocalStorage に入れると参照する際の JSON.parse でコケて不具合の元になるため無視
		// eslint-disable-next-line @typescript-eslint/no-unnecessary-condition
		if (value === undefined) {
			console.error(`attempt to store undefined value for key '${key}'`);
			return;
		}

		miLocalStorage.setItem(`${PREFIX}${key}`, JSON.stringify(value));

		for (const watcher of this.watchers) {
			if (watcher.key === key) watcher.callback(value);
		}
	}

	public static watch(key, callback) {
		this.watchers.push({ key, callback });
	}

	// TODO: VueのcustomRef使うと良い感じになるかも
	public static ref<T extends keyof typeof ColdDeviceStorage.default>(key: T) {
		const v = ColdDeviceStorage.get(key);
		const r = ref(v);
		// TODO: このままではwatcherがリークするので開放する方法を考える
		this.watch(key, v => {
			r.value = v;
		});
		return r;
	}

	/**
	 * 特定のキーの、簡易的なgetter/setterを作ります
	 * 主にvue場で設定コントロールのmodelとして使う用
	 */
	public static makeGetterSetter<K extends keyof typeof ColdDeviceStorage.default>(key: K) {
		// TODO: VueのcustomRef使うと良い感じになるかも
		const valueRef = ColdDeviceStorage.ref(key);
		return {
			get: () => {
				return valueRef.value;
			},
			set: (value: unknown) => {
				const val = value;
				ColdDeviceStorage.set(key, val);
			},
		};
	}
}<|MERGE_RESOLUTION|>--- conflicted
+++ resolved
@@ -4,11 +4,7 @@
  */
 
 import { markRaw, ref } from 'vue';
-<<<<<<< HEAD
-import Misskey from 'cherrypick-js';
-=======
-import * as Misskey from 'misskey-js';
->>>>>>> 299c9c41
+import * as Misskey from 'cherrypick-js';
 import { Storage } from './pizzax';
 
 interface PostFormAction {
