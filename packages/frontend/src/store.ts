--- conflicted
+++ resolved
@@ -442,15 +442,13 @@
 		where: 'device',
 		default: true,
 	},
-<<<<<<< HEAD
+	useNativeUIForVideoAudioPlayer: {
+		where: 'device',
+		default: false,
+	},
 	trustedDomains: {
 		where: 'device',
 		default: [] as string[],
-=======
-	useNativeUIForVideoAudioPlayer: {
-		where: 'device',
-		default: false,
->>>>>>> 0f2e6513
 	},
 
 	sound_masterVolume: {
