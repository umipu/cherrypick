--- conflicted
+++ resolved
@@ -416,13 +416,6 @@
 		where: 'device',
 		default: true,
 	},
-<<<<<<< HEAD
-	showUnreadNotificationsCount: {
-		where: 'deviceAccount',
-		default: false,
-	},
-=======
->>>>>>> 18109fce
 	dataSaver: {
 		where: 'device',
 		default: {
@@ -431,6 +424,10 @@
 			urlPreview: false,
 			code: false,
 		} as Record<string, boolean>,
+	},
+	showUnreadNotificationsCount: {
+		where: 'deviceAccount',
+		default: false,
 	},
 
 	sound_masterVolume: {
