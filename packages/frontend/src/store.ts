/*
 * SPDX-FileCopyrightText: syuilo and other misskey, cherrypick contributors
 * SPDX-License-Identifier: AGPL-3.0-only
 */

import { markRaw, ref } from 'vue';
<<<<<<< HEAD
import * as Misskey from 'cherrypick-js';
import { miLocalStorage } from '@/local-storage.js';
=======
import * as Misskey from 'misskey-js';
import { miLocalStorage } from './local-storage.js';
>>>>>>> 2a7bc847
import { Storage } from '@/pizzax.js';

interface PostFormAction {
	title: string,
	handler: <T>(form: T, update: (key: unknown, value: unknown) => void) => void;
}

interface UserAction {
	title: string,
	handler: (user: Misskey.entities.UserDetailed) => void;
}

interface NoteAction {
	title: string,
	handler: (note: Misskey.entities.Note) => void;
}

interface NoteViewInterruptor {
	handler: (note: Misskey.entities.Note) => unknown;
}

interface NotePostInterruptor {
	handler: (note: FIXME) => unknown;
}

interface PageViewInterruptor {
	handler: (page: Misskey.entities.Page) => unknown;
}

export const postFormActions: PostFormAction[] = [];
export const userActions: UserAction[] = [];
export const noteActions: NoteAction[] = [];
export const noteViewInterruptors: NoteViewInterruptor[] = [];
export const notePostInterruptors: NotePostInterruptor[] = [];
export const pageViewInterruptors: PageViewInterruptor[] = [];

// TODO: それぞれいちいちwhereとかdefaultというキーを付けなきゃいけないの冗長なのでなんとかする(ただ型定義が面倒になりそう)
//       あと、現行の定義の仕方なら「whereが何であるかに関わらずキー名の重複不可」という制約を付けられるメリットもあるからそのメリットを引き継ぐ方法も考えないといけない
export const defaultStore = markRaw(new Storage('base', {
	accountSetupWizard: {
		where: 'account',
		default: 0,
	},
	timelineTutorial: {
		where: 'account',
		default: 0,
	},
	tlHomeHintClosed: {
		where: 'device',
		default: false,
	},
	tlLocalHintClosed: {
		where: 'device',
		default: false,
	},
	tlSocialHintClosed: {
		where: 'device',
		default: false,
	},
	tlGlobalHintClosed: {
		where: 'device',
		default: false,
	},
	keepCw: {
		where: 'account',
		default: true,
	},
	showFullAcct: {
		where: 'account',
		default: false,
	},
	collapseRenotes: {
		where: 'account',
		default: true,
	},
	rememberNoteVisibility: {
		where: 'account',
		default: false,
	},
	defaultNoteVisibility: {
		where: 'account',
		default: 'public',
	},
	defaultNoteLocalOnly: {
		where: 'account',
		default: false,
	},
	uploadFolder: {
		where: 'account',
		default: null as string | null,
	},
	pastedFileName: {
		where: 'account',
		default: 'yyyy-MM-dd HH-mm-ss [{{number}}]',
	},
	keepOriginalUploading: {
		where: 'account',
		default: false,
	},
	imageCompressionMode: {
		where: 'account',
		default: 'resizeCompressLossy' as 'resizeCompress' | 'noResizeCompress' | 'resizeCompressLossy' | 'noResizeCompressLossy' | null,
	},
	memo: {
		where: 'account',
		default: null,
	},
	reactions: {
		where: 'account',
		default: ['👍', '❤️', '😆', '🤔', '😮', '🎉', '💢', '😥', '😇', '🍮'],
	},
	reactionAcceptance: {
		where: 'account',
		default: null as 'likeOnly' | 'likeOnlyForRemote' | 'nonSensitiveOnly' | 'nonSensitiveOnlyForLocalLikeOnlyForRemote' | null,
	},
	mutedAds: {
		where: 'account',
		default: [] as string[],
	},

	menu: {
		where: 'deviceAccount',
		default: [
			'notifications',
			'messaging',
			'favorites',
			'followRequests',
			'explore',
			'search',
			'announcements',
		],
	},
	visibility: {
		where: 'deviceAccount',
		default: 'public' as 'public' | 'home' | 'followers' | 'specified',
	},
	localOnly: {
		where: 'deviceAccount',
		default: false,
	},
	showPreview: {
		where: 'device',
		default: false,
	},
	showPreviewInReplies: {
		where: 'device',
		default: false,
	},
	statusbars: {
		where: 'deviceAccount',
		default: [] as {
			name: string;
			id: string;
			type: string;
			size: 'verySmall' | 'small' | 'medium' | 'large' | 'veryLarge';
			black: boolean;
			props: Record<string, any>;
		}[],
	},
	widgets: {
		where: 'account',
		default: [] as {
			name: string;
			id: string;
			place: string | null;
			data: Record<string, any>;
		}[],
	},
	tl: {
		where: 'deviceAccount',
		default: {
			src: 'home' as 'home' | 'local' | 'social' | 'global' | `list:${string}`,
			userList: null as Misskey.entities.UserList | null,
		},
	},
	pinnedUserLists: {
		where: 'deviceAccount',
		default: [] as Misskey.entities.UserList[],
	},

	overridedDeviceKind: {
		where: 'device',
		default: null as null | 'smartphone' | 'tablet' | 'desktop',
	},
	serverDisconnectedBehavior: {
		where: 'device',
		default: 'quiet' as 'quiet' | 'reload' | 'dialog' | 'none',
	},
	nsfw: {
		where: 'device',
		default: 'respect' as 'respect' | 'force' | 'ignore',
	},
	highlightSensitiveMedia: {
		where: 'device',
		default: false,
	},
	animation: {
		where: 'device',
		default: !window.matchMedia('(prefers-reduced-motion)').matches,
	},
	animatedMfm: {
		where: 'device',
		default: true,
	},
	advancedMfm: {
		where: 'device',
		default: true,
	},
	loadRawImages: {
		where: 'device',
		default: false,
	},
	imageNewTab: {
		where: 'device',
		default: false,
	},
	enableDataSaverMode: {
		where: 'device',
		default: false,
	},
	disableShowingAnimatedImages: {
		where: 'device',
		default: window.matchMedia('(prefers-reduced-motion)').matches,
	},
	showingAnimatedImages: {
		where: 'device',
		default: /mobile|iphone|android/.test(navigator.userAgent.toLowerCase()) ? 'inactive' : 'always' as 'always' | 'interaction' | 'inactive',
	},
	emojiStyle: {
		where: 'device',
		default: 'twemoji', // twemoji / fluentEmoji / native
	},
	disableDrawer: {
		where: 'device',
		default: false,
	},
	useBlurEffectForModal: {
		where: 'device',
		default: !/mobile|iphone|android/.test(navigator.userAgent.toLowerCase()), // 循環参照するのでdevice-kind.tsは参照できない
	},
	useBlurEffect: {
		where: 'device',
		default: !/mobile|iphone|android/.test(navigator.userAgent.toLowerCase()), // 循環参照するのでdevice-kind.tsは参照できない
	},
	showFixedPostForm: {
		where: 'device',
		default: false,
	},
	showFixedPostFormInChannel: {
		where: 'device',
		default: false,
	},
	enableInfiniteScroll: {
		where: 'device',
		default: true,
	},
	useReactionPickerForContextMenu: {
		where: 'device',
		default: false,
	},
	showGapBetweenNotesInTimeline: {
		where: 'device',
		default: true,
	},
	darkMode: {
		where: 'device',
		default: false,
	},
	instanceTicker: {
		where: 'device',
		default: 'remote' as 'always' | 'remote' | 'none',
	},
	reactionPickerSize: {
		where: 'device',
		default: 3,
	},
	reactionPickerWidth: {
		where: 'device',
		default: 2,
	},
	reactionPickerHeight: {
		where: 'device',
		default: 3,
	},
	reactionPickerUseDrawerForMobile: {
		where: 'device',
		default: true,
	},
	recentlyUsedEmojis: {
		where: 'device',
		default: [] as string[],
	},
	recentlyUsedUsers: {
		where: 'device',
		default: [] as string[],
	},
	defaultSideView: {
		where: 'device',
		default: false,
	},
	menuDisplay: {
		where: 'device',
		default: 'sideFull' as 'sideFull' | 'sideIcon' | 'top',
	},
	reportError: {
		where: 'device',
		default: false,
	},
	squareAvatars: {
		where: 'device',
		default: true,
	},
	postFormWithHashtags: {
		where: 'device',
		default: false,
	},
	postFormHashtags: {
		where: 'device',
		default: '',
	},
	themeInitial: {
		where: 'device',
		default: true,
	},
	numberOfPageCache: {
		where: 'device',
		default: 3,
	},
	showNoteActionsOnlyHover: {
		where: 'device',
		default: false,
	},
	showClipButtonInNoteFooter: {
		where: 'device',
		default: false,
	},
	reactionsDisplaySize: {
		where: 'device',
		default: 'small' as 'small' | 'medium' | 'large',
	},
	forceShowAds: {
		where: 'device',
		default: true,
	},
	aiChanMode: {
		where: 'device',
		default: false,
	},
	devMode: {
		where: 'device',
		default: false,
	},
	mediaListWithOneImageAppearance: {
		where: 'device',
		default: 'expand' as 'expand' | '16_9' | '1_1' | '2_3',
	},
	notificationPosition: {
		where: 'device',
		default: 'rightBottom' as 'leftTop' | 'leftBottom' | 'rightTop' | 'rightBottom',
	},
	notificationStackAxis: {
		where: 'device',
		default: 'vertical' as 'vertical' | 'horizontal',
	},
	enableCondensedLineForAcct: {
		where: 'device',
		default: false,
	},
	additionalUnicodeEmojiIndexes: {
		where: 'device',
		default: {} as Record<string, Record<string, string[]>>,
	},
	keepScreenOn: {
		where: 'device',
		default: false,
	},

	// #region CherryPick
	// - Settings/General
	newNoteReceivedNotificationBehavior: {
		where: 'device',
		default: 'count' as 'default' | 'count' | 'none',
	},
	fontSize: {
		where: 'device',
		default: 8,
	},
	collapseDefault: {
		where: 'account',
		default: true,
	},
	requireRefreshBehavior: {
		where: 'device',
		default: 'dialog' as 'quiet' | 'dialog',
	},
	bannerDisplay: {
		where: 'device',
		default: 'topBottom' as 'all' | 'topBottom' | 'top' | 'bottom' | 'bg' | 'hide',
	},
	hideAvatarsInNote: {
		where: 'device',
		default: false,
	},
	showTranslateButtonInNote: {
		where: 'device',
		default: true,
	},
	enableAbsoluteTime: {
		where: 'device',
		default: false,
	},
	enableMarkByDate: {
		where: 'device',
		default: false,
	},
	showSubNoteFooterButton: {
		where: 'device',
		default: true,
	},
	infoButtonForNoteActionsEnabled: {
		where: 'account',
		default: true,
	},
	showReplyInNotification: {
		where: 'device',
		default: false,
	},
	renoteQuoteButtonSeparation: {
		where: 'device',
		default: true,
	},
	showFixedPostFormInReplies: {
		where: 'device',
		default: true,
	},
	allMediaNoteCollapse: {
		where: 'device',
		default: false,
	},

	// - Settings/Timeline
	enableHomeTimeline: {
		where: 'device',
		default: true,
	},
	enableLocalTimeline: {
		where: 'device',
		default: true,
	},
	enableSocialTimeline: {
		where: 'device',
		default: true,
	},
	enableGlobalTimeline: {
		where: 'device',
		default: true,
	},
	enableListTimeline: {
		where: 'device',
		default: true,
	},
	enableAntennaTimeline: {
		where: 'device',
		default: true,
	},
	enableChannelTimeline: {
		where: 'device',
		default: true,
	},

	// - Settings/CherryPick
	nicknameEnabled: {
		where: 'account',
		default: true,
	},
	nicknameMap: {
		where: 'account',
		default: {} as Record<string, string>,
	},
	useEnterToSend: {
		where: 'device',
		default: false,
	},
	postFormVisibilityHotkey: {
		where: 'device',
		default: true,
	},
	showRenoteConfirmPopup: {
		where: 'device',
		default: true,
	},
	displayHeaderNavBarWhenScroll: {
		where: 'device',
		default: 'hideHeaderFloatBtn' as 'all' | 'hideHeaderOnly' | 'hideHeaderFloatBtn' | 'hideFloatBtnOnly' | 'hideFloatBtnNavBar' | 'hide',
	},
	reactableRemoteReactionEnabled: {
		where: 'account',
		default: true,
	},
	showFollowingMessageInsteadOfButtonEnabled: {
		where: 'account',
		default: true,
	},
	mobileHeaderChange: {
		where: 'device',
		default: false,
	},
	renameTheButtonInPostFormToNya: {
		where: 'account',
		default: false,
	},
	enableLongPressOpenAccountMenu: {
		where: 'device',
		default: true,
	},

	// - etc
	friendlyEnableNotifications: {
		where: 'device',
		default: true,
	},
	friendlyEnableWidgets: {
		where: 'device',
		default: true,
	},
	// #endregion
}));

// TODO: 他のタブと永続化されたstateを同期

const PREFIX = 'miux:' as const;

export type Plugin = {
	id: string;
	name: string;
	active: boolean;
	config?: Record<string, { default: any }>;
	configData: Record<string, any>;
	token: string;
	src: string | null;
	version: string;
	ast: any[];
	author?: string;
	description?: string;
	permissions?: string[];
};

interface Watcher {
	key: string;
	callback: (value: unknown) => void;
}

/**
 * 常にメモリにロードしておく必要がないような設定情報を保管するストレージ(非リアクティブ)
 */
import lightTheme from '@/themes/l-cherrypick.json5';
import darkTheme from '@/themes/d-cherrypick.json5';

export class ColdDeviceStorage {
	public static default = {
		lightTheme,
		darkTheme,
		syncDeviceDarkMode: true,
		plugins: [] as Plugin[],
		mediaVolume: 0.5,
		vibrate: true,
		sound_masterVolume: 0.5,
		sound_note: { type: 'syuilo/down', volume: 0.5 },
		sound_noteMy: { type: 'syuilo/up', volume: 0.5 },
		sound_notification: { type: 'syuilo/pope2', volume: 0.5 },
		sound_chat: { type: 'syuilo/pope1', volume: 0.5 },
		sound_chatBg: { type: 'syuilo/waon', volume: 0.5 },
		sound_antenna: { type: 'syuilo/triple', volume: 0.5 },
		sound_channel: { type: 'syuilo/square-pico', volume: 0.5 },
	};

	public static watchers: Watcher[] = [];

	public static get<T extends keyof typeof ColdDeviceStorage.default>(key: T): typeof ColdDeviceStorage.default[T] {
		// TODO: indexedDBにする
		//       ただしその際はnullチェックではなくキー存在チェックにしないとダメ
		//       (indexedDBはnullを保存できるため、ユーザーが意図してnullを格納した可能性がある)
		const value = miLocalStorage.getItem(`${PREFIX}${key}`);
		if (value == null) {
			return ColdDeviceStorage.default[key];
		} else {
			return JSON.parse(value);
		}
	}

	public static getAll(): Partial<typeof this.default> {
		return (Object.keys(this.default) as (keyof typeof this.default)[]).reduce((acc, key) => {
			const value = localStorage.getItem(PREFIX + key);
			if (value != null) {
				acc[key] = JSON.parse(value);
			}
			return acc;
		}, {} as any);
	}

	public static set<T extends keyof typeof ColdDeviceStorage.default>(key: T, value: typeof ColdDeviceStorage.default[T]): void {
		// 呼び出し側のバグ等で undefined が来ることがある
		// undefined を文字列として miLocalStorage に入れると参照する際の JSON.parse でコケて不具合の元になるため無視
		// eslint-disable-next-line @typescript-eslint/no-unnecessary-condition
		if (value === undefined) {
			console.error(`attempt to store undefined value for key '${key}'`);
			return;
		}

		miLocalStorage.setItem(`${PREFIX}${key}`, JSON.stringify(value));

		for (const watcher of this.watchers) {
			if (watcher.key === key) watcher.callback(value);
		}
	}

	public static watch(key, callback) {
		this.watchers.push({ key, callback });
	}

	// TODO: VueのcustomRef使うと良い感じになるかも
	public static ref<T extends keyof typeof ColdDeviceStorage.default>(key: T) {
		const v = ColdDeviceStorage.get(key);
		const r = ref(v);
		// TODO: このままではwatcherがリークするので開放する方法を考える
		this.watch(key, v => {
			r.value = v;
		});
		return r;
	}

	/**
	 * 特定のキーの、簡易的なgetter/setterを作ります
	 * 主にvue場で設定コントロールのmodelとして使う用
	 */
	public static makeGetterSetter<K extends keyof typeof ColdDeviceStorage.default>(key: K) {
		// TODO: VueのcustomRef使うと良い感じになるかも
		const valueRef = ColdDeviceStorage.ref(key);
		return {
			get: () => {
				return valueRef.value;
			},
			set: (value: unknown) => {
				const val = value;
				ColdDeviceStorage.set(key, val);
			},
		};
	}
}<|MERGE_RESOLUTION|>--- conflicted
+++ resolved
@@ -4,13 +4,8 @@
  */
 
 import { markRaw, ref } from 'vue';
-<<<<<<< HEAD
 import * as Misskey from 'cherrypick-js';
-import { miLocalStorage } from '@/local-storage.js';
-=======
-import * as Misskey from 'misskey-js';
 import { miLocalStorage } from './local-storage.js';
->>>>>>> 2a7bc847
 import { Storage } from '@/pizzax.js';
 
 interface PostFormAction {
