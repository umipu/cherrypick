--- conflicted
+++ resolved
@@ -4,15 +4,10 @@
  */
 
 import { markRaw, ref } from 'vue';
-<<<<<<< HEAD
 import * as Misskey from 'cherrypick-js';
 import { hemisphere } from '@@/js/intl-const.js';
-=======
-import * as Misskey from 'misskey-js';
-import { hemisphere } from '@@/js/intl-const.js';
-import lightTheme from '@@/themes/l-light.json5';
-import darkTheme from '@@/themes/d-green-lime.json5';
->>>>>>> 4c76ea1f
+import lightTheme from '@@/themes/l-cherrypick.json5';
+import darkTheme from '@@/themes/d-cherrypick.json5';
 import { miLocalStorage } from './local-storage.js';
 import type { SoundType } from '@/scripts/sound.js';
 import { Storage } from '@/pizzax.js';
@@ -765,11 +760,6 @@
 /**
  * 常にメモリにロードしておく必要がないような設定情報を保管するストレージ(非リアクティブ)
  */
-<<<<<<< HEAD
-import lightTheme from '@@/themes/l-cherrypick.json5';
-import darkTheme from '@@/themes/d-cherrypick.json5';
-=======
->>>>>>> 4c76ea1f
 
 export class ColdDeviceStorage {
 	public static default = {
