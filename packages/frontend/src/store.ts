--- conflicted
+++ resolved
@@ -416,11 +416,10 @@
 		where: 'device',
 		default: true,
 	},
-<<<<<<< HEAD
 	showUnreadNotificationsCount: {
 		where: 'deviceAccount',
 		default: false,
-=======
+	},
 	dataSaver: {
 		where: 'device',
 		default: {
@@ -429,7 +428,6 @@
 			urlPreview: false,
 			code: false,
 		} as Record<string, boolean>,
->>>>>>> edd252af
 	},
 
 	sound_masterVolume: {
