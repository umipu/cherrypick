/*
 * SPDX-FileCopyrightText: syuilo and other misskey, cherrypick contributors
 * SPDX-License-Identifier: AGPL-3.0-only
 */

import { markRaw, ref } from 'vue';
import * as Misskey from 'cherrypick-js';
import { miLocalStorage } from './local-storage.js';
import { Storage } from '@/pizzax.js';

interface PostFormAction {
	title: string,
	handler: <T>(form: T, update: (key: unknown, value: unknown) => void) => void;
}

interface UserAction {
	title: string,
	handler: (user: Misskey.entities.UserDetailed) => void;
}

interface NoteAction {
	title: string,
	handler: (note: Misskey.entities.Note) => void;
}

interface NoteViewInterruptor {
	handler: (note: Misskey.entities.Note) => unknown;
}

interface NotePostInterruptor {
	handler: (note: FIXME) => unknown;
}

interface PageViewInterruptor {
	handler: (page: Misskey.entities.Page) => unknown;
}

export const postFormActions: PostFormAction[] = [];
export const userActions: UserAction[] = [];
export const noteActions: NoteAction[] = [];
export const noteViewInterruptors: NoteViewInterruptor[] = [];
export const notePostInterruptors: NotePostInterruptor[] = [];
export const pageViewInterruptors: PageViewInterruptor[] = [];

// TODO: それぞれいちいちwhereとかdefaultというキーを付けなきゃいけないの冗長なのでなんとかする(ただ型定義が面倒になりそう)
//       あと、現行の定義の仕方なら「whereが何であるかに関わらずキー名の重複不可」という制約を付けられるメリットもあるからそのメリットを引き継ぐ方法も考えないといけない
export const defaultStore = markRaw(new Storage('base', {
	accountSetupWizard: {
		where: 'account',
		default: 0,
	},
	timelineTutorials: {
		where: 'account',
		default: {
			home: false,
			local: false,
			social: false,
			global: false,
		},
	},
	keepCw: {
		where: 'account',
		default: true,
	},
	showFullAcct: {
		where: 'account',
		default: false,
	},
	collapseRenotes: {
		where: 'account',
		default: true,
	},
	rememberNoteVisibility: {
		where: 'account',
		default: false,
	},
	defaultNoteVisibility: {
		where: 'account',
		default: 'public',
	},
	defaultNoteLocalOnly: {
		where: 'account',
		default: false,
	},
	uploadFolder: {
		where: 'account',
		default: null as string | null,
	},
	pastedFileName: {
		where: 'account',
		default: 'yyyy-MM-dd HH-mm-ss [{{number}}]',
	},
	keepOriginalUploading: {
		where: 'account',
		default: false,
	},
	imageCompressionMode: {
		where: 'account',
		default: 'resizeCompressLossy' as 'resizeCompress' | 'noResizeCompress' | 'resizeCompressLossy' | 'noResizeCompressLossy' | null,
	},
	memo: {
		where: 'account',
		default: null,
	},
	reactions: {
		where: 'account',
		default: ['👍', '❤️', '😆', '🤔', '😮', '🎉', '💢', '😥', '😇', '🍮'],
	},
	reactionAcceptance: {
		where: 'account',
		default: null as 'likeOnly' | 'likeOnlyForRemote' | 'nonSensitiveOnly' | 'nonSensitiveOnlyForLocalLikeOnlyForRemote' | null,
	},
	mutedAds: {
		where: 'account',
		default: [] as string[],
	},

	menu: {
		where: 'deviceAccount',
		default: [
			'notifications',
			'messaging',
			'favorites',
			'followRequests',
			'explore',
			'search',
			'announcements',
		],
	},
	visibility: {
		where: 'deviceAccount',
		default: 'public' as 'public' | 'home' | 'followers' | 'specified',
	},
	localOnly: {
		where: 'deviceAccount',
		default: false,
	},
	showPreview: {
		where: 'device',
		default: false,
	},
	showPreviewInReplies: {
		where: 'device',
		default: false,
	},
	showProfilePreview: {
		where: 'device',
		default: true,
	},
	statusbars: {
		where: 'deviceAccount',
		default: [] as {
			name: string;
			id: string;
			type: string;
			size: 'verySmall' | 'small' | 'medium' | 'large' | 'veryLarge';
			black: boolean;
			props: Record<string, any>;
		}[],
	},
	widgets: {
		where: 'account',
		default: [] as {
			name: string;
			id: string;
			place: string | null;
			data: Record<string, any>;
		}[],
	},
	tl: {
		where: 'deviceAccount',
		default: {
			src: 'home' as 'home' | 'local' | 'social' | 'global' | `list:${string}`,
			userList: null as Misskey.entities.UserList | null,
		},
	},
	pinnedUserLists: {
		where: 'deviceAccount',
		default: [] as Misskey.entities.UserList[],
	},

	overridedDeviceKind: {
		where: 'device',
		default: null as null | 'smartphone' | 'tablet' | 'desktop',
	},
	serverDisconnectedBehavior: {
		where: 'device',
		default: 'quiet' as 'quiet' | 'reload' | 'dialog' | 'none',
	},
	nsfw: {
		where: 'device',
		default: 'respect' as 'respect' | 'force' | 'ignore',
	},
	highlightSensitiveMedia: {
		where: 'device',
		default: false,
	},
	animation: {
		where: 'device',
		default: !window.matchMedia('(prefers-reduced-motion)').matches,
	},
	animatedMfm: {
		where: 'device',
		default: true,
	},
	advancedMfm: {
		where: 'device',
		default: true,
	},
	loadRawImages: {
		where: 'device',
		default: false,
	},
	imageNewTab: {
		where: 'device',
		default: false,
	},
	enableDataSaverMode: {
		where: 'device',
		default: false,
	},
	disableShowingAnimatedImages: {
		where: 'device',
		default: window.matchMedia('(prefers-reduced-motion)').matches,
	},
	showingAnimatedImages: {
		where: 'device',
		default: /mobile|iphone|android/.test(navigator.userAgent.toLowerCase()) ? 'inactive' : 'always' as 'always' | 'interaction' | 'inactive',
	},
	emojiStyle: {
		where: 'device',
		default: 'twemoji', // twemoji / fluentEmoji / native
	},
	disableDrawer: {
		where: 'device',
		default: false,
	},
	useBlurEffectForModal: {
		where: 'device',
		default: !/mobile|iphone|android/.test(navigator.userAgent.toLowerCase()), // 循環参照するのでdevice-kind.tsは参照できない
	},
	useBlurEffect: {
		where: 'device',
		default: !/mobile|iphone|android/.test(navigator.userAgent.toLowerCase()), // 循環参照するのでdevice-kind.tsは参照できない
	},
	removeModalBgColorForBlur: {
		where: 'device',
		default: !/mobile|iphone|android/.test(navigator.userAgent.toLowerCase()), // 循環参照するのでdevice-kind.tsは参照できない
	},
	showFixedPostForm: {
		where: 'device',
		default: false,
	},
	showFixedPostFormInChannel: {
		where: 'device',
		default: false,
	},
	enableInfiniteScroll: {
		where: 'device',
		default: true,
	},
	useReactionPickerForContextMenu: {
		where: 'device',
		default: false,
	},
	showGapBetweenNotesInTimeline: {
		where: 'device',
		default: true,
	},
	darkMode: {
		where: 'device',
		default: false,
	},
	instanceTicker: {
		where: 'device',
		default: 'remote' as 'always' | 'remote' | 'none',
	},
	reactionPickerSize: {
		where: 'device',
		default: 3,
	},
	reactionPickerWidth: {
		where: 'device',
		default: 2,
	},
	reactionPickerHeight: {
		where: 'device',
		default: 3,
	},
	reactionPickerUseDrawerForMobile: {
		where: 'device',
		default: true,
	},
	recentlyUsedEmojis: {
		where: 'device',
		default: [] as string[],
	},
	recentlyUsedUsers: {
		where: 'device',
		default: [] as string[],
	},
	defaultSideView: {
		where: 'device',
		default: false,
	},
	menuDisplay: {
		where: 'device',
		default: 'sideFull' as 'sideFull' | 'sideIcon' | 'top',
	},
	reportError: {
		where: 'device',
		default: false,
	},
	squareAvatars: {
		where: 'device',
		default: true,
	},
	showAvatarDecorations: {
		where: 'device',
		default: true,
	},
	postFormWithHashtags: {
		where: 'device',
		default: false,
	},
	postFormHashtags: {
		where: 'device',
		default: '',
	},
	themeInitial: {
		where: 'device',
		default: true,
	},
	numberOfPageCache: {
		where: 'device',
		default: 3,
	},
	showNoteActionsOnlyHover: {
		where: 'device',
		default: false,
	},
	showClipButtonInNoteFooter: {
		where: 'device',
		default: false,
	},
	reactionsDisplaySize: {
		where: 'device',
		default: 'small' as 'small' | 'medium' | 'large',
	},
	forceShowAds: {
		where: 'device',
		default: true,
	},
	aiChanMode: {
		where: 'device',
		default: false,
	},
	devMode: {
		where: 'device',
		default: false,
	},
	mediaListWithOneImageAppearance: {
		where: 'device',
		default: 'expand' as 'expand' | '16_9' | '1_1' | '2_3',
	},
	notificationPosition: {
		where: 'device',
		default: 'rightBottom' as 'leftTop' | 'leftBottom' | 'rightTop' | 'rightBottom',
	},
	notificationStackAxis: {
		where: 'device',
		default: 'vertical' as 'vertical' | 'horizontal',
	},
	enableCondensedLineForAcct: {
		where: 'device',
		default: false,
	},
	additionalUnicodeEmojiIndexes: {
		where: 'device',
		default: {} as Record<string, Record<string, string[]>>,
	},
	keepScreenOn: {
		where: 'device',
		default: false,
	},
	tlWithReplies: {
		where: 'device',
		default: false,
	},
	defaultWithReplies: {
		where: 'account',
		default: true,
	},
	disableStreamingTimeline: {
		where: 'device',
		default: false,
	},
	useGroupedNotifications: {
		where: 'device',
		default: true,
	},
<<<<<<< HEAD
	showUnreadNotificationsCount: {
		where: 'deviceAccount',
		default: false,
	},

	// #region CherryPick
	// - Settings/General
	newNoteReceivedNotificationBehavior: {
		where: 'device',
		default: 'count' as 'default' | 'count' | 'none',
	},
	fontSize: {
		where: 'device',
		default: 8,
	},
	collapseDefault: {
		where: 'account',
		default: true,
	},
	requireRefreshBehavior: {
		where: 'device',
		default: 'dialog' as 'quiet' | 'dialog',
	},
	bannerDisplay: {
		where: 'device',
		default: 'topBottom' as 'all' | 'topBottom' | 'top' | 'bottom' | 'bg' | 'hide',
	},
	hideAvatarsInNote: {
		where: 'device',
		default: false,
	},
	showTranslateButtonInNote: {
		where: 'device',
		default: true,
	},
	enableAbsoluteTime: {
		where: 'device',
		default: false,
	},
	enableMarkByDate: {
		where: 'device',
		default: false,
	},
	showSubNoteFooterButton: {
		where: 'device',
		default: true,
	},
	infoButtonForNoteActionsEnabled: {
		where: 'account',
		default: true,
	},
	showReplyInNotification: {
		where: 'device',
		default: false,
	},
	renoteQuoteButtonSeparation: {
		where: 'device',
		default: true,
	},
	showFixedPostFormInReplies: {
		where: 'device',
		default: true,
	},
	allMediaNoteCollapse: {
		where: 'device',
		default: false,
	},
	nsfwOpenBehavior: {
		where: 'device',
		default: 'click' as 'click' | 'doubleClick',
	},

	// - Settings/Timeline
	enableHomeTimeline: {
		where: 'device',
		default: true,
	},
	enableLocalTimeline: {
		where: 'device',
		default: true,
	},
	enableSocialTimeline: {
		where: 'device',
		default: true,
	},
	enableGlobalTimeline: {
		where: 'device',
		default: true,
	},
	enableListTimeline: {
		where: 'device',
		default: true,
	},
	enableAntennaTimeline: {
		where: 'device',
		default: true,
	},
	enableChannelTimeline: {
		where: 'device',
		default: true,
	},

	// - Settings/CherryPick
	nicknameEnabled: {
		where: 'account',
		default: true,
	},
	nicknameMap: {
		where: 'account',
		default: {} as Record<string, string>,
	},
	useEnterToSend: {
		where: 'device',
		default: false,
	},
	postFormVisibilityHotkey: {
		where: 'device',
		default: true,
	},
	showRenoteConfirmPopup: {
		where: 'device',
		default: true,
	},
	displayHeaderNavBarWhenScroll: {
		where: 'device',
		default: 'hideHeaderFloatBtn' as 'all' | 'hideHeaderOnly' | 'hideHeaderFloatBtn' | 'hideFloatBtnOnly' | 'hideFloatBtnNavBar' | 'hide',
	},
	reactableRemoteReactionEnabled: {
		where: 'account',
		default: true,
	},
	showFollowingMessageInsteadOfButtonEnabled: {
		where: 'account',
		default: true,
	},
	mobileHeaderChange: {
		where: 'device',
		default: false,
	},
	renameTheButtonInPostFormToNya: {
		where: 'account',
		default: false,
	},
	enableLongPressOpenAccountMenu: {
		where: 'device',
		default: true,
	},

	// - etc
	friendlyEnableNotifications: {
		where: 'device',
		default: true,
	},
	friendlyEnableWidgets: {
		where: 'device',
		default: true,
	},
	// #endregion
=======

	sound_masterVolume: {
		where: 'device',
		default: 0.3,
	},
	sound_note: {
		where: 'device',
		default: { type: 'syuilo/n-aec', volume: 1 },
	},
	sound_noteMy: {
		where: 'device',
		default: { type: 'syuilo/n-cea-4va', volume: 1 },
	},
	sound_notification: {
		where: 'device',
		default: { type: 'syuilo/n-ea', volume: 1 },
	},
	sound_antenna: {
		where: 'device',
		default: { type: 'syuilo/triple', volume: 1 },
	},
	sound_channel: {
		where: 'device',
		default: { type: 'syuilo/square-pico', volume: 1 },
	},
>>>>>>> 0c2dd335
}));

// TODO: 他のタブと永続化されたstateを同期

const PREFIX = 'miux:' as const;

export type Plugin = {
	id: string;
	name: string;
	active: boolean;
	config?: Record<string, { default: any }>;
	configData: Record<string, any>;
	token: string;
	src: string | null;
	version: string;
	ast: any[];
	author?: string;
	description?: string;
	permissions?: string[];
};

interface Watcher {
	key: string;
	callback: (value: unknown) => void;
}

/**
 * 常にメモリにロードしておく必要がないような設定情報を保管するストレージ(非リアクティブ)
 */
import lightTheme from '@/themes/l-cherrypick.json5';
import darkTheme from '@/themes/d-cherrypick.json5';

export class ColdDeviceStorage {
	public static default = {
		lightTheme,
		darkTheme,
		syncDeviceDarkMode: true,
		plugins: [] as Plugin[],
		mediaVolume: 0.5,
		vibrate: true,
		vibrateNote: true,
		vibrateNotification: true,
		vibrateChat: true,
		vibrateChatBg: true,
		vibrateSystem: true,
		sound_masterVolume: 0.5,
		sound_note: { type: 'syuilo/n-aec', volume: 0.5 },
		sound_noteMy: { type: 'syuilo/n-cea-4va', volume: 0.5 },
		sound_noteEdited: { type: 'syuilo/n-eca', volume: 0.5 },
		sound_notification: { type: 'syuilo/n-ea', volume: 0.5 },
		sound_chat: { type: 'syuilo/pope1', volume: 0.5 },
		sound_chatBg: { type: 'syuilo/waon', volume: 0.5 },
		sound_antenna: { type: 'syuilo/triple', volume: 0.5 },
		sound_channel: { type: 'syuilo/square-pico', volume: 0.5 },
	};

	public static watchers: Watcher[] = [];

	public static get<T extends keyof typeof ColdDeviceStorage.default>(key: T): typeof ColdDeviceStorage.default[T] {
		// TODO: indexedDBにする
		//       ただしその際はnullチェックではなくキー存在チェックにしないとダメ
		//       (indexedDBはnullを保存できるため、ユーザーが意図してnullを格納した可能性がある)
		const value = miLocalStorage.getItem(`${PREFIX}${key}`);
		if (value == null) {
			return ColdDeviceStorage.default[key];
		} else {
			return JSON.parse(value);
		}
	}

	public static getAll(): Partial<typeof this.default> {
		return (Object.keys(this.default) as (keyof typeof this.default)[]).reduce((acc, key) => {
			const value = localStorage.getItem(PREFIX + key);
			if (value != null) {
				acc[key] = JSON.parse(value);
			}
			return acc;
		}, {} as any);
	}

	public static set<T extends keyof typeof ColdDeviceStorage.default>(key: T, value: typeof ColdDeviceStorage.default[T]): void {
		// 呼び出し側のバグ等で undefined が来ることがある
		// undefined を文字列として miLocalStorage に入れると参照する際の JSON.parse でコケて不具合の元になるため無視
		// eslint-disable-next-line @typescript-eslint/no-unnecessary-condition
		if (value === undefined) {
			console.error(`attempt to store undefined value for key '${key}'`);
			return;
		}

		miLocalStorage.setItem(`${PREFIX}${key}`, JSON.stringify(value));

		for (const watcher of this.watchers) {
			if (watcher.key === key) watcher.callback(value);
		}
	}

	public static watch(key, callback) {
		this.watchers.push({ key, callback });
	}

	// TODO: VueのcustomRef使うと良い感じになるかも
	public static ref<T extends keyof typeof ColdDeviceStorage.default>(key: T) {
		const v = ColdDeviceStorage.get(key);
		const r = ref(v);
		// TODO: このままではwatcherがリークするので開放する方法を考える
		this.watch(key, v => {
			r.value = v;
		});
		return r;
	}

	/**
	 * 特定のキーの、簡易的なgetter/setterを作ります
	 * 主にvue場で設定コントロールのmodelとして使う用
	 */
	public static makeGetterSetter<K extends keyof typeof ColdDeviceStorage.default>(key: K) {
		// TODO: VueのcustomRef使うと良い感じになるかも
		const valueRef = ColdDeviceStorage.ref(key);
		return {
			get: () => {
				return valueRef.value;
			},
			set: (value: unknown) => {
				const val = value;
				ColdDeviceStorage.set(key, val);
			},
		};
	}
}<|MERGE_RESOLUTION|>--- conflicted
+++ resolved
@@ -399,10 +399,46 @@
 		where: 'device',
 		default: true,
 	},
-<<<<<<< HEAD
 	showUnreadNotificationsCount: {
 		where: 'deviceAccount',
 		default: false,
+	},
+
+	sound_masterVolume: {
+		where: 'device',
+		default: 0.3,
+	},
+	sound_note: {
+		where: 'device',
+		default: { type: 'syuilo/n-aec', volume: 1 },
+	},
+	sound_noteMy: {
+		where: 'device',
+		default: { type: 'syuilo/n-cea-4va', volume: 1 },
+	},
+	sound_noteEdited: {
+		where: 'device',
+		default: { type: 'syuilo/n-eca', volume: 1 },
+	},
+	sound_notification: {
+		where: 'device',
+		default: { type: 'syuilo/n-ea', volume: 1 },
+	},
+	sound_chat: {
+		where: 'device',
+		default: { type: 'syuilo/pope1', volume: 1 },
+	},
+	sound_chatBg: {
+		where: 'device',
+		default: { type: 'syuilo/waon', volume: 1 },
+	},
+	sound_antenna: {
+		where: 'device',
+		default: { type: 'syuilo/triple', volume: 1 },
+	},
+	sound_channel: {
+		where: 'device',
+		default: { type: 'syuilo/square-pico', volume: 1 },
 	},
 
 	// #region CherryPick
@@ -558,33 +594,6 @@
 		default: true,
 	},
 	// #endregion
-=======
-
-	sound_masterVolume: {
-		where: 'device',
-		default: 0.3,
-	},
-	sound_note: {
-		where: 'device',
-		default: { type: 'syuilo/n-aec', volume: 1 },
-	},
-	sound_noteMy: {
-		where: 'device',
-		default: { type: 'syuilo/n-cea-4va', volume: 1 },
-	},
-	sound_notification: {
-		where: 'device',
-		default: { type: 'syuilo/n-ea', volume: 1 },
-	},
-	sound_antenna: {
-		where: 'device',
-		default: { type: 'syuilo/triple', volume: 1 },
-	},
-	sound_channel: {
-		where: 'device',
-		default: { type: 'syuilo/square-pico', volume: 1 },
-	},
->>>>>>> 0c2dd335
 }));
 
 // TODO: 他のタブと永続化されたstateを同期
