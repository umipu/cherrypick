--- conflicted
+++ resolved
@@ -452,7 +452,10 @@
 		where: 'device',
 		default: { type: 'syuilo/square-pico', volume: 1 },
 	},
-<<<<<<< HEAD
+	sound_reaction: {
+		where: 'device',
+		default: { type: 'syuilo/bubble2', volume: 1 },
+	},
 
 	// #region CherryPick
 	// - Settings/General
@@ -641,12 +644,6 @@
 		default: true,
 	},
 	// #endregion
-=======
-	sound_reaction: {
-		where: 'device',
-		default: { type: 'syuilo/bubble2', volume: 1 },
-	},
->>>>>>> 8f1da036
 }));
 
 // TODO: 他のタブと永続化されたstateを同期
