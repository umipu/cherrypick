--- conflicted
+++ resolved
@@ -146,13 +146,9 @@
 		where: 'deviceAccount',
 		default: [
 			'notifications',
-<<<<<<< HEAD
+            'clips',
 			'messaging',
 			'favorites',
-=======
-			'clips',
-			'drive',
->>>>>>> eca8c7a5
 			'followRequests',
 			'explore',
 			'search',
