--- conflicted
+++ resolved
@@ -472,13 +472,12 @@
 		where: 'device',
 		default: true,
 	},
-<<<<<<< HEAD
+	confirmWhenRevealingSensitiveMedia: {
+		where: 'device',
+		default: false,
+	},
 	showUnreadNotificationsCount: {
 		where: 'deviceAccount',
-=======
-	confirmWhenRevealingSensitiveMedia: {
-		where: 'device',
->>>>>>> 0d76842a
 		default: false,
 	},
 
@@ -510,7 +509,6 @@
 		where: 'device',
 		default: { type: 'syuilo/n-ea', volume: 1 } as SoundStore,
 	},
-<<<<<<< HEAD
 	sound_chat: {
 		where: 'device',
 		default: { type: 'syuilo/pope1', volume: 1 } as SoundStore,
@@ -519,16 +517,6 @@
 		where: 'device',
 		default: { type: 'syuilo/waon', volume: 1 } as SoundStore,
 	},
-	sound_antenna: {
-		where: 'device',
-		default: { type: 'syuilo/triple', volume: 1 } as SoundStore,
-	},
-	sound_channel: {
-		where: 'device',
-		default: { type: 'syuilo/square-pico', volume: 1 } as SoundStore,
-	},
-=======
->>>>>>> 0d76842a
 	sound_reaction: {
 		where: 'device',
 		default: { type: 'syuilo/bubble2', volume: 1 } as SoundStore,
