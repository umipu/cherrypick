/*
 * SPDX-FileCopyrightText: syuilo and misskey-project
 * SPDX-License-Identifier: AGPL-3.0-only
 */

<<<<<<< HEAD
import * as Misskey from 'cherrypick-js';
import { url } from '@/config.js';
import { defaultStore } from '@/store.js';
=======
import * as Misskey from 'misskey-js';
import { url } from '@@/js/config.js';
>>>>>>> 837a8e15

export const acct = (user: Misskey.Acct) => {
	return Misskey.acct.toString(user);
};

export const userName = (user: Misskey.entities.User) => {
	if (!defaultStore.state.nicknameEnabled) {
		return user.name ?? user.username;
	}
	return defaultStore.reactiveState.nicknameMap.value[user.id] || user.name || user.username;
};

export const userPage = (user: Misskey.Acct, path?: string, absolute = false) => {
	return `${absolute ? url : ''}/@${acct(user)}${(path ? `/${path}` : '')}`;
};<|MERGE_RESOLUTION|>--- conflicted
+++ resolved
@@ -3,14 +3,9 @@
  * SPDX-License-Identifier: AGPL-3.0-only
  */
 
-<<<<<<< HEAD
 import * as Misskey from 'cherrypick-js';
-import { url } from '@/config.js';
+import { url } from '@@/js/config.js';
 import { defaultStore } from '@/store.js';
-=======
-import * as Misskey from 'misskey-js';
-import { url } from '@@/js/config.js';
->>>>>>> 837a8e15
 
 export const acct = (user: Misskey.Acct) => {
 	return Misskey.acct.toString(user);
