<<<<<<< HEAD
import * as misskey from 'cherrypick-js';
import * as Acct from 'cherrypick-js/built/acct';
=======
/*
 * SPDX-FileCopyrightText: syuilo and other misskey contributors
 * SPDX-License-Identifier: AGPL-3.0-only
 */

import * as misskey from 'misskey-js';
import * as Acct from 'misskey-js/built/acct';
>>>>>>> 007ed5c9
import { url } from '@/config';
import { defaultStore } from '@/store';

export const acct = (user: misskey.Acct) => {
	return Acct.toString(user);
};

export const userName = (user: misskey.entities.User) => {
	if (!defaultStore.state.nicknameEnabled) {
		return user.name || user.username;
	}
	return defaultStore.reactiveState.nicknameMap.value[user.id] || user.name || user.username;
};

export const userPage = (user: misskey.Acct, path?, absolute = false) => {
	return `${absolute ? url : ''}/@${acct(user)}${(path ? `/${path}` : '')}`;
};<|MERGE_RESOLUTION|>--- conflicted
+++ resolved
@@ -1,15 +1,10 @@
-<<<<<<< HEAD
-import * as misskey from 'cherrypick-js';
-import * as Acct from 'cherrypick-js/built/acct';
-=======
 /*
- * SPDX-FileCopyrightText: syuilo and other misskey contributors
+ * SPDX-FileCopyrightText: syuilo and other misskey, cherrypick contributors
  * SPDX-License-Identifier: AGPL-3.0-only
  */
 
-import * as misskey from 'misskey-js';
-import * as Acct from 'misskey-js/built/acct';
->>>>>>> 007ed5c9
+import * as misskey from 'cherrypick-js';
+import * as Acct from 'cherrypick-js/built/acct';
 import { url } from '@/config';
 import { defaultStore } from '@/store';
 
