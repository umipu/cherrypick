--- conflicted
+++ resolved
@@ -18,10 +18,6 @@
 	return defaultStore.reactiveState.nicknameMap.value[user.id] || user.name || user.username;
 };
 
-<<<<<<< HEAD
-export const userPage = (user: Misskey.Acct, path?, absolute = false) => {
-=======
 export const userPage = (user: Misskey.Acct, path?: string, absolute = false) => {
->>>>>>> 0d76842a
 	return `${absolute ? url : ''}/@${acct(user)}${(path ? `/${path}` : '')}`;
 };