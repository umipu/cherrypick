--- conflicted
+++ resolved
@@ -14,11 +14,7 @@
 	</template>
 
 	<div>
-<<<<<<< HEAD
 		<XNotifications :includeTypes="includeTypes"/>
-=======
-		<XNotifications :excludeTypes="widgetProps.excludeTypes"/>
->>>>>>> 5edc885c
 	</div>
 </MkContainer>
 </template>
