--- conflicted
+++ resolved
@@ -1,10 +1,6 @@
 {
 	"name": "misskey",
-<<<<<<< HEAD
-	"version": "13.4.0+klapy",
-=======
-	"version": "13.5.5",
->>>>>>> 61ffe741
+	"version": "13.5.5+klapy",
 	"codename": "nasubi",
 	"repository": {
 		"type": "git",
