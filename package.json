{
<<<<<<< HEAD
	"name": "cherrypick",
	"version": "13.14.0-beta.7-cp-4.2.0-beta.1",
=======
	"name": "misskey",
	"version": "13.14.1",
>>>>>>> 4e24aff4
	"codename": "nasubi",
	"repository": {
		"type": "git",
		"url": "https://github.com/kokonect-link/cherrypick.git"
	},
	"packageManager": "pnpm@8.6.9",
	"workspaces": [
		"packages/frontend",
		"packages/backend",
		"packages/sw"
	],
	"private": true,
	"scripts": {
		"build-pre": "node ./scripts/build-pre.js",
		"build": "pnpm build-pre && pnpm -r build && pnpm gulp",
		"build-storybook": "pnpm --filter frontend build-storybook",
		"start": "pnpm check:connect && cd packages/backend && node ./built/boot/index.js",
		"start:test": "cd packages/backend && cross-env NODE_ENV=test node ./built/boot/index.js",
		"init": "pnpm migrate",
		"migrate": "cd packages/backend && pnpm migrate",
		"check:connect": "cd packages/backend && pnpm check:connect",
		"migrateandstart": "pnpm migrate && pnpm start",
		"gulp": "pnpm exec gulp build",
		"watch": "pnpm dev",
		"dev": "node ./scripts/dev.mjs",
		"lint": "pnpm -r lint",
		"cy:open": "pnpm cypress open --browser --e2e --config-file=cypress.config.ts",
		"cy:run": "pnpm cypress run",
		"e2e": "pnpm start-server-and-test start:test http://localhost:61812 cy:run",
		"jest": "cd packages/backend && pnpm jest",
		"jest-and-coverage": "cd packages/backend && pnpm jest-and-coverage",
		"test": "pnpm -r test",
		"test-and-coverage": "pnpm -r test-and-coverage",
		"format": "pnpm exec gulp format",
		"clean": "node ./scripts/clean.js",
		"clean-all": "node ./scripts/clean-all.js",
		"cleanall": "pnpm clean-all"
	},
	"resolutions": {
		"chokidar": "3.5.3",
		"lodash": "4.17.21"
	},
	"dependencies": {
		"execa": "7.1.1",
		"gulp": "4.0.2",
		"gulp-cssnano": "2.1.3",
		"gulp-rename": "2.0.0",
		"gulp-replace": "1.1.4",
		"gulp-terser": "2.1.0",
		"js-yaml": "4.1.0",
		"typescript": "5.1.6"
	},
	"devDependencies": {
		"@types/gulp": "4.0.10",
		"@types/gulp-rename": "2.0.1",
		"@typescript-eslint/eslint-plugin": "5.61.0",
		"@typescript-eslint/parser": "5.61.0",
		"cross-env": "7.0.3",
		"cypress": "12.17.1",
		"eslint": "8.45.0",
		"start-server-and-test": "2.0.0"
	},
	"optionalDependencies": {
		"@tensorflow/tfjs-core": "4.4.0"
	}
}<|MERGE_RESOLUTION|>--- conflicted
+++ resolved
@@ -1,11 +1,6 @@
 {
-<<<<<<< HEAD
 	"name": "cherrypick",
-	"version": "13.14.0-beta.7-cp-4.2.0-beta.1",
-=======
-	"name": "misskey",
-	"version": "13.14.1",
->>>>>>> 4e24aff4
+	"version": "13.14.1-cp-4.2.0-beta.1",
 	"codename": "nasubi",
 	"repository": {
 		"type": "git",
