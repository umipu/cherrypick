--- conflicted
+++ resolved
@@ -1,12 +1,7 @@
 {
 	"name": "cherrypick",
-<<<<<<< HEAD
-	"version": "4.10.0-beta.2-yojo0.4.1",
-	"basedMisskeyVersion": "2024.7.0-rc.8",
-=======
-	"version": "4.10.0-rc.3",
+	"version": "4.10.0-rc.3-yojo0.4.1",
 	"basedMisskeyVersion": "2024.7.0",
->>>>>>> 8cb06301
 	"codename": "nasubi",
 	"repository": {
 		"type": "git",
