{
<<<<<<< HEAD
	"name": "cherrypick",
	"version": "12.118.1-cp-2.3.0",
=======
	"name": "misskey",
	"version": "12.119.0",
>>>>>>> a2a1636c
	"codename": "indigo",
	"repository": {
		"type": "git",
		"url": "https://github.com/kokonect-link/cherrypick.git"
	},
	"private": true,
	"scripts": {
		"postinstall": "node ./scripts/install-packages.js",
		"build": "node ./scripts/build.js",
		"start": "cd packages/backend && node --experimental-json-modules ./built/index.js",
		"start:test": "cd packages/backend && cross-env NODE_ENV=test node --experimental-json-modules ./built/index.js",
		"init": "npm run migrate",
		"migrate": "cd packages/backend && npx typeorm migration:run -d ormconfig.js",
		"migrateandstart": "npm run migrate && npm run start",
		"gulp": "gulp build",
		"watch": "npm run dev",
		"dev": "node ./scripts/dev.js",
		"lint": "node ./scripts/lint.js",
		"cy:open": "cypress open --browser --e2e --config-file=cypress.config.ts",
		"cy:run": "cypress run",
		"e2e": "start-server-and-test start:test http://localhost:61812 cy:run",
		"mocha": "cd packages/backend && cross-env NODE_ENV=test TS_NODE_FILES=true TS_NODE_TRANSPILE_ONLY=true TS_NODE_PROJECT=\"./test/tsconfig.json\" npx mocha",
		"test": "npm run mocha",
		"format": "gulp format",
		"clean": "node ./scripts/clean.js",
		"clean-all": "node ./scripts/clean-all.js",
		"cleanall": "npm run clean-all"
	},
	"dependencies": {
		"@vitalets/google-translate-api": "8.0.0",
		"execa": "5.1.1",
		"gulp": "4.0.2",
		"gulp-cssnano": "2.1.3",
		"gulp-rename": "2.0.0",
		"gulp-replace": "1.1.3",
		"gulp-terser": "2.1.0",
		"js-yaml": "4.1.0"
	},
	"devDependencies": {
		"@types/gulp": "4.0.9",
		"@types/gulp-rename": "2.0.1",
		"@typescript-eslint/parser": "5.36.2",
		"cross-env": "7.0.3",
		"cypress": "10.7.0",
		"start-server-and-test": "1.14.0",
		"typescript": "4.8.3"
	}
}<|MERGE_RESOLUTION|>--- conflicted
+++ resolved
@@ -1,11 +1,6 @@
 {
-<<<<<<< HEAD
 	"name": "cherrypick",
-	"version": "12.118.1-cp-2.3.0",
-=======
-	"name": "misskey",
-	"version": "12.119.0",
->>>>>>> a2a1636c
+	"version": "12.119.0-cp-2.3.0",
 	"codename": "indigo",
 	"repository": {
 		"type": "git",
