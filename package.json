{
<<<<<<< HEAD
	"name": "cherrypick",
	"version": "4.5.0",
	"basedMisskeyVersion": "2023.11.0",
=======
	"name": "misskey",
	"version": "2023.11.1",
>>>>>>> 9784d10c
	"codename": "nasubi",
	"repository": {
		"type": "git",
		"url": "https://github.com/kokonect-link/cherrypick.git"
	},
	"packageManager": "pnpm@8.10.5",
	"workspaces": [
		"packages/frontend",
		"packages/backend",
		"packages/sw"
	],
	"private": true,
	"scripts": {
		"build-pre": "node ./scripts/build-pre.js",
		"build-assets": "node ./scripts/build-assets.mjs",
		"build": "pnpm build-pre && pnpm -r build && pnpm build-assets",
		"build-storybook": "pnpm --filter frontend build-storybook",
		"start": "pnpm check:connect && cd packages/backend && node ./built/boot/entry.js",
		"start:docker": "pnpm check:connect && cd packages/backend && exec node ./built/boot/entry.js",
		"start:test": "cd packages/backend && cross-env NODE_ENV=test node ./built/boot/entry.js",
		"init": "pnpm migrate",
		"migrate": "cd packages/backend && pnpm migrate",
		"revert": "cd packages/backend && pnpm revert",
		"check:connect": "cd packages/backend && pnpm check:connect",
		"migrateandstart": "pnpm migrate && pnpm start",
		"migrateandstart:docker": "pnpm migrate && exec pnpm start:docker",
		"watch": "pnpm dev",
		"dev": "node ./scripts/dev.mjs",
		"lint": "pnpm -r lint",
		"cy:open": "pnpm cypress open --browser --e2e --config-file=cypress.config.ts",
		"cy:run": "pnpm cypress run",
		"e2e": "pnpm start-server-and-test start:test http://localhost:61812 cy:run",
		"jest": "cd packages/backend && pnpm jest",
		"jest-and-coverage": "cd packages/backend && pnpm jest-and-coverage",
		"test": "pnpm -r test",
		"test-and-coverage": "pnpm -r test-and-coverage",
		"clean": "node ./scripts/clean.js",
		"clean-all": "node ./scripts/clean-all.js",
		"cleanall": "pnpm clean-all",
		"schema:sync": "cd packages/backend && pnpm typeorm schema:sync -d ormconfig.js"
	},
	"resolutions": {
		"chokidar": "3.5.3",
		"lodash": "4.17.21"
	},
	"dependencies": {
		"execa": "8.0.1",
		"cssnano": "6.0.1",
		"js-yaml": "4.1.0",
		"postcss": "8.4.31",
		"terser": "5.24.0",
		"typescript": "5.2.2"
	},
	"devDependencies": {
		"@typescript-eslint/eslint-plugin": "6.11.0",
		"@typescript-eslint/parser": "6.11.0",
		"cross-env": "7.0.3",
		"cypress": "13.5.1",
		"eslint": "8.53.0",
		"start-server-and-test": "2.0.3"
	},
	"optionalDependencies": {
		"@tensorflow/tfjs-core": "4.4.0"
	}
}<|MERGE_RESOLUTION|>--- conflicted
+++ resolved
@@ -1,12 +1,7 @@
 {
-<<<<<<< HEAD
 	"name": "cherrypick",
 	"version": "4.5.0",
-	"basedMisskeyVersion": "2023.11.0",
-=======
-	"name": "misskey",
-	"version": "2023.11.1",
->>>>>>> 9784d10c
+	"basedMisskeyVersion": "2023.11.1",
 	"codename": "nasubi",
 	"repository": {
 		"type": "git",
