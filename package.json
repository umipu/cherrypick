--- conflicted
+++ resolved
@@ -1,10 +1,6 @@
 {
 	"name": "misskey",
-<<<<<<< HEAD
-	"version": "12.112.0-beta.11-01d5a97+klapy",
-=======
-	"version": "12.112.0-beta.20",
->>>>>>> 41bef75d
+	"version": "12.112.0-beta.20-01d5a97+klapy",
 	"codename": "indigo",
 	"repository": {
 		"type": "git",
