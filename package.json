--- conflicted
+++ resolved
@@ -1,10 +1,6 @@
 {
 	"name": "misskey",
-<<<<<<< HEAD
-	"version": "12.113.0+klapy",
-=======
-	"version": "12.114.0",
->>>>>>> 7d631189
+	"version": "12.114.0+klapy",
 	"codename": "indigo",
 	"repository": {
 		"type": "git",
