--- conflicted
+++ resolved
@@ -1,12 +1,7 @@
 {
-<<<<<<< HEAD
 	"name": "cherrypick",
 	"version": "4.6.0-beta.4",
-	"basedMisskeyVersion": "2023.12.0-beta.4",
-=======
-	"name": "misskey",
-	"version": "2023.12.0-beta.5",
->>>>>>> 38b82b85
+	"basedMisskeyVersion": "2023.12.0-beta.5",
 	"codename": "nasubi",
 	"repository": {
 		"type": "git",
