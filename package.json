--- conflicted
+++ resolved
@@ -1,11 +1,6 @@
 {
-<<<<<<< HEAD
 	"name": "cherrypick",
-	"version": "13.5.5-cp-3.1.0",
-=======
-	"name": "misskey",
 	"version": "13.5.6",
->>>>>>> 2d11c558
 	"codename": "nasubi",
 	"repository": {
 		"type": "git",
