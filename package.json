--- conflicted
+++ resolved
@@ -1,11 +1,6 @@
 {
-<<<<<<< HEAD
 	"name": "cherrypick",
-	"version": "13.14.2-cp-4.2.0",
-=======
-	"name": "misskey",
-	"version": "2023.9.0-beta.1",
->>>>>>> b60ff1f1
+	"version": "2023.9.0-beta.1-cp-4.2.0",
 	"codename": "nasubi",
 	"repository": {
 		"type": "git",
