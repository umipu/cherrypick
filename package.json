{
	"name": "misskey",
<<<<<<< HEAD
	"version": "12.118.1-1b014bc+klapy",
=======
	"version": "12.119.0",
>>>>>>> a2a1636c
	"codename": "indigo",
	"repository": {
		"type": "git",
		"url": "https://github.com/misskey-dev/misskey.git"
	},
	"private": true,
	"scripts": {
		"postinstall": "node ./scripts/install-packages.js",
		"build": "node ./scripts/build.js",
		"start": "cd packages/backend && node --experimental-json-modules ./built/index.js",
		"start:test": "cd packages/backend && cross-env NODE_ENV=test node --experimental-json-modules ./built/index.js",
		"init": "npm run migrate",
		"migrate": "cd packages/backend && npx typeorm migration:run -d ormconfig.js",
		"migrateandstart": "npm run migrate && npm run start",
		"gulp": "gulp build",
		"watch": "npm run dev",
		"dev": "node ./scripts/dev.js",
		"lint": "node ./scripts/lint.js",
		"cy:open": "cypress open --browser --e2e --config-file=cypress.config.ts",
		"cy:run": "cypress run",
		"e2e": "start-server-and-test start:test http://localhost:61812 cy:run",
		"mocha": "cd packages/backend && cross-env NODE_ENV=test TS_NODE_FILES=true TS_NODE_TRANSPILE_ONLY=true TS_NODE_PROJECT=\"./test/tsconfig.json\" npx mocha",
		"test": "npm run mocha",
		"format": "gulp format",
		"clean": "node ./scripts/clean.js",
		"clean-all": "node ./scripts/clean-all.js",
		"cleanall": "npm run clean-all"
	},
	"dependencies": {
		"@vitalets/google-translate-api": "8.0.0",
		"execa": "5.1.1",
		"gulp": "4.0.2",
		"gulp-cssnano": "2.1.3",
		"gulp-rename": "2.0.0",
		"gulp-replace": "1.1.3",
		"gulp-terser": "2.1.0",
		"js-yaml": "4.1.0"
	},
	"devDependencies": {
		"@types/gulp": "4.0.9",
		"@types/gulp-rename": "2.0.1",
		"@typescript-eslint/parser": "5.36.2",
		"cross-env": "7.0.3",
		"cypress": "10.7.0",
		"start-server-and-test": "1.14.0",
		"typescript": "4.8.3"
	}
}<|MERGE_RESOLUTION|>--- conflicted
+++ resolved
@@ -1,10 +1,6 @@
 {
 	"name": "misskey",
-<<<<<<< HEAD
-	"version": "12.118.1-1b014bc+klapy",
-=======
-	"version": "12.119.0",
->>>>>>> a2a1636c
+	"version": "12.119.0+klapy",
 	"codename": "indigo",
 	"repository": {
 		"type": "git",
