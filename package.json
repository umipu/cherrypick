{
<<<<<<< HEAD
	"name": "cherrypick",
	"version": "4.4.0",
	"basedMisskeyVersion": "2023.10.1",
=======
	"name": "misskey",
	"version": "2023.10.2-beta.1",
>>>>>>> de6e15e3
	"codename": "nasubi",
	"repository": {
		"type": "git",
		"url": "https://github.com/kokonect-link/cherrypick.git"
	},
	"packageManager": "pnpm@8.9.2",
	"workspaces": [
		"packages/frontend",
		"packages/backend",
		"packages/sw"
	],
	"private": true,
	"scripts": {
		"build-pre": "node ./scripts/build-pre.js",
		"build-assets": "node ./scripts/build-assets.mjs",
		"build": "pnpm build-pre && pnpm -r build && pnpm build-assets",
		"build-storybook": "pnpm --filter frontend build-storybook",
		"start": "pnpm check:connect && cd packages/backend && node ./built/boot/entry.js",
		"start:docker": "pnpm check:connect && cd packages/backend && exec node ./built/boot/entry.js",
		"start:test": "cd packages/backend && cross-env NODE_ENV=test node ./built/boot/entry.js",
		"init": "pnpm migrate",
		"migrate": "cd packages/backend && pnpm migrate",
		"check:connect": "cd packages/backend && pnpm check:connect",
		"migrateandstart": "pnpm migrate && pnpm start",
		"migrateandstart:docker": "pnpm migrate && exec pnpm start:docker",
		"watch": "pnpm dev",
		"dev": "node ./scripts/dev.mjs",
		"lint": "pnpm -r lint",
		"cy:open": "pnpm cypress open --browser --e2e --config-file=cypress.config.ts",
		"cy:run": "pnpm cypress run",
		"e2e": "pnpm start-server-and-test start:test http://localhost:61812 cy:run",
		"jest": "cd packages/backend && pnpm jest",
		"jest-and-coverage": "cd packages/backend && pnpm jest-and-coverage",
		"test": "pnpm -r test",
		"test-and-coverage": "pnpm -r test-and-coverage",
		"clean": "node ./scripts/clean.js",
		"clean-all": "node ./scripts/clean-all.js",
		"cleanall": "pnpm clean-all"
	},
	"resolutions": {
		"chokidar": "3.5.3",
		"lodash": "4.17.21"
	},
	"dependencies": {
		"execa": "8.0.1",
		"cssnano": "6.0.1",
		"js-yaml": "4.1.0",
		"postcss": "8.4.31",
		"terser": "5.21.0",
		"typescript": "5.2.2"
	},
	"devDependencies": {
		"@typescript-eslint/eslint-plugin": "6.8.0",
		"@typescript-eslint/parser": "6.8.0",
		"cross-env": "7.0.3",
		"cypress": "13.3.1",
		"eslint": "8.51.0",
		"start-server-and-test": "2.0.1"
	},
	"optionalDependencies": {
		"@tensorflow/tfjs-core": "4.4.0"
	}
}<|MERGE_RESOLUTION|>--- conflicted
+++ resolved
@@ -1,12 +1,7 @@
 {
-<<<<<<< HEAD
 	"name": "cherrypick",
 	"version": "4.4.0",
-	"basedMisskeyVersion": "2023.10.1",
-=======
-	"name": "misskey",
-	"version": "2023.10.2-beta.1",
->>>>>>> de6e15e3
+	"basedMisskeyVersion": "2023.10.2-beta.1",
 	"codename": "nasubi",
 	"repository": {
 		"type": "git",
