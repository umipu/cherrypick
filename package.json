--- conflicted
+++ resolved
@@ -1,10 +1,6 @@
 {
 	"name": "misskey",
-<<<<<<< HEAD
-	"version": "12.119.0+klapy",
-=======
-	"version": "12.119.1",
->>>>>>> fccd9c32
+	"version": "12.119.1+klapy",
 	"codename": "indigo",
 	"repository": {
 		"type": "git",
