{
	"name": "misskey",
<<<<<<< HEAD
	"version": "13.7.3+a1f3bd6+klapy",
=======
	"version": "13.9.2",
>>>>>>> 87d0f56d
	"codename": "nasubi",
	"repository": {
		"type": "git",
		"url": "https://github.com/misskey-dev/misskey.git"
	},
	"packageManager": "pnpm@7.27.0",
	"workspaces": [
		"packages/frontend",
		"packages/backend",
		"packages/sw"
	],
	"private": true,
	"scripts": {
		"build-pre": "node ./scripts/build-pre.js",
		"build": "pnpm build-pre && pnpm -r build && pnpm gulp",
		"start": "pnpm check:connect && cd packages/backend && node ./built/boot/index.js",
		"start:test": "cd packages/backend && cross-env NODE_ENV=test node ./built/boot/index.js",
		"init": "pnpm migrate",
		"migrate": "cd packages/backend && pnpm migrate",
		"check:connect": "cd packages/backend && pnpm check:connect",
		"migrateandstart": "pnpm migrate && pnpm start",
		"gulp": "pnpm exec gulp build",
		"watch": "pnpm dev",
		"dev": "node ./scripts/dev.js",
		"lint": "pnpm -r lint",
		"cy:open": "pnpm cypress open --browser --e2e --config-file=cypress.config.ts",
		"cy:run": "pnpm cypress run",
		"e2e": "pnpm start-server-and-test start:test http://localhost:61812 cy:run",
		"jest": "cd packages/backend && pnpm jest",
		"jest-and-coverage": "cd packages/backend && pnpm jest-and-coverage",
		"test": "pnpm jest",
		"test-and-coverage": "pnpm jest-and-coverage",
		"format": "pnpm exec gulp format",
		"clean": "node ./scripts/clean.js",
		"clean-all": "node ./scripts/clean-all.js",
		"cleanall": "pnpm clean-all"
	},
	"resolutions": {
		"chokidar": "3.5.3",
		"lodash": "4.17.21"
	},
	"dependencies": {
		"@vitalets/google-translate-api": "8.0.0",
		"execa": "5.1.1",
		"gulp": "4.0.2",
		"gulp-cssnano": "2.1.3",
		"gulp-rename": "2.0.0",
		"gulp-replace": "1.1.4",
		"gulp-terser": "2.1.0",
		"js-yaml": "4.1.0",
		"typescript": "4.9.5"
	},
	"devDependencies": {
		"@types/gulp": "4.0.10",
		"@types/gulp-rename": "2.0.1",
		"@typescript-eslint/eslint-plugin": "5.53.0",
		"@typescript-eslint/parser": "5.53.0",
		"cross-env": "7.0.3",
		"cypress": "12.7.0",
		"eslint": "8.35.0",
		"start-server-and-test": "1.15.4"
	},
	"optionalDependencies": {
		"@tensorflow/tfjs-core": "4.2.0"
	}
}<|MERGE_RESOLUTION|>--- conflicted
+++ resolved
@@ -1,10 +1,6 @@
 {
 	"name": "misskey",
-<<<<<<< HEAD
-	"version": "13.7.3+a1f3bd6+klapy",
-=======
-	"version": "13.9.2",
->>>>>>> 87d0f56d
+	"version": "13.9.2+87d0f56+klapy",
 	"codename": "nasubi",
 	"repository": {
 		"type": "git",
