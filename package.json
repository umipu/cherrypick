{
<<<<<<< HEAD
	"name": "cherrypick",
	"version": "4.12.0-beta.1",
	"basedMisskeyVersion": "2024.9.0-alpha.7",
=======
	"name": "misskey",
	"version": "2024.9.0-alpha.8",
>>>>>>> 1b2b95e1
	"codename": "nasubi",
	"repository": {
		"type": "git",
		"url": "https://github.com/kokonect-link/cherrypick.git"
	},
	"packageManager": "pnpm@9.6.0",
	"workspaces": [
		"packages/frontend-shared",
		"packages/frontend",
		"packages/frontend-embed",
		"packages/backend",
		"packages/sw",
		"packages/cherrypick-js",
		"packages/misskey-reversi",
		"packages/misskey-bubble-game"
	],
	"private": true,
	"scripts": {
		"build-pre": "node ./scripts/build-pre.js",
		"build-assets": "node ./scripts/build-assets.mjs",
		"build": "pnpm build-pre && pnpm -r build && pnpm build-assets",
		"build-storybook": "pnpm --filter frontend build-storybook",
		"build-cherrypick-js-with-types": "pnpm build-pre && pnpm --filter backend... --filter=!cherrypick-js build && pnpm --filter backend generate-api-json --no-build && ncp packages/backend/built/api.json packages/cherrypick-js/generator/api.json && pnpm --filter cherrypick-js update-autogen-code && pnpm --filter cherrypick-js build && pnpm --filter cherrypick-js api",
		"start": "pnpm check:connect && cd packages/backend && node ./built/boot/entry.js",
		"start:docker": "pnpm check:connect && cd packages/backend && exec node ./built/boot/entry.js",
		"start:test": "cd packages/backend && cross-env NODE_ENV=test node ./built/boot/entry.js",
		"init": "pnpm migrate",
		"migrate": "cd packages/backend && pnpm migrate",
		"revert": "cd packages/backend && pnpm revert",
		"check:connect": "cd packages/backend && pnpm check:connect",
		"migrateandstart": "pnpm migrate && pnpm start",
		"migrateandstart:docker": "pnpm migrate && exec pnpm start:docker",
		"watch": "pnpm dev",
		"dev": "node scripts/dev.mjs",
		"lint": "pnpm -r lint",
		"cy:open": "pnpm cypress open --browser --e2e --config-file=cypress.config.ts",
		"cy:run": "pnpm cypress run",
		"e2e": "pnpm start-server-and-test start:test http://localhost:61812 cy:run",
		"e2e-dev-container": "cp ./.config/cypress-devcontainer.yml ./.config/test.yml && pnpm start-server-and-test start:test http://localhost:61812 cy:run",
		"jest": "cd packages/backend && pnpm jest",
		"jest-and-coverage": "cd packages/backend && pnpm jest-and-coverage",
		"test": "pnpm -r test",
		"test-and-coverage": "pnpm -r test-and-coverage",
		"clean": "node ./scripts/clean.js",
		"clean-all": "node ./scripts/clean-all.js",
		"cleanall": "pnpm clean-all",
		"schema:sync": "cd packages/backend && pnpm typeorm schema:sync -d ormconfig.js"
	},
	"resolutions": {
		"chokidar": "3.5.3",
		"lodash": "4.17.21"
	},
	"dependencies": {
		"cssnano": "6.1.2",
		"execa": "8.0.1",
		"fast-glob": "3.3.2",
		"ignore-walk": "6.0.5",
		"js-yaml": "4.1.0",
		"postcss": "8.4.47",
		"tar": "6.2.1",
		"terser": "5.33.0",
		"typescript": "5.6.2",
		"esbuild": "0.23.1",
		"glob": "11.0.0"
	},
	"devDependencies": {
		"@misskey-dev/eslint-plugin": "2.0.3",
		"@types/node": "20.14.12",
		"@typescript-eslint/eslint-plugin": "7.17.0",
		"@typescript-eslint/parser": "7.17.0",
		"cross-env": "7.0.3",
		"cypress": "13.14.2",
		"eslint": "9.8.0",
		"globals": "15.9.0",
		"ncp": "2.0.0",
		"start-server-and-test": "2.0.8"
	},
	"optionalDependencies": {
		"@tensorflow/tfjs-core": "4.4.0"
	}
}<|MERGE_RESOLUTION|>--- conflicted
+++ resolved
@@ -1,12 +1,7 @@
 {
-<<<<<<< HEAD
 	"name": "cherrypick",
 	"version": "4.12.0-beta.1",
-	"basedMisskeyVersion": "2024.9.0-alpha.7",
-=======
-	"name": "misskey",
-	"version": "2024.9.0-alpha.8",
->>>>>>> 1b2b95e1
+	"basedMisskeyVersion": "2024.9.0-alpha.8",
 	"codename": "nasubi",
 	"repository": {
 		"type": "git",
