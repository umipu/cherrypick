--- conflicted
+++ resolved
@@ -1,10 +1,6 @@
 {
 	"name": "misskey",
-<<<<<<< HEAD
-	"version": "13.10.3+58f3a2e+klapy",
-=======
-	"version": "13.12.1",
->>>>>>> 9e70b026
+	"version": "13.12.1+klapy",
 	"codename": "nasubi",
 	"repository": {
 		"type": "git",
