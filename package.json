{
<<<<<<< HEAD
	"name": "cherrypick",
	"version": "13.2.6",
=======
	"name": "misskey",
	"version": "13.3.0",
>>>>>>> ceab34f5
	"codename": "nasubi",
	"repository": {
		"type": "git",
		"url": "https://github.com/kokonect-link/cherrypick.git"
	},
	"packageManager": "pnpm@7.24.3",
	"workspaces": [
		"packages/frontend",
		"packages/backend",
		"packages/sw"
	],
	"private": true,
	"scripts": {
		"build-pre": "node ./scripts/build-pre.js",
		"build": "pnpm build-pre && pnpm -r build && pnpm gulp",
		"start": "cd packages/backend && node ./built/boot/index.js",
		"start:test": "cd packages/backend && cross-env NODE_ENV=test node ./built/boot/index.js",
		"init": "pnpm migrate",
		"migrate": "cd packages/backend && pnpm typeorm migration:run -d ormconfig.js",
		"migrateandstart": "pnpm migrate && pnpm start",
		"gulp": "pnpm exec gulp build",
		"watch": "pnpm dev",
		"dev": "node ./scripts/dev.js",
		"lint": "pnpm -r lint",
		"cy:open": "pnpm cypress open --browser --e2e --config-file=cypress.config.ts",
		"cy:run": "pnpm cypress run",
		"e2e": "pnpm start-server-and-test start:test http://localhost:61812 cy:run",
		"jest": "cd packages/backend && pnpm cross-env NODE_ENV=test node --experimental-vm-modules --experimental-import-meta-resolve node_modules/jest/bin/jest.js --forceExit --runInBand",
		"jest-and-coverage": "cd packages/backend && pnpm cross-env NODE_ENV=test node --experimental-vm-modules --experimental-import-meta-resolve node_modules/jest/bin/jest.js --coverage --forceExit --runInBand",
		"test": "pnpm jest",
		"test-and-coverage": "pnpm jest-and-coverage",
		"format": "pnpm exec gulp format",
		"clean": "node ./scripts/clean.js",
		"clean-all": "node ./scripts/clean-all.js",
		"cleanall": "pnpm clean-all"
	},
	"resolutions": {
		"chokidar": "3.5.3",
		"lodash": "4.17.21"
	},
	"dependencies": {
		"@vitalets/google-translate-api": "8.0.0",
		"execa": "5.1.1",
		"gulp": "4.0.2",
		"gulp-cssnano": "2.1.3",
		"gulp-rename": "2.0.0",
		"gulp-replace": "1.1.4",
		"gulp-terser": "2.1.0",
		"js-yaml": "4.1.0",
		"typescript": "4.9.5"
	},
	"devDependencies": {
		"@types/gulp": "4.0.10",
		"@types/gulp-rename": "2.0.1",
		"@typescript-eslint/eslint-plugin": "5.50.0",
		"@typescript-eslint/parser": "5.50.0",
		"cross-env": "7.0.3",
		"cypress": "12.5.1",
		"eslint": "8.33.0",
		"start-server-and-test": "1.15.3"
	},
	"optionalDependencies": {
		"@tensorflow/tfjs-core": "4.2.0"
	}
}<|MERGE_RESOLUTION|>--- conflicted
+++ resolved
@@ -1,11 +1,6 @@
 {
-<<<<<<< HEAD
 	"name": "cherrypick",
-	"version": "13.2.6",
-=======
-	"name": "misskey",
 	"version": "13.3.0",
->>>>>>> ceab34f5
 	"codename": "nasubi",
 	"repository": {
 		"type": "git",
