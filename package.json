{
<<<<<<< HEAD
	"name": "cherrypick",
	"version": "4.9.0",
	"basedMisskeyVersion": "2024.5.0",
=======
	"name": "misskey",
	"version": "2024.7.0-beta.2",
>>>>>>> 0d76842a
	"codename": "nasubi",
	"repository": {
		"type": "git",
		"url": "https://github.com/kokonect-link/cherrypick.git"
	},
	"packageManager": "pnpm@9.5.0",
	"workspaces": [
		"packages/frontend",
		"packages/backend",
		"packages/sw",
		"packages/cherrypick-js",
		"packages/misskey-reversi",
		"packages/misskey-bubble-game"
	],
	"private": true,
	"scripts": {
		"build-pre": "node ./scripts/build-pre.js",
		"build-assets": "node ./scripts/build-assets.mjs",
		"build": "pnpm build-pre && pnpm -r build && pnpm build-assets",
		"build-storybook": "pnpm --filter frontend build-storybook",
		"build-cherrypick-js-with-types": "pnpm build-pre && pnpm --filter backend... --filter=!cherrypick-js build && pnpm --filter backend generate-api-json && ncp packages/backend/built/api.json packages/cherrypick-js/generator/api.json && pnpm --filter cherrypick-js update-autogen-code && pnpm --filter cherrypick-js build && pnpm --filter cherrypick-js api",
		"start": "pnpm check:connect && cd packages/backend && node ./built/boot/entry.js",
		"start:docker": "pnpm check:connect && cd packages/backend && exec node ./built/boot/entry.js",
		"start:test": "cd packages/backend && cross-env NODE_ENV=test node ./built/boot/entry.js",
		"init": "pnpm migrate",
		"migrate": "cd packages/backend && pnpm migrate",
		"revert": "cd packages/backend && pnpm revert",
		"check:connect": "cd packages/backend && pnpm check:connect",
		"migrateandstart": "pnpm migrate && pnpm start",
		"migrateandstart:docker": "pnpm migrate && exec pnpm start:docker",
		"watch": "pnpm dev",
		"dev": "node scripts/dev.mjs",
		"lint": "pnpm -r lint",
		"cy:open": "pnpm cypress open --browser --e2e --config-file=cypress.config.ts",
		"cy:run": "pnpm cypress run",
		"e2e": "pnpm start-server-and-test start:test http://localhost:61812 cy:run",
		"jest": "cd packages/backend && pnpm jest",
		"jest-and-coverage": "cd packages/backend && pnpm jest-and-coverage",
		"test": "pnpm -r test",
		"test-and-coverage": "pnpm -r test-and-coverage",
		"clean": "node ./scripts/clean.js",
		"clean-all": "node ./scripts/clean-all.js",
		"cleanall": "pnpm clean-all",
		"schema:sync": "cd packages/backend && pnpm typeorm schema:sync -d ormconfig.js"
	},
	"resolutions": {
		"chokidar": "3.5.3",
		"lodash": "4.17.21"
	},
	"dependencies": {
		"cssnano": "6.1.2",
		"execa": "8.0.1",
		"fast-glob": "3.3.2",
		"ignore-walk": "6.0.4",
		"js-yaml": "4.1.0",
		"postcss": "8.4.38",
		"tar": "6.2.1",
		"terser": "5.31.1",
		"typescript": "5.5.3",
		"esbuild": "0.22.0",
		"glob": "10.3.12"
	},
	"devDependencies": {
		"@misskey-dev/eslint-plugin": "2.0.2",
		"@types/node": "20.14.9",
		"@typescript-eslint/eslint-plugin": "7.15.0",
		"@typescript-eslint/parser": "7.15.0",
		"cross-env": "7.0.3",
		"cypress": "13.13.0",
		"eslint": "9.6.0",
		"globals": "15.7.0",
		"ncp": "2.0.0",
		"start-server-and-test": "2.0.4"
	},
	"optionalDependencies": {
		"@tensorflow/tfjs-core": "4.4.0"
	}
}<|MERGE_RESOLUTION|>--- conflicted
+++ resolved
@@ -1,12 +1,7 @@
 {
-<<<<<<< HEAD
 	"name": "cherrypick",
 	"version": "4.9.0",
-	"basedMisskeyVersion": "2024.5.0",
-=======
-	"name": "misskey",
-	"version": "2024.7.0-beta.2",
->>>>>>> 0d76842a
+	"basedMisskeyVersion": "2024.7.0-beta.2",
 	"codename": "nasubi",
 	"repository": {
 		"type": "git",
