--- conflicted
+++ resolved
@@ -1,11 +1,6 @@
 {
-<<<<<<< HEAD
 	"name": "cherrypick",
-	"version": "2023.9.0-beta.5-cp-4.3.0-beta.5",
-=======
-	"name": "misskey",
-	"version": "2023.9.0-beta.6",
->>>>>>> 1eebf3c9
+	"version": "2023.9.0-beta.6-cp-4.3.0-beta.5",
 	"codename": "nasubi",
 	"repository": {
 		"type": "git",
@@ -23,14 +18,9 @@
 		"build-assets": "node ./scripts/build-assets.mjs",
 		"build": "pnpm build-pre && pnpm -r build && pnpm build-assets",
 		"build-storybook": "pnpm --filter frontend build-storybook",
-<<<<<<< HEAD
-		"start": "pnpm check:connect && cd packages/backend && node ./built/boot/index.js",
-		"start:docker": "pnpm check:connect && cd packages/backend && exec node ./built/boot/index.js",
-		"start:test": "cd packages/backend && cross-env NODE_ENV=test node ./built/boot/index.js",
-=======
 		"start": "pnpm check:connect && cd packages/backend && node ./built/boot/entry.js",
+		"start:docker": "pnpm check:connect && cd packages/backend && exec node ./built/boot/entry.js",
 		"start:test": "cd packages/backend && cross-env NODE_ENV=test node ./built/boot/entry.js",
->>>>>>> 1eebf3c9
 		"init": "pnpm migrate",
 		"migrate": "cd packages/backend && pnpm migrate",
 		"check:connect": "cd packages/backend && pnpm check:connect",
