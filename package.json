{
	"name": "misskey",
<<<<<<< HEAD
	"version": "13.6.1+d124b46+klapy",
=======
	"version": "13.7.3",
>>>>>>> a1f3bd68
	"codename": "nasubi",
	"repository": {
		"type": "git",
		"url": "https://github.com/misskey-dev/misskey.git"
	},
	"packageManager": "pnpm@7.27.0",
	"workspaces": [
		"packages/frontend",
		"packages/backend",
		"packages/sw"
	],
	"private": true,
	"scripts": {
		"build-pre": "node ./scripts/build-pre.js",
		"build": "pnpm build-pre && pnpm -r build && pnpm gulp",
		"start": "cd packages/backend && node ./built/boot/index.js",
		"start:test": "cd packages/backend && cross-env NODE_ENV=test node ./built/boot/index.js",
		"init": "pnpm migrate",
		"migrate": "cd packages/backend && pnpm migrate",
		"migrateandstart": "pnpm migrate && pnpm start",
		"gulp": "pnpm exec gulp build",
		"watch": "pnpm dev",
		"dev": "node ./scripts/dev.js",
		"lint": "pnpm -r lint",
		"cy:open": "pnpm cypress open --browser --e2e --config-file=cypress.config.ts",
		"cy:run": "pnpm cypress run",
		"e2e": "pnpm start-server-and-test start:test http://localhost:61812 cy:run",
		"jest": "cd packages/backend && pnpm jest",
		"jest-and-coverage": "cd packages/backend && pnpm jest-and-coverage",
		"test": "pnpm jest",
		"test-and-coverage": "pnpm jest-and-coverage",
		"format": "pnpm exec gulp format",
		"clean": "node ./scripts/clean.js",
		"clean-all": "node ./scripts/clean-all.js",
		"cleanall": "pnpm clean-all"
	},
	"resolutions": {
		"chokidar": "3.5.3",
		"lodash": "4.17.21"
	},
	"dependencies": {
		"@vitalets/google-translate-api": "8.0.0",
		"execa": "5.1.1",
		"gulp": "4.0.2",
		"gulp-cssnano": "2.1.3",
		"gulp-rename": "2.0.0",
		"gulp-replace": "1.1.4",
		"gulp-terser": "2.1.0",
		"js-yaml": "4.1.0",
		"typescript": "4.9.5"
	},
	"devDependencies": {
		"@types/gulp": "4.0.10",
		"@types/gulp-rename": "2.0.1",
		"@typescript-eslint/eslint-plugin": "5.52.0",
		"@typescript-eslint/parser": "5.52.0",
		"cross-env": "7.0.3",
		"cypress": "12.6.0",
		"eslint": "8.34.0",
		"start-server-and-test": "1.15.4"
	},
	"optionalDependencies": {
		"@tensorflow/tfjs-core": "4.2.0"
	}
}<|MERGE_RESOLUTION|>--- conflicted
+++ resolved
@@ -1,10 +1,6 @@
 {
 	"name": "misskey",
-<<<<<<< HEAD
-	"version": "13.6.1+d124b46+klapy",
-=======
-	"version": "13.7.3",
->>>>>>> a1f3bd68
+	"version": "13.7.3+a1f3bd6+klapy",
 	"codename": "nasubi",
 	"repository": {
 		"type": "git",
