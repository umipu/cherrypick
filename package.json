--- conflicted
+++ resolved
@@ -1,12 +1,7 @@
 {
-<<<<<<< HEAD
 	"name": "cherrypick",
 	"version": "4.3.3",
-	"basedMisskeyVersion": "2023.10.0",
-=======
-	"name": "misskey",
-	"version": "2023.10.1",
->>>>>>> 87c98704
+	"basedMisskeyVersion": "2023.10.1",
 	"codename": "nasubi",
 	"repository": {
 		"type": "git",
