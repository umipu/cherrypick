{
<<<<<<< HEAD
	"name": "cherrypick",
	"version": "13.14.1-cp-4.2.0-beta.2",
=======
	"name": "misskey",
	"version": "13.14.2",
>>>>>>> 65cc3c5f
	"codename": "nasubi",
	"repository": {
		"type": "git",
		"url": "https://github.com/kokonect-link/cherrypick.git"
	},
	"packageManager": "pnpm@8.6.9",
	"workspaces": [
		"packages/frontend",
		"packages/backend",
		"packages/sw"
	],
	"private": true,
	"scripts": {
		"build-pre": "node ./scripts/build-pre.js",
		"build": "pnpm build-pre && pnpm -r build && pnpm gulp",
		"build-storybook": "pnpm --filter frontend build-storybook",
		"start": "pnpm check:connect && cd packages/backend && node ./built/boot/index.js",
		"start:test": "cd packages/backend && cross-env NODE_ENV=test node ./built/boot/index.js",
		"init": "pnpm migrate",
		"migrate": "cd packages/backend && pnpm migrate",
		"check:connect": "cd packages/backend && pnpm check:connect",
		"migrateandstart": "pnpm migrate && pnpm start",
		"gulp": "pnpm exec gulp build",
		"watch": "pnpm dev",
		"dev": "node ./scripts/dev.mjs",
		"lint": "pnpm -r lint",
		"cy:open": "pnpm cypress open --browser --e2e --config-file=cypress.config.ts",
		"cy:run": "pnpm cypress run",
		"e2e": "pnpm start-server-and-test start:test http://localhost:61812 cy:run",
		"jest": "cd packages/backend && pnpm jest",
		"jest-and-coverage": "cd packages/backend && pnpm jest-and-coverage",
		"test": "pnpm -r test",
		"test-and-coverage": "pnpm -r test-and-coverage",
		"format": "pnpm exec gulp format",
		"clean": "node ./scripts/clean.js",
		"clean-all": "node ./scripts/clean-all.js",
		"cleanall": "pnpm clean-all"
	},
	"resolutions": {
		"chokidar": "3.5.3",
		"lodash": "4.17.21"
	},
	"dependencies": {
		"execa": "7.1.1",
		"gulp": "4.0.2",
		"gulp-cssnano": "2.1.3",
		"gulp-rename": "2.0.0",
		"gulp-replace": "1.1.4",
		"gulp-terser": "2.1.0",
		"js-yaml": "4.1.0",
		"typescript": "5.1.6"
	},
	"devDependencies": {
		"@types/gulp": "4.0.10",
		"@types/gulp-rename": "2.0.1",
		"@typescript-eslint/eslint-plugin": "5.61.0",
		"@typescript-eslint/parser": "5.61.0",
		"cross-env": "7.0.3",
		"cypress": "12.17.1",
		"eslint": "8.45.0",
		"start-server-and-test": "2.0.0"
	},
	"optionalDependencies": {
		"@tensorflow/tfjs-core": "4.4.0"
	}
}<|MERGE_RESOLUTION|>--- conflicted
+++ resolved
@@ -1,11 +1,6 @@
 {
-<<<<<<< HEAD
 	"name": "cherrypick",
-	"version": "13.14.1-cp-4.2.0-beta.2",
-=======
-	"name": "misskey",
-	"version": "13.14.2",
->>>>>>> 65cc3c5f
+	"version": "13.14.2-cp-4.2.0-beta.2",
 	"codename": "nasubi",
 	"repository": {
 		"type": "git",
