--- conflicted
+++ resolved
@@ -1,12 +1,7 @@
 {
-<<<<<<< HEAD
 	"name": "cherrypick",
 	"version": "4.6.0",
-	"basedMisskeyVersion": "2023.12.2",
-=======
-	"name": "misskey",
-	"version": "2024.2.0-beta.2",
->>>>>>> 94e282b6
+	"basedMisskeyVersion": "2024.2.0-beta.2",
 	"codename": "nasubi",
 	"repository": {
 		"type": "git",
@@ -17,7 +12,7 @@
 		"packages/frontend",
 		"packages/backend",
 		"packages/sw",
-		"packages/misskey-js",
+		"packages/cherrypick-js",
 		"packages/misskey-reversi",
 		"packages/misskey-bubble-game"
 	],
