--- conflicted
+++ resolved
@@ -1,12 +1,7 @@
 {
-<<<<<<< HEAD
 	"name": "cherrypick",
 	"version": "4.5.0-beta.3",
-	"basedMisskeyVersion": "2023.11.0-beta.8",
-=======
-	"name": "misskey",
-	"version": "2023.11.0-beta.9",
->>>>>>> 470a1c30
+	"basedMisskeyVersion": "2023.11.0-beta.9",
 	"codename": "nasubi",
 	"repository": {
 		"type": "git",
