{
	"name": "misskey",
<<<<<<< HEAD
	"version": "12.114.0+klapy",
=======
	"version": "12.116.1",
>>>>>>> 3b69a563
	"codename": "indigo",
	"repository": {
		"type": "git",
		"url": "https://github.com/misskey-dev/misskey.git"
	},
	"private": true,
	"scripts": {
		"postinstall": "node ./scripts/install-packages.js",
		"build": "node ./scripts/build.js",
		"start": "cd packages/backend && node --experimental-json-modules ./built/index.js",
		"start:test": "cd packages/backend && cross-env NODE_ENV=test node --experimental-json-modules ./built/index.js",
		"init": "npm run migrate",
		"migrate": "cd packages/backend && npx typeorm migration:run -d ormconfig.js",
		"migrateandstart": "npm run migrate && npm run start",
		"gulp": "gulp build",
		"watch": "npm run dev",
		"dev": "node ./scripts/dev.js",
		"lint": "node ./scripts/lint.js",
		"cy:open": "cypress open --browser --e2e --config-file=cypress.config.ts",
		"cy:run": "cypress run",
		"e2e": "start-server-and-test start:test http://localhost:61812 cy:run",
		"mocha": "cd packages/backend && cross-env NODE_ENV=test TS_NODE_FILES=true TS_NODE_TRANSPILE_ONLY=true TS_NODE_PROJECT=\"./test/tsconfig.json\" npx mocha",
		"test": "npm run mocha",
		"format": "gulp format",
		"clean": "node ./scripts/clean.js",
		"clean-all": "node ./scripts/clean-all.js",
		"cleanall": "npm run clean-all"
	},
	"dependencies": {
		"execa": "5.1.1",
		"gulp": "4.0.2",
		"gulp-cssnano": "2.1.3",
		"gulp-rename": "2.0.0",
		"gulp-replace": "1.1.3",
		"gulp-terser": "2.1.0",
		"js-yaml": "4.1.0"
	},
	"devDependencies": {
		"@types/gulp": "4.0.9",
		"@types/gulp-rename": "2.0.1",
		"@typescript-eslint/parser": "5.30.6",
		"cross-env": "7.0.3",
		"cypress": "10.3.0",
		"start-server-and-test": "1.14.0",
		"typescript": "4.7.4"
	}
}<|MERGE_RESOLUTION|>--- conflicted
+++ resolved
@@ -1,10 +1,6 @@
 {
 	"name": "misskey",
-<<<<<<< HEAD
-	"version": "12.114.0+klapy",
-=======
-	"version": "12.116.1",
->>>>>>> 3b69a563
+	"version": "12.116.1+klapy",
 	"codename": "indigo",
 	"repository": {
 		"type": "git",
