--- conflicted
+++ resolved
@@ -1,12 +1,7 @@
 {
 	"name": "misskey",
-<<<<<<< HEAD
-	"version": "12.119.2+klapy",
-	"codename": "indigo",
-=======
-	"version": "13.0.0",
+	"version": "13.0.0+klapy",
 	"codename": "nasubi",
->>>>>>> d56fc418
 	"repository": {
 		"type": "git",
 		"url": "https://github.com/misskey-dev/misskey.git"
