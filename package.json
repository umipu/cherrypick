{
<<<<<<< HEAD
	"name": "cherrypick",
	"version": "2023.9.0-beta.6-cp-4.3.0-beta.5",
=======
	"name": "misskey",
	"version": "2023.9.0-beta.8",
>>>>>>> 44985ae8
	"codename": "nasubi",
	"repository": {
		"type": "git",
		"url": "https://github.com/kokonect-link/cherrypick.git"
	},
	"packageManager": "pnpm@8.7.5",
	"workspaces": [
		"packages/frontend",
		"packages/backend",
		"packages/sw"
	],
	"private": true,
	"scripts": {
		"build-pre": "node ./scripts/build-pre.js",
		"build-assets": "node ./scripts/build-assets.mjs",
		"build": "pnpm build-pre && pnpm -r build && pnpm build-assets",
		"build-storybook": "pnpm --filter frontend build-storybook",
		"start": "pnpm check:connect && cd packages/backend && node ./built/boot/entry.js",
		"start:docker": "pnpm check:connect && cd packages/backend && exec node ./built/boot/entry.js",
		"start:test": "cd packages/backend && cross-env NODE_ENV=test node ./built/boot/entry.js",
		"init": "pnpm migrate",
		"migrate": "cd packages/backend && pnpm migrate",
		"check:connect": "cd packages/backend && pnpm check:connect",
		"migrateandstart": "pnpm migrate && pnpm start",
		"migrateandstart:docker": "pnpm migrate && exec pnpm start:docker",
		"watch": "pnpm dev",
		"dev": "node ./scripts/dev.mjs",
		"lint": "pnpm -r lint",
		"cy:open": "pnpm cypress open --browser --e2e --config-file=cypress.config.ts",
		"cy:run": "pnpm cypress run",
		"e2e": "pnpm start-server-and-test start:test http://localhost:61812 cy:run",
		"jest": "cd packages/backend && pnpm jest",
		"jest-and-coverage": "cd packages/backend && pnpm jest-and-coverage",
		"test": "pnpm -r test",
		"test-and-coverage": "pnpm -r test-and-coverage",
		"clean": "node ./scripts/clean.js",
		"clean-all": "node ./scripts/clean-all.js",
		"cleanall": "pnpm clean-all"
	},
	"resolutions": {
		"chokidar": "3.5.3",
		"lodash": "4.17.21"
	},
	"dependencies": {
		"execa": "8.0.1",
		"cssnano": "6.0.1",
		"js-yaml": "4.1.0",
		"postcss": "8.4.29",
		"terser": "5.19.4",
		"typescript": "5.2.2"
	},
	"devDependencies": {
		"@typescript-eslint/eslint-plugin": "6.7.0",
		"@typescript-eslint/parser": "6.7.0",
		"cross-env": "7.0.3",
		"cypress": "13.2.0",
		"eslint": "8.49.0",
		"start-server-and-test": "2.0.0"
	},
	"optionalDependencies": {
		"@tensorflow/tfjs-core": "4.4.0"
	}
}<|MERGE_RESOLUTION|>--- conflicted
+++ resolved
@@ -1,11 +1,6 @@
 {
-<<<<<<< HEAD
 	"name": "cherrypick",
-	"version": "2023.9.0-beta.6-cp-4.3.0-beta.5",
-=======
-	"name": "misskey",
-	"version": "2023.9.0-beta.8",
->>>>>>> 44985ae8
+	"version": "2023.9.0-beta.8-cp-4.3.0-beta.5",
 	"codename": "nasubi",
 	"repository": {
 		"type": "git",
