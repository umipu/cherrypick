{
<<<<<<< HEAD
	"name": "cherrypick",
	"version": "12.119.0-cp-3.0.0",
	"codename": "indigo",
=======
	"name": "misskey",
	"version": "13.2.6",
	"codename": "nasubi",
>>>>>>> dbc23b5d
	"repository": {
		"type": "git",
		"url": "https://github.com/kokonect-link/cherrypick.git"
	},
	"packageManager": "pnpm@7.24.3",
	"workspaces": [
		"packages/frontend",
		"packages/backend",
		"packages/sw"
	],
	"private": true,
	"scripts": {
		"build-pre": "node ./scripts/build-pre.js",
		"build": "pnpm build-pre && pnpm -r build && pnpm gulp",
		"start": "cd packages/backend && node ./built/boot/index.js",
		"start:test": "cd packages/backend && cross-env NODE_ENV=test node ./built/boot/index.js",
		"init": "pnpm migrate",
		"migrate": "cd packages/backend && pnpm typeorm migration:run -d ormconfig.js",
		"migrateandstart": "pnpm migrate && pnpm start",
		"gulp": "pnpm exec gulp build",
		"watch": "pnpm dev",
		"dev": "node ./scripts/dev.js",
		"lint": "pnpm -r lint",
		"cy:open": "pnpm cypress open --browser --e2e --config-file=cypress.config.ts",
		"cy:run": "pnpm cypress run",
		"e2e": "pnpm start-server-and-test start:test http://localhost:61812 cy:run",
		"jest": "cd packages/backend && pnpm cross-env NODE_ENV=test node --experimental-vm-modules --experimental-import-meta-resolve node_modules/jest/bin/jest.js --forceExit --runInBand",
		"jest-and-coverage": "cd packages/backend && pnpm cross-env NODE_ENV=test node --experimental-vm-modules --experimental-import-meta-resolve node_modules/jest/bin/jest.js --coverage --forceExit --runInBand",
		"test": "pnpm jest",
		"test-and-coverage": "pnpm jest-and-coverage",
		"format": "pnpm exec gulp format",
		"clean": "node ./scripts/clean.js",
		"clean-all": "node ./scripts/clean-all.js",
		"cleanall": "pnpm clean-all"
	},
	"resolutions": {
		"chokidar": "^3.5.3",
		"lodash": "^4.17.21"
	},
	"dependencies": {
		"@vitalets/google-translate-api": "8.0.0",
		"execa": "5.1.1",
		"gulp": "4.0.2",
		"gulp-cssnano": "2.1.3",
		"gulp-rename": "2.0.0",
		"gulp-replace": "1.1.4",
		"gulp-terser": "2.1.0",
		"js-yaml": "4.1.0",
		"typescript": "4.9.4"
	},
	"devDependencies": {
		"@types/gulp": "4.0.10",
		"@types/gulp-rename": "2.0.1",
		"@typescript-eslint/eslint-plugin": "5.49.0",
		"@typescript-eslint/parser": "5.49.0",
		"cross-env": "7.0.3",
		"cypress": "12.4.0",
		"eslint": "^8.32.0",
		"start-server-and-test": "1.15.3"
	},
	"optionalDependencies": {
		"@tensorflow/tfjs-core": "^4.2.0"
	}
}<|MERGE_RESOLUTION|>--- conflicted
+++ resolved
@@ -1,13 +1,7 @@
 {
-<<<<<<< HEAD
 	"name": "cherrypick",
-	"version": "12.119.0-cp-3.0.0",
-	"codename": "indigo",
-=======
-	"name": "misskey",
 	"version": "13.2.6",
 	"codename": "nasubi",
->>>>>>> dbc23b5d
 	"repository": {
 		"type": "git",
 		"url": "https://github.com/kokonect-link/cherrypick.git"
