--- conflicted
+++ resolved
@@ -1,11 +1,6 @@
 {
-<<<<<<< HEAD
 	"name": "cherrypick",
-	"version": "13.13.2-cp-4.1.0",
-=======
-	"name": "misskey",
 	"version": "13.14.0-beta.2",
->>>>>>> 12456b22
 	"codename": "nasubi",
 	"repository": {
 		"type": "git",
