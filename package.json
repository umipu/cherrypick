{
	"name": "cherrypick",
	"version": "4.9.0",
	"basedMisskeyVersion": "2024.7.0-beta.2",
	"codename": "nasubi",
	"repository": {
		"type": "git",
		"url": "https://github.com/kokonect-link/cherrypick.git"
	},
	"packageManager": "pnpm@9.5.0",
	"workspaces": [
		"packages/frontend",
		"packages/backend",
		"packages/sw",
		"packages/cherrypick-js",
		"packages/misskey-reversi",
		"packages/misskey-bubble-game"
	],
	"private": true,
	"scripts": {
		"build-pre": "node ./scripts/build-pre.js",
		"build-assets": "node ./scripts/build-assets.mjs",
		"build": "pnpm build-pre && pnpm -r build && pnpm build-assets",
		"build-storybook": "pnpm --filter frontend build-storybook",
<<<<<<< HEAD
		"build-cherrypick-js-with-types": "pnpm build-pre && pnpm --filter backend... --filter=!cherrypick-js build && pnpm --filter backend generate-api-json && ncp packages/backend/built/api.json packages/cherrypick-js/generator/api.json && pnpm --filter cherrypick-js update-autogen-code && pnpm --filter cherrypick-js build && pnpm --filter cherrypick-js api",
=======
		"build-misskey-js-with-types": "pnpm build-pre && pnpm --filter backend... --filter=!misskey-js build && pnpm --filter backend generate-api-json --no-build && ncp packages/backend/built/api.json packages/misskey-js/generator/api.json && pnpm --filter misskey-js update-autogen-code && pnpm --filter misskey-js build && pnpm --filter misskey-js api",
>>>>>>> 22c4e9d7
		"start": "pnpm check:connect && cd packages/backend && node ./built/boot/entry.js",
		"start:docker": "pnpm check:connect && cd packages/backend && exec node ./built/boot/entry.js",
		"start:test": "cd packages/backend && cross-env NODE_ENV=test node ./built/boot/entry.js",
		"init": "pnpm migrate",
		"migrate": "cd packages/backend && pnpm migrate",
		"revert": "cd packages/backend && pnpm revert",
		"check:connect": "cd packages/backend && pnpm check:connect",
		"migrateandstart": "pnpm migrate && pnpm start",
		"migrateandstart:docker": "pnpm migrate && exec pnpm start:docker",
		"watch": "pnpm dev",
		"dev": "node scripts/dev.mjs",
		"lint": "pnpm -r lint",
		"cy:open": "pnpm cypress open --browser --e2e --config-file=cypress.config.ts",
		"cy:run": "pnpm cypress run",
		"e2e": "pnpm start-server-and-test start:test http://localhost:61812 cy:run",
		"jest": "cd packages/backend && pnpm jest",
		"jest-and-coverage": "cd packages/backend && pnpm jest-and-coverage",
		"test": "pnpm -r test",
		"test-and-coverage": "pnpm -r test-and-coverage",
		"clean": "node ./scripts/clean.js",
		"clean-all": "node ./scripts/clean-all.js",
		"cleanall": "pnpm clean-all",
		"schema:sync": "cd packages/backend && pnpm typeorm schema:sync -d ormconfig.js"
	},
	"resolutions": {
		"chokidar": "3.5.3",
		"lodash": "4.17.21"
	},
	"dependencies": {
		"cssnano": "6.1.2",
		"execa": "8.0.1",
		"fast-glob": "3.3.2",
		"ignore-walk": "6.0.4",
		"js-yaml": "4.1.0",
		"postcss": "8.4.38",
		"tar": "6.2.1",
		"terser": "5.31.1",
		"typescript": "5.5.3",
		"esbuild": "0.22.0",
		"glob": "10.3.12"
	},
	"devDependencies": {
		"@misskey-dev/eslint-plugin": "2.0.2",
		"@types/node": "20.14.9",
		"@typescript-eslint/eslint-plugin": "7.15.0",
		"@typescript-eslint/parser": "7.15.0",
		"cross-env": "7.0.3",
		"cypress": "13.13.0",
		"eslint": "9.6.0",
		"globals": "15.7.0",
		"ncp": "2.0.0",
		"start-server-and-test": "2.0.4"
	},
	"optionalDependencies": {
		"@tensorflow/tfjs-core": "4.4.0"
	}
}<|MERGE_RESOLUTION|>--- conflicted
+++ resolved
@@ -22,11 +22,7 @@
 		"build-assets": "node ./scripts/build-assets.mjs",
 		"build": "pnpm build-pre && pnpm -r build && pnpm build-assets",
 		"build-storybook": "pnpm --filter frontend build-storybook",
-<<<<<<< HEAD
-		"build-cherrypick-js-with-types": "pnpm build-pre && pnpm --filter backend... --filter=!cherrypick-js build && pnpm --filter backend generate-api-json && ncp packages/backend/built/api.json packages/cherrypick-js/generator/api.json && pnpm --filter cherrypick-js update-autogen-code && pnpm --filter cherrypick-js build && pnpm --filter cherrypick-js api",
-=======
-		"build-misskey-js-with-types": "pnpm build-pre && pnpm --filter backend... --filter=!misskey-js build && pnpm --filter backend generate-api-json --no-build && ncp packages/backend/built/api.json packages/misskey-js/generator/api.json && pnpm --filter misskey-js update-autogen-code && pnpm --filter misskey-js build && pnpm --filter misskey-js api",
->>>>>>> 22c4e9d7
+		"build-cherrypick-js-with-types": "pnpm build-pre && pnpm --filter backend... --filter=!cherrypick-js build && pnpm --filter backend generate-api-json --no-build && ncp packages/backend/built/api.json packages/cherrypick-js/generator/api.json && pnpm --filter cherrypick-js update-autogen-code && pnpm --filter cherrypick-js build && pnpm --filter cherrypick-js api",
 		"start": "pnpm check:connect && cd packages/backend && node ./built/boot/entry.js",
 		"start:docker": "pnpm check:connect && cd packages/backend && exec node ./built/boot/entry.js",
 		"start:test": "cd packages/backend && cross-env NODE_ENV=test node ./built/boot/entry.js",
