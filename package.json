{
<<<<<<< HEAD
	"name": "cherrypick",
	"version": "4.7.0-beta.2",
	"basedMisskeyVersion": "2024.2.0-beta.10",
=======
	"name": "misskey",
	"version": "2024.2.0",
>>>>>>> f18a31c6
	"codename": "nasubi",
	"repository": {
		"type": "git",
		"url": "https://github.com/kokonect-link/cherrypick.git"
	},
	"packageManager": "pnpm@8.15.1",
	"workspaces": [
		"packages/frontend",
		"packages/backend",
		"packages/sw",
		"packages/cherrypick-js",
		"packages/misskey-reversi",
		"packages/misskey-bubble-game"
	],
	"private": true,
	"scripts": {
		"build-pre": "node ./scripts/build-pre.js",
		"build-assets": "node ./scripts/build-assets.mjs",
		"build": "pnpm build-pre && pnpm -r build && pnpm build-assets",
		"build-storybook": "pnpm --filter frontend build-storybook",
<<<<<<< HEAD
		"build-cherrypick-js-with-types": "pnpm --filter backend build && pnpm --filter backend generate-api-json && ncp packages/backend/built/api.json packages/cherrypick-js/generator/api.json && pnpm --filter cherrypick-js update-autogen-code && pnpm --filter cherrypick-js build && pnpm --filter cherrypick-js api",
=======
		"build-misskey-js-with-types": "pnpm build-pre && pnpm --filter backend... --filter=!misskey-js build && pnpm --filter backend generate-api-json && ncp packages/backend/built/api.json packages/misskey-js/generator/api.json && pnpm --filter misskey-js update-autogen-code && pnpm --filter misskey-js build && pnpm --filter misskey-js api",
>>>>>>> f18a31c6
		"start": "pnpm check:connect && cd packages/backend && node ./built/boot/entry.js",
		"start:docker": "pnpm check:connect && cd packages/backend && exec node ./built/boot/entry.js",
		"start:test": "cd packages/backend && cross-env NODE_ENV=test node ./built/boot/entry.js",
		"init": "pnpm migrate",
		"migrate": "cd packages/backend && pnpm migrate",
		"revert": "cd packages/backend && pnpm revert",
		"check:connect": "cd packages/backend && pnpm check:connect",
		"migrateandstart": "pnpm migrate && pnpm start",
		"migrateandstart:docker": "pnpm migrate && exec pnpm start:docker",
		"watch": "pnpm dev",
		"dev": "node scripts/dev.mjs",
		"lint": "pnpm -r lint",
		"cy:open": "pnpm cypress open --browser --e2e --config-file=cypress.config.ts",
		"cy:run": "pnpm cypress run",
		"e2e": "pnpm start-server-and-test start:test http://localhost:61812 cy:run",
		"jest": "cd packages/backend && pnpm jest",
		"jest-and-coverage": "cd packages/backend && pnpm jest-and-coverage",
		"test": "pnpm -r test",
		"test-and-coverage": "pnpm -r test-and-coverage",
		"clean": "node ./scripts/clean.js",
		"clean-all": "node ./scripts/clean-all.js",
		"cleanall": "pnpm clean-all",
		"schema:sync": "cd packages/backend && pnpm typeorm schema:sync -d ormconfig.js"
	},
	"resolutions": {
		"chokidar": "3.5.3",
		"lodash": "4.17.21"
	},
	"dependencies": {
		"cssnano": "6.0.3",
		"execa": "8.0.1",
		"fast-glob": "3.3.2",
		"ignore-walk": "6.0.4",
		"js-yaml": "4.1.0",
		"postcss": "8.4.33",
		"tar": "6.2.0",
		"terser": "5.27.0",
		"typescript": "5.3.3"
	},
	"devDependencies": {
		"@typescript-eslint/eslint-plugin": "6.18.1",
		"@typescript-eslint/parser": "6.18.1",
		"cross-env": "7.0.3",
		"cypress": "13.6.3",
		"eslint": "8.56.0",
		"ncp": "2.0.0",
		"start-server-and-test": "2.0.3"
	},
	"optionalDependencies": {
		"@tensorflow/tfjs-core": "4.4.0"
	}
}<|MERGE_RESOLUTION|>--- conflicted
+++ resolved
@@ -1,12 +1,7 @@
 {
-<<<<<<< HEAD
 	"name": "cherrypick",
 	"version": "4.7.0-beta.2",
-	"basedMisskeyVersion": "2024.2.0-beta.10",
-=======
-	"name": "misskey",
-	"version": "2024.2.0",
->>>>>>> f18a31c6
+	"basedMisskeyVersion": "2024.2.0",
 	"codename": "nasubi",
 	"repository": {
 		"type": "git",
@@ -27,11 +22,7 @@
 		"build-assets": "node ./scripts/build-assets.mjs",
 		"build": "pnpm build-pre && pnpm -r build && pnpm build-assets",
 		"build-storybook": "pnpm --filter frontend build-storybook",
-<<<<<<< HEAD
-		"build-cherrypick-js-with-types": "pnpm --filter backend build && pnpm --filter backend generate-api-json && ncp packages/backend/built/api.json packages/cherrypick-js/generator/api.json && pnpm --filter cherrypick-js update-autogen-code && pnpm --filter cherrypick-js build && pnpm --filter cherrypick-js api",
-=======
-		"build-misskey-js-with-types": "pnpm build-pre && pnpm --filter backend... --filter=!misskey-js build && pnpm --filter backend generate-api-json && ncp packages/backend/built/api.json packages/misskey-js/generator/api.json && pnpm --filter misskey-js update-autogen-code && pnpm --filter misskey-js build && pnpm --filter misskey-js api",
->>>>>>> f18a31c6
+		"build-cherrypick-js-with-types": "pnpm build-pre && pnpm --filter backend... --filter=!cherrypick-js build && pnpm --filter backend generate-api-json && ncp packages/backend/built/api.json packages/cherrypick-js/generator/api.json && pnpm --filter cherrypick-js update-autogen-code && pnpm --filter cherrypick-js build && pnpm --filter cherrypick-js api",
 		"start": "pnpm check:connect && cd packages/backend && node ./built/boot/entry.js",
 		"start:docker": "pnpm check:connect && cd packages/backend && exec node ./built/boot/entry.js",
 		"start:test": "cd packages/backend && cross-env NODE_ENV=test node ./built/boot/entry.js",
