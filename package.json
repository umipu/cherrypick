--- conflicted
+++ resolved
@@ -1,12 +1,7 @@
 {
 	"name": "cherrypick",
-<<<<<<< HEAD
-	"version": "4.8.0-yojo0.1.0",
-	"basedMisskeyVersion": "2024.3.1",
-=======
-	"version": "4.9.0-beta.2",
+	"version": "4.9.0-beta.2-yojo0.2.0",
 	"basedMisskeyVersion": "2024.5.0",
->>>>>>> adb8ec02
 	"codename": "nasubi",
 	"repository": {
 		"type": "git",
