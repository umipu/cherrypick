{
<<<<<<< HEAD
	"name": "cherrypick",
	"version": "4.10.0-beta.2",
	"basedMisskeyVersion": "2024.7.0-rc.8",
=======
	"name": "misskey",
	"version": "2024.7.0",
>>>>>>> 008a66d7
	"codename": "nasubi",
	"repository": {
		"type": "git",
		"url": "https://github.com/kokonect-link/cherrypick.git"
	},
	"packageManager": "pnpm@9.6.0",
	"workspaces": [
		"packages/frontend",
		"packages/backend",
		"packages/sw",
		"packages/cherrypick-js",
		"packages/misskey-reversi",
		"packages/misskey-bubble-game"
	],
	"private": true,
	"scripts": {
		"build-pre": "node ./scripts/build-pre.js",
		"build-assets": "node ./scripts/build-assets.mjs",
		"build": "pnpm build-pre && pnpm -r build && pnpm build-assets",
		"build-storybook": "pnpm --filter frontend build-storybook",
		"build-cherrypick-js-with-types": "pnpm build-pre && pnpm --filter backend... --filter=!cherrypick-js build && pnpm --filter backend generate-api-json --no-build && ncp packages/backend/built/api.json packages/cherrypick-js/generator/api.json && pnpm --filter cherrypick-js update-autogen-code && pnpm --filter cherrypick-js build && pnpm --filter cherrypick-js api",
		"start": "pnpm check:connect && cd packages/backend && node ./built/boot/entry.js",
		"start:docker": "pnpm check:connect && cd packages/backend && exec node ./built/boot/entry.js",
		"start:test": "cd packages/backend && cross-env NODE_ENV=test node ./built/boot/entry.js",
		"init": "pnpm migrate",
		"migrate": "cd packages/backend && pnpm migrate",
		"revert": "cd packages/backend && pnpm revert",
		"check:connect": "cd packages/backend && pnpm check:connect",
		"migrateandstart": "pnpm migrate && pnpm start",
		"migrateandstart:docker": "pnpm migrate && exec pnpm start:docker",
		"watch": "pnpm dev",
		"dev": "node scripts/dev.mjs",
		"lint": "pnpm -r lint",
		"cy:open": "pnpm cypress open --browser --e2e --config-file=cypress.config.ts",
		"cy:run": "pnpm cypress run",
		"e2e": "pnpm start-server-and-test start:test http://localhost:61812 cy:run",
		"jest": "cd packages/backend && pnpm jest",
		"jest-and-coverage": "cd packages/backend && pnpm jest-and-coverage",
		"test": "pnpm -r test",
		"test-and-coverage": "pnpm -r test-and-coverage",
		"clean": "node ./scripts/clean.js",
		"clean-all": "node ./scripts/clean-all.js",
		"cleanall": "pnpm clean-all",
		"schema:sync": "cd packages/backend && pnpm typeorm schema:sync -d ormconfig.js"
	},
	"resolutions": {
		"chokidar": "3.5.3",
		"lodash": "4.17.21"
	},
	"dependencies": {
		"cssnano": "6.1.2",
		"execa": "8.0.1",
		"fast-glob": "3.3.2",
		"ignore-walk": "6.0.5",
		"js-yaml": "4.1.0",
		"postcss": "8.4.40",
		"tar": "6.2.1",
		"terser": "5.31.3",
		"typescript": "5.5.4",
		"esbuild": "0.23.0",
		"glob": "11.0.0"
	},
	"devDependencies": {
		"@misskey-dev/eslint-plugin": "2.0.2",
		"@types/node": "20.14.12",
		"@typescript-eslint/eslint-plugin": "7.17.0",
		"@typescript-eslint/parser": "7.17.0",
		"cross-env": "7.0.3",
		"cypress": "13.13.1",
		"eslint": "9.8.0",
		"globals": "15.8.0",
		"ncp": "2.0.0",
		"start-server-and-test": "2.0.4"
	},
	"optionalDependencies": {
		"@tensorflow/tfjs-core": "4.4.0"
	}
}<|MERGE_RESOLUTION|>--- conflicted
+++ resolved
@@ -1,12 +1,7 @@
 {
-<<<<<<< HEAD
 	"name": "cherrypick",
 	"version": "4.10.0-beta.2",
-	"basedMisskeyVersion": "2024.7.0-rc.8",
-=======
-	"name": "misskey",
-	"version": "2024.7.0",
->>>>>>> 008a66d7
+	"basedMisskeyVersion": "2024.7.0",
 	"codename": "nasubi",
 	"repository": {
 		"type": "git",
