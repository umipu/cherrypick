{
<<<<<<< HEAD
	"name": "cherrypick",
	"version": "4.8.0",
	"basedMisskeyVersion": "2024.3.1",
=======
	"name": "misskey",
	"version": "2024.5.0",
>>>>>>> 43cccaae
	"codename": "nasubi",
	"repository": {
		"type": "git",
		"url": "https://github.com/kokonect-link/cherrypick.git"
	},
	"packageManager": "pnpm@9.0.6",
	"workspaces": [
		"packages/frontend",
		"packages/backend",
		"packages/sw",
		"packages/cherrypick-js",
		"packages/misskey-reversi",
		"packages/misskey-bubble-game"
	],
	"private": true,
	"scripts": {
		"build-pre": "node ./scripts/build-pre.js",
		"build-assets": "node ./scripts/build-assets.mjs",
		"build": "pnpm build-pre && pnpm -r build && pnpm build-assets",
		"build-storybook": "pnpm --filter frontend build-storybook",
		"build-cherrypick-js-with-types": "pnpm build-pre && pnpm --filter backend... --filter=!cherrypick-js build && pnpm --filter backend generate-api-json && ncp packages/backend/built/api.json packages/cherrypick-js/generator/api.json && pnpm --filter cherrypick-js update-autogen-code && pnpm --filter cherrypick-js build && pnpm --filter cherrypick-js api",
		"start": "pnpm check:connect && cd packages/backend && node ./built/boot/entry.js",
		"start:docker": "pnpm check:connect && cd packages/backend && exec node ./built/boot/entry.js",
		"start:test": "cd packages/backend && cross-env NODE_ENV=test node ./built/boot/entry.js",
		"init": "pnpm migrate",
		"migrate": "cd packages/backend && pnpm migrate",
		"revert": "cd packages/backend && pnpm revert",
		"check:connect": "cd packages/backend && pnpm check:connect",
		"migrateandstart": "pnpm migrate && pnpm start",
		"migrateandstart:docker": "pnpm migrate && exec pnpm start:docker",
		"watch": "pnpm dev",
		"dev": "node scripts/dev.mjs",
		"lint": "pnpm -r lint",
		"cy:open": "pnpm cypress open --browser --e2e --config-file=cypress.config.ts",
		"cy:run": "pnpm cypress run",
		"e2e": "pnpm start-server-and-test start:test http://localhost:61812 cy:run",
		"jest": "cd packages/backend && pnpm jest",
		"jest-and-coverage": "cd packages/backend && pnpm jest-and-coverage",
		"test": "pnpm -r test",
		"test-and-coverage": "pnpm -r test-and-coverage",
		"clean": "node ./scripts/clean.js",
		"clean-all": "node ./scripts/clean-all.js",
		"cleanall": "pnpm clean-all",
		"schema:sync": "cd packages/backend && pnpm typeorm schema:sync -d ormconfig.js"
	},
	"resolutions": {
		"chokidar": "3.5.3",
		"lodash": "4.17.21"
	},
	"dependencies": {
		"cssnano": "6.1.2",
		"execa": "8.0.1",
		"fast-glob": "3.3.2",
		"ignore-walk": "6.0.4",
		"js-yaml": "4.1.0",
		"postcss": "8.4.38",
		"tar": "6.2.1",
		"terser": "5.30.3",
		"typescript": "5.4.5",
		"esbuild": "0.20.2",
		"glob": "10.3.12"
	},
	"devDependencies": {
		"@types/node": "20.12.7",
		"@typescript-eslint/eslint-plugin": "7.7.1",
		"@typescript-eslint/parser": "7.7.1",
		"cross-env": "7.0.3",
		"cypress": "13.7.3",
		"eslint": "8.57.0",
		"ncp": "2.0.0",
		"start-server-and-test": "2.0.3"
	},
	"optionalDependencies": {
		"@tensorflow/tfjs-core": "4.4.0"
	}
}<|MERGE_RESOLUTION|>--- conflicted
+++ resolved
@@ -1,12 +1,7 @@
 {
-<<<<<<< HEAD
 	"name": "cherrypick",
 	"version": "4.8.0",
-	"basedMisskeyVersion": "2024.3.1",
-=======
-	"name": "misskey",
-	"version": "2024.5.0",
->>>>>>> 43cccaae
+	"basedMisskeyVersion": "2024.5.0",
 	"codename": "nasubi",
 	"repository": {
 		"type": "git",
