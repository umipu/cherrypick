{
	"name": "cherrypick",
<<<<<<< HEAD
	"version": "4.9.0-yojo0.4.1",
	"basedMisskeyVersion": "2024.5.0",
=======
	"version": "4.10.0-beta.2",
	"basedMisskeyVersion": "2024.7.0-rc.8",
>>>>>>> 8c0a1ff3
	"codename": "nasubi",
	"repository": {
		"type": "git",
		"url": "https://github.com/kokonect-link/cherrypick.git"
	},
	"packageManager": "pnpm@9.6.0",
	"workspaces": [
		"packages/frontend",
		"packages/backend",
		"packages/sw",
		"packages/cherrypick-js",
		"packages/misskey-reversi",
		"packages/misskey-bubble-game"
	],
	"private": true,
	"scripts": {
		"build-pre": "node ./scripts/build-pre.js",
		"build-assets": "node ./scripts/build-assets.mjs",
		"build": "pnpm build-pre && pnpm -r build && pnpm build-assets",
		"build-storybook": "pnpm --filter frontend build-storybook",
		"build-cherrypick-js-with-types": "pnpm build-pre && pnpm --filter backend... --filter=!cherrypick-js build && pnpm --filter backend generate-api-json --no-build && ncp packages/backend/built/api.json packages/cherrypick-js/generator/api.json && pnpm --filter cherrypick-js update-autogen-code && pnpm --filter cherrypick-js build && pnpm --filter cherrypick-js api",
		"start": "pnpm check:connect && cd packages/backend && node ./built/boot/entry.js",
		"start:docker": "pnpm check:connect && cd packages/backend && exec node ./built/boot/entry.js",
		"start:test": "cd packages/backend && cross-env NODE_ENV=test node ./built/boot/entry.js",
		"init": "pnpm migrate",
		"migrate": "cd packages/backend && pnpm migrate",
		"revert": "cd packages/backend && pnpm revert",
		"check:connect": "cd packages/backend && pnpm check:connect",
		"migrateandstart": "pnpm migrate && pnpm start",
		"migrateandstart:docker": "pnpm migrate && exec pnpm start:docker",
		"watch": "pnpm dev",
		"dev": "node scripts/dev.mjs",
		"lint": "pnpm -r lint",
		"cy:open": "pnpm cypress open --browser --e2e --config-file=cypress.config.ts",
		"cy:run": "pnpm cypress run",
		"e2e": "pnpm start-server-and-test start:test http://localhost:61812 cy:run",
		"jest": "cd packages/backend && pnpm jest",
		"jest-and-coverage": "cd packages/backend && pnpm jest-and-coverage",
		"test": "pnpm -r test",
		"test-and-coverage": "pnpm -r test-and-coverage",
		"clean": "node ./scripts/clean.js",
		"clean-all": "node ./scripts/clean-all.js",
		"cleanall": "pnpm clean-all",
		"schema:sync": "cd packages/backend && pnpm typeorm schema:sync -d ormconfig.js"
	},
	"resolutions": {
		"chokidar": "3.5.3",
		"lodash": "4.17.21"
	},
	"dependencies": {
		"cssnano": "6.1.2",
		"execa": "8.0.1",
		"fast-glob": "3.3.2",
		"ignore-walk": "6.0.5",
		"js-yaml": "4.1.0",
		"postcss": "8.4.40",
		"tar": "6.2.1",
		"terser": "5.31.3",
		"typescript": "5.5.4",
		"esbuild": "0.23.0",
		"glob": "11.0.0"
	},
	"devDependencies": {
		"@misskey-dev/eslint-plugin": "2.0.2",
		"@types/node": "20.14.12",
		"@typescript-eslint/eslint-plugin": "7.17.0",
		"@typescript-eslint/parser": "7.17.0",
		"cross-env": "7.0.3",
		"cypress": "13.13.1",
		"eslint": "9.8.0",
		"globals": "15.8.0",
		"ncp": "2.0.0",
		"start-server-and-test": "2.0.4"
	},
	"optionalDependencies": {
		"@tensorflow/tfjs-core": "4.4.0"
	}
}<|MERGE_RESOLUTION|>--- conflicted
+++ resolved
@@ -1,12 +1,7 @@
 {
 	"name": "cherrypick",
-<<<<<<< HEAD
-	"version": "4.9.0-yojo0.4.1",
-	"basedMisskeyVersion": "2024.5.0",
-=======
-	"version": "4.10.0-beta.2",
+	"version": "4.10.0-beta.2-yojo0.4.1",
 	"basedMisskeyVersion": "2024.7.0-rc.8",
->>>>>>> 8c0a1ff3
 	"codename": "nasubi",
 	"repository": {
 		"type": "git",
