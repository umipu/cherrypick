{
<<<<<<< HEAD
	"name": "cherrypick",
	"version": "4.4.1",
	"basedMisskeyVersion": "2023.11.0-beta.1",
=======
	"name": "misskey",
	"version": "2023.11.0-beta.3",
>>>>>>> 9caae8a1
	"codename": "nasubi",
	"repository": {
		"type": "git",
		"url": "https://github.com/kokonect-link/cherrypick.git"
	},
	"packageManager": "pnpm@8.9.2",
	"workspaces": [
		"packages/frontend",
		"packages/backend",
		"packages/sw"
	],
	"private": true,
	"scripts": {
		"build-pre": "node ./scripts/build-pre.js",
		"build-assets": "node ./scripts/build-assets.mjs",
		"build": "pnpm build-pre && pnpm -r build && pnpm build-assets",
		"build-storybook": "pnpm --filter frontend build-storybook",
		"start": "pnpm check:connect && cd packages/backend && node ./built/boot/entry.js",
		"start:docker": "pnpm check:connect && cd packages/backend && exec node ./built/boot/entry.js",
		"start:test": "cd packages/backend && cross-env NODE_ENV=test node ./built/boot/entry.js",
		"init": "pnpm migrate",
		"migrate": "cd packages/backend && pnpm migrate",
		"revert": "cd packages/backend && pnpm revert",
		"check:connect": "cd packages/backend && pnpm check:connect",
		"migrateandstart": "pnpm migrate && pnpm start",
		"migrateandstart:docker": "pnpm migrate && exec pnpm start:docker",
		"watch": "pnpm dev",
		"dev": "node ./scripts/dev.mjs",
		"lint": "pnpm -r lint",
		"cy:open": "pnpm cypress open --browser --e2e --config-file=cypress.config.ts",
		"cy:run": "pnpm cypress run",
		"e2e": "pnpm start-server-and-test start:test http://localhost:61812 cy:run",
		"jest": "cd packages/backend && pnpm jest",
		"jest-and-coverage": "cd packages/backend && pnpm jest-and-coverage",
		"test": "pnpm -r test",
		"test-and-coverage": "pnpm -r test-and-coverage",
		"clean": "node ./scripts/clean.js",
		"clean-all": "node ./scripts/clean-all.js",
		"cleanall": "pnpm clean-all",
		"schemasync": "cd packages/backend && pnpm typeorm schema:sync -d ormconfig.js"
	},
	"resolutions": {
		"chokidar": "3.5.3",
		"lodash": "4.17.21"
	},
	"dependencies": {
		"execa": "8.0.1",
		"cssnano": "6.0.1",
		"js-yaml": "4.1.0",
		"postcss": "8.4.31",
		"terser": "5.22.0",
		"typescript": "5.2.2"
	},
	"devDependencies": {
		"@typescript-eslint/eslint-plugin": "6.8.0",
		"@typescript-eslint/parser": "6.8.0",
		"cross-env": "7.0.3",
		"cypress": "13.3.2",
		"eslint": "8.52.0",
		"start-server-and-test": "2.0.1"
	},
	"optionalDependencies": {
		"@tensorflow/tfjs-core": "4.4.0"
	}
}<|MERGE_RESOLUTION|>--- conflicted
+++ resolved
@@ -1,12 +1,7 @@
 {
-<<<<<<< HEAD
 	"name": "cherrypick",
 	"version": "4.4.1",
-	"basedMisskeyVersion": "2023.11.0-beta.1",
-=======
-	"name": "misskey",
-	"version": "2023.11.0-beta.3",
->>>>>>> 9caae8a1
+	"basedMisskeyVersion": "2023.11.0-beta.3",
 	"codename": "nasubi",
 	"repository": {
 		"type": "git",
