--- conflicted
+++ resolved
@@ -1,11 +1,6 @@
 {
-<<<<<<< HEAD
 	"name": "cherrypick",
-	"version": "2023.9.0-rc.2-cp-4.3.0-beta.8",
-=======
-	"name": "misskey",
-	"version": "2023.9.0",
->>>>>>> f32915b5
+	"version": "2023.9.0-cp-4.3.0-beta.8",
 	"codename": "nasubi",
 	"repository": {
 		"type": "git",
