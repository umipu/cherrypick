{
	"name": "cherrypick",
	"version": "13.13.0-beta.7-cp-4.0.0",
	"codename": "nasubi",
	"repository": {
		"type": "git",
		"url": "https://github.com/kokonect-link/cherrypick.git"
	},
	"packageManager": "pnpm@8.6.0",
	"workspaces": [
		"packages/frontend",
		"packages/backend",
		"packages/sw"
	],
	"private": true,
	"scripts": {
		"build-pre": "node ./scripts/build-pre.js",
		"build": "pnpm build-pre && pnpm -r build && pnpm gulp",
		"build-storybook": "pnpm --filter frontend build-storybook",
		"start": "pnpm check:connect && cd packages/backend && node ./built/boot/index.js",
		"start:test": "cd packages/backend && cross-env NODE_ENV=test node ./built/boot/index.js",
		"init": "pnpm migrate",
		"migrate": "cd packages/backend && pnpm migrate",
		"check:connect": "cd packages/backend && pnpm check:connect",
		"migrateandstart": "pnpm migrate && pnpm start",
		"gulp": "pnpm exec gulp build",
		"watch": "pnpm dev",
		"dev": "node ./scripts/dev.js",
		"lint": "pnpm -r lint",
		"cy:open": "pnpm cypress open --browser --e2e --config-file=cypress.config.ts",
		"cy:run": "pnpm cypress run",
		"e2e": "pnpm start-server-and-test start:test http://localhost:61812 cy:run",
		"jest": "cd packages/backend && pnpm jest",
		"jest-and-coverage": "cd packages/backend && pnpm jest-and-coverage",
		"test": "pnpm -r test",
		"test-and-coverage": "pnpm -r test-and-coverage",
		"format": "pnpm exec gulp format",
		"clean": "node ./scripts/clean.js",
		"clean-all": "node ./scripts/clean-all.js",
		"cleanall": "pnpm clean-all"
	},
	"resolutions": {
		"chokidar": "3.5.3",
		"lodash": "4.17.21"
	},
	"dependencies": {
		"execa": "5.1.1",
		"gulp": "4.0.2",
		"gulp-cssnano": "2.1.3",
		"gulp-rename": "2.0.0",
		"gulp-replace": "1.1.4",
		"gulp-terser": "2.1.0",
		"js-yaml": "4.1.0",
<<<<<<< HEAD
		"typescript": "5.0.4",
		"mitt": "3.0.0"
=======
		"typescript": "5.1.3"
>>>>>>> a7abf941
	},
	"devDependencies": {
		"@types/gulp": "4.0.10",
		"@types/gulp-rename": "2.0.1",
		"@typescript-eslint/eslint-plugin": "5.59.8",
		"@typescript-eslint/parser": "5.59.8",
		"cross-env": "7.0.3",
		"cypress": "12.13.0",
		"eslint": "8.41.0",
		"start-server-and-test": "2.0.0"
	},
	"optionalDependencies": {
		"@tensorflow/tfjs-core": "4.4.0"
	}
}<|MERGE_RESOLUTION|>--- conflicted
+++ resolved
@@ -51,12 +51,8 @@
 		"gulp-replace": "1.1.4",
 		"gulp-terser": "2.1.0",
 		"js-yaml": "4.1.0",
-<<<<<<< HEAD
-		"typescript": "5.0.4",
+		"typescript": "5.1.3",
 		"mitt": "3.0.0"
-=======
-		"typescript": "5.1.3"
->>>>>>> a7abf941
 	},
 	"devDependencies": {
 		"@types/gulp": "4.0.10",
