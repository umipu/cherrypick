{
<<<<<<< HEAD
	"name": "cherrypick",
	"version": "13.12.1",
=======
	"name": "misskey",
	"version": "13.12.2",
>>>>>>> de6348e8
	"codename": "nasubi",
	"repository": {
		"type": "git",
		"url": "https://github.com/kokonect-link/cherrypick.git"
	},
	"packageManager": "pnpm@8.3.1",
	"workspaces": [
		"packages/frontend",
		"packages/backend",
		"packages/sw"
	],
	"private": true,
	"scripts": {
		"build-pre": "node ./scripts/build-pre.js",
		"build": "pnpm build-pre && pnpm -r build && pnpm gulp",
		"build-storybook": "pnpm --filter frontend build-storybook",
		"start": "pnpm check:connect && cd packages/backend && node ./built/boot/index.js",
		"start:test": "cd packages/backend && cross-env NODE_ENV=test node ./built/boot/index.js",
		"init": "pnpm migrate",
		"migrate": "cd packages/backend && pnpm migrate",
		"check:connect": "cd packages/backend && pnpm check:connect",
		"migrateandstart": "pnpm migrate && pnpm start",
		"gulp": "pnpm exec gulp build",
		"watch": "pnpm dev",
		"dev": "node ./scripts/dev.js",
		"lint": "pnpm -r lint",
		"cy:open": "pnpm cypress open --browser --e2e --config-file=cypress.config.ts",
		"cy:run": "pnpm cypress run",
		"e2e": "pnpm start-server-and-test start:test http://localhost:61812 cy:run",
		"jest": "cd packages/backend && pnpm jest",
		"jest-and-coverage": "cd packages/backend && pnpm jest-and-coverage",
		"test": "pnpm -r test",
		"test-and-coverage": "pnpm -r test-and-coverage",
		"format": "pnpm exec gulp format",
		"clean": "node ./scripts/clean.js",
		"clean-all": "node ./scripts/clean-all.js",
		"cleanall": "pnpm clean-all"
	},
	"resolutions": {
		"chokidar": "3.5.3",
		"lodash": "4.17.21"
	},
	"dependencies": {
		"@vitalets/google-translate-api": "8.0.0",
		"execa": "5.1.1",
		"gulp": "4.0.2",
		"gulp-cssnano": "2.1.3",
		"gulp-rename": "2.0.0",
		"gulp-replace": "1.1.4",
		"gulp-terser": "2.1.0",
		"js-yaml": "4.1.0",
		"typescript": "5.0.4",
		"mitt": "3.0.0"
	},
	"devDependencies": {
		"@types/gulp": "4.0.10",
		"@types/gulp-rename": "2.0.1",
		"@typescript-eslint/eslint-plugin": "5.59.5",
		"@typescript-eslint/parser": "5.59.5",
		"cross-env": "7.0.3",
		"cypress": "12.12.0",
		"eslint": "8.40.0",
		"start-server-and-test": "2.0.0"
	},
	"optionalDependencies": {
		"@tensorflow/tfjs-core": "4.4.0"
	}
}<|MERGE_RESOLUTION|>--- conflicted
+++ resolved
@@ -1,11 +1,6 @@
 {
-<<<<<<< HEAD
 	"name": "cherrypick",
-	"version": "13.12.1",
-=======
-	"name": "misskey",
 	"version": "13.12.2",
->>>>>>> de6348e8
 	"codename": "nasubi",
 	"repository": {
 		"type": "git",
