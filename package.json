--- conflicted
+++ resolved
@@ -1,11 +1,6 @@
 {
-<<<<<<< HEAD
 	"name": "cherrypick",
-	"version": "13.14.0-beta.2",
-=======
-	"name": "misskey",
 	"version": "13.14.0-beta.5",
->>>>>>> 9fc3e195
 	"codename": "nasubi",
 	"repository": {
 		"type": "git",
