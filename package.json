{
<<<<<<< HEAD
	"name": "cherrypick",
	"version": "13.13.0-beta.3-cp-3.1.1",
=======
	"name": "misskey",
	"version": "13.13.0-beta.4",
>>>>>>> 101e8d7a
	"codename": "nasubi",
	"repository": {
		"type": "git",
		"url": "https://github.com/kokonect-link/cherrypick.git"
	},
	"packageManager": "pnpm@8.5.1",
	"workspaces": [
		"packages/frontend",
		"packages/backend",
		"packages/sw"
	],
	"private": true,
	"scripts": {
		"build-pre": "node ./scripts/build-pre.js",
		"build": "pnpm build-pre && pnpm -r build && pnpm gulp",
		"build-storybook": "pnpm --filter frontend build-storybook",
		"start": "pnpm check:connect && cd packages/backend && node ./built/boot/index.js",
		"start:test": "cd packages/backend && cross-env NODE_ENV=test node ./built/boot/index.js",
		"init": "pnpm migrate",
		"migrate": "cd packages/backend && pnpm migrate",
		"check:connect": "cd packages/backend && pnpm check:connect",
		"migrateandstart": "pnpm migrate && pnpm start",
		"gulp": "pnpm exec gulp build",
		"watch": "pnpm dev",
		"dev": "node ./scripts/dev.js",
		"lint": "pnpm -r lint",
		"cy:open": "pnpm cypress open --browser --e2e --config-file=cypress.config.ts",
		"cy:run": "pnpm cypress run",
		"e2e": "pnpm start-server-and-test start:test http://localhost:61812 cy:run",
		"jest": "cd packages/backend && pnpm jest",
		"jest-and-coverage": "cd packages/backend && pnpm jest-and-coverage",
		"test": "pnpm -r test",
		"test-and-coverage": "pnpm -r test-and-coverage",
		"format": "pnpm exec gulp format",
		"clean": "node ./scripts/clean.js",
		"clean-all": "node ./scripts/clean-all.js",
		"cleanall": "pnpm clean-all"
	},
	"resolutions": {
		"chokidar": "3.5.3",
		"lodash": "4.17.21"
	},
	"dependencies": {
		"execa": "5.1.1",
		"gulp": "4.0.2",
		"gulp-cssnano": "2.1.3",
		"gulp-rename": "2.0.0",
		"gulp-replace": "1.1.4",
		"gulp-terser": "2.1.0",
		"js-yaml": "4.1.0",
		"typescript": "5.0.4",
		"mitt": "3.0.0"
	},
	"devDependencies": {
		"@types/gulp": "4.0.10",
		"@types/gulp-rename": "2.0.1",
		"@typescript-eslint/eslint-plugin": "5.59.5",
		"@typescript-eslint/parser": "5.59.5",
		"cross-env": "7.0.3",
		"cypress": "12.13.0",
		"eslint": "8.40.0",
		"start-server-and-test": "2.0.0"
	},
	"optionalDependencies": {
		"@tensorflow/tfjs-core": "4.4.0"
	}
}<|MERGE_RESOLUTION|>--- conflicted
+++ resolved
@@ -1,11 +1,6 @@
 {
-<<<<<<< HEAD
 	"name": "cherrypick",
-	"version": "13.13.0-beta.3-cp-3.1.1",
-=======
-	"name": "misskey",
-	"version": "13.13.0-beta.4",
->>>>>>> 101e8d7a
+	"version": "13.13.0-beta.4-cp-3.1.1",
 	"codename": "nasubi",
 	"repository": {
 		"type": "git",
