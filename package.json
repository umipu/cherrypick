{
	"name": "cherrypick",
	"version": "4.9.0-beta.2-yojo0.2.0",
	"basedMisskeyVersion": "2024.5.0",
	"codename": "nasubi",
	"repository": {
		"type": "git",
		"url": "https://github.com/kokonect-link/cherrypick.git"
	},
<<<<<<< HEAD
	"packageManager": "pnpm@8.15.4",
=======
	"packageManager": "pnpm@9.0.6",
>>>>>>> 4ac01cb1
	"workspaces": [
		"packages/frontend",
		"packages/backend",
		"packages/sw",
		"packages/cherrypick-js",
		"packages/misskey-reversi",
		"packages/misskey-bubble-game"
	],
	"private": true,
	"scripts": {
		"build-pre": "node ./scripts/build-pre.js",
		"build-assets": "node ./scripts/build-assets.mjs",
		"build": "pnpm build-pre && pnpm -r build && pnpm build-assets",
		"build-storybook": "pnpm --filter frontend build-storybook",
		"build-cherrypick-js-with-types": "pnpm build-pre && pnpm --filter backend... --filter=!cherrypick-js build && pnpm --filter backend generate-api-json && ncp packages/backend/built/api.json packages/cherrypick-js/generator/api.json && pnpm --filter cherrypick-js update-autogen-code && pnpm --filter cherrypick-js build && pnpm --filter cherrypick-js api",
		"start": "pnpm check:connect && cd packages/backend && node ./built/boot/entry.js",
		"start:docker": "pnpm check:connect && cd packages/backend && exec node ./built/boot/entry.js",
		"start:test": "cd packages/backend && cross-env NODE_ENV=test node ./built/boot/entry.js",
		"init": "pnpm migrate",
		"migrate": "cd packages/backend && pnpm migrate",
		"revert": "cd packages/backend && pnpm revert",
		"check:connect": "cd packages/backend && pnpm check:connect",
		"migrateandstart": "pnpm migrate && pnpm start",
		"migrateandstart:docker": "pnpm migrate && exec pnpm start:docker",
		"watch": "pnpm dev",
		"dev": "node scripts/dev.mjs",
		"lint": "pnpm -r lint",
		"cy:open": "pnpm cypress open --browser --e2e --config-file=cypress.config.ts",
		"cy:run": "pnpm cypress run",
		"e2e": "pnpm start-server-and-test start:test http://localhost:61812 cy:run",
		"jest": "cd packages/backend && pnpm jest",
		"jest-and-coverage": "cd packages/backend && pnpm jest-and-coverage",
		"test": "pnpm -r test",
		"test-and-coverage": "pnpm -r test-and-coverage",
		"clean": "node ./scripts/clean.js",
		"clean-all": "node ./scripts/clean-all.js",
		"cleanall": "pnpm clean-all",
		"schema:sync": "cd packages/backend && pnpm typeorm schema:sync -d ormconfig.js"
	},
	"resolutions": {
		"chokidar": "3.5.3",
		"lodash": "4.17.21"
	},
	"dependencies": {
<<<<<<< HEAD
		"cssnano": "6.0.5",
=======
		"cssnano": "6.1.2",
>>>>>>> 4ac01cb1
		"execa": "8.0.1",
		"fast-glob": "3.3.2",
		"ignore-walk": "6.0.4",
		"js-yaml": "4.1.0",
<<<<<<< HEAD
		"postcss": "8.4.35",
		"tar": "6.2.0",
		"terser": "5.28.1",
		"typescript": "5.3.3",
		"esbuild": "0.19.11",
		"glob": "10.3.10"
	},
	"devDependencies": {
		"@types/node": "^20.11.28",
		"@typescript-eslint/eslint-plugin": "7.1.0",
		"@typescript-eslint/parser": "7.1.0",
		"cross-env": "7.0.3",
		"cypress": "13.6.6",
=======
		"postcss": "8.4.38",
		"tar": "6.2.1",
		"terser": "5.30.3",
		"typescript": "5.4.5",
		"esbuild": "0.20.2",
		"glob": "10.3.12"
	},
	"devDependencies": {
		"@types/node": "20.12.7",
		"@typescript-eslint/eslint-plugin": "7.7.1",
		"@typescript-eslint/parser": "7.7.1",
		"cross-env": "7.0.3",
		"cypress": "13.7.3",
>>>>>>> 4ac01cb1
		"eslint": "8.57.0",
		"ncp": "2.0.0",
		"start-server-and-test": "2.0.3"
	},
	"optionalDependencies": {
		"@tensorflow/tfjs-core": "4.4.0"
	}
}<|MERGE_RESOLUTION|>--- conflicted
+++ resolved
@@ -7,11 +7,7 @@
 		"type": "git",
 		"url": "https://github.com/kokonect-link/cherrypick.git"
 	},
-<<<<<<< HEAD
-	"packageManager": "pnpm@8.15.4",
-=======
 	"packageManager": "pnpm@9.0.6",
->>>>>>> 4ac01cb1
 	"workspaces": [
 		"packages/frontend",
 		"packages/backend",
@@ -56,30 +52,11 @@
 		"lodash": "4.17.21"
 	},
 	"dependencies": {
-<<<<<<< HEAD
-		"cssnano": "6.0.5",
-=======
 		"cssnano": "6.1.2",
->>>>>>> 4ac01cb1
 		"execa": "8.0.1",
 		"fast-glob": "3.3.2",
 		"ignore-walk": "6.0.4",
 		"js-yaml": "4.1.0",
-<<<<<<< HEAD
-		"postcss": "8.4.35",
-		"tar": "6.2.0",
-		"terser": "5.28.1",
-		"typescript": "5.3.3",
-		"esbuild": "0.19.11",
-		"glob": "10.3.10"
-	},
-	"devDependencies": {
-		"@types/node": "^20.11.28",
-		"@typescript-eslint/eslint-plugin": "7.1.0",
-		"@typescript-eslint/parser": "7.1.0",
-		"cross-env": "7.0.3",
-		"cypress": "13.6.6",
-=======
 		"postcss": "8.4.38",
 		"tar": "6.2.1",
 		"terser": "5.30.3",
@@ -93,7 +70,6 @@
 		"@typescript-eslint/parser": "7.7.1",
 		"cross-env": "7.0.3",
 		"cypress": "13.7.3",
->>>>>>> 4ac01cb1
 		"eslint": "8.57.0",
 		"ncp": "2.0.0",
 		"start-server-and-test": "2.0.3"
