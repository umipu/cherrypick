--- conflicted
+++ resolved
@@ -1,11 +1,6 @@
 {
-<<<<<<< HEAD
 	"name": "cherrypick",
-	"version": "2023.9.0-beta.8-cp-4.3.0-beta.6",
-=======
-	"name": "misskey",
-	"version": "2023.9.0-beta.10",
->>>>>>> 03b5acf1
+	"version": "2023.9.0-beta.10-cp-4.3.0-beta.6",
 	"codename": "nasubi",
 	"repository": {
 		"type": "git",
