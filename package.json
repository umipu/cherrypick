--- conflicted
+++ resolved
@@ -1,12 +1,7 @@
 {
-<<<<<<< HEAD
 	"name": "cherrypick",
 	"version": "4.6.0-beta.6",
-	"basedMisskeyVersion": "2023.12.0-beta.6",
-=======
-	"name": "misskey",
-	"version": "2023.12.0",
->>>>>>> 62549549
+	"basedMisskeyVersion": "2023.12.0",
 	"codename": "nasubi",
 	"repository": {
 		"type": "git",
