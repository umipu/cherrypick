--- conflicted
+++ resolved
@@ -1,11 +1,6 @@
 {
-<<<<<<< HEAD
 	"name": "cherrypick",
-	"version": "13.14.0-beta.5",
-=======
-	"name": "misskey",
 	"version": "13.14.0-beta.7",
->>>>>>> d2c94234
 	"codename": "nasubi",
 	"repository": {
 		"type": "git",
