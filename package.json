--- conflicted
+++ resolved
@@ -1,10 +1,6 @@
 {
 	"name": "misskey",
-<<<<<<< HEAD
-	"version": "13.9.2+42833cd+klapy",
-=======
-	"version": "13.10.2",
->>>>>>> a52bbc7c
+	"version": "13.10.2+klapy",
 	"codename": "nasubi",
 	"repository": {
 		"type": "git",
