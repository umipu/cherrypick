--- conflicted
+++ resolved
@@ -1,10 +1,6 @@
 {
 	"name": "misskey",
-<<<<<<< HEAD
-	"version": "13.0.0+klapy",
-=======
-	"version": "13.4.0",
->>>>>>> baf65bfa
+	"version": "13.4.0+klapy",
 	"codename": "nasubi",
 	"repository": {
 		"type": "git",
