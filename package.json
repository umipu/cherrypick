--- conflicted
+++ resolved
@@ -1,12 +1,7 @@
 {
-<<<<<<< HEAD
 	"name": "cherrypick",
 	"version": "4.3.0",
-	"basedMisskeyVersion": "2023.9.1",
-=======
-	"name": "misskey",
-	"version": "2023.9.2",
->>>>>>> 5edc885c
+	"basedMisskeyVersion": "2023.9.2",
 	"codename": "nasubi",
 	"repository": {
 		"type": "git",
