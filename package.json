{
	"name": "misskey",
<<<<<<< HEAD
	"version": "13.12.1+klapy+34b2636",
=======
	"version": "13.13.0-beta.3",
>>>>>>> b0344e07
	"codename": "nasubi",
	"repository": {
		"type": "git",
		"url": "https://github.com/misskey-dev/misskey.git"
	},
	"packageManager": "pnpm@8.5.1",
	"workspaces": [
		"packages/frontend",
		"packages/backend",
		"packages/sw"
	],
	"private": true,
	"scripts": {
		"build-pre": "node ./scripts/build-pre.js",
		"build": "pnpm build-pre && pnpm -r build && pnpm gulp",
		"build-storybook": "pnpm --filter frontend build-storybook",
		"start": "pnpm check:connect && cd packages/backend && node ./built/boot/index.js",
		"start:test": "cd packages/backend && cross-env NODE_ENV=test node ./built/boot/index.js",
		"init": "pnpm migrate",
		"migrate": "cd packages/backend && pnpm migrate",
		"check:connect": "cd packages/backend && pnpm check:connect",
		"migrateandstart": "pnpm migrate && pnpm start",
		"gulp": "pnpm exec gulp build",
		"watch": "pnpm dev",
		"dev": "node ./scripts/dev.js",
		"lint": "pnpm -r lint",
		"cy:open": "pnpm cypress open --browser --e2e --config-file=cypress.config.ts",
		"cy:run": "pnpm cypress run",
		"e2e": "pnpm start-server-and-test start:test http://localhost:61812 cy:run",
		"jest": "cd packages/backend && pnpm jest",
		"jest-and-coverage": "cd packages/backend && pnpm jest-and-coverage",
		"test": "pnpm -r test",
		"test-and-coverage": "pnpm -r test-and-coverage",
		"format": "pnpm exec gulp format",
		"clean": "node ./scripts/clean.js",
		"clean-all": "node ./scripts/clean-all.js",
		"cleanall": "pnpm clean-all"
	},
	"resolutions": {
		"chokidar": "3.5.3",
		"lodash": "4.17.21"
	},
	"dependencies": {
		"execa": "5.1.1",
		"gulp": "4.0.2",
		"gulp-cssnano": "2.1.3",
		"gulp-rename": "2.0.0",
		"gulp-replace": "1.1.4",
		"gulp-terser": "2.1.0",
		"js-yaml": "4.1.0",
		"typescript": "5.0.4"
	},
	"devDependencies": {
		"@types/gulp": "4.0.10",
		"@types/gulp-rename": "2.0.1",
		"@typescript-eslint/eslint-plugin": "5.59.5",
		"@typescript-eslint/parser": "5.59.5",
		"cross-env": "7.0.3",
		"cypress": "12.12.0",
		"eslint": "8.40.0",
		"start-server-and-test": "2.0.0"
	},
	"optionalDependencies": {
		"@tensorflow/tfjs-core": "4.4.0"
	}
}<|MERGE_RESOLUTION|>--- conflicted
+++ resolved
@@ -1,10 +1,6 @@
 {
 	"name": "misskey",
-<<<<<<< HEAD
-	"version": "13.12.1+klapy+34b2636",
-=======
-	"version": "13.13.0-beta.3",
->>>>>>> b0344e07
+	"version": "13.13.0-beta.3+klapy",
 	"codename": "nasubi",
 	"repository": {
 		"type": "git",
