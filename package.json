{
<<<<<<< HEAD
	"name": "cherrypick",
	"version": "4.11.1",
	"basedMisskeyVersion": "2024.8.0",
=======
	"name": "misskey",
	"version": "2024.9.0-alpha.0",
>>>>>>> 8d23122f
	"codename": "nasubi",
	"repository": {
		"type": "git",
		"url": "https://github.com/kokonect-link/cherrypick.git"
	},
	"packageManager": "pnpm@9.6.0",
	"workspaces": [
		"packages/frontend-shared",
		"packages/frontend",
		"packages/frontend-embed",
		"packages/backend",
		"packages/sw",
		"packages/cherrypick-js",
		"packages/misskey-reversi",
		"packages/misskey-bubble-game"
	],
	"private": true,
	"scripts": {
		"build-pre": "node ./scripts/build-pre.js",
		"build-assets": "node ./scripts/build-assets.mjs",
		"build": "pnpm build-pre && pnpm -r build && pnpm build-assets",
		"build-storybook": "pnpm --filter frontend build-storybook",
		"build-cherrypick-js-with-types": "pnpm build-pre && pnpm --filter backend... --filter=!cherrypick-js build && pnpm --filter backend generate-api-json --no-build && ncp packages/backend/built/api.json packages/cherrypick-js/generator/api.json && pnpm --filter cherrypick-js update-autogen-code && pnpm --filter cherrypick-js build && pnpm --filter cherrypick-js api",
		"start": "pnpm check:connect && cd packages/backend && node ./built/boot/entry.js",
		"start:docker": "pnpm check:connect && cd packages/backend && exec node ./built/boot/entry.js",
		"start:test": "cd packages/backend && cross-env NODE_ENV=test node ./built/boot/entry.js",
		"init": "pnpm migrate",
		"migrate": "cd packages/backend && pnpm migrate",
		"revert": "cd packages/backend && pnpm revert",
		"check:connect": "cd packages/backend && pnpm check:connect",
		"migrateandstart": "pnpm migrate && pnpm start",
		"migrateandstart:docker": "pnpm migrate && exec pnpm start:docker",
		"watch": "pnpm dev",
		"dev": "node scripts/dev.mjs",
		"lint": "pnpm -r lint",
		"cy:open": "pnpm cypress open --browser --e2e --config-file=cypress.config.ts",
		"cy:run": "pnpm cypress run",
		"e2e": "pnpm start-server-and-test start:test http://localhost:61812 cy:run",
		"e2e-dev-container": "cp ./.config/cypress-devcontainer.yml ./.config/test.yml && pnpm start-server-and-test start:test http://localhost:61812 cy:run",
		"jest": "cd packages/backend && pnpm jest",
		"jest-and-coverage": "cd packages/backend && pnpm jest-and-coverage",
		"test": "pnpm -r test",
		"test-and-coverage": "pnpm -r test-and-coverage",
		"clean": "node ./scripts/clean.js",
		"clean-all": "node ./scripts/clean-all.js",
		"cleanall": "pnpm clean-all",
		"schema:sync": "cd packages/backend && pnpm typeorm schema:sync -d ormconfig.js"
	},
	"resolutions": {
		"chokidar": "3.5.3",
		"lodash": "4.17.21"
	},
	"dependencies": {
		"cssnano": "6.1.2",
		"execa": "8.0.1",
		"fast-glob": "3.3.2",
		"ignore-walk": "6.0.5",
		"js-yaml": "4.1.0",
		"postcss": "8.4.40",
		"tar": "6.2.1",
		"terser": "5.31.3",
		"typescript": "5.5.4",
		"esbuild": "0.23.0",
		"glob": "11.0.0"
	},
	"devDependencies": {
		"@misskey-dev/eslint-plugin": "2.0.3",
		"@types/node": "20.14.12",
		"@typescript-eslint/eslint-plugin": "7.17.0",
		"@typescript-eslint/parser": "7.17.0",
		"cross-env": "7.0.3",
		"cypress": "13.13.1",
		"eslint": "9.8.0",
		"globals": "15.8.0",
		"ncp": "2.0.0",
		"start-server-and-test": "2.0.4"
	},
	"optionalDependencies": {
		"@tensorflow/tfjs-core": "4.4.0"
	}
}<|MERGE_RESOLUTION|>--- conflicted
+++ resolved
@@ -1,12 +1,7 @@
 {
-<<<<<<< HEAD
 	"name": "cherrypick",
 	"version": "4.11.1",
-	"basedMisskeyVersion": "2024.8.0",
-=======
-	"name": "misskey",
-	"version": "2024.9.0-alpha.0",
->>>>>>> 8d23122f
+	"basedMisskeyVersion": "2024.9.0-alpha.0",
 	"codename": "nasubi",
 	"repository": {
 		"type": "git",
