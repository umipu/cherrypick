{
<<<<<<< HEAD
	"name": "cherrypick",
	"version": "4.5.0-beta.4",
	"basedMisskeyVersion": "2023.11.0-beta.9",
=======
	"name": "misskey",
	"version": "2023.11.0",
>>>>>>> 0c2dd335
	"codename": "nasubi",
	"repository": {
		"type": "git",
		"url": "https://github.com/kokonect-link/cherrypick.git"
	},
	"packageManager": "pnpm@8.10.0",
	"workspaces": [
		"packages/frontend",
		"packages/backend",
		"packages/sw"
	],
	"private": true,
	"scripts": {
		"build-pre": "node ./scripts/build-pre.js",
		"build-assets": "node ./scripts/build-assets.mjs",
		"build": "pnpm build-pre && pnpm -r build && pnpm build-assets",
		"build-storybook": "pnpm --filter frontend build-storybook",
		"start": "pnpm check:connect && cd packages/backend && node ./built/boot/entry.js",
		"start:docker": "pnpm check:connect && cd packages/backend && exec node ./built/boot/entry.js",
		"start:test": "cd packages/backend && cross-env NODE_ENV=test node ./built/boot/entry.js",
		"init": "pnpm migrate",
		"migrate": "cd packages/backend && pnpm migrate",
		"revert": "cd packages/backend && pnpm revert",
		"check:connect": "cd packages/backend && pnpm check:connect",
		"migrateandstart": "pnpm migrate && pnpm start",
		"migrateandstart:docker": "pnpm migrate && exec pnpm start:docker",
		"watch": "pnpm dev",
		"dev": "node ./scripts/dev.mjs",
		"lint": "pnpm -r lint",
		"cy:open": "pnpm cypress open --browser --e2e --config-file=cypress.config.ts",
		"cy:run": "pnpm cypress run",
		"e2e": "pnpm start-server-and-test start:test http://localhost:61812 cy:run",
		"jest": "cd packages/backend && pnpm jest",
		"jest-and-coverage": "cd packages/backend && pnpm jest-and-coverage",
		"test": "pnpm -r test",
		"test-and-coverage": "pnpm -r test-and-coverage",
		"clean": "node ./scripts/clean.js",
		"clean-all": "node ./scripts/clean-all.js",
		"cleanall": "pnpm clean-all",
		"schema:sync": "cd packages/backend && pnpm typeorm schema:sync -d ormconfig.js"
	},
	"resolutions": {
		"chokidar": "3.5.3",
		"lodash": "4.17.21"
	},
	"dependencies": {
		"execa": "8.0.1",
		"cssnano": "6.0.1",
		"js-yaml": "4.1.0",
		"postcss": "8.4.31",
		"terser": "5.24.0",
		"typescript": "5.2.2"
	},
	"devDependencies": {
		"@typescript-eslint/eslint-plugin": "6.9.1",
		"@typescript-eslint/parser": "6.9.1",
		"cross-env": "7.0.3",
		"cypress": "13.4.0",
		"eslint": "8.52.0",
		"start-server-and-test": "2.0.1"
	},
	"optionalDependencies": {
		"@tensorflow/tfjs-core": "4.4.0"
	}
}<|MERGE_RESOLUTION|>--- conflicted
+++ resolved
@@ -1,12 +1,7 @@
 {
-<<<<<<< HEAD
 	"name": "cherrypick",
 	"version": "4.5.0-beta.4",
-	"basedMisskeyVersion": "2023.11.0-beta.9",
-=======
-	"name": "misskey",
-	"version": "2023.11.0",
->>>>>>> 0c2dd335
+	"basedMisskeyVersion": "2023.11.0",
 	"codename": "nasubi",
 	"repository": {
 		"type": "git",
