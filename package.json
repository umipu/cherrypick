{
<<<<<<< HEAD
	"name": "cherrypick",
	"version": "13.3.0",
=======
	"name": "misskey",
	"version": "13.3.4",
>>>>>>> 6c982629
	"codename": "nasubi",
	"repository": {
		"type": "git",
		"url": "https://github.com/kokonect-link/cherrypick.git"
	},
	"packageManager": "pnpm@7.24.3",
	"workspaces": [
		"packages/frontend",
		"packages/backend",
		"packages/sw"
	],
	"private": true,
	"scripts": {
		"build-pre": "node ./scripts/build-pre.js",
		"build": "pnpm build-pre && pnpm -r build && pnpm gulp",
		"start": "cd packages/backend && node ./built/boot/index.js",
		"start:test": "cd packages/backend && cross-env NODE_ENV=test node ./built/boot/index.js",
		"init": "pnpm migrate",
		"migrate": "cd packages/backend && pnpm typeorm migration:run -d ormconfig.js",
		"migrateandstart": "pnpm migrate && pnpm start",
		"gulp": "pnpm exec gulp build",
		"watch": "pnpm dev",
		"dev": "node ./scripts/dev.js",
		"lint": "pnpm -r lint",
		"cy:open": "pnpm cypress open --browser --e2e --config-file=cypress.config.ts",
		"cy:run": "pnpm cypress run",
		"e2e": "pnpm start-server-and-test start:test http://localhost:61812 cy:run",
		"jest": "cd packages/backend && pnpm cross-env NODE_ENV=test node --experimental-vm-modules --experimental-import-meta-resolve node_modules/jest/bin/jest.js --forceExit --runInBand",
		"jest-and-coverage": "cd packages/backend && pnpm cross-env NODE_ENV=test node --experimental-vm-modules --experimental-import-meta-resolve node_modules/jest/bin/jest.js --coverage --forceExit --runInBand",
		"test": "pnpm jest",
		"test-and-coverage": "pnpm jest-and-coverage",
		"format": "pnpm exec gulp format",
		"clean": "node ./scripts/clean.js",
		"clean-all": "node ./scripts/clean-all.js",
		"cleanall": "pnpm clean-all"
	},
	"resolutions": {
		"chokidar": "3.5.3",
		"lodash": "4.17.21"
	},
	"dependencies": {
		"@vitalets/google-translate-api": "8.0.0",
		"execa": "5.1.1",
		"gulp": "4.0.2",
		"gulp-cssnano": "2.1.3",
		"gulp-rename": "2.0.0",
		"gulp-replace": "1.1.4",
		"gulp-terser": "2.1.0",
		"js-yaml": "4.1.0",
		"mitt": "3.0.0",
		"typescript": "4.9.5"
	},
	"devDependencies": {
		"@types/gulp": "4.0.10",
		"@types/gulp-rename": "2.0.1",
		"@typescript-eslint/eslint-plugin": "5.50.0",
		"@typescript-eslint/parser": "5.50.0",
		"cross-env": "7.0.3",
		"cypress": "12.5.1",
		"eslint": "8.33.0",
		"start-server-and-test": "1.15.3"
	},
	"optionalDependencies": {
		"@tensorflow/tfjs-core": "4.2.0"
	}
}<|MERGE_RESOLUTION|>--- conflicted
+++ resolved
@@ -1,11 +1,6 @@
 {
-<<<<<<< HEAD
 	"name": "cherrypick",
-	"version": "13.3.0",
-=======
-	"name": "misskey",
 	"version": "13.3.4",
->>>>>>> 6c982629
 	"codename": "nasubi",
 	"repository": {
 		"type": "git",
