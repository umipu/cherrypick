--- conflicted
+++ resolved
@@ -184,11 +184,8 @@
 You can run non-backend tests by executing following commands:
 ```sh
 pnpm --filter frontend test
-pnpm --filter misskey-js test
-```
-<<<<<<< HEAD
-cp .github/cherrypick/test.yml .config/
-=======
+pnpm --filter cherrypick-js test
+```
 
 Backend tests require manual preparation of servers. See the next section for more on this.
 
@@ -201,8 +198,7 @@
 #### Running Unit Tests or Single-server E2E Tests
 1. Create a config file:
 ```sh
-cp .github/misskey/test.yml .config/
->>>>>>> b99e13e6
+cp .github/cherrypick/test.yml .config/
 ```
 
 2. Start DB and Redis servers for testing:
