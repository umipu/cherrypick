# Contribution guide
We're glad you're interested in contributing CherryPick! In this document you will find the information you need to contribute to the project.

> **Note**
> This project uses Japanese as its major language, **but you do not need to translate and write the Issues/PRs in Japanese.**
> Also, you might receive comments on your Issue/PR in Japanese, but you do not need to reply to them in Japanese as well.\
> The accuracy of machine translation into Japanese is not high, so it will be easier for us to understand if you write it in the original language.
> It will also allow the reader to use the translation tool of their preference if necessary.

## Roadmap
See [ROADMAP.md](./ROADMAP.md)

## Issues
Before creating an issue, please check the following:
- To avoid duplication, please search for similar issues before creating a new issue.
- Do not use Issues to ask questions or troubleshooting.
	- Issues should only be used to feature requests, suggestions, and bug tracking.
<<<<<<< HEAD
	- Please ask questions or troubleshooting in ~~the [Misskey Forum](https://forum.misskey.io/)~~ [GitHub Discussions](https://github.com/kokonect-link/cherrypick/discussions) or [Discord](https://discord.gg/V8qghB28Aj).
=======
	- Please ask questions or troubleshooting in [GitHub Discussions](https://github.com/misskey-dev/misskey/discussions) or [Discord](https://discord.gg/Wp8gVStHW3).
>>>>>>> 24e629ca

> **Warning**
> Do not close issues that are about to be resolved. It should remain open until a commit that actually resolves it is merged.

## Before implementation
When you want to add a feature or fix a bug, **first have the design and policy reviewed in an Issue** (if it is not there, please make one). Without this step, there is a high possibility that the PR will not be merged even if it is implemented.

At this point, you also need to clarify the goals of the PR you will create, and make sure that the other members of the team are aware of them.
PRs that do not have a clear set of do's and don'ts tend to be bloated and difficult to review.

Also, when you start implementation, assign yourself to the Issue (if you cannot do it yourself, ask another member to assign you). By expressing your intention to work the Issue, you can prevent conflicts in the work.

## Well-known branches
- **`master`** branch is tracking the latest release and used for production purposes.
- **`develop`** branch is where we work for the next release.
	- When you create a PR, basically target it to this branch.
- **`l10n_develop`** branch is reserved for localization management.

## Creating a PR
Thank you for your PR! Before creating a PR, please check the following:
- If possible, prefix the title with a keyword that identifies the type of this PR, as shown below.
  - `fix` / `refactor` / `feat` / `enhance` / `perf` / `chore` etc
  - Also, make sure that the granularity of this PR is appropriate. Please do not include more than one type of change or interest in a single PR.
- If there is an Issue which will be resolved by this PR, please include a reference to the Issue in the text.
- Please add the summary of the changes to [`CHANGELOG.md`](/CHANGELOG.md). However, this is not necessary for changes that do not affect the users, such as refactoring.
- Check if there are any documents that need to be created or updated due to this change.
- If you have added a feature or fixed a bug, please add a test case if possible.
- Please make sure that tests and Lint are passed in advance.
  - You can run it with `pnpm test` and `pnpm lint`. [See more info](#testing)
- If this PR includes UI changes, please attach a screenshot in the text.

Thanks for your cooperation 🤗

## Reviewers guide
Be willing to comment on the good points and not just the things you want fixed 💯

### Review perspective
- Scope
  - Are the goals of the PR clear?
  - Is the granularity of the PR appropriate?
- Security
	- Does merging this PR create a vulnerability?
- Performance
	- Will merging this PR cause unexpected performance degradation?
	- Is there a more efficient way?
- Testing
	- Does the test ensure the expected behavior?
	- Are there any omissions or gaps?
	- Does it check for anomalies?

## Deploy
The `/deploy` command by issue comment can be used to deploy the contents of a PR to the preview environment.
```
/deploy sha=<commit hash>
```
An actual domain will be assigned so you can test the federation.

## Merge

## Release
### Release Instructions
1. Commit version changes in the `develop` branch ([package.json](https://github.com/kokonect-link/cherrypick/blob/develop/package.json))
2. Create a release PR.
	- Into `master` from `develop` branch.
	- The title must be in the format `Release: x.y.z`.
		- `x.y.z` is the new version you are trying to release.
3. Deploy and perform a simple QA check. Also verify that the tests passed.
4. Merge it. (Do not squash commit)
5. Create a [release of GitHub](https://github.com/kokonect-link/cherrypick/releases)
	- The target branch must be `master`
	- The tag name must be the version

> **Note**
> Why this instruction is necessary:
> - To perform final QA checks
> - To distribute responsibility
> - To check direct commits to develop
> - To celebrate the release together 🎉

## Localization (l10n)
Misskey uses [Crowdin](https://crowdin.com/project/misskey) for localization management.
You can improve our translations with your Crowdin account.
Your changes in Crowdin are automatically submitted as a PR (with the title "New Crowdin translations") to the repository.
The owner [@syuilo](https://github.com/syuilo) merges the PR into the develop branch before the next release.

If your language is not listed in Crowdin, please open an issue.

![Crowdin](https://d322cqt584bo4o.cloudfront.net/misskey/localized.svg)

## Development
During development, it is useful to use the

```
pnpm dev
```

command.

- Server-side source files and automatically builds them if they are modified. Automatically start the server process(es).
- Vite HMR (just the `vite` command) is available. The behavior may be different from production.
- Service Worker is watched by esbuild.

### Dev Container
Instead of running `pnpm` locally, you can use Dev Container to set up your development environment.
To use Dev Container, open the project directory on VSCode with Dev Containers installed.  
**Note:** If you are using Windows, please clone the repository with WSL. Using Git for Windows will result in broken files due to the difference in how newlines are handled.

It will run the following command automatically inside the container.
``` bash
git submodule update --init
pnpm install --frozen-lockfile
cp .devcontainer/devcontainer.yml .config/default.yml
pnpm build
pnpm migrate
```

After finishing the migration, run the `pnpm dev` command to start the development server.

``` bash
pnpm dev
```

## Testing
- Test codes are located in [`/packages/backend/test`](/packages/backend/test).

### Run test
Create a config file.
```
cp .github/cherrypick/test.yml .config/
```
Prepare DB/Redis for testing.
```
docker compose -f packages/backend/test/docker-compose.yml up
```
Alternatively, prepare an empty (data can be erased) DB and edit `.config/test.yml`.

Run all test.
```
pnpm test
```

#### Run specify test
```
pnpm jest -- foo.ts
```

### e2e tests
TODO

## Environment Variable

- `CHERRYPICK_CONFIG_YML`: Specify the file path of config.yml instead of default.yml (e.g. `2nd.yml`).
- `CHERRYPICK_WEBFINGER_USE_HTTP`: If it's set true, WebFinger requests will be http instead of https, useful for testing federation between servers in localhost. NEVER USE IN PRODUCTION.

## Continuous integration
CherryPick uses GitHub Actions for executing automated tests.
Configuration files are located in [`/.github/workflows`](/.github/workflows).

## Vue
CherryPick uses Vue(v3) as its front-end framework.
- Use TypeScript.
- **When creating a new component, please use the Composition API (with [setup sugar](https://v3.vuejs.org/api/sfc-script-setup.html) and [ref sugar](https://github.com/vuejs/rfcs/discussions/369)) instead of the Options API.**
	- Some of the existing components are implemented in the Options API, but it is an old implementation. Refactors that migrate those components to the Composition API are also welcome.

## nirax
niraxは、CherryPickで使用しているオリジナルのフロントエンドルーティングシステムです。
**vue-routerから影響を多大に受けているので、まずはvue-routerについて学ぶことをお勧めします。**

### ルート定義
ルート定義は、以下の形式のオブジェクトの配列です。

``` ts
{
	name?: string;
	path: string;
	component: Component;
	query?: Record<string, string>;
	loginRequired?: boolean;
	hash?: string;
	globalCacheKey?: string;
	children?: RouteDef[];
}
```

> **Warning**
> 現状、ルートは定義された順に評価されます。
> たとえば、`/foo/:id`ルート定義の次に`/foo/bar`ルート定義がされていた場合、後者がマッチすることはありません。

### 複数のルーター
vue-routerとの最大の違いは、niraxは複数のルーターが存在することを許可している点です。
これにより、アプリ内ウィンドウでブラウザとは個別にルーティングすることなどが可能になります。

## Storybook

CherryPick uses [Storybook](https://storybook.js.org/) for UI development.

### Setup & Run

#### Setup

```bash
pnpm --filter cherrypick-js build
```

#### Run

```bash
pnpm --filter frontend storybook-dev
```

### Usage

When you create a new component (in this example, `MyComponent.vue`), the story file (`MyComponent.stories.ts`) will be automatically generated by the `.storybook/generate.js` script.
You can override the default story by creating a impl story file (`MyComponent.stories.impl.ts`).

```ts
/* eslint-disable @typescript-eslint/explicit-function-return-type */
import { StoryObj } from '@storybook/vue3';
import MyComponent from './MyComponent.vue';
export const Default = {
	render(args) {
		return {
			components: {
				MyComponent,
			},
			setup() {
				return {
					args,
				};
			},
			computed: {
				props() {
					return {
						...this.args,
					};
				},
			},
			template: '<MyComponent v-bind="props" />',
		};
	},
	args: {
		foo: 'bar',
	},
	parameters: {
		layout: 'centered',
	},
} satisfies StoryObj<typeof MkAvatar>;
```

If you want to opt-out from the automatic generation, create a `MyComponent.stories.impl.ts` file and add the following line to the file.

```ts
import MyComponent from './MyComponent.vue';
void MyComponent;
```

You can override the component meta by creating a meta story file (`MyComponent.stories.meta.ts`).

```ts
export const argTypes = {
	scale: {
        control: {
            type: 'range',
            min: 1,
            max: 4,
        },
    },
};
```

Also, you can use msw to mock API requests in the storybook. Creating a `MyComponent.stories.msw.ts` file to define the mock handlers.

```ts
import { rest } from 'msw';
export const handlers = [
	rest.post('/api/notes/timeline', (req, res, ctx) => {
		return res(
			ctx.json([]),
		);
	}),
];
```

Don't forget to re-run the `.storybook/generate.js` script after adding, editing, or removing the above files.

## Notes

### Misskeyのドメイン固有の概念は`Mi`をprefixする
例えばGoogleが自社サービスをMap、Earth、DriveではなくGoogle Map、Google Earth、Google Driveのように命名するのと同じ
コード上でMisskeyのドメイン固有の概念には`Mi`をprefixすることで、他のドメインの同様の概念と区別できるほか、名前の衝突を防ぐ。
ただし、文脈上Misskeyのものを指すことが明らかであり、名前の衝突の恐れがない場合は、一時的なローカル変数に限って`Mi`を省略してもよい。

### CherryPickのドメイン固有の概念は`CP`をprefixする
上記のような理由から、CherryPickのドメイン固有の概念を`CP`でprefixする。

### How to resolve conflictions occurred at pnpm-lock.yaml?

Just execute `pnpm` to fix it.

### INSERTするときにはsaveではなくinsertを使用する
#6441

### placeholder
SQLをクエリビルダで組み立てる際、使用するプレースホルダは重複してはならない
例えば
``` ts
query.andWhere(new Brackets(qb => {
	for (const type of ps.fileType) {
		qb.orWhere(`:type = ANY(note.attachedFileTypes)`, { type: type });
	}
}));
```
と書くと、ループ中で`type`というプレースホルダが複数回使われてしまいおかしくなる
だから次のようにする必要がある
```ts
query.andWhere(new Brackets(qb => {
	for (const type of ps.fileType) {
		const i = ps.fileType.indexOf(type);
		qb.orWhere(`:type${i} = ANY(note.attachedFileTypes)`, { [`type${i}`]: type });
	}
}));
```

### Not `null` in TypeORM
```ts
const foo = await Foos.findOne({
	bar: Not(null)
});
```
のようなクエリ(`bar`が`null`ではない)は期待通りに動作しない。
次のようにします:
```ts
const foo = await Foos.findOne({
	bar: Not(IsNull())
});
```

### `null` in SQL
SQLを発行する際、パラメータが`null`になる可能性のある場合はSQL文を出し分けなければならない
例えば
``` ts
query.where('file.folderId = :folderId', { folderId: ps.folderId });
```
という処理で、`ps.folderId`が`null`だと結果的に`file.folderId = null`のようなクエリが発行されてしまい、これは正しいSQLではないので期待した結果が得られない
だから次のようにする必要がある
``` ts
if (ps.folderId) {
	query.where('file.folderId = :folderId', { folderId: ps.folderId });
} else {
	query.where('file.folderId IS NULL');
}
```

### `[]` in SQL
SQLを発行する際、`IN`のパラメータが`[]`(空の配列)になる可能性のある場合はSQL文を出し分けなければならない
例えば
``` ts
const users = await Users.find({
	id: In(userIds)
});
```
という処理で、`userIds`が`[]`だと結果的に`user.id IN ()`のようなクエリが発行されてしまい、これは正しいSQLではないので期待した結果が得られない
だから次のようにする必要がある
``` ts
const users = userIds.length > 0 ? await Users.find({
	id: In(userIds)
}) : [];
```

### 配列のインデックス in SQL
SQLでは配列のインデックスは**1始まり**。
`[a, b, c]`の `a`にアクセスしたいなら`[0]`ではなく`[1]`と書く

### null IN
nullが含まれる可能性のあるカラムにINするときは、そのままだとおかしくなるのでORなどでnullのハンドリングをしよう。

### enumの削除は気をつける
enumの列挙の内容の削除は、その値をもつレコードを全て削除しないといけない

削除が重たかったり不可能だったりする場合は、削除しないでおく

### Migration作成方法
packages/backendで:
```sh
pnpm dlx typeorm migration:generate -d ormconfig.js -o <migration name>
```

- 生成後、ファイルをmigration下に移してください
- 作成されたスクリプトは不必要な変更を含むため除去してください

### JSON SchemaのobjectでanyOfを使うとき
JSON Schemaで、objectに対してanyOfを使う場合、anyOfの中でpropertiesを定義しないこと。  
バリデーションが効かないため。（SchemaTypeもそのように作られており、objectのanyOf内のpropertiesは捨てられます）  
https://github.com/misskey-dev/misskey/pull/10082

テキストhogeおよびfugaについて、片方を必須としつつ両方の指定もありうる場合:

```
export const paramDef = {
	type: 'object',
	properties: {
		hoge: { type: 'string', minLength: 1 },
		fuga: { type: 'string', minLength: 1 },
	},
	anyOf: [
		{ required: ['hoge'] },
		{ required: ['fuga'] },
	],
} as const;
```

### コネクションには`markRaw`せよ
**Vueのコンポーネントのdataオプションとして**cherrypick.jsのコネクションを設定するとき、必ず`markRaw`でラップしてください。インスタンスが不必要にリアクティブ化されることで、cherrypick.js内の処理で不具合が発生するとともに、パフォーマンス上の問題にも繋がる。なお、Composition APIを使う場合はこの限りではない(リアクティブ化はマニュアルなため)。

### JSONのimportに気を付けよう
TypeScriptでjsonをimportすると、tscでコンパイルするときにそのjsonファイルも一緒にdistディレクトリに吐き出されてしまう。この挙動により、意図せずファイルの書き換えが発生することがあるので、jsonをimportするときは書き換えられても良いものかどうか確認すること。書き換えされて欲しくない場合は、importで読み込むのではなく、`fs.readFileSync`などの関数を使って読み込むようにすればよい。

### コンポーネントのスタイル定義でmarginを持たせない
コンポーネント自身がmarginを設定するのは問題の元となることはよく知られている
marginはそのコンポーネントを使う側が設定する

## その他
### HTMLのクラス名で follow という単語は使わない
広告ブロッカーで誤ってブロックされる

### indexというファイル名を使うな
ESMではディレクトリインポートは廃止されているのと、ディレクトリインポートせずともファイル名が index だと何故か一部のライブラリ？でディレクトリインポートだと見做されてエラーになる<|MERGE_RESOLUTION|>--- conflicted
+++ resolved
@@ -15,11 +15,7 @@
 - To avoid duplication, please search for similar issues before creating a new issue.
 - Do not use Issues to ask questions or troubleshooting.
 	- Issues should only be used to feature requests, suggestions, and bug tracking.
-<<<<<<< HEAD
-	- Please ask questions or troubleshooting in ~~the [Misskey Forum](https://forum.misskey.io/)~~ [GitHub Discussions](https://github.com/kokonect-link/cherrypick/discussions) or [Discord](https://discord.gg/V8qghB28Aj).
-=======
-	- Please ask questions or troubleshooting in [GitHub Discussions](https://github.com/misskey-dev/misskey/discussions) or [Discord](https://discord.gg/Wp8gVStHW3).
->>>>>>> 24e629ca
+	- Please ask questions or troubleshooting in [GitHub Discussions](https://github.com/kokonect-link/cherrypick/discussions) or [Discord](https://discord.gg/V8qghB28Aj).
 
 > **Warning**
 > Do not close issues that are about to be resolved. It should remain open until a commit that actually resolves it is merged.
@@ -44,7 +40,7 @@
   - `fix` / `refactor` / `feat` / `enhance` / `perf` / `chore` etc
   - Also, make sure that the granularity of this PR is appropriate. Please do not include more than one type of change or interest in a single PR.
 - If there is an Issue which will be resolved by this PR, please include a reference to the Issue in the text.
-- Please add the summary of the changes to [`CHANGELOG.md`](/CHANGELOG.md). However, this is not necessary for changes that do not affect the users, such as refactoring.
+- Please add the summary of the changes to [`CHANGELOG_CHERRYPICK.md`](/CHANGELOG_CHERRYPICK.md). However, this is not necessary for changes that do not affect the users, such as refactoring.
 - Check if there are any documents that need to be created or updated due to this change.
 - If you have added a feature or fixed a bug, please add a test case if possible.
 - Please make sure that tests and Lint are passed in advance.
