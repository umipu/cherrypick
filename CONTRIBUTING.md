--- conflicted
+++ resolved
@@ -4,22 +4,11 @@
 プロジェクトに興味を持っていただきありがとうございます！ このドキュメントでは、プロジェクトに貢献する際に必要な情報をまとめています。
 
 ## Issues
-<<<<<<< HEAD
-Feature suggestions and bug reports are filed in https://github.com/kokonect-link/cherrypick/issues .
-
-* Please search existing issues to avoid duplication. If your issue is already filed, please add your reaction or comment to the existing one.
-* If you have multiple independent issues, please submit them separately.
-
-## Branches
-* **master** branch is tracking the latest release and used for production purposes.
-* **develop** branch is where we work for the next release.
-* **l10n_develop** branch is reserved for localization management.
-=======
 Issueを作成する前に、以下をご確認ください:
 - 重複を防ぐため、既に同様の内容のIssueが作成されていないか検索してから新しいIssueを作ってください。
 - Issueを質問に使わないでください。
 	- Issueは、要望、提案、問題の報告にのみ使用してください。
-	- 質問は、[Misskey Forum](https://forum.misskey.io/)や[Discord](https://discord.gg/Wp8gVStHW3)でお願いします。
+	- 質問は、[Misskey Forum](https://forum.misskey.io/)や[Discord](https://discord.gg/V8qghB28Aj)でお願いします。
 
 ## 実装をする前に
 機能追加やバグ修正をしたいときは、まずIssueで設計、方針をレビューしてもらいましょう(無い場合は作ってください)。このステップがないと、せっかく実装してもPRがマージされない可能性が高くなります。
@@ -47,17 +36,16 @@
 - **`develop`** branch is where we work for the next release.
 	- PRを作成するときは、基本的にこのブランチに向けてください。
 - **`l10n_develop`** branch is reserved for localization management.
->>>>>>> 7e30910a
 
 ## Localization (l10n)
-CherryPick uses [Crowdin](https://crowdin.com/project/misskey) for localization management.
+CherryPick uses [Crowdin](https://crowdin.com/project/cherrypick) for localization management.
 You can improve our translations with your Crowdin account.
 Your changes in Crowdin are automatically submitted as a PR (with the title "New Crowdin translations") to the repository.
-The owner [@syuilo](https://github.com/syuilo) merges the PR into the develop branch before the next release.
+The owner [@noridev](https://github.com/noridev) merges the PR into the develop branch before the next release.
 
 If your language is not listed in Crowdin, please open an issue.
 
-![Crowdin](https://d322cqt584bo4o.cloudfront.net/misskey/localized.svg)
+![Crowdin](https://d322cqt584bo4o.cloudfront.net/cherrypick/localized.svg)
 
 ## Documentation
 * Documents for instance admins are located in [`/docs`](/docs).
@@ -99,117 +87,6 @@
 
 Just execute `yarn` to fix it.
 
-<<<<<<< HEAD
-## Glossary
-### AP
-Stands for _**A**ctivity**P**ub_.
-
-### MFM
-Stands for _**M**isskey **F**lavored **M**arkdown_.
-
-### Mk
-Stands for _**M**iss**k**ey_.
-
-### Cp
-Stands for _**C**herry**p**ick_.
-
-### SW
-Stands for _**S**ervice**W**orker_.
-
-### Nyaize
-Convert な(na) to にゃ(nya)
-
-#### Denyaize
-Revert Nyaize
-
-## TypeScript Coding Style
-### Do not omit semicolons
-This is to avoid Automatic Semicolon Insertion (ASI) hazard.
-
-Ref:
-* https://www.ecma-international.org/ecma-262/#sec-automatic-semicolon-insertion
-* https://github.com/tc39/ecma262/pull/1062
-
-### Do not omit curly brackets
-Bad:
-``` ts
-if (foo)
-	bar;
-else
-	baz;
-```
-
-Good:
-``` ts
-if (foo) {
-	bar;
-} else {
-	baz;
-}
-```
-
-As a special case, you can omit the curly brackets if
-
-* the body of the `if`-statement have only one statement and,
-* the `if`-statement does not have `else`-clause.
-
-Good:
-``` ts
-if (foo) bar;
-```
-
-Make sure that the condition and the body statement are on the same line.
-
-### Do not use `==` when it can simply be replaced with `===`.
-🥰
-
-### Use only boolean (or null related) values in the condition of an `if`-statement.
-Bad:
-``` ts
-if (foo.length)
-```
-
-Good:
-``` ts
-if (foo.length > 0)
-```
-
-### Do not use `export default`
-This is because the current language support does not work well with `export default`.
-
-Ref:
-* https://basarat.gitbooks.io/typescript/docs/tips/defaultIsBad.html
-* https://gfx.hatenablog.com/entry/2017/11/24/135343
-
-Bad:
-``` ts
-export default function(foo: string): string {
-```
-
-Good:
-``` ts
-export function something(foo: string): string {
-```
-
-## Directory structure
-```
-src ... Source code
-	@types ... Type definitions
-	prelude ... Independence utils for coding JavaScript without side effects
-	misc ... Independence utils for CherryPick without side effects
-	service ... Common functions with side effects
-	queue ... Job queues and Jobs
-	server ... Web Server
-	client ... Client
-	mfm ... MFM
-
-test ... Test code
-
-```
-
-## Notes
-=======
->>>>>>> 7e30910a
 ### placeholder
 SQLをクエリビルダで組み立てる際、使用するプレースホルダは重複してはならない
 例えば
