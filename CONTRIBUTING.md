# Contribution guide
We're glad you're interested in contributing Misskey! In this document you will find the information you need to contribute to the project.

**ℹ️ Important:** This project uses Japanese as its major language, **but you do not need to translate and write the Issues/PRs in Japanese.**
Also, you might receive comments on your Issue/PR in Japanese, but you do not need to reply to them in Japanese as well.\
The accuracy of translation into Japanese is not high, so it will be easier for us to understand if you write it in the original language.
It will also allow the reader to use the translation tool of their preference if necessary.

## Issues
<<<<<<< HEAD
Issueを作成する前に、以下をご確認ください:
- 重複を防ぐため、既に同様の内容のIssueが作成されていないか検索してから新しいIssueを作ってください。
- Issueを質問に使わないでください。
	- Issueは、要望、提案、問題の報告にのみ使用してください。
	- 質問は、[Misskey Forum](https://forum.misskey.io/)や[Discord](https://discord.gg/V8qghB28Aj)でお願いします。

## 実装をする前に
機能追加やバグ修正をしたいときは、まずIssueで設計、方針をレビューしてもらいましょう(無い場合は作ってください)。このステップがないと、せっかく実装してもPRがマージされない可能性が高くなります。

また、実装に取り掛かるときは当該Issueに自分をアサインしてください(自分でできない場合は他メンバーに自分をアサインしてもらうようお願いしてください)。
自分が実装するという意思表示をすることで、作業がバッティングするのを防ぎます。

## PRの作成
PRありがとうございます！ PRを作成する前に、以下をご確認ください:
- 可能であればタイトルに、以下で示すようなPRの種類が分かるキーワードをプリフィクスしてください。
  - `fix` / `refactor` / `feat` / `enhance` / `perf` / `chore` など
  - また、PRの粒度が適切であることを確認してください。ひとつのPRに複数の種類の変更や関心を含めることは避けてください。
- このPRによって解決されるIssueがある場合は、そのIssueへの参照を本文内に含めてください。
- [`CHANGELOG.md`](/CHANGELOG.md)に変更点を追記してください。リファクタリングなど、利用者に影響を与えない変更についてはこの限りではありません。
- この変更により新たに作成、もしくは更新すべきドキュメントがないか確認してください。
- 機能追加やバグ修正をした場合は、可能であればテストケースを追加してください。
- テスト、Lintが通っていることを予め確認してください。
  - `npm run test`、`npm run lint`でぞれぞれ実施可能です。[詳細](#testing)
- UIに変更がある場合はスクリーンショットを本文内に添付してください。

ご協力ありがとうございます🤗

## ブランチ
=======
Before creating an issue, please check the following:
- To avoid duplication, please search for similar issues before creating a new issue.
- Do not use Issues as a question.
	- Issues should only be used to feature requests, suggestions, and report problems.
	- Please ask questions in the [Misskey Forum](https://forum.misskey.io/) or [Discord](https://discord.gg/Wp8gVStHW3).

## Before implementation
When you want to add a feature or fix a bug, **first have the design and policy reviewed in an Issue** (if it is not there, please make one). Without this step, there is a high possibility that the PR will not be merged even if it is implemented.

Also, when you start implementation, assign yourself to the Issue (if you cannot do it yourself, ask another member to assign you). By expressing your intention to work the Issue, you can prevent conflicts in the work.

## Well-known branches
>>>>>>> 92088259
- **`master`** branch is tracking the latest release and used for production purposes.
- **`develop`** branch is where we work for the next release.
	- When you create a PR, basically target it to this branch.
- **`l10n_develop`** branch is reserved for localization management.

## Creating a PR
Thank you for your PR! Before creating a PR, please check the following:
- If possible, prefix the title with a keyword that identifies the type of this PR, as shown below.
  - `fix` / `refactor` / `feat` / `enhance` / `perf` / `chore` etc
  - Also, make sure that the granularity of this PR is appropriate. Please do not include more than one type of change or interest in a single PR.
- If there is an Issue which will be resolved by this PR, please include a reference to the Issue in the text.
- Please add the summary of the changes to [`CHANGELOG.md`](/CHANGELOG.md). However, this is not necessary for changes that do not affect the users, such as refactoring.
- Check if there are any documents that need to be created or updated due to this change.
- If you have added a feature or fixed a bug, please add a test case if possible.
- Please make sure that tests and Lint are passed in advance.
  - You can run it with `npm run test` and `npm run lint`. [See more info](#testing)
- If this PR includes UI changes, please attach a screenshot in the text.

Thanks for your cooperation 🤗

## Localization (l10n)
CherryPick uses [Crowdin](https://crowdin.com/project/cherrypick) for localization management.
You can improve our translations with your Crowdin account.
Your changes in Crowdin are automatically submitted as a PR (with the title "New Crowdin translations") to the repository.
The owner [@noridev](https://github.com/noridev) merges the PR into the develop branch before the next release.

If your language is not listed in Crowdin, please open an issue.

![Crowdin](https://d322cqt584bo4o.cloudfront.net/cherrypick/localized.svg)

## Documentation
* Documents for instance admins are located in [`/docs`](/docs).
* Documents for end users are located in [`/src/docs`](/src/docs).

## Testing
- Test codes are located in [`/test`](/test).

### Run test
```
npm run test
```

#### Run specify test
```
npx cross-env TS_NODE_FILES=true TS_NODE_TRANSPILE_ONLY=true TS_NODE_PROJECT="./test/tsconfig.json" npx mocha test/foo.ts --require ts-node/register
```

### e2e tests
TODO

## Continuous integration
CherryPick uses GitHub Actions for executing automated tests.
Configuration files are located in [`/.github/workflows`](/.github/workflows).

## Adding CherryPickRoom items
* Use English for material, object and texture names.
* Use meter for unit of length.
* Your PR should include all source files (e.g. `.png`, `.blend`) of your models (for later editing).
* Your PR must include the glTF binary files (`.glb`) of your models.
* Add a locale key `room.furnitures.YOUR_ITEM` at [`/locales/ja-JP.yml`](/locales/ja-JP.yml).
* Add a furniture definition at [`src/client/scripts/room/furnitures.json5`](src/client/scripts/room/furnitures.json5).

If you have no experience on 3D modeling, we suggest to use the free 3DCG software [Blender](https://www.blender.org/).
You can find information on glTF 2.0 at [glTF 2.0 — Blender Manual]( https://docs.blender.org/manual/en/dev/addons/io_scene_gltf2.html).

## Notes
### How to resolve conflictions occurred at yarn.lock?

Just execute `yarn` to fix it.

### placeholder
SQLをクエリビルダで組み立てる際、使用するプレースホルダは重複してはならない
例えば
``` ts
query.andWhere(new Brackets(qb => {
	for (const type of ps.fileType) {
		qb.orWhere(`:type = ANY(note.attachedFileTypes)`, { type: type });
	}
}));
```
と書くと、ループ中で`type`というプレースホルダが複数回使われてしまいおかしくなる
だから次のようにする必要がある
```ts
query.andWhere(new Brackets(qb => {
	for (const type of ps.fileType) {
		const i = ps.fileType.indexOf(type);
		qb.orWhere(`:type${i} = ANY(note.attachedFileTypes)`, { [`type${i}`]: type });
	}
}));
```

### Not `null` in TypeORM
```ts
const foo = await Foos.findOne({
	bar: Not(null)
});
```
のようなクエリ(`bar`が`null`ではない)は期待通りに動作しない。
次のようにします:
```ts
const foo = await Foos.findOne({
	bar: Not(IsNull())
});
```

### `null` in SQL
SQLを発行する際、パラメータが`null`になる可能性のある場合はSQL文を出し分けなければならない
例えば
``` ts
query.where('file.folderId = :folderId', { folderId: ps.folderId });
```
という処理で、`ps.folderId`が`null`だと結果的に`file.folderId = null`のようなクエリが発行されてしまい、これは正しいSQLではないので期待した結果が得られない
だから次のようにする必要がある
``` ts
if (ps.folderId) {
	query.where('file.folderId = :folderId', { folderId: ps.folderId });
} else {
	query.where('file.folderId IS NULL');
}
```

### `[]` in SQL
SQLを発行する際、`IN`のパラメータが`[]`(空の配列)になる可能性のある場合はSQL文を出し分けなければならない
例えば
``` ts
const users = await Users.find({
	id: In(userIds)
});
```
という処理で、`userIds`が`[]`だと結果的に`user.id IN ()`のようなクエリが発行されてしまい、これは正しいSQLではないので期待した結果が得られない
だから次のようにする必要がある
``` ts
const users = userIds.length > 0 ? await Users.find({
	id: In(userIds)
}) : [];
```

### 配列のインデックス in SQL
SQLでは配列のインデックスは**1始まり**。
`[a, b, c]`の `a`にアクセスしたいなら`[0]`ではなく`[1]`と書く

### `undefined`にご用心
MongoDBの時とは違い、findOneでレコードを取得する時に対象レコードが存在しない場合 **`undefined`** が返ってくるので注意。
MongoDBは`null`で返してきてたので、その感覚で`if (x === null)`とか書くとバグる。代わりに`if (x == null)`と書いてください

### Migration作成方法
```
npx ts-node ./node_modules/typeorm/cli.js migration:generate -n 変更の名前
```

作成されたスクリプトは不必要な変更を含むため除去してください。

### コネクションには`markRaw`せよ
**Vueのコンポーネントのdataオプションとして**misskey.jsのコネクションを設定するとき、必ず`markRaw`でラップしてください。インスタンスが不必要にリアクティブ化されることで、misskey.js内の処理で不具合が発生するとともに、パフォーマンス上の問題にも繋がる。なお、Composition APIを使う場合はこの限りではない(リアクティブ化はマニュアルなため)。

### JSONのimportに気を付けよう
TypeScriptでjsonをimportすると、tscでコンパイルするときにそのjsonファイルも一緒にdistディレクトリに吐き出されてしまう。この挙動により、意図せずファイルの書き換えが発生することがあるので、jsonをimportするときは書き換えられても良いものかどうか確認すること。書き換えされて欲しくない場合は、importで読み込むのではなく、`fs.readFileSync`などの関数を使って読み込むようにすればよい。

## その他
### HTMLのクラス名で follow という単語は使わない
広告ブロッカーで誤ってブロックされる<|MERGE_RESOLUTION|>--- conflicted
+++ resolved
@@ -7,41 +7,11 @@
 It will also allow the reader to use the translation tool of their preference if necessary.
 
 ## Issues
-<<<<<<< HEAD
-Issueを作成する前に、以下をご確認ください:
-- 重複を防ぐため、既に同様の内容のIssueが作成されていないか検索してから新しいIssueを作ってください。
-- Issueを質問に使わないでください。
-	- Issueは、要望、提案、問題の報告にのみ使用してください。
-	- 質問は、[Misskey Forum](https://forum.misskey.io/)や[Discord](https://discord.gg/V8qghB28Aj)でお願いします。
-
-## 実装をする前に
-機能追加やバグ修正をしたいときは、まずIssueで設計、方針をレビューしてもらいましょう(無い場合は作ってください)。このステップがないと、せっかく実装してもPRがマージされない可能性が高くなります。
-
-また、実装に取り掛かるときは当該Issueに自分をアサインしてください(自分でできない場合は他メンバーに自分をアサインしてもらうようお願いしてください)。
-自分が実装するという意思表示をすることで、作業がバッティングするのを防ぎます。
-
-## PRの作成
-PRありがとうございます！ PRを作成する前に、以下をご確認ください:
-- 可能であればタイトルに、以下で示すようなPRの種類が分かるキーワードをプリフィクスしてください。
-  - `fix` / `refactor` / `feat` / `enhance` / `perf` / `chore` など
-  - また、PRの粒度が適切であることを確認してください。ひとつのPRに複数の種類の変更や関心を含めることは避けてください。
-- このPRによって解決されるIssueがある場合は、そのIssueへの参照を本文内に含めてください。
-- [`CHANGELOG.md`](/CHANGELOG.md)に変更点を追記してください。リファクタリングなど、利用者に影響を与えない変更についてはこの限りではありません。
-- この変更により新たに作成、もしくは更新すべきドキュメントがないか確認してください。
-- 機能追加やバグ修正をした場合は、可能であればテストケースを追加してください。
-- テスト、Lintが通っていることを予め確認してください。
-  - `npm run test`、`npm run lint`でぞれぞれ実施可能です。[詳細](#testing)
-- UIに変更がある場合はスクリーンショットを本文内に添付してください。
-
-ご協力ありがとうございます🤗
-
-## ブランチ
-=======
 Before creating an issue, please check the following:
 - To avoid duplication, please search for similar issues before creating a new issue.
 - Do not use Issues as a question.
 	- Issues should only be used to feature requests, suggestions, and report problems.
-	- Please ask questions in the [Misskey Forum](https://forum.misskey.io/) or [Discord](https://discord.gg/Wp8gVStHW3).
+	- Please ask questions in the [Misskey Forum](https://forum.misskey.io/) or [Discord](https://discord.gg/V8qghB28Aj).
 
 ## Before implementation
 When you want to add a feature or fix a bug, **first have the design and policy reviewed in an Issue** (if it is not there, please make one). Without this step, there is a high possibility that the PR will not be merged even if it is implemented.
@@ -49,7 +19,6 @@
 Also, when you start implementation, assign yourself to the Issue (if you cannot do it yourself, ask another member to assign you). By expressing your intention to work the Issue, you can prevent conflicts in the work.
 
 ## Well-known branches
->>>>>>> 92088259
 - **`master`** branch is tracking the latest release and used for production purposes.
 - **`develop`** branch is where we work for the next release.
 	- When you create a PR, basically target it to this branch.
@@ -71,14 +40,14 @@
 Thanks for your cooperation 🤗
 
 ## Localization (l10n)
-CherryPick uses [Crowdin](https://crowdin.com/project/cherrypick) for localization management.
-You can improve our translations with your Crowdin account.
-Your changes in Crowdin are automatically submitted as a PR (with the title "New Crowdin translations") to the repository.
+CherryPick uses [GitLocalize](https://gitlocalize.com/repo/6464) for localization management.
+You can improve our translations with your GitLocalize account.
+Your changes in GitLocalize are automatically submitted as a PR (with the title "Translate <locale>.json via GitLocalize") to the repository.
 The owner [@noridev](https://github.com/noridev) merges the PR into the develop branch before the next release.
 
-If your language is not listed in Crowdin, please open an issue.
+If your language is not listed in GitLocalize, please open an issue.
 
-![Crowdin](https://d322cqt584bo4o.cloudfront.net/cherrypick/localized.svg)
+![GitLocalize](https://gitlocalize.com/repo/6464/whole_project/badge.svg)
 
 ## Documentation
 * Documents for instance admins are located in [`/docs`](/docs).
