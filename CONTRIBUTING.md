--- conflicted
+++ resolved
@@ -214,28 +214,7 @@
 
 ### Setup & Run
 
-<<<<<<< HEAD
-#### Universal
-
-##### Setup
-
-```bash
-pnpm --filter cherrypick-js build
-pnpm --filter frontend tsc -p .storybook && (node packages/frontend/.storybook/preload-locale.js & node packages/frontend/.storybook/preload-theme.js)
-```
-
-##### Run
-
-```bash
-node packages/frontend/.storybook/generate.js && pnpm --filter frontend storybook dev
-```
-
-#### macOS & Linux
-
-##### Setup
-=======
 #### Setup
->>>>>>> af2368bd
 
 ```bash
 pnpm --filter cherrypick-js build
@@ -298,11 +277,12 @@
 ```ts
 export const argTypes = {
 	scale: {
-		control: {
-			type: 'range',
-			min: 1,
-			max: 4,
-		},
+        control: {
+            type: 'range',
+            min: 1,
+            max: 4,
+        },
+    },
 };
 ```
 
@@ -439,7 +419,7 @@
 ```
 
 ### コネクションには`markRaw`せよ
-**Vueのコンポーネントのdataオプションとして**cherrypick.jsのコネクションを設定するとき、必ず`markRaw`でラップしてください。インスタンスが不必要にリアクティブ化されることで、misskey.js内の処理で不具合が発生するとともに、パフォーマンス上の問題にも繋がる。なお、Composition APIを使う場合はこの限りではない(リアクティブ化はマニュアルなため)。
+**Vueのコンポーネントのdataオプションとして**cherrypick.jsのコネクションを設定するとき、必ず`markRaw`でラップしてください。インスタンスが不必要にリアクティブ化されることで、cherrypick.js内の処理で不具合が発生するとともに、パフォーマンス上の問題にも繋がる。なお、Composition APIを使う場合はこの限りではない(リアクティブ化はマニュアルなため)。
 
 ### JSONのimportに気を付けよう
 TypeScriptでjsonをimportすると、tscでコンパイルするときにそのjsonファイルも一緒にdistディレクトリに吐き出されてしまう。この挙動により、意図せずファイルの書き換えが発生することがあるので、jsonをimportするときは書き換えられても良いものかどうか確認すること。書き換えされて欲しくない場合は、importで読み込むのではなく、`fs.readFileSync`などの関数を使って読み込むようにすればよい。
