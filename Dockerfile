# syntax = docker/dockerfile:1.4

ARG NODE_VERSION=20.10.0-bullseye

# build assets & compile TypeScript

FROM --platform=$BUILDPLATFORM node:${NODE_VERSION} AS native-builder

RUN --mount=type=cache,target=/var/cache/apt,sharing=locked \
	--mount=type=cache,target=/var/lib/apt,sharing=locked \
	rm -f /etc/apt/apt.conf.d/docker-clean \
	; echo 'Binary::apt::APT::Keep-Downloaded-Packages "true";' > /etc/apt/apt.conf.d/keep-cache \
	&& apt-get update \
	&& apt-get install -yqq --no-install-recommends \
	build-essential

RUN corepack enable

WORKDIR /cherrypick

COPY --link ["pnpm-lock.yaml", "pnpm-workspace.yaml", "package.json", "./"]
COPY --link ["scripts", "./scripts"]
COPY --link ["packages/backend/package.json", "./packages/backend/"]
COPY --link ["packages/frontend/package.json", "./packages/frontend/"]
COPY --link ["packages/sw/package.json", "./packages/sw/"]
COPY --link ["packages/cherrypick-js/package.json", "./packages/cherrypick-js/"]

RUN --mount=type=cache,target=/root/.local/share/pnpm/store,sharing=locked \
	pnpm i --frozen-lockfile --aggregate-output

COPY --link . ./

ARG NODE_ENV=production

RUN git submodule update --init
RUN pnpm build
RUN rm -rf .git/

# build native dependencies for target platform

FROM --platform=$TARGETPLATFORM node:${NODE_VERSION} AS target-builder

RUN apt-get update \
	&& apt-get install -yqq --no-install-recommends \
	build-essential

RUN corepack enable

WORKDIR /cherrypick

COPY --link ["pnpm-lock.yaml", "pnpm-workspace.yaml", "package.json", "./"]
COPY --link ["scripts", "./scripts"]
COPY --link ["packages/backend/package.json", "./packages/backend/"]

RUN --mount=type=cache,target=/root/.local/share/pnpm/store,sharing=locked \
	pnpm i --frozen-lockfile --aggregate-output

FROM --platform=$TARGETPLATFORM node:${NODE_VERSION}-slim AS runner

ARG UID="991"
ARG GID="991"

RUN apt-get update \
	&& apt-get install -y --no-install-recommends \
	ffmpeg tini curl libjemalloc-dev libjemalloc2 \
	&& ln -s /usr/lib/$(uname -m)-linux-gnu/libjemalloc.so.2 /usr/local/lib/libjemalloc.so \
	&& corepack enable \
<<<<<<< HEAD
	&& groupadd -g "${GID}" cherrypick \
	&& useradd -l -u "${UID}" -g "${GID}" -m -d /cherrypick cherrypick \
	&& find / -type d -path /proc -prune -o -type f -perm /u+s -ignore_readdir_race -exec chmod u-s {} \; \
	&& find / -type d -path /proc -prune -o -type f -perm /g+s -ignore_readdir_race -exec chmod g-s {} \; \
=======
	&& groupadd -g "${GID}" misskey \
	&& useradd -l -u "${UID}" -g "${GID}" -m -d /misskey misskey \
	&& find / -type d -path /sys -prune -o -type d -path /proc -prune -o -type f -perm /u+s -ignore_readdir_race -exec chmod u-s {} \; \
	&& find / -type d -path /sys -prune -o -type d -path /proc -prune -o -type f -perm /g+s -ignore_readdir_race -exec chmod g-s {} \; \
>>>>>>> ca424df8
	&& apt-get clean \
	&& rm -rf /var/lib/apt/lists

USER cherrypick
WORKDIR /cherrypick

COPY --chown=cherrypick:cherrypick --from=target-builder /cherrypick/node_modules ./node_modules
COPY --chown=cherrypick:cherrypick --from=target-builder /cherrypick/packages/backend/node_modules ./packages/backend/node_modules
COPY --chown=cherrypick:cherrypick --from=native-builder /cherrypick/built ./built
COPY --chown=cherrypick:cherrypick --from=native-builder /cherrypick/packages/backend/built ./packages/backend/built
COPY --chown=cherrypick:cherrypick --from=native-builder /cherrypick/fluent-emojis /cherrypick/fluent-emojis
COPY --chown=cherrypick:cherrypick . ./

ENV LD_PRELOAD=/usr/local/lib/libjemalloc.so
ENV MALLOC_CONF=background_thread:true,metadata_thp:auto,dirty_decay_ms:30000,muzzy_decay_ms:30000
ENV NODE_ENV=production
HEALTHCHECK --interval=5s --retries=20 CMD ["/bin/bash", "/cherrypick/healthcheck.sh"]
ENTRYPOINT ["/usr/bin/tini", "--"]
CMD ["pnpm", "run", "migrateandstart:docker"]<|MERGE_RESOLUTION|>--- conflicted
+++ resolved
@@ -65,17 +65,10 @@
 	ffmpeg tini curl libjemalloc-dev libjemalloc2 \
 	&& ln -s /usr/lib/$(uname -m)-linux-gnu/libjemalloc.so.2 /usr/local/lib/libjemalloc.so \
 	&& corepack enable \
-<<<<<<< HEAD
 	&& groupadd -g "${GID}" cherrypick \
 	&& useradd -l -u "${UID}" -g "${GID}" -m -d /cherrypick cherrypick \
-	&& find / -type d -path /proc -prune -o -type f -perm /u+s -ignore_readdir_race -exec chmod u-s {} \; \
-	&& find / -type d -path /proc -prune -o -type f -perm /g+s -ignore_readdir_race -exec chmod g-s {} \; \
-=======
-	&& groupadd -g "${GID}" misskey \
-	&& useradd -l -u "${UID}" -g "${GID}" -m -d /misskey misskey \
 	&& find / -type d -path /sys -prune -o -type d -path /proc -prune -o -type f -perm /u+s -ignore_readdir_race -exec chmod u-s {} \; \
 	&& find / -type d -path /sys -prune -o -type d -path /proc -prune -o -type f -perm /g+s -ignore_readdir_race -exec chmod g-s {} \; \
->>>>>>> ca424df8
 	&& apt-get clean \
 	&& rm -rf /var/lib/apt/lists
 
