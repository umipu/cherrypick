--- conflicted
+++ resolved
@@ -62,11 +62,7 @@
 
 RUN apt-get update \
 	&& apt-get install -y --no-install-recommends \
-<<<<<<< HEAD
-	ffmpeg tini curl libjemalloc2 \
-=======
 	ffmpeg tini curl libjemalloc-dev libjemalloc2 \
->>>>>>> 0d505f81
 	&& corepack enable \
 	&& groupadd -g "${GID}" cherrypick \
 	&& useradd -l -u "${UID}" -g "${GID}" -m -d /cherrypick cherrypick \
@@ -86,10 +82,7 @@
 COPY --chown=cherrypick:cherrypick . ./
 
 ENV LD_PRELOAD=/usr/lib/x86_64-linux-gnu/libjemalloc.so.2
-<<<<<<< HEAD
 ENV MALLOC_CONF=background_thread:true,metadata_thp:auto,dirty_decay_ms:30000,muzzy_decay_ms:30000
-=======
->>>>>>> 0d505f81
 ENV NODE_ENV=production
 HEALTHCHECK --interval=5s --retries=20 CMD ["/bin/bash", "/cherrypick/healthcheck.sh"]
 ENTRYPOINT ["/usr/bin/tini", "--"]
