--- conflicted
+++ resolved
@@ -17,14 +17,11 @@
 ### General
 - identicon生成を無効にしてパフォーマンスを向上させることができるようになりました
 - サーバーのマシン情報の公開を無効にしてパフォーマンスを向上させることができるようになりました
-<<<<<<< HEAD
-- 通報の即時解決機能の追加
-=======
 - 招待機能を改善しました
   * 過去に発行した招待コードを確認できるようになりました  
   * ロールごとに招待コードの発行数制限と制限対象期間、有効期限を設定できるようになりました  
   * 招待コードを作成したユーザーと使用したユーザーを確認できるようになりました  
->>>>>>> e410b8a0
+- 通報の即時解決機能の追加
 
 ### Client
 - deck UIのカラムのメニューからアンテナとリストの編集画面を開けるように
