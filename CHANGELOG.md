<!--
## 13.x.x (unreleased)

### General
-

### Client
-

### Server
-

-->

## 13.13.1 (unreleased)

<<<<<<< HEAD
### General
- プレイにAPI Tokenを要求できる関数を追加
=======
### Client
- Fix: タブがアクティブな間はstreamが切断されないように
>>>>>>> f4943bc5

### Server
- Fix: api/metaで`TypeError: JSON5.parse is not a function`エラーが発生する問題を修正

## 13.13.0

### General
- カスタム絵文字ごとにそれをリアクションとして使えるロールを設定できるように
- カスタム絵文字ごとに連合するかどうか設定できるように
- カスタム絵文字ごとにセンシティブフラグを設定できるように
- センシティブなカスタム絵文字のリアクションを受け入れない設定が可能に
- タイムラインにフォロイーの行った他人へのリプライを含めるかどうかの設定をアカウントに保存するのをやめるように
	- 今後はAPI呼び出し時およびストリーミング接続時に設定するようになります
- リストを公開できるようになりました

### Client
- リアクションの取り消し/変更時に確認ダイアログを出すように
- 開発者モードを追加
- AiScriptを0.13.3に更新
- Deck UIを使用している場合、`/`以外にアクセスした際にZen UIで表示するように
	- メインカラムを設置していない場合の問題を解決
- ハッシュタグのノート一覧ページから、そのハッシュタグで投稿するボタンを追加
- アカウント初期設定ウィザードに戻るボタンを追加
- アカウントの初期設定ウィザードにあとでボタンを追加
- サーバーにカスタム絵文字の種類が多い場合のパフォーマンスの改善
- Fix: URLプレビューで情報が取得できなかった際の挙動を修正
- Fix: Safari、Firefoxでの新規登録時、パスワードマネージャーにメールアドレスが登録されていた挙動を修正
- Fix: ロールタイムラインが無効でも投稿が流れてしまう問題の修正
- Fix: ロールタイムラインにて全ての投稿が流れてしまう問題の修正
- Fix: 「アクセストークンの管理」画面でアプリの情報が表示されない問題の修正
- Fix: Firefoxにおける絵文字ピッカーのTabキーフォーカス問題の修正
- Fix: フォローボタンがテーマのカラースキームによって視認性が悪くなる問題を修正
  - 新しいプロパティ `fgOnWhite` が追加されました

### Server
- bullをbull-mqにアップグレードし、ジョブキューのパフォーマンスを改善
- ストリーミングのパフォーマンスを改善
- Fix: 無効化されたアンテナにアクセスがあった際に再度有効化するように
- Fix: お知らせの画像URLを空にできない問題を修正
- Fix: i/notificationsのsinceIdが機能しない問題を修正
- Fix: pageのピン留めを解除することができない問題を修正

## 13.12.2

## NOTE
Meilisearchの設定に`index`が必要になりました。値はMisskeyサーバーのホスト名にすることをお勧めします(アルファベット、ハイフン、アンダーバーのみ使用可能)。例: `misskey-io`
過去に作成された`notes`インデックスは、`<index名>---notes`にリネームが必要です。例: `misskey-io---notes`

### General
- 投稿したコンテンツのAIによる学習を軽減するオプションを追加

### Client
- ユーザーを指定してのノート検索が可能に
- アカウント初期設定ウィザードにプライバシー設定を追加
- リテンション率チャートに折れ線グラフを追加
- Fix: ブラーエフェクトを有効にしている状態で高負荷になる問題を修正
- Fix: Pageにおいて画像ブロックに画像を設定できない問題を修正
- Fix: カラーバーがリプライには表示されないのを修正
- Fix: チャンネル内の検索ボックスが挙動不審な問題を修正
- Fix: リテンションチャートのレンダリングを修正
- Fix: リアクションエフェクトのレンダリングの問題を修正

### Server
- センシティブワードの登録にAnd、正規表現が使用できるようになりました。
- Fix: ひとつのMeilisearchサーバーを複数のMisskeyサーバーで使えない問題を修正

## 13.12.1

### Client
- プロフィール画面におけるモデレーションノートの表示を調整
- Fix: 一部ダイアログが表示されない問題を修正
- Fix: MkUserInfoのフォローボタンが変な位置にある問題を修正

### Server
- Fix: リモートサーバーの情報が更新できない問題を修正
- Fix: 13.11を経験しない状態で13.12にアップデートした場合ユーザープロフィール関連の画像が消失する問題を修正

## 13.12.0

### NOTE
- Node.js 18.6.0以上が必要になりました

### General
- アカウントの引っ越し（フォロワー引き継ぎ）に対応
- Meilisearchを全文検索に使用できるようになりました
- 新規登録前に簡潔なルールをユーザーに表示できる、サーバールール機能を追加
- ユーザーへの自分用メモ機能
  * ユーザーに対して、自分だけが見られるメモを追加できるようになりました。  
    （自分自身に対してもメモを追加できます。）
  * ユーザーメニューから追加できます。  
    （デスクトップ表示ではusernameの右側のボタンからも追加可能）
- チャンネルに色を設定できるようになりました。各ノートに設定した色のインジケーターが表示されます。
- チャンネルをアーカイブできるようになりました。
	* アーカイブすると、チャンネル一覧や検索結果に表示されなくなり、新たな書き込みもできなくなります。
- アンテナのエクスポート・インポートができるようになりました
- ロールタイムラインをロールごとに表示するかどうかの選択できるようになりました。
	* デフォルトがオフになるので、ロールタイムラインを表示する場合はオンにしてください。
- ロールに強制的にNSFWを付与するポリシーを追加
	* アップロード済みのファイルはNSFWにならない為注意してください。
- モデレーションノートがユーザーのプロフィールページからも閲覧および編集できるようになりました。
- カスタム絵文字のライセンスを複数でセットできるようになりました。
- 管理者が予約ユーザー名を設定できるようになりました。
- Fix: フォローリクエストの通知が残る問題を修正

### Client
- アカウント作成時に初期設定ウィザードを表示するように
- チャンネル内検索ができるように
- チャンネル検索ですべてのチャンネルの取得/表示ができるように
- 通知の表示をカスタマイズできるように
- ドライブのファイル一覧から直接ノートを作成できるように
- ノートメニューからRenoteしたユーザーの一覧を見れるように
- コントロールパネルのカスタム絵文字ページおよびaboutのカスタム絵文字の検索インプットで、`:emojiname1::emojiname2:`のように検索して絵文字を検索できるように
  * 絵文字ピッカーから入力可能になります
- データセーバーモードを追加
  * 画像が全て隠れた状態で表示されるようになります
- 閲覧注意設定された画像は表示した状態でもそれが閲覧注意だと分かる表示をするように
- モデレーターはノートに添付された画像上から直接NSFW設定できるように
- 1枚だけのメディアリストの画像のアスペクト比を画像に応じて縦長にするように
- プロフィール設定「追加情報」の項目の削除と並び替えができるように
- 新しい実績を追加
- AiScriptを0.13.2に更新
- Fix: AiScript APIのMk:dialogで何も返していなかったのをNULLを返すように修正
- Fix: 1:1ではない画像のリアクション通知バッジが左や上に寄ってしまっていたのを中央に来るように修正
- Fix: リアクションをホバーした時のユーザーリストで猫耳が切れてしまっていた問題を修正
- Fix: NSFWメディアの上に表示された｢もっと見る｣ボタンが押しづらい問題を修正

### Server
- channel/searchのqueryが空の場合に全てのチャンネルを返すように変更
- 環境変数MISSKEY_CONFIG_YMLで設定ファイルをdefault.ymlから変更可能に
- Fix: 他のサーバーの情報が取得できないことがある問題を修正
- Fix: エクスポートデータの拡張子がunknownになる問題を修正
- Fix: Content-Dispositionのパースでエラーが発生した場合にダウンロードが完了しない問題を修正
- Fix: API: i/update avatarIdとbannerIdにnullを渡した時、画像がリセットされない問題を修正
- Fix: .wav, .flacが再生できない問題を修正（新しくアップロードされたファイルのみ修正が適用されます）
- Fix: 凍結されたユーザーが一部APIのレスポンスに含まれる問題を修正
- Fix: メモリの使用量を`used - buffers - cached`ではなく`total - available`で求めるように（環境によって正常に計測できていなかったため）

## 13.11.3

### General
- 指定したロールを持つユーザーのノートのみが流れるロールタイムラインを追加
	- Deckのカラムとしても追加可能
- カスタム絵文字関連の改善
  * ノートなどに含まれるemojis（populateEmojiの結果）は（プロキシされたURLではなく）オリジナルのURLを指すように
  * MFMでx3/x4もしくはscale.x/yが2.5以上に指定されていた場合にはオリジナル品質の絵文字を使用するように
- カスタム絵文字でリアクションできないことがある問題を修正

### Client
- チャンネルのピン留めされたノートの順番が正しくない問題を修正

### Server
- フォローインポートなどでの大量のフォロー等操作をキューイングするように #10544 @nmkj-io
- Misskey Webでのサーバーサイドエラー画面を改善
- Misskey Webでのサーバーサイドエラーのログが残るように
- ノート作成時のアンテナ追加パフォーマンスを改善
- アンテナとロールTLのuntil/sinceプロパティが動くように

## 13.11.2

### Note
- 13.11.0または13.11.1から13.11.2以降にアップデートする場合、Redisのカスタム絵文字のキャッシュを削除する必要があります(https://github.com/misskey-dev/misskey/issues/10502#issuecomment-1502790755 参照)

### General
- チャンネルの検索用ページの追加

### Client
- 常に広告を見られるオプションを追加
- ユーザーページの画像一覧が表示されない問題を修正
- webhook, 連携アプリ一覧でコンテンツが重複して表示される問題を修正
- iPhoneで絵文字ピッカーの表示が崩れる問題を修正
- iPhoneでウィジェットドロワーの「ウィジェットを編集」が押しにくい問題を修正
- 投稿フォームのデザインを調整
- ギャラリーの人気の投稿が無限にページングされる問題を修正

### Server
- channels/search Endpoint APIの追加
- APIパラメータサイズ上限を32kbから1mbに緩和
- プッシュ通知送信時のパフォーマンスを改善
- ローカルのカスタム絵文字のキャッシュが効いていなかった問題を修正
- アンテナのノート、チャンネルのノート、通知が正常に作成できないことがある問題を修正
- ストリーミングのLTLチャンネルでサーバー側にエラーログが出るのを修正

### Service Worker
- 「通知が既読になったらプッシュ通知を削除する」を復活
  * 「プッシュ通知が更新されました」の挙動を変えた（ホストとバージョンを表示するようにし、一定時間後の削除は行わないように）
- プッシュ通知が実績を解除 (achievementEarned) に対応
- プッシュ通知のアクションから既存のクライアントの投稿フォームを開くことになった際の挙動を修正
- たくさんのプッシュ通知を閉じた際、その通知の数だけnotifications/mark-all-as-readを叩くのをやめるように

## 13.11.1

### General
- チャンネルの投稿を過去までさかのぼれるように

### Client
- PWA時の絵文字ピッカーの位置をホームバーに重ならないように調整
- リスト管理の画面でリストが無限に読み込まれる問題を修正
- 自分のクリップが無限に読み込まれる問題を修正
- チャンネルのお気に入りが無限に読み込まれる問題を修正
- さがすのローカルユーザー（ピンどめ）が無限に生成される問題を修正
- チャンネルを新規作成できない問題を修正
- ユーザープレビューが表示されない問題を修正

### Server
- 通知読み込みでエラーが発生する場合がある問題を修正
- リアクションできないことがある問題を修正
- IDをaid以外に設定している場合の問題を修正
- 連合しているインスタンスについて予期せず配送が全て停止されることがある問題を修正

## 13.11.0

### NOTE
- このバージョンからRedis 7.xが必要です。
- アップデートを行うと全ての通知およびアンテナのノートはリセットされます。

### General
- チャンネルをお気に入りに登録できるように
  - タイムラインのアンテナ選択などでは、フォローしているアンテナの代わりにお気に入りしたアンテナが表示されるようになっています。チャンネルをお気に入りに登録するには、当該チャンネルのページ→概要→⭐️のボタンを押します。
- チャンネルにノートをピン留めできるように

### Client
- 投稿フォームのデザインを改善
- 検索ページでURLを入力した際に照会したときと同等の挙動をするように
- ノートのリアクションを大きく表示するオプションを追加
- ギャラリー一覧にメディア表示と同じように NSFW 設定を反映するように（ホバーで表示）
- オブジェクトストレージの設定画面を分かりやすく
- 広告・お知らせが新規登録時に増殖しないように
-　「にゃああああああああああああああ！！！！！！！！！！！！」 (`isCat`) 有効時にアバターに表示される猫耳について挙動を変更
  - 「UIにぼかし効果を使用」 (`useBlurEffect`) で次の挙動が有効になります
	  - 猫耳のアバター内部部分をぼかしでマスク表示してより猫耳っぽく見えるように
	- 「UIのアニメーションを減らす」 (`reduceAnimation`) で猫耳を撫でられなくなります
- Add Minimizing ("folding") of windows
- 「データセーバー」モードを追加
- 非NSFWメディアが隠れている際にも「閲覧注意」が出てしまう問題を修正

### Server
- PostgreSQLのレプリケーション対応
	- 設定ファイルの `dbReplications` および `dbSlaves` にて設定できます
- イベント用Redisを別サーバーに分離できるように
- ジョブキュー用Redisを別サーバーに分離できるように
- サーバーの全体的なパフォーマンスを向上
- ノート作成時のパフォーマンスを向上
- アンテナのタイムライン取得時のパフォーマンスを向上
- チャンネルのタイムライン取得時のパフォーマンスを向上
- 通知に関する全体的なパフォーマンスを向上
- webhookがcontent-type text/plain;charset=UTF-8 で飛んでくる問題を修正

## 13.10.3

### Changes
- オブジェクトストレージのリージョン指定が必須になりました
  - リージョンの指定の無いサービスは us-east-1 を設定してください
  - 値が空の場合は設定ファイルまたは環境変数の使用を試みます
    - e.g. ~/aws/config, AWS_REGION

### General
- コンディショナルロールの条件に「投稿数が～以下」「投稿数が～以上」を追加
- リアクション非対応AP実装からのLikeアクティビティの解釈を👍から♥に

### Client
- クリップボタンをノートアクションに追加できるように
- センシティブワードの一覧にピン留めユーザーのIDが表示される問題を修正

### Server
- リモートユーザーのチャート生成を無効にするオプションを追加
- リモートサーバーのチャート生成を無効にするオプションを追加
- ドライブのチャートはローカルユーザーのみ生成するように
- 空のアンテナが作成できるのを修正

## 13.10.2

### Server
- 絵文字を編集すると保存できないことがある問題を修正

### Client
- ドライブファイルのメニューが正常に動作しない問題を修正

## 13.10.1

### Client
- Misskey PlayのPlayボタンを押した時にエラーが発生する問題を修正

## 13.10.0

### General
- ユーザーごとにRenoteをミュートできるように
- ノートごとに絵文字リアクションを受け取るか設定できるように
- クリップをお気に入りに登録できるように
- ノート検索の利用可否をロールで制御可能に(デフォルトでオフ)
- ロールの並び順を設定可能に
- カスタム絵文字にライセンス情報を付与できるように
- 指定した文字列を含む投稿の公開範囲をホームにできるように
- 使われてないアンテナは自動停止されるように

### Client
- 設定から自分のロールを確認できるように
- 広告一覧ページを追加
- ドライブクリーナーを追加
- DM作成時にメンションも含むように
- フォロー申請のボタンのデザインを改善
- 付箋ウィジェットの高さを設定可能に
- APオブジェクトを入力してフェッチする機能とユーザーやノートの検索機能を分離
- ナビゲーションバーの項目に「プロフィール」を追加できるように
- ナビゲーションバーのカスタマイズをドラッグ&ドロップで行えるように
- ジョブキューの再試行をワンクリックでできるように
- AiScriptを0.13.1に更新
- oEmbedをサポートしているウェブサイトのプレビューができるように
	- YouTubeをoEmbedでロードし、プレビューで共有ボタンを押すとOSの共有画面がでるように
	- ([FirefoxでSpotifyのプレビューを開けるとフルサイズじゃなくプレビューサイズだけ再生できる問題](https://bugzilla.mozilla.org/show_bug.cgi?id=1792395)があります)
	- (すでにブラウザーでキャッシュされたリンクに対しては以前のプレビュー行動が行われてます。その場合、ブラウザーのキャッシュをクリアしてまた試してください。)
- プロフィールで設定した情報が削除できない問題を修正
- ロールで広告を無効にするとadmin/adsでプレビューがでてこない問題を修正
- /api-consoleページにアクセスすると404が出る問題を修正
- Safariでプラグインが複数ある場合に正常に読み込まれない問題を修正
- Bookwyrmのユーザーのプロフィールページで「リモートで表示」をタップしても反応がない問題を修正
- 非ログイン時の「Misskeyについて」の表示を修正
- PC版にて「設定」「コントロールパネル」のリンクを2度以上続けてクリックした際に空白のページが表示される問題を修正

### Server
- OpenAPIエンドポイントを復旧
- WebP/AVIF/JPEGのweb公開用画像は、サーバーサイドではJPEGではなくWebPに変換するように
- アニメーション画像のサムネイルを生成するように
- アクティブユーザー数チャートの記録上限値を拡張
- Playのソースコード上限文字数を2倍に拡張
- 配送先サーバーが410 Goneで応答してきた場合は自動で配送停止をするように
- avatarBlurHash/bannerBlurHashの型をstringに限定
- タイムライン取得時のパフォーマンスを改善
- SMTP Login id length is too short
- API上で`visibility`を`followers`に設定してrenoteすると連合や削除で不具合が発生する問題を修正
- AWS S3からのファイル削除でNoSuchKeyエラーが出ると進めらない状態になる問題を修正
- `disableCache: true`を設定している場合に絵文字管理操作でエラーが出る問題を修正
- リテンション分析が上手く機能しないことがあるのを修正
- 空のアンテナが作成できないように修正
- 特定の条件で通報が見れない問題を修正
- 絵文字の名前に任意の文字が使用できる問題を修正

## 13.9.2 (2023/03/06)

### Improvements
- クリップ、チャンネルページに共有ボタンを追加
- チャンネルでタイムライン上部に投稿フォームを表示するかどうかのオプションを追加
- ブラウザでメディアプロキシ(/proxy)からファイルを保存した際に、なるべくオリジナルのファイル名を継承するように
- ドライブの「URLからアップロード」で、content-dispositionのfilenameがあればそれをファイル名に
- Identiconがローカルとリモートで同じになるように
  - これまでのIdenticonは異なる画像になります
- サーバーのパフォーマンスを改善

### Bugfixes
- ロールの権限で「一般ユーザー」のロールがいきなり設定できない問題を修正
- ユーザーページのバッジ表示を適切に折り返すように @arrow2nd
- fix(client): みつけるのロール一覧でコンディショナルロールが含まれるのを修正
- macOSでDev Containerが動作しない問題を修正 @RyotaK

## 13.9.1 (2023/03/03)

### Bugfixes
- ノートに添付したファイルが表示されない場合があるのを修正

## 13.9.0 (2023/03/03)

### Improvements
- 時限ロール
- アンテナでCWも検索対象にするように
- ノートの操作部をホバー時のみ表示するオプションを追加
- サウンドを追加
- enhance(client): MFMのx2, scale, positionが含まれていたらノートをたたむように
- サーバーのパフォーマンスを改善

### Bugfixes
- 外部メディアプロキシ使用時にアバタークロップができない問題を修正
- fix(server): メールアドレス更新時にバリデーションが正しく行われていないのを修正
- fix(server): チャンネルでミュートが正しく機能していないのを修正
- プッシュ通知でカスタム絵文字リアクションを表示できなかった問題を修正

## 13.8.1 (2023/02/26)

### Bugfixes
- モバイルでドロワーメニューが表示されない問題を修正

## 13.8.0 (2023/02/26)

### Improvements
- チャンネル内ハイライト
- ホームタイムラインのパフォーマンスを改善
- renoteした際の表示を改善
- バックグラウンドで一定時間経過したらページネーションのアイテム更新をしない
- enhance(client): MkUrlPreviewの閉じるボタンを見やすく
- Add dialog to remove follower
- enhance(client): improve clip menu ux
- 検索画面の統合
- enhance(client): ノートメニューからユーザーメニューを開けるように
- photoswipe 表示時に戻る操作をしても前の画面に戻らないように

### Bugfixes
- Windows環境でswcを使うと正しくビルドできない問題の修正
- fix(client): Android ChromeでPWAとしてインストールできない問題を修正
- 未知のユーザーが deleteActor されたら処理をスキップする
- fix(server): notes/createで、fileIdsと見つかったファイルの数が異なる場合はエラーにする
- fix(server): notes/createのバリデーションが機能していないのを修正
- fix(server): エラーのスタックトレースは返さないように

## 13.7.5 (2023/02/24)

### Note
13.7.0以前から直接このバージョンにアップデートする場合は全ての通知が削除**されません。**

### Improvements
- 紛らわしいため公開範囲の「ローカルのみ」オプションの名称を「連合なし」に変更
- Frontend: スマホ・タブレットの場合、チャンネルの投稿フォームに自動でフォーカスしないように

### Bugfixes
- 全ての通知が削除されてしまうのを修正

## 13.7.3 (2023/02/23)

### Note
~~13.7.0以前から直接このバージョンにアップデートする場合は全ての通知が削除**されません。**~~

### Improvements

### Bugfixes
- Client: 「キャッシュを削除」した後、ローカルのカスタム絵文字が表示されなくなるされなくなる問題を修正
- Client: 通知設定画面で以前からグループの招待を有効化していた場合、通知の表示に失敗する問題の修正
- Client: 通知設定画面に古いトグルが残っていた問題を修正

## 13.7.2 (2023/02/23)

### Note
13.7.0以前からアップデートする場合は全ての通知が削除されます。

### Improvements
- enhance: make pwa icon maskable
- chore(client): tweak custom emoji size

### Bugfixes
- マイグレーションが失敗することがあるのを修正

## 13.7.1 (2023/02/23)

### Improvements
- pnpm buildではswcを使うように

### Bugfixes
- NODE_ENV=productionでビルドできないのを修正

## 13.7.0 (2023/02/22)

### Changes
- チャット機能が削除されました

### Improvements
- Server: URLプレビュー（summaly）はプロキシを通すように
- Client: 2FA設定のUIをまともにした
- セキュリティキーの名前を変更できるように
- enhance(client): add quiz preset for play
- 広告開始時期を設定できるように
- みつけるで公開ロール一覧とそのメンバーを閲覧できるように
- enhance(client): MFMのx3, x4が含まれていたらノートをたたむように
- enhance(client): make possible to reload page of window

### Bugfixes
- ユーザー検索ダイアログでローカルユーザーを絞って検索できない問題を修正
- fix(client): MkHeader及びデッキのカラムでチャンネル一覧を選択したとき、最大5個までしか表示されない
- 管理画面の広告を10個以上見えるように
- Moderation note が保存できない
- ユーザーのハッシュタグ検索が機能していないのを修正

## 13.6.1 (2023/02/12)

### Improvements
- アニメーションを少なくする設定の時、MkPageHeaderのタブアニメーションを無効化
- Backend: activitypub情報がcorsでブロックされないようヘッダーを追加
- enhance: レートリミットを0%にできるように
- チャンネル内Renoteを行えるように

### Bugfixes
- Client: ユーザーページでアクティビティを見ることができない問題を修正

## 13.6.0 (2023/02/11)

### Improvements
- MkPageHeaderをごっそり変えた
  * モバイルではヘッダーは上下に分割され、下段にタブが表示されるように
  * iconOnlyのタブ項目がアクティブな場合にはタブのタイトルを表示するように
  * メインタイムラインではタイトルを表示しない
  * メインタイムラインかつモバイルで表示される左上のアバターを選択するとアカウントメニューが開くように
- ユーザーページのノート一覧をタブとして分離
- コンディショナルロールもバッジとして表示可能に
- enhance(client): ロールをより簡単に付与できるように
- enhance(client): 一度見たノートのRenoteは省略して表示するように
- enhance(client): 迷惑になる可能性のある投稿を行う前に警告を表示
- リアクションの数が多い場合の表示を改善
- 一部のMFM構文をopt-outに

### Bugfixes
- Client: ユーザーページでタブがほとんど見れないことがないように

## 13.5.6 (2023/02/10)

### Improvements
- 非ログイン時にMiAuthを踏んだ際にMiAuthであることを表示する
- /auth/のUIをアップデート
- 利用規約同意UIの調整
- クロップ時の質問を分かりやすく

### Bugfixes
- fix: prevent clipping audio plyr's tooltip

## 13.5.4 (2023/02/09)

### Improvements
- Server: UIのHTML（ノートなどの特別なページを除く）のキャッシュ時間を15秒から30秒に
- i/notificationsのレートリミットを緩和

### Bugfixes
- fix(client): validate url to improve security
- fix(client): dateの初期値が正常に入らない時がある

## 13.5.3 (2023/02/09)

### Improvements
- Client: デッキにチャンネルカラムを追加

## 13.5.2 (2023/02/08)

### Changes
- Revert: perf(client): do not render custom emojis in user names

### Bugfixes
- Client: register_note_view_interruptor not working
- Client: ログイントークンの再生成が出来ない

## 13.5.0 (2023/02/08)

### Changes
- perf(client): do not render custom emojis in user names

### Improvements
- Client: disableShowingAnimatedImagesのデフォルト値をprefers-reduced-motionにする
- enhance(client): tweak medialist style

### Bugfixes
- fix docker health check
- Client: MkEmojiPickerでもChromeで検索ダイアログで変換確定するとそのまま検索されてしまうのを修正
- fix(mfm): default degree not used in rotate
- fix(server): validate urls from ap to improve security

## 13.4.0 (2023/02/05)

### Improvements
- ロールにアイコンを設定してユーザー名の横に表示できるように
- feat: timeline page for non-login users
- 実績の単なるラッキーの獲得確立を調整
- Add Thai language support

### Bugfixes
- fix(server): 自分のノートをお気に入りに登録しても実績解除される問題を修正
- fix(server): clean up file in FileServer
- fix(server): Deny UNIX domain socket
- fix(server): validate filename and emoji name to improve security
- fix(client): validate input response in aiscript
- fix(client): add webhook delete button
- fix(client): tweak notification style
- fix(client): インラインコードを折り返して表示する

## 13.3.3 (2023/02/04)

### Bugfixes
- Server: improve security

## 13.3.2 (2023/02/04)

### Improvements
- 外部メディアプロキシへの対応を強化しました
  外部メディアプロキシのFastify実装を作りました
  https://github.com/misskey-dev/media-proxy
- Server: improve performance

### Bugfixes
- Client: validate urls to improve security

## 13.3.1 (2023/02/04)

### Bugfixes
- Client: カスタム絵文字にアニメーション画像を再生しない設定が適用されていない問題を修正
- Client: オートコンプリートでUnicode絵文字がカスタム絵文字として表示されてしまうのを修正
- Client: Fix Vue-plyr CORS issue
- Client: validate urls to improve security

## 13.3.0 (2023/02/03)
### Changes
- twitter/github/discord連携機能が削除されました
- ハッシュタグごとのチャートが削除されました
- syslogのサポートが削除されました

### Improvements
- ロールで広告の非表示が有効になっている場合は最初から広告を非表示にするように

## 13.2.6 (2023/02/01)
### Changes
- docker-compose.ymlをdocker-compose.yml.exampleにしました。docker-compose.ymlとしてコピーしてから使用してください。

### Improvements
- 絵文字ピッカーのパフォーマンスを改善
- AiScriptを0.12.4に更新

### Bugfixes
- Server: リレーと通信できない問題を修正
- Client: classicモード使用時にwindowサイズによってdefaultに変更された後に、windowサイズが元に戻ったらclassicに戻すように修正 #9669
- Client: Chromeで検索ダイアログで変換確定するとそのまま検索されてしまう問題を修正

## 13.2.4 (2023/01/27)
### Improvements
- リモートカスタム絵文字表示時のパフォーマンスを改善
- Default to `animation: false` when prefers-reduced-motion is set
- リアクション履歴が公開なら、ログインしていなくても表示できるように
- tweak blur setting
- tweak custom emoji cache

### Bugfixes
- fix aggregation of retention
- ダッシュボードでオンラインユーザー数が表示されない問題を修正
- フォロー申請・フォローのボタンが、通知から消えている問題を修正

## 13.2.3 (2023/01/26)
### Improvements
- カスタム絵文字の更新をリアルタイムで反映するように

### Bugfixes
- turnstile-failed: missing-input-secret

## 13.2.2 (2023/01/25)
### Improvements
- サーバーのパフォーマンスを改善

### Bugfixes
- サインイン時に誤ったレートリミットがかかることがある問題を修正
- MFMのposition、rotate、scaleで小数が使えない問題を修正

## 13.2.1 (2023/01/24)
### Improvements
- デザインの調整
- サーバーのパフォーマンスを改善

## 13.2.0 (2023/01/23)

### Improvements
- onlyServer / onlyQueue オプションを復活
- 他人の実績閲覧時は獲得条件を表示しないように
- アニメーション減らすオプション有効時はリアクションのアニメーションを無効に
- カスタム絵文字一覧のパフォーマンスを改善

### Bugfixes
- Aiscript: button is not defined

## 13.1.7 (2023/01/22)

### Improvements
- 新たな実績を追加
- MFMにscaleタグを追加

## 13.1.4 (2023/01/22)

### Improvements
- 新たな実績を追加

### Bugfixes
- Client: ローカリゼーション更新時にリロードが繰り返されることがあるのを修正

## 13.1.3 (2023/01/22)

### Bugfixes
- Client: リアクションのカスタム絵文字の表示の問題を修正

## 13.1.2 (2023/01/22)

### Bugfixes
- Client: リアクションのカスタム絵文字の表示の問題を修正

## 13.1.1 (2023/01/22)

### Improvements
- ローカルのカスタム絵文字を表示する際のパフォーマンスを改善
- Client: 瞬間的に大量の実績を解除した際の挙動を改善

### Bugfixes
- Client: アップデート時にローカリゼーションデータが更新されないことがあるのを修正

## 13.1.0 (2023/01/21)

### Improvements
- 実績機能
- Playのプリセットを追加
- Playのscriptの文字数制限を緩和
- AiScript GUIの強化
- リアクション一覧詳細ダイアログを表示できるように
- 存在しないカスタム絵文字をテキストで表示するように
- Alt text in image viewer
- ジョブキューのプロセスとWebサーバーのプロセスを分離

### Bugfixes
- playを削除する手段がなかったのを修正
- The … button on notes does nothing when not logged in
- twitterと連携するときに autwh is not a function になるのを修正

## 13.0.0 (2023/01/16)

### TL;DR
- New features (Role system, Misskey Play, New widgets, New charts, 🍪👈, etc)
- Rewriten backend
- Better performance (backend and frontend)
- Various usability improvements
- Various UI tweaks

### Notable features
- ロール機能
	- 従来より柔軟にユーザーのポリシーを管理できます。例えば、「インスタンスのパトロンはアンテナを30個まで作れる」「基本的にLTLは見れないが、許可した人だけ見れる」「招待制インスタンスだけどユーザーなら誰でも他者を招待できる」のような運用はもちろん、「ローカルユーザーかつアカウント作成から1日未満のユーザーはパブリックな投稿を行えない」のように複数条件を組み合わせて、自動でロールを付与する設定も可能です。
- Misskey Play
	- 従来の動的なPagesに代わる、新しいプラットフォームです。動的なコンテンツ(アプリケーション)に特化していて、Pagesに比べてはるかに柔軟なアプリケーションを作成可能です。

### Changes
#### For server admins
- Node.js 18.x or later is required
- PostgreSQL 15.x is required
	- Misskey not using 15 specific features at 13.0.0, but may do so in the future.
	- Docker環境でPostgreSQLのアップデートを行う際のガイドはこちら: https://github.com/misskey-dev/misskey/pull/9641#issue-1536336620
- Elasticsearchのサポートが削除されました
	- 代わりに今後任意の検索プロバイダを設定できる仕組みを構想しています。その仕組みを使えば今まで通りElasticsearchも利用できます
- Yarnからpnpmに移行されました
  corepackの有効化を推奨します: `sudo corepack enable`
- インスタンスブロックはサブドメインにも適用されるようになります
- ロールの導入に伴い、いくつかの機能がロールと統合されました
	- モデレーターはロールに統合されました。今までのモデレーター情報は失われるため、予めモデレーター一覧を記録しておき、アップデート後にモデレーターロールを作りアサインし直してください。
	- サイレンスはロールに統合されました。今までのユーザーは恩赦されるため、予めサイレンス一覧を記録しておくのをおすすめします。
	- ユーザーごとのドライブ容量設定はロールに統合されました。
	- インスタンスデフォルトのドライブ容量設定はロールに統合されました。アップデート後、ベースロールもしくはコンディショナルロールでドライブ容量を編集してください。
	- LTL/GTLの解放状態はロールに統合されました。
- Dockerの実行をrootで行わないようにしました。Dockerかつオブジェクトストレージを使用していない場合は`chown -hR 991.991 ./files`を実行してください。
  https://github.com/misskey-dev/misskey/pull/9560

#### For users
- ノートのウォッチ機能が削除されました
- アンケートに投票された際に通知が作成されなくなりました
- ノートの数式埋め込みが削除されました
- 新たに動的なPagesを作ることはできなくなりました
	- 代わりにAiScriptを用いてより柔軟に動的なコンテンツを作成できるMisskey Play機能が実装されています。
- AiScriptが0.12.2にアップデートされました
	- 0.12.xの変更点についてはこちら https://github.com/syuilo/aiscript/blob/master/CHANGELOG.md#0120
	- 0.12.x未満のプラグインは読み込むことはできません
- iOS15以下のデバイスはサポートされなくなりました
- Firefox110以下はサポートされなくなりました
  - 109でもContainerQueriesのフラグを有効にする事で問題なく使用できます

#### For app developers
- API: metaのレスポンスに`emojis`プロパティが含まれなくなりました
	- カスタム絵文字一覧情報を取得するには、`emojis`エンドポイントにリクエストします
- API: カスタム絵文字エンティティに`url`プロパティが含まれなくなりました
	- 絵文字画像を表示するには、`<instance host>/emoji/<emoji name>.webp`にリクエストすると画像が返ります。
	- e.g. `https://p1.a9z.dev/emoji/misskey.webp`
	- remote: `https://p1.a9z.dev/emoji/syuilo_birth_present@mk.f72u.net.webp`
- API: `user`および`note`エンティティに`emojis`プロパティが含まれなくなりました
- API: `user`エンティティに`avatarColor`および`bannerColor`プロパティが含まれなくなりました
- API: `instance`エンティティに`latestStatus`、`lastCommunicatedAt`、`latestRequestSentAt`プロパティが含まれなくなりました
- API: `instance`エンティティの`caughtAt`は`firstRetrievedAt`に名前が変わりました

### Improvements
- Role system @syuilo
- Misskey Play @syuilo
- Introduce retention-rate aggregation @syuilo
- Make possible to export favorited notes @syuilo
- Add per user pv chart @syuilo
- Push notification of Antenna note @tamaina
- AVIF support @tamaina
- Add Cloudflare Turnstile CAPTCHA support @CyberRex0
- レートリミットをユーザーごとに調整可能に @syuilo
- 非モデレーターでも、権限を持つロールをアサインされたユーザーはインスタンスの招待コードを発行できるように @syuilo
- 非モデレーターでも、権限を持つロールをアサインされたユーザーはカスタム絵文字の追加、編集、削除を行えるように @syuilo
- クリップおよびクリップ内のノートの作成可能数を設定可能に @syuilo
- ユーザーリストおよびユーザーリスト内のユーザーの作成可能数を設定可能に @syuilo
- ハードワードミュートの最大文字数を設定可能に @syuilo
- Webhookの作成可能数を設定可能に @syuilo
- ノートをピン留めできる数を設定可能に @syuilo
- Server: signToActivityPubGet is set to true by default @syuilo
- Server: improve syslog performance @syuilo
- Server: Use undici instead of node-fetch and got @tamaina
- Server: Judge instance block by endsWith @tamaina
- Server: improve note scoring for featured notes @CyberRex0
- Server: アンケート選択肢の文字数制限を緩和 @syuilo
- Server: プロフィールの文字数制限を緩和 @syuilo
- Server: add rate limits for some endpoints @syuilo
- Server: improve stats api performance @syuilo
- Server: improve nodeinfo performance @syuilo
- Server: delete outdated notifications regularly to improve db performance @syuilo
- Server: delete outdated hard-mutes regularly to improve db performance @syuilo
- Server: delete outdated notes of antenna regularly to improve db performance @syuilo
- Server: improve activitypub deliver performance @syuilo
- Client: use tabler-icons instead of fontawesome to better design @syuilo
- Client: Add new gabber kick sounds (thanks for noizenecio)
- Client: Add link to user RSS feed in profile menu @ssmucny
- Client: Compress non-animated PNG files @saschanaz
- Client: YouTube window player @sim1222
- Client: show readable error when rate limit exceeded @syuilo
- Client: enhance dashboard of control panel @syuilo
- Client: Vite is upgraded to v4 @syuilo, @tamaina
- Client: HMR is available while yarn dev @tamaina
- Client: Implement the button to subscribe push notification @tamaina
- Client: Implement the toggle to or not to close push notifications when notifications or messages are read @tamaina
- Client: show Unicode emoji tooltip with its name in MkReactionsViewer.reaction @saschanaz
- Client: OpenSearch support @SoniEx2 @chaoticryptidz
- Client: Support remote objects in search @SoniEx2
- Client: user activity page @syuilo
- Client: Make widgets of universal/classic sync between devices @tamaina
- Client: add user list widget @syuilo
- Client: Add AiScript App widget
- Client: add profile widget @syuilo
- Client: add instance info widget @syuilo
- Client: Improve RSS widget @tamaina
- Client: add heatmap of daily active users to about page @syuilo
- Client: introduce fluent emoji @syuilo
- Client: add new theme @syuilo
- Client: add new mfm function (position, fg, bg) @syuilo
- Client: show fireworks when visit user who today is birthday @syuilo
- Client: show bot warning on screen when logged in as bot account @syuilo
- Client: AiScriptからカスタム絵文字一覧を参照できるように @syuilo
- Client: improve overall performance of client @syuilo
- Client: ui tweaks @syuilo
- Client: clicker game @syuilo

### Bugfixes
- Server: Fix @tensorflow/tfjs-core's MODULE_NOT_FOUND error @ikuradon
- Server: 引用内の文章がnyaizeされてしまう問題を修正 @kabo2468
- Server: Bug fix for Pinned Users lookup on instance @squidicuzz
- Server: Fix peers API returning suspended instances @ineffyble
- Server: trim long text of note from ap @syuilo
- Server: Ap inboxの最大ペイロードサイズを64kbに制限 @syuilo
- Server: アンテナの作成数上限を追加 @syuilo
- Server: pages/likeのエラーIDが重複しているのを修正 @syuilo
- Server: pages/updateのパラメータによってはsummaryの値が更新されないのを修正 @syuilo
- Server: Escape SQL LIKE @mei23
- Server: 特定のPNG画像のアップロードに失敗する問題を修正 @usbharu
- Server: 非公開のクリップのURLでOGPレンダリングされる問題を修正 @syuilo
- Server: アンテナタイムライン（ストリーミング）が、フォローしていないユーザーの鍵投稿も拾ってしまう @syuilo
- Server: follow request list api pagination @sim1222
- Server: ドライブ容量超過時のエラーが適切にレスポンスされない問題を修正 @syuilo
- Client: パスワードマネージャーなどでユーザー名がオートコンプリートされない問題を修正 @massongit
- Client: 日付形式の文字列などがカスタム絵文字として表示されるのを修正 @syuilo
- Client: case insensitive emoji search @saschanaz
- Client: 画面の幅が狭いとウィジェットドロワーを閉じる手段がなくなるのを修正 @syuilo
- Client: InAppウィンドウが操作できなくなることがあるのを修正 @tamaina
- Client: use proxied image for instance icon @syuilo
- Client: Webhookの編集画面で、内容を保存することができない問題を修正 @m-hayabusa
- Client: Page編集でブロックの移動が行えない問題を修正 @syuilo
- Client: update emoji picker immediately on all input @saschanaz
- Client: チャートのツールチップが画面に残ることがあるのを修正 @syuilo
- Client: fix wrong link in tutorial @syuilo

### Special thanks
- All contributors
- All who have created instances for the beta test
- All who participated in the beta test

## 12.119.1 (2022/12/03)
### Bugfixes
- Server: Mitigate AP reference chain DoS vector @skehmatics

## 12.119.0 (2022/09/10)

### Improvements
- Client: Add following badge to user preview popup @nvisser
- Client: mobile twitter url can be used as widget @caipira113
- Client: Improve clock widget @syuilo

### Bugfixes
- マイグレーションに失敗する問題を修正
- Server: 他人の通知を既読にできる可能性があるのを修正 @syuilo
- Client: アクセストークン管理画面、アカウント管理画面表示できないのを修正 @futchitwo

## 12.118.1 (2022/08/08)

### Bugfixes
- Client: can not show some setting pages @syuilo

## 12.118.0 (2022/08/07)

### Improvements
- Client: 設定のバックアップ/リストア機能
- Client: Add vi-VN language support
- Client: Add unix time widget @syuilo

### Bugfixes
- Server: リモートユーザーを正しくブロックできるように修正する @xianonn
- Client: 一度作ったwebhookの設定画面を開こうとするとページがフリーズする @syuilo
- Client: MiAuth認証ページが機能していない @syuilo
- Client: 一部のアプリからファイルを投稿フォームへドロップできない場合がある問題を修正 @m-hayabusa

## 12.117.1 (2022/07/19)

### Improvements
- Client: UIのブラッシュアップ @syuilo

### Bugfixes
- Server: ファイルのアップロードに失敗することがある問題を修正 @acid-chicken
- Client: リアクションピッカーがアプリ内ウィンドウの後ろに表示されてしまう問題を修正 @syuilo
- Client: ユーザー情報の取得の再試行を修正 @xianonn
- Client: MFMチートシートの挙動を修正 @syuilo
- Client: 「インスタンスからのお知らせを受け取る」の設定を変更できない問題を修正 @syuilo

## 12.117.0 (2022/07/18)

### Improvements
- Client: ウィンドウを最大化できるように @syuilo
- Client: Shiftキーを押した状態でリンクをクリックするとアプリ内ウィンドウで開くように @syuilo
- Client: デッキを使用している際、Ctrlキーを押した状態でリンクをクリックするとページ遷移を強制できるように @syuilo
- Client: UIのブラッシュアップ @syuilo

## 12.116.1 (2022/07/17)

### Bugfixes
- Client: デッキUI時に ページで表示 ボタンが機能しない問題を修正 @syuilo
- Error During Migration Run to 12.111.x

## 12.116.0 (2022/07/16)

### Improvements
- Client: registry editor @syuilo
- Client: UIのブラッシュアップ @syuilo

### Bugfixes
- Error During Migration Run to 12.111.x
- Server: TypeError: Cannot convert undefined or null to object @syuilo

## 12.115.0 (2022/07/16)

### Improvements
- Client: Deckのプロファイル切り替えを簡単に @syuilo
- Client: UIのブラッシュアップ @syuilo

## 12.114.0 (2022/07/15)

### Improvements
- RSSティッカーで表示順序をシャッフルできるように @syuilo

### Bugfixes
- クライアントが起動しなくなることがある問題を修正 @syuilo

## 12.113.0 (2022/07/13)

### Improvements
- Support <plain> syntax for MFM

### Bugfixes
- Server: Fix crash at startup if TensorFlow is not supported @mei23
- Client: URLエンコードされたルーティングを修正

## 12.112.3 (2022/07/09)

### Improvements
- Make active email validation configurable

### Bugfixes
- Server: Fix Attempts to update all notifications @mei23

## 12.112.2 (2022/07/08)

### Bugfixes
- Fix Docker doesn't work @mei23
  Still not working on arm64 environment. (See 12.112.0)

## 12.112.1 (2022/07/07)
same as 12.112.0

## 12.112.0 (2022/07/07)

### Known issues
- 現在arm64環境ではインストールに失敗します。これは次のバージョンで修正される予定です。

### Changes
- ハイライトがみつけるに統合されました
- カスタム絵文字ページはインスタンス情報ページに統合されました
- 連合ページはインスタンス情報ページに統合されました
- メンション一覧ページは通知一覧ページに統合されました
- ダイレクト投稿一覧ページは通知一覧ページに統合されました
- メニューからアンテナタイムラインを表示する方法は廃止され、タイムライン上部のアイコンからアクセスするようになりました
- メニューからリストタイムラインを表示する方法は廃止され、タイムライン上部のアイコンからアクセスするようになりました

### Improvements
- Server: Allow GET method for some endpoints @syuilo
- Server: Auto NSFW detection @syuilo
- Server: Add rate limit to i/notifications @tamaina
- Client: Improve control panel @syuilo
- Client: Show warning in control panel when there is an unresolved abuse report @syuilo
- Client: Statusbars @syuilo
- Client: Add instance-cloud widget @syuilo
- Client: Add rss-ticker widget @syuilo
- Client: Removing entries from a clip @futchitwo
- Client: Poll highlights in explore page @syuilo
- Client: Improve deck UI @syuilo
- Client: Word mute also checks content warnings @Johann150
- Client: メニューからページをリロードできるように @syuilo
- Client: Improve emoji picker performance @syuilo
- Client: For notes with specified visibility, show recipients when hovering over visibility symbol. @Johann150
- Client: Make widgets available again on a tablet @syuilo
- ユーザーにモデレーションメモを残せる機能 @syuilo
- Make possible to delete an account by admin @syuilo
- Improve player detection in URL preview @mei23
- Add Badge Image to Push Notification #8012 @tamaina
- Server: Improve performance
- Server: Supports IPv6 on Redis transport. @mei23
  IPv4/IPv6 is used by default. You can tune this behavior via `redis.family`.
- Server: Add possibility to log IP addresses of users @syuilo
- Add additional drive capacity change support @CyberRex0

### Bugfixes
- Server: Fix GenerateVideoThumbnail failed @mei23
- Server: Ensure temp directory cleanup @Johann150
- favicons of federated instances not showing @syuilo
- Admin: The checkbox for blocking an instance works again @Johann150
- Client: Prevent access to user pages when not logged in @pixeldesu @Johann150
- Client: Disable some hotkeys (e.g. for creating a post) for not logged in users @pixeldesu
- Client: Ask users that are not logged in to log in when trying to vote in a poll @Johann150
- Instance mutes also apply in antennas etc. @Johann150

## 12.111.1 (2022/06/13)

### Bugfixes
- some fixes of multiple notification read @tamaina
- some GenerateVideoThumbnail failed @Johann150
- Client: デッキでウィジェットの情報が保存されない問題を修正 @syuilo
- Client: ギャラリーの投稿を開こうとすると編集画面が表示される @futchitwo

## 12.111.0 (2022/06/11)
### Note
- Node.js 16.15.0 or later is required

### Improvements
- Supports Unicode Emoji 14.0 @mei23
- プッシュ通知を複数アカウント対応に #7667 @tamaina
- プッシュ通知にクリックやactionを設定 #7667 @tamaina
- ドライブに画像ファイルをアップロードするときオリジナル画像を破棄してwebpublicのみ保持するオプション @tamaina
- Server: always remove completed tasks of job queue @Johann150
- Client: アバターの設定で画像をクロップできるように @syuilo
- Client: make emoji stand out more on reaction button @Johann150
- Client: display URL of QR code for TOTP registration @tamaina
- Client: render quote renote CWs as MFM @pixeldesu
- API: notifications/readは配列でも受け付けるように #7667 @tamaina
- API: ユーザー検索で、クエリがusernameの条件を満たす場合はusernameもLIKE検索するように @tamaina
- MFM: Allow speed changes in all animated MFMs @Johann150
- The theme color is now better validated. @Johann150
  Your own theme color may be unset if it was in an invalid format.
  Admins should check their instance settings if in doubt.
- Perform port diagnosis at startup only when Listen fails @mei23
- Rate limiting is now also usable for non-authenticated users. @Johann150 @mei23
  Admins should make sure the reverse proxy sets the `X-Forwarded-For` header to the original address.

### Bugfixes
- Server: keep file order of note attachement @Johann150
- Server: fix missing foreign key for reports leading to reports page being unusable @Johann150
- Server: fix internal in-memory caching @Johann150
- Server: prevent crash when processing certain PNGs @syuilo
- Server: Fix unable to generate video thumbnails @mei23
- Server: Fix `Cannot find module` issue @mei23
- Federation: Add rel attribute to host-meta @mei23
- Federation: add id for activitypub follows @Johann150
- Federation: use `source` instead of `_misskey_content` @Johann150
- Federation: ensure resolver does not fetch local resources via HTTP(S) @Johann150
- Federation: correctly render empty note text @Johann150
- Federation: Fix quote renotes containing no text being federated correctly @Johann150
- Federation: remove duplicate br tag/newline @Johann150
- Federation: add missing authorization checks @Johann150
- Client: fix profile picture height in mentions @tamaina
- Client: fix abuse reports page to be able to show all reports @Johann150
- Client: fix settings page @tamaina
- Client: fix profile tabs @futchitwo
- Client: fix popout URL @futchitwo
- Client: correctly handle MiAuth URLs with query string @sn0w
- Client: ノート詳細ページの新しいノートを表示する機能の動作が正しくなるように修正する @xianonn
- MFM: more animated functions support `speed` parameter @futchitwo
- MFM: limit large MFM @Johann150

## 12.110.1 (2022/04/23)

### Bugfixes
- Fix GOP rendering @syuilo
- Improve performance of antenna, clip, and list @xianonn

## 12.110.0 (2022/04/11)

### Improvements
- Improve webhook @syuilo
- Client: Show loading icon on splash screen @syuilo

### Bugfixes
- API: parameter validation of users/show was wrong
- Federation: リモートインスタンスへのダイレクト投稿が届かない問題を修正 @syuilo

## 12.109.2 (2022/04/03)

### Bugfixes
- API: admin/update-meta was not working @syuilo
- Client: テーマを切り替えたり読み込んだりするとmeta[name="theme-color"]のcontentがundefinedになる問題を修正 @tamaina

## 12.109.1 (2022/04/02)

### Bugfixes
- API: Renoteが行えない問題を修正

## 12.109.0 (2022/04/02)

### Improvements
- Webhooks @syuilo
- Bull Dashboardを組み込み、ジョブキューの確認や操作を行えるように @syuilo
  - Bull Dashboardを開くには、最初だけ一旦ログアウトしてから再度管理者権限を持つアカウントでログインする必要があります
- Check that installed Node.js version fulfills version requirement @ThatOneCalculator
- Server: overall performance improvements @syuilo
- Federation: avoid duplicate activity delivery @Johann150
- Federation: limit federation of reactions on direct notes @Johann150
- Client: タッチパッド・タッチスクリーンでのデッキの操作性を向上 @tamaina

### Bugfixes
- email address validation was not working @ybw2016v
- API: fix endpoint endpoint @Johann150
- API: fix admin/meta endpoint @syuilo
- API: improved validation and documentation for endpoints that accept different variants of input @Johann150
- API: `notes/create`: The `mediaIds` property is now deprecated. @Johann150
  - Use `fileIds` instead, it has the same behaviour.
- Client: URIエンコーディングが異常でdecodeURIComponentが失敗するとURLが表示できなくなる問題を修正 @tamaina

## 12.108.1 (2022/03/12)

### Bugfixes
- リレーが動作しない問題を修正 @xianonn
- ulidを使用していると動作しない問題を修正 @syuilo
- 外部からOGPが正しく取得できない問題を修正 @syuilo
- instance can not get the files from other instance when there are items in allowedPrivateNetworks in .config/default.yml @ybw2016v

## 12.108.0 (2022/03/09)

### NOTE
このバージョンからNode v16.14.0以降が必要です

### Changes
- ノートの最大文字数を設定できる機能が廃止され、デフォルトで一律3000文字になりました @syuilo
- Misskey can no longer terminate HTTPS connections. @Johann150
  - If you did not use a reverse proxy (e.g. nginx) before, you will probably need to adjust
    your configuration file and set up a reverse proxy. The `https` configuration key is no
    longer recognized!

### Improvements
- インスタンスデフォルトテーマを設定できるように @syuilo
- ミュートに期限を設定できるように @syuilo
- アンケートが終了したときに通知が作成されるように @syuilo
- プロフィールの追加情報を最大16まで保存できるように @syuilo
- 連合チャートにPub&Subを追加 @syuilo
- 連合チャートにActiveを追加 @syuilo
- デフォルトで10秒以上時間がかかるデータベースへのクエリは中断されるように @syuilo
	- 設定ファイルの`db.extra`に`statement_timeout`を設定することでタイムアウト時間を変更できます
- Client: スプラッシュスクリーンにインスタンスのアイコンを表示するように @syuilo

### Bugfixes
- Client: リアクションピッカーの高さが低くなったまま戻らないことがあるのを修正 @syuilo
- Client: ユーザー名オートコンプリートが正しく動作しない問題を修正 @syuilo
- Client: タッチ操作だとウィジェットの編集がしにくいのを修正 @xianonn
- Client: register_note_view_interruptor()が動かないのを修正 @syuilo
- Client: iPhone X以降(?)でページの内容が全て表示しきれないのを修正 @tamaina
- Client: fix image caption on mobile @nullobsi

## 12.107.0 (2022/02/12)

### Improvements
- クライアント: テーマを追加 @syuilo

### Bugfixes
- API: stats APIで内部エラーが発生する問題を修正 @syuilo
- クライアント: ソフトミュートですべてがマッチしてしまう場合があるのを修正 @tamaina
- クライアント: デバイスのスクリーンのセーフエリアを考慮するように @syuilo
- クライアント: 一部環境でサイドバーの投稿ボタンが表示されない問題を修正 @syuilo

## 12.106.3 (2022/02/11)

### Improvements
- クライアント: スマートフォンでの余白を調整 @syuilo

### Bugfixes
- クライアント: ノートの詳細が表示されない問題を修正 @syuilo

## 12.106.2 (2022/02/11)

### Bugfixes
- クライアント: 削除したノートがタイムラインから自動で消えない問題を修正 @syuilo
- クライアント: リアクション数が正しくないことがある問題を修正 @syuilo
- 一部環境でマイグレーションが動作しない問題を修正 @syuilo

## 12.106.1 (2022/02/11)

### Bugfixes
- クライアント: ワードミュートが保存できない問題を修正 @syuilo

## 12.106.0 (2022/02/11)

### Improvements
- Improve federation chart @syuilo
- クライアント: リアクションピッカーのサイズを設定できるように @syuilo
- クライアント: リアクションピッカーの幅、高さ制限を緩和 @syuilo
- Docker: Update to Node v16.13.2 @mei23
- Update dependencies

### Bugfixes
- validate regular expressions in word mutes @Johann150

## 12.105.0 (2022/02/09)

### Improvements
- インスタンスのテーマカラーを設定できるように @syuilo

### Bugfixes
- 一部環境でマイグレーションが失敗する問題を修正 @syuilo

## 12.104.0 (2022/02/09)

### Note
ビルドする前に`yarn clean`を実行してください。

このリリースはマイグレーションの規模が大きいため、インスタンスによってはマイグレーションに時間がかかる可能性があります。
マイグレーションが終わらない場合は、チャートの情報はリセットされてしまいますが`__chart__`で始まるテーブルの**レコード**を全て削除(テーブル自体は消さないでください)してから再度試す方法もあります。

### Improvements
- チャートエンジンの強化 @syuilo
	- テーブルサイズの削減
	- notes/instance/perUserNotesチャートに添付ファイル付きノートの数を追加
	- activeUsersチャートに新しい項目を追加
	- federationチャートに新しい項目を追加
	- apRequestチャートを追加
	- networkチャート廃止
- クライアント: 自インスタンス情報ページでチャートを見れるように @syuilo
- クライアント: デバイスの種類を手動指定できるように @syuilo
- クライアント: UIのアイコンを更新 @syuilo
- クライアント: UIのアイコンをセルフホスティングするように @syuilo
- NodeInfo のユーザー数と投稿数の内容を見直す @xianonn

### Bugfixes
- Client: タイムライン種別を切り替えると「新しいノートがあります」の表示が残留してしまうのを修正 @tamaina
- Client: UIのサイズがおかしくなる問題の修正 @tamaina
- Client: Setting instance information of notes to always show breaks the timeline @Johann150
- Client: 環境に依っては返信する際のカーソル位置が正しくない問題を修正 @syuilo
- Client: コントロールパネルのユーザー、ファイルにて、インスタンスの表示範囲切り替えが機能しない問題を修正 @syuilo
- Client: アップデートお知らせダイアログが出ないのを修正 @syuilo
- Client: Follows/Followers Visibility changes won't be saved unless clicking on an other checkbox @Johann150
- API: Fix API cast @mei23
- add instance favicon where it's missing @solfisher
- チャートの定期resyncが動作していない問題を修正 @syuilo

## 12.103.1 (2022/02/02)

### Bugfixes
- クライアント: ツールチップの表示位置が正しくない問題を修正

## 12.103.0 (2022/02/02)

### Improvements
- クライアント: 連合インスタンスページからインスタンス情報再取得を行えるように

### Bugfixes
- クライアント: 投稿のNSFW画像を表示したあとにリアクションが更新されると画像が非表示になる問題を修正
- クライアント: 「クリップ」ページが開かない問題を修正
- クライアント: トレンドウィジェットが動作しないのを修正
- クライアント: フェデレーションウィジェットが動作しないのを修正
- クライアント: リアクション設定で絵文字ピッカーが開かないのを修正
- クライアント: DMページでメンションが含まれる問題を修正
- クライアント: 投稿フォームのハッシュタグ保持フィールドが動作しない問題を修正
- クライアント: サイドビューが動かないのを修正
- クライアント: ensure that specified users does not get duplicates
- Add `img-src` and `media-src` directives to `Content-Security-Policy` for
  files and media proxy

## 12.102.1 (2022/01/27)
### Bugfixes
- チャットが表示できない問題を修正

## 12.102.0 (2022/01/27)

### NOTE
アップデート後、一部カスタム絵文字が表示できなくなる場合があります。その場合、一旦絵文字管理ページから絵文字を一括エクスポートし、再度コントロールパネルから一括インポートすると直ります。
⚠ 12.102.0以前にエクスポートされたzipとは互換性がありません。アップデートしてからエクスポートを行なってください。

### Changes
- Room機能が削除されました
  - 後日別リポジトリとして復活予定です
- リバーシ機能が削除されました
  - 後日別リポジトリとして復活予定です
- Chat UIが削除されました
- ノートに添付できるファイルの数が16に増えました
- カスタム絵文字にSVGを指定した場合、PNGに変換されて表示されるようになりました

### Improvements
- カスタム絵文字一括編集機能
- カスタム絵文字一括インポート
- 投稿フォームで一時的に投稿するアカウントを切り替えられるように
- Unifying Misskey-specific IRIs in JSON-LD `@context`
- クライアントのパフォーマンス向上
- セキュリティの向上

### Bugfixes
- アップロードエラー時の処理を修正

## 12.101.1 (2021/12/29)

### Bugfixes
- SVG絵文字が表示できないのを修正
- エクスポートした絵文字の拡張子がfalseになることがあるのを修正

## 12.101.0 (2021/12/29)

### Improvements
- クライアント: ノートプレビューの精度を改善
- クライアント: MFM sparkleエフェクトの改善
- クライアント: デザインの調整
- セキュリティの向上

### Bugfixes
- クライアント: 一部のコンポーネントが裏に隠れるのを修正
- fix html blockquote conversion

## 12.100.2 (2021/12/18)

### Bugfixes
- クライアント: Deckカラムの増減がページをリロードするまで正しく反映されない問題を修正
- クライアント: 一部のコンポーネントが裏に隠れるのを修正
- クライアント: カスタム絵文字一覧ページの負荷が高いのを修正

## 12.100.1 (2021/12/17)

### Bugfixes
- クライアント: デザインの調整

## 12.100.0 (2021/12/17)

### Improvements
- クライアント: モバイルでの各種メニュー、リアクションピッカーの表示を改善

### Bugfixes
- クライアント: 一部のコンポーネントが裏に隠れるのを修正

## 12.99.3 (2021/12/14)
### Bugfixes
- クライアント: オートコンプリートがダイアログの裏に隠れる問題を修正

## 12.99.2 (2021/12/14)

## 12.99.1 (2021/12/14)

## 12.99.0 (2021/12/14)

### Improvements
- Added a user-level instance mute in user settings
- フォローエクスポートでミュートしているユーザーを含めないオプションを追加
- フォローエクスポートで使われていないアカウントを含めないオプションを追加
- カスタム絵文字エクスポート機能
- チャートのパフォーマンスの改善
- グループから抜けられるように

### Bugfixes
- クライアント: タッチ機能付きディスプレイを使っていてマウス操作をしている場合に一部機能が動作しない問題を修正
- クライアント: クリップの設定を編集できない問題を修正
- クライアント: メニューなどがウィンドウの裏に隠れる問題を修正

## 12.98.0 (2021/12/03)

### Improvements
- API: /antennas/notes API で日付による絞り込みができるように
- クライアント: アンケートに投票する際に確認ダイアログを出すように
- クライアント: Renoteなノート詳細ページから元のノートページに遷移できるように
- クライアント: 画像ポップアップでクリックで閉じられるように
- クライアント: デザインの調整
- フォロワーを解除できる機能

### Bugfixes
- クライアント: LTLやGTLが無効になっている場合でもUI上にタブが表示される問題を修正
- クライアント: ログインにおいてパスワードが誤っている際のエラーメッセージが正しく表示されない問題を修正
- クライアント: リアクションツールチップ、Renoteツールチップのユーザーの並び順を修正
- クライアント: サウンドのマスターボリュームが正しく保存されない問題を修正
- クライアント: 一部環境において通知が表示されると操作不能になる問題を修正
- クライアント: モバイルでタップしたときにツールチップが表示される問題を修正
- クライアント: リモートインスタンスのノートに返信するとき、対象のノートにそのリモートインスタンス内のユーザーへのメンションが含まれていると、返信テキスト内にローカルユーザーへのメンションとして引き継がれてしまう場合がある問題を修正
- クライアント: 画像ビューワーで全体表示した時に上側の一部しか表示されない画像がある問題を修正
- API: ユーザーを取得時に条件によっては内部エラーになる問題を修正

### Changes
- クライアント: ノートにモデレーターバッジを表示するのを廃止

## 12.97.0 (2021/11/19)

### Improvements
- クライアント: 返信先やRenoteに対しても自動折りたたみされるように
- クライアント: 長いスレッドの表示を改善
- クライアント: 翻訳にもMFMを適用し、元の文章の改行などを保持するように
- クライアント: アカウント削除に確認ダイアログを出すように

### Bugfixes
- クライアント: ユーザー検索の「全て」が動作しない問題を修正
- クライアント: リアクション一覧、Renote一覧ツールチップのスタイルを修正

## 12.96.1 (2021/11/13)
### Improvements
- npm scriptの互換性を向上

## 12.96.0 (2021/11/13)

### Improvements
- フォロー/フォロワーを非公開にできるように
- インスタンスプロフィールレンダリング ready
- 通知のリアクションアイコンをホバーで拡大できるように
- RenoteボタンをホバーでRenoteしたユーザー一覧を表示するように
- 返信の際にメンションを含めるように
- 通報があったときに管理者へEメールで通知されるように
- メールアドレスのバリデーションを強化

### Bugfixes
- アカウント削除処理があると高負荷になる問題を修正
- クライアント: 長いメニューが画面からはみ出す問題を修正
- クライアント: コントロールパネルのジョブキューに個々のジョブが表示されないのを修正
- クライアント: fix missing i18n string
- fix html conversion issue with code blocks

### Changes
- ノートにモバイルからの投稿か否かの情報を含めないように

## 12.95.0 (2021/10/31)

### Improvements
- スレッドミュート機能

### Bugfixes
- リレー向けのActivityが一部実装で除外されてしまうことがあるのを修正
- 削除したノートやユーザーがリモートから参照されると復活することがあるのを修正
- クライアント: ページ編集時のドロップダウンメニューなどが動作しない問題を修正
- クライアント: コントロールパネルのカスタム絵文字タブが切り替わらないように見える問題を修正
- API: ユーザー情報の hasUnreadChannel が常に false になっている問題を修正

## 12.94.1 (2021/10/25)

### Improvements

### Bugfixes
- クライアント: ユーザーページのナビゲーションが失敗する問題を修正

## 12.94.0 (2021/10/25)

### Improvements
- クライアント: 画像ビューアを強化
- クライアント: メンションにユーザーのアバターを表示するように
- クライアント: デザインの調整
- クライアント: twemojiをセルフホスティングするように

### Bugfixes
- クライアント: CWで画像が隠されたとき、画像の高さがおかしいことになる問題を修正

### NOTE
- このバージョンから、iOS 15未満のサポートがされなくなります。対象のバージョンをお使いの方は、iOSのバージョンアップを行ってください。

## 12.93.2 (2021/10/23)

### Bugfixes
- クライアント: ウィジェットを追加できない問題を修正

## 12.93.1 (2021/10/23)

### Bugfixes
- クライアント: 通知上でローカルのリアクションが表示されないのを修正

## 12.93.0 (2021/10/23)

### Improvements
- クライアント: コントロールパネルのパフォーマンスを改善
- クライアント: 自分のリアクション一覧を見れるように
	- 設定により、リアクション一覧を全員に公開することも可能
- クライアント: ユーザー検索の精度を強化
- クライアント: 新しいライトテーマを追加
- クライアント: 新しいダークテーマを追加
- API: ユーザーのリアクション一覧を取得する users/reactions を追加
- API: users/search および users/search-by-username-and-host を強化
- ミュート及びブロックのインポートを行えるように
- クライアント: /share のクエリでリプライやファイル等の情報を渡せるように
- チャートのsyncを毎日0時に自動で行うように

### Bugfixes
- クライアント: テーマの管理が行えない問題を修正
- API: アプリケーション通知が取得できない問題を修正
- クライアント: リモートノートで意図せずローカルカスタム絵文字が使われてしまうことがあるのを修正
- ActivityPub: not reacted な Undo.Like がinboxに滞留するのを修正

### Changes
- 連合の考慮に問題があることなどが分かったため、モデレーターをブロックできない仕様を廃止しました
- データベースにログを保存しないようになりました
	- ログを永続化したい場合はsyslogを利用してください

## 12.92.0 (2021/10/16)

### Improvements
- アカウント登録にメールアドレスの設定を必須にするオプション
- クライアント: 全体的なUIのブラッシュアップ
- クライアント: MFM関数構文のサジェストを実装
- クライアント: ノート本文を投稿フォーム内でプレビューできるように
- クライアント: 未読の通知のみ表示する機能
- クライアント: 通知ページで通知の種類によるフィルタ
- クライアント: アニメーションを減らす設定の適用範囲を拡充
- クライアント: 新しいダークテーマを追加
- クライアント: テーマコンパイラに hue と saturate 関数を追加
- ActivityPub: HTML -> MFMの変換を強化
- API: グループから抜ける users/groups/leave エンドポイントを実装
- API: i/notifications に unreadOnly オプションを追加
- API: ap系のエンドポイントをログイン必須化+レートリミット追加
- MFM: Add tag syntaxes of bold <b></b> and strikethrough <s></s>

### Bugfixes
- Fix createDeleteAccountJob
- admin inbox queue does not show individual jobs
- クライアント: ヘッダーのタブが折り返される問題を修正
- クライアント: ヘッダーにタブが表示されている状態でタイトルをクリックしたときにタブ選択が表示されるのを修正
- クライアント: ユーザーページのタブが機能していない問題を修正
- クライアント: ピン留めユーザーの設定項目がない問題を修正
- クライアント: Deck UIにおいて、重ねたカラムの片方を畳んだ状態で右に出すと表示が壊れる問題を修正
- API: 管理者およびモデレーターをブロックできてしまう問題を修正
- MFM: Mentions in the link label are parsed as text
- MFM: Add a property to the URL node indicating whether it was enclosed in <>
- MFM: Disallows < and > in hashtags

### Changes
- 保守性やユーザビリティの観点から、Misskeyのコマンドラインオプションが削除されました。
	- 必要であれば、代わりに環境変数で設定することができます
- MFM: パフォーマンス、保守性、構文誤認識抑制の観点から、旧関数構文のサポートが削除されました。
	- 旧構文(`[foo bar]`)を使用せず、現行の構文(`$[foo bar]`)を使用してください。

## 12.91.0 (2021/09/22)

### Improvements
- ActivityPub: リモートユーザーのDeleteアクティビティに対応
- ActivityPub: add resolver check for blocked instance
- ActivityPub: deliverキューのメモリ使用量を削減
- API: 管理者用アカウント削除APIを実装(/admin/accounts/delete)
	- リモートユーザーの削除も可能に
- アカウントが凍結された場合に、凍結された旨を表示してからログアウトするように
- 凍結されたアカウントにログインしようとしたときに、凍結されている旨を表示するように
- リスト、アンテナタイムラインを個別ページとして分割
- UIの改善
- MFMにsparklesエフェクトを追加
- 非ログイン自は更新ダイアログを出さないように
- クライアント起動時、アップデートが利用可能な場合エラー表示およびダイアログ表示しないように

### Bugfixes
- アカウントデータのエクスポート/インポート処理ができない問題を修正
- アンテナの既読が付かない問題を修正
- popupで設定ページを表示すると、アカウントの削除ページにアクセスすることができない問題を修正
- "問題が発生しました"ウィンドウを開くと☓ボタンがなくて閉じれない問題を修正

## 12.90.1 (2021/09/05)

### Bugfixes
- Dockerfileを修正
- ノート翻訳時に公開範囲が考慮されていない問題を修正

## 12.90.0 (2021/09/04)

### Improvements
- 藍モード、および藍ウィジェット
	- クライアントに藍ちゃんを召喚することができるようになりました。
- URLからのアップロード, APの添付ファイル, 外部ファイルのプロキシ等では、Privateアドレス等へのリクエストは拒否されるようになりました。
	- developmentで動作している場合は、この制限は適用されません。
	- Proxy使用時には、この制限は適用されません。
		Proxy使用時に同等の制限を行いたい場合は、Proxy側で設定を行う必要があります。
	- `default.yml`にて`allowedPrivateNetworks`にCIDRを追加することにより、宛先ネットワークを指定してこの制限から除外することが出来ます。
- アップロード, ダウンロード出来るファイルサイズにハードリミットが適用されるようになりました。(約250MB)
	- `default.yml`にて`maxFileSize`を変更することにより、制限値を変更することが出来ます。

### Bugfixes
- 管理者が最初にサインアップするページでログインされないのを修正
- CWを維持する設定を復活
- クライアントの表示を修正

## 12.89.2 (2021/08/24)

### Bugfixes
- カスタムCSSを有効にしているとエラーになる問題を修正

## 12.89.1 (2021/08/24)

### Improvements
- クライアントのデザインの調整

### Bugfixes
- 翻訳でDeepLのProアカウントに対応していない問題を修正
- インスタンス設定でDeepLのAuth Keyが空で表示される問題を修正
- セキュリティの向上

## 12.89.0 (2021/08/21)

### Improvements
- アカウント削除の安定性を向上
- 絵文字オートコンプリートの挙動を改修
- localStorageのaccountsはindexedDBで保持するように
- ActivityPub: ジョブキューの試行タイミングを調整 (#7635)
- API: sw/unregisterを追加
- ワードミュートのドキュメントを追加
- クライアントのデザインの調整
- 依存関係の更新

### Bugfixes
- チャンネルを作成しているとアカウントを削除できないのを修正
- ノートの「削除して編集」をするとアンケートの選択肢が[object Object]になる問題を修正

## 12.88.0 (2021/08/17)

### Features
- ノートの翻訳機能を追加
  - 有効にするには、サーバー管理者がDeepLの無料アカウントを登録し、取得した認証キーを「インスタンス設定 > その他 > DeepL Auth Key」に設定する必要があります。
- Misskey更新時にダイアログを表示するように
- ジョブキューウィジェットに警報音を鳴らす設定を追加

### Improvements
- ブロックの挙動を改修
	- ブロックされたユーザーがブロックしたユーザーに対してアクション出来ないようになりました。詳細はドキュメントをご確認ください。
- UIデザインの調整
- データベースのインデックスを最適化
- Proxy使用時にKeep-Aliveをサポート
- DNSキャッシュでネガティブキャッシュをサポート
- 依存関係の更新

### Bugfixes
- タッチ操作でウィンドウを閉じることができない問題を修正
- Renoteされた時刻が投稿された時刻のように表示される問題を修正
- コントロールパネルでファイルを削除した際の表示を修正
- ActivityPub: 長いユーザーの名前や自己紹介の対応

## 12.87.0 (2021/08/12)

### Improvements
- 絵文字オートコンプリートで一文字目は最近使った絵文字をサジェストするように
- 絵文字オートコンプリートのパフォーマンスを改善
- about-misskeyページにドキュメントへのリンクを追加
- Docker: Node.jsを16.6.2に
- 依存関係の更新
- 翻訳の更新

### Bugfixes
- Misskey更新時、テーマキャッシュの影響でスタイルがおかしくなる問題を修正

## 12.86.0 (2021/08/11)

### Improvements
- ドキュメントの更新
	- ドキュメントにchangelogを追加
- ぼかし効果のオプションを追加
- Vueを3.2.1に更新
- UIの調整

### Bugfixes
- ハッシュタグ入力が空のときに#が付くのを修正
- フォローリクエストのEメール通知を修正<|MERGE_RESOLUTION|>--- conflicted
+++ resolved
@@ -14,13 +14,11 @@
 
 ## 13.13.1 (unreleased)
 
-<<<<<<< HEAD
 ### General
 - プレイにAPI Tokenを要求できる関数を追加
-=======
+
 ### Client
 - Fix: タブがアクティブな間はstreamが切断されないように
->>>>>>> f4943bc5
 
 ### Server
 - Fix: api/metaで`TypeError: JSON5.parse is not a function`エラーが発生する問題を修正
