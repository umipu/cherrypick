## 13.x.x (unreleased)

### General
-

### Client
- フォロー/フォロワーを非公開としている場合、表示は「0」ではなく鍵アイコンを表示するように

### Server
-

<<<<<<< HEAD
-->

## 13.13.1 (unreleased)
=======
## 13.13.1
>>>>>>> a787219c

### Client
- Fix: タブがアクティブな間はstreamが切断されないように

### General
- エラー時や項目が存在しないときなどのアイコン画像をサーバー管理者が設定できるようになりました
- ロールが付与されているユーザーリストを非公開にできるように

### Server
- Fix: キャッシュが溜まり続けないように
- Fix: api/metaで`TypeError: JSON5.parse is not a function`エラーが発生する問題を修正

## 13.13.0

### General
- カスタム絵文字ごとにそれをリアクションとして使えるロールを設定できるように
- カスタム絵文字ごとに連合するかどうか設定できるように
- カスタム絵文字ごとにセンシティブフラグを設定できるように
- センシティブなカスタム絵文字のリアクションを受け入れない設定が可能に
- タイムラインにフォロイーの行った他人へのリプライを含めるかどうかの設定をアカウントに保存するのをやめるように
	- 今後はAPI呼び出し時およびストリーミング接続時に設定するようになります
- リストを公開できるようになりました

### Client
- リアクションの取り消し/変更時に確認ダイアログを出すように
- 開発者モードを追加
- AiScriptを0.13.3に更新
- Deck UIを使用している場合、`/`以外にアクセスした際にZen UIで表示するように
	- メインカラムを設置していない場合の問題を解決
- ハッシュタグのノート一覧ページから、そのハッシュタグで投稿するボタンを追加
- アカウント初期設定ウィザードに戻るボタンを追加
- アカウントの初期設定ウィザードにあとでボタンを追加
- サーバーにカスタム絵文字の種類が多い場合のパフォーマンスの改善
- Fix: URLプレビューで情報が取得できなかった際の挙動を修正
- Fix: Safari、Firefoxでの新規登録時、パスワードマネージャーにメールアドレスが登録されていた挙動を修正
- Fix: ロールタイムラインが無効でも投稿が流れてしまう問題の修正
- Fix: ロールタイムラインにて全ての投稿が流れてしまう問題の修正
- Fix: 「アクセストークンの管理」画面でアプリの情報が表示されない問題の修正
- Fix: Firefoxにおける絵文字ピッカーのTabキーフォーカス問題の修正
- Fix: フォローボタンがテーマのカラースキームによって視認性が悪くなる問題を修正
  - 新しいプロパティ `fgOnWhite` が追加されました

### Server
- bullをbull-mqにアップグレードし、ジョブキューのパフォーマンスを改善
- ストリーミングのパフォーマンスを改善
- Fix: 無効化されたアンテナにアクセスがあった際に再度有効化するように
- Fix: お知らせの画像URLを空にできない問題を修正
- Fix: i/notificationsのsinceIdが機能しない問題を修正
- Fix: pageのピン留めを解除することができない問題を修正

## 13.12.2

## NOTE
Meilisearchの設定に`index`が必要になりました。値はMisskeyサーバーのホスト名にすることをお勧めします(アルファベット、ハイフン、アンダーバーのみ使用可能)。例: `misskey-io`
過去に作成された`notes`インデックスは、`<index名>---notes`にリネームが必要です。例: `misskey-io---notes`

### General
- 投稿したコンテンツのAIによる学習を軽減するオプションを追加

### Client
- ユーザーを指定してのノート検索が可能に
- アカウント初期設定ウィザードにプライバシー設定を追加
- リテンション率チャートに折れ線グラフを追加
- Fix: ブラーエフェクトを有効にしている状態で高負荷になる問題を修正
- Fix: Pageにおいて画像ブロックに画像を設定できない問題を修正
- Fix: カラーバーがリプライには表示されないのを修正
- Fix: チャンネル内の検索ボックスが挙動不審な問題を修正
- Fix: リテンションチャートのレンダリングを修正
- Fix: リアクションエフェクトのレンダリングの問題を修正

### Server
- センシティブワードの登録にAnd、正規表現が使用できるようになりました。
- Fix: ひとつのMeilisearchサーバーを複数のMisskeyサーバーで使えない問題を修正

## 13.12.1

### Client
- プロフィール画面におけるモデレーションノートの表示を調整
- Fix: 一部ダイアログが表示されない問題を修正
- Fix: MkUserInfoのフォローボタンが変な位置にある問題を修正

### Server
- Fix: リモートサーバーの情報が更新できない問題を修正
- Fix: 13.11を経験しない状態で13.12にアップデートした場合ユーザープロフィール関連の画像が消失する問題を修正

## 13.12.0

### NOTE
- Node.js 18.16.0以上が必要になりました

### General
- アカウントの引っ越し（フォロワー引き継ぎ）に対応
- Meilisearchを全文検索に使用できるようになりました
  * 「フォロワーのみ」の投稿は検索結果に表示されません。
- 新規登録前に簡潔なルールをユーザーに表示できる、サーバールール機能を追加
- ユーザーへの自分用メモ機能
  * ユーザーに対して、自分だけが見られるメモを追加できるようになりました。  
    （自分自身に対してもメモを追加できます。）
  * ユーザーメニューから追加できます。  
    （デスクトップ表示ではusernameの右側のボタンからも追加可能）
- チャンネルに色を設定できるようになりました。各ノートに設定した色のインジケーターが表示されます。
- チャンネルをアーカイブできるようになりました。
	* アーカイブすると、チャンネル一覧や検索結果に表示されなくなり、新たな書き込みもできなくなります。
- アンテナのエクスポート・インポートができるようになりました
- ロールタイムラインをロールごとに表示するかどうかの選択できるようになりました。
	* デフォルトがオフになるので、ロールタイムラインを表示する場合はオンにしてください。
- ロールに強制的にNSFWを付与するポリシーを追加
	* アップロード済みのファイルはNSFWにならない為注意してください。
- モデレーションノートがユーザーのプロフィールページからも閲覧および編集できるようになりました。
- カスタム絵文字のライセンスを複数でセットできるようになりました。
- 管理者が予約ユーザー名を設定できるようになりました。
- Fix: フォローリクエストの通知が残る問題を修正

### Client
- アカウント作成時に初期設定ウィザードを表示するように
- チャンネル内検索ができるように
- チャンネル検索ですべてのチャンネルの取得/表示ができるように
- 通知の表示をカスタマイズできるように
- ドライブのファイル一覧から直接ノートを作成できるように
- ノートメニューからRenoteしたユーザーの一覧を見れるように
- コントロールパネルのカスタム絵文字ページおよびaboutのカスタム絵文字の検索インプットで、`:emojiname1::emojiname2:`のように検索して絵文字を検索できるように
  * 絵文字ピッカーから入力可能になります
- データセーバーモードを追加
  * 画像が全て隠れた状態で表示されるようになります
- 閲覧注意設定された画像は表示した状態でもそれが閲覧注意だと分かる表示をするように
- モデレーターはノートに添付された画像上から直接NSFW設定できるように
- 1枚だけのメディアリストの画像のアスペクト比を画像に応じて縦長にするように
- プロフィール設定「追加情報」の項目の削除と並び替えができるように
- 新しい実績を追加
- AiScriptを0.13.2に更新
- Fix: AiScript APIのMk:dialogで何も返していなかったのをNULLを返すように修正
- Fix: 1:1ではない画像のリアクション通知バッジが左や上に寄ってしまっていたのを中央に来るように修正
- Fix: リアクションをホバーした時のユーザーリストで猫耳が切れてしまっていた問題を修正
- Fix: NSFWメディアの上に表示された｢もっと見る｣ボタンが押しづらい問題を修正

### Server
- channel/searchのqueryが空の場合に全てのチャンネルを返すように変更
- 環境変数MISSKEY_CONFIG_YMLで設定ファイルをdefault.ymlから変更可能に
- Fix: 他のサーバーの情報が取得できないことがある問題を修正
- Fix: エクスポートデータの拡張子がunknownになる問題を修正
- Fix: Content-Dispositionのパースでエラーが発生した場合にダウンロードが完了しない問題を修正
- Fix: API: i/update avatarIdとbannerIdにnullを渡した時、画像がリセットされない問題を修正
- Fix: .wav, .flacが再生できない問題を修正（新しくアップロードされたファイルのみ修正が適用されます）
- Fix: 凍結されたユーザーが一部APIのレスポンスに含まれる問題を修正
- Fix: メモリの使用量を`used - buffers - cached`ではなく`total - available`で求めるように（環境によって正常に計測できていなかったため）

## 13.11.3

### General
- 指定したロールを持つユーザーのノートのみが流れるロールタイムラインを追加
	- Deckのカラムとしても追加可能
- カスタム絵文字関連の改善
  * ノートなどに含まれるemojis（populateEmojiの結果）は（プロキシされたURLではなく）オリジナルのURLを指すように
  * MFMでx3/x4もしくはscale.x/yが2.5以上に指定されていた場合にはオリジナル品質の絵文字を使用するように
- カスタム絵文字でリアクションできないことがある問題を修正

### Client
- チャンネルのピン留めされたノートの順番が正しくない問題を修正

### Server
- フォローインポートなどでの大量のフォロー等操作をキューイングするように #10544 @nmkj-io
- Misskey Webでのサーバーサイドエラー画面を改善
- Misskey Webでのサーバーサイドエラーのログが残るように
- ノート作成時のアンテナ追加パフォーマンスを改善
- アンテナとロールTLのuntil/sinceプロパティが動くように

## 13.11.2

### Note
- 13.11.0または13.11.1から13.11.2以降にアップデートする場合、Redisのカスタム絵文字のキャッシュを削除する必要があります(https://github.com/misskey-dev/misskey/issues/10502#issuecomment-1502790755 参照)

### General
- チャンネルの検索用ページの追加

### Client
- 常に広告を見られるオプションを追加
- ユーザーページの画像一覧が表示されない問題を修正
- webhook, 連携アプリ一覧でコンテンツが重複して表示される問題を修正
- iPhoneで絵文字ピッカーの表示が崩れる問題を修正
- iPhoneでウィジェットドロワーの「ウィジェットを編集」が押しにくい問題を修正
- 投稿フォームのデザインを調整
- ギャラリーの人気の投稿が無限にページングされる問題を修正

### Server
- channels/search Endpoint APIの追加
- APIパラメータサイズ上限を32kbから1mbに緩和
- プッシュ通知送信時のパフォーマンスを改善
- ローカルのカスタム絵文字のキャッシュが効いていなかった問題を修正
- アンテナのノート、チャンネルのノート、通知が正常に作成できないことがある問題を修正
- ストリーミングのLTLチャンネルでサーバー側にエラーログが出るのを修正

### Service Worker
- 「通知が既読になったらプッシュ通知を削除する」を復活
  * 「プッシュ通知が更新されました」の挙動を変えた（ホストとバージョンを表示するようにし、一定時間後の削除は行わないように）
- プッシュ通知が実績を解除 (achievementEarned) に対応
- プッシュ通知のアクションから既存のクライアントの投稿フォームを開くことになった際の挙動を修正
- たくさんのプッシュ通知を閉じた際、その通知の数だけnotifications/mark-all-as-readを叩くのをやめるように

## 13.11.1

### General
- チャンネルの投稿を過去までさかのぼれるように

### Client
- PWA時の絵文字ピッカーの位置をホームバーに重ならないように調整
- リスト管理の画面でリストが無限に読み込まれる問題を修正
- 自分のクリップが無限に読み込まれる問題を修正
- チャンネルのお気に入りが無限に読み込まれる問題を修正
- さがすのローカルユーザー（ピンどめ）が無限に生成される問題を修正
- チャンネルを新規作成できない問題を修正
- ユーザープレビューが表示されない問題を修正

### Server
- 通知読み込みでエラーが発生する場合がある問題を修正
- リアクションできないことがある問題を修正
- IDをaid以外に設定している場合の問題を修正
- 連合しているインスタンスについて予期せず配送が全て停止されることがある問題を修正

## 13.11.0

### NOTE
- このバージョンからRedis 7.xが必要です。
- アップデートを行うと全ての通知およびアンテナのノートはリセットされます。

### General
- チャンネルをお気に入りに登録できるように
  - タイムラインのアンテナ選択などでは、フォローしているアンテナの代わりにお気に入りしたアンテナが表示されるようになっています。チャンネルをお気に入りに登録するには、当該チャンネルのページ→概要→⭐️のボタンを押します。
- チャンネルにノートをピン留めできるように

### Client
- 投稿フォームのデザインを改善
- 検索ページでURLを入力した際に照会したときと同等の挙動をするように
- ノートのリアクションを大きく表示するオプションを追加
- ギャラリー一覧にメディア表示と同じように NSFW 設定を反映するように（ホバーで表示）
- オブジェクトストレージの設定画面を分かりやすく
- 広告・お知らせが新規登録時に増殖しないように
-　「にゃああああああああああああああ！！！！！！！！！！！！」 (`isCat`) 有効時にアバターに表示される猫耳について挙動を変更
  - 「UIにぼかし効果を使用」 (`useBlurEffect`) で次の挙動が有効になります
	  - 猫耳のアバター内部部分をぼかしでマスク表示してより猫耳っぽく見えるように
	- 「UIのアニメーションを減らす」 (`reduceAnimation`) で猫耳を撫でられなくなります
- Add Minimizing ("folding") of windows
- 「データセーバー」モードを追加
- 非NSFWメディアが隠れている際にも「閲覧注意」が出てしまう問題を修正

### Server
- PostgreSQLのレプリケーション対応
	- 設定ファイルの `dbReplications` および `dbSlaves` にて設定できます
- イベント用Redisを別サーバーに分離できるように
- ジョブキュー用Redisを別サーバーに分離できるように
- サーバーの全体的なパフォーマンスを向上
- ノート作成時のパフォーマンスを向上
- アンテナのタイムライン取得時のパフォーマンスを向上
- チャンネルのタイムライン取得時のパフォーマンスを向上
- 通知に関する全体的なパフォーマンスを向上
- webhookがcontent-type text/plain;charset=UTF-8 で飛んでくる問題を修正

## 13.10.3

### Changes
- オブジェクトストレージのリージョン指定が必須になりました
  - リージョンの指定の無いサービスは us-east-1 を設定してください
  - 値が空の場合は設定ファイルまたは環境変数の使用を試みます
    - e.g. ~/aws/config, AWS_REGION

### General
- コンディショナルロールの条件に「投稿数が～以下」「投稿数が～以上」を追加
- リアクション非対応AP実装からのLikeアクティビティの解釈を👍から♥に

### Client
- クリップボタンをノートアクションに追加できるように
- センシティブワードの一覧にピン留めユーザーのIDが表示される問題を修正

### Server
- リモートユーザーのチャート生成を無効にするオプションを追加
- リモートサーバーのチャート生成を無効にするオプションを追加
- ドライブのチャートはローカルユーザーのみ生成するように
- 空のアンテナが作成できるのを修正

## 13.10.2

### Server
- 絵文字を編集すると保存できないことがある問題を修正

### Client
- ドライブファイルのメニューが正常に動作しない問題を修正

## 13.10.1

### Client
- Misskey PlayのPlayボタンを押した時にエラーが発生する問題を修正

## 13.10.0

### General
- ユーザーごとにRenoteをミュートできるように
- ノートごとに絵文字リアクションを受け取るか設定できるように
- クリップをお気に入りに登録できるように
- ノート検索の利用可否をロールで制御可能に(デフォルトでオフ)
- ロールの並び順を設定可能に
- カスタム絵文字にライセンス情報を付与できるように
- 指定した文字列を含む投稿の公開範囲をホームにできるように
- 使われてないアンテナは自動停止されるように

### Client
- 設定から自分のロールを確認できるように
- 広告一覧ページを追加
- ドライブクリーナーを追加
- DM作成時にメンションも含むように
- フォロー申請のボタンのデザインを改善
- 付箋ウィジェットの高さを設定可能に
- APオブジェクトを入力してフェッチする機能とユーザーやノートの検索機能を分離
- ナビゲーションバーの項目に「プロフィール」を追加できるように
- ナビゲーションバーのカスタマイズをドラッグ&ドロップで行えるように
- ジョブキューの再試行をワンクリックでできるように
- AiScriptを0.13.1に更新
- oEmbedをサポートしているウェブサイトのプレビューができるように
	- YouTubeをoEmbedでロードし、プレビューで共有ボタンを押すとOSの共有画面がでるように
	- ([FirefoxでSpotifyのプレビューを開けるとフルサイズじゃなくプレビューサイズだけ再生できる問題](https://bugzilla.mozilla.org/show_bug.cgi?id=1792395)があります)
	- (すでにブラウザーでキャッシュされたリンクに対しては以前のプレビュー行動が行われてます。その場合、ブラウザーのキャッシュをクリアしてまた試してください。)
- プロフィールで設定した情報が削除できない問題を修正
- ロールで広告を無効にするとadmin/adsでプレビューがでてこない問題を修正
- /api-consoleページにアクセスすると404が出る問題を修正
- Safariでプラグインが複数ある場合に正常に読み込まれない問題を修正
- Bookwyrmのユーザーのプロフィールページで「リモートで表示」をタップしても反応がない問題を修正
- 非ログイン時の「Misskeyについて」の表示を修正
- PC版にて「設定」「コントロールパネル」のリンクを2度以上続けてクリックした際に空白のページが表示される問題を修正

### Server
- OpenAPIエンドポイントを復旧
- WebP/AVIF/JPEGのweb公開用画像は、サーバーサイドではJPEGではなくWebPに変換するように
- アニメーション画像のサムネイルを生成するように
- アクティブユーザー数チャートの記録上限値を拡張
- Playのソースコード上限文字数を2倍に拡張
- 配送先サーバーが410 Goneで応答してきた場合は自動で配送停止をするように
- avatarBlurHash/bannerBlurHashの型をstringに限定
- タイムライン取得時のパフォーマンスを改善
- SMTP Login id length is too short
- API上で`visibility`を`followers`に設定してrenoteすると連合や削除で不具合が発生する問題を修正
- AWS S3からのファイル削除でNoSuchKeyエラーが出ると進めらない状態になる問題を修正
- `disableCache: true`を設定している場合に絵文字管理操作でエラーが出る問題を修正
- リテンション分析が上手く機能しないことがあるのを修正
- 空のアンテナが作成できないように修正
- 特定の条件で通報が見れない問題を修正
- 絵文字の名前に任意の文字が使用できる問題を修正

## 13.9.2 (2023/03/06)

### Improvements
- クリップ、チャンネルページに共有ボタンを追加
- チャンネルでタイムライン上部に投稿フォームを表示するかどうかのオプションを追加
- ブラウザでメディアプロキシ(/proxy)からファイルを保存した際に、なるべくオリジナルのファイル名を継承するように
- ドライブの「URLからアップロード」で、content-dispositionのfilenameがあればそれをファイル名に
- Identiconがローカルとリモートで同じになるように
  - これまでのIdenticonは異なる画像になります
- サーバーのパフォーマンスを改善

### Bugfixes
- ロールの権限で「一般ユーザー」のロールがいきなり設定できない問題を修正
- ユーザーページのバッジ表示を適切に折り返すように @arrow2nd
- fix(client): みつけるのロール一覧でコンディショナルロールが含まれるのを修正
- macOSでDev Containerが動作しない問題を修正 @RyotaK

## 13.9.1 (2023/03/03)

### Bugfixes
- ノートに添付したファイルが表示されない場合があるのを修正

## 13.9.0 (2023/03/03)

### Improvements
- 時限ロール
- アンテナでCWも検索対象にするように
- ノートの操作部をホバー時のみ表示するオプションを追加
- サウンドを追加
- enhance(client): MFMのx2, scale, positionが含まれていたらノートをたたむように
- サーバーのパフォーマンスを改善

### Bugfixes
- 外部メディアプロキシ使用時にアバタークロップができない問題を修正
- fix(server): メールアドレス更新時にバリデーションが正しく行われていないのを修正
- fix(server): チャンネルでミュートが正しく機能していないのを修正
- プッシュ通知でカスタム絵文字リアクションを表示できなかった問題を修正

## 13.8.1 (2023/02/26)

### Bugfixes
- モバイルでドロワーメニューが表示されない問題を修正

## 13.8.0 (2023/02/26)

### Improvements
- チャンネル内ハイライト
- ホームタイムラインのパフォーマンスを改善
- renoteした際の表示を改善
- バックグラウンドで一定時間経過したらページネーションのアイテム更新をしない
- enhance(client): MkUrlPreviewの閉じるボタンを見やすく
- Add dialog to remove follower
- enhance(client): improve clip menu ux
- 検索画面の統合
- enhance(client): ノートメニューからユーザーメニューを開けるように
- photoswipe 表示時に戻る操作をしても前の画面に戻らないように

### Bugfixes
- Windows環境でswcを使うと正しくビルドできない問題の修正
- fix(client): Android ChromeでPWAとしてインストールできない問題を修正
- 未知のユーザーが deleteActor されたら処理をスキップする
- fix(server): notes/createで、fileIdsと見つかったファイルの数が異なる場合はエラーにする
- fix(server): notes/createのバリデーションが機能していないのを修正
- fix(server): エラーのスタックトレースは返さないように

## 13.7.5 (2023/02/24)

### Note
13.7.0以前から直接このバージョンにアップデートする場合は全ての通知が削除**されません。**

### Improvements
- 紛らわしいため公開範囲の「ローカルのみ」オプションの名称を「連合なし」に変更
- Frontend: スマホ・タブレットの場合、チャンネルの投稿フォームに自動でフォーカスしないように

### Bugfixes
- 全ての通知が削除されてしまうのを修正

## 13.7.3 (2023/02/23)

### Note
~~13.7.0以前から直接このバージョンにアップデートする場合は全ての通知が削除**されません。**~~

### Improvements

### Bugfixes
- Client: 「キャッシュを削除」した後、ローカルのカスタム絵文字が表示されなくなるされなくなる問題を修正
- Client: 通知設定画面で以前からグループの招待を有効化していた場合、通知の表示に失敗する問題の修正
- Client: 通知設定画面に古いトグルが残っていた問題を修正

## 13.7.2 (2023/02/23)

### Note
13.7.0以前からアップデートする場合は全ての通知が削除されます。

### Improvements
- enhance: make pwa icon maskable
- chore(client): tweak custom emoji size

### Bugfixes
- マイグレーションが失敗することがあるのを修正

## 13.7.1 (2023/02/23)

### Improvements
- pnpm buildではswcを使うように

### Bugfixes
- NODE_ENV=productionでビルドできないのを修正

## 13.7.0 (2023/02/22)

### Changes
- チャット機能が削除されました

### Improvements
- Server: URLプレビュー（summaly）はプロキシを通すように
- Client: 2FA設定のUIをまともにした
- セキュリティキーの名前を変更できるように
- enhance(client): add quiz preset for play
- 広告開始時期を設定できるように
- みつけるで公開ロール一覧とそのメンバーを閲覧できるように
- enhance(client): MFMのx3, x4が含まれていたらノートをたたむように
- enhance(client): make possible to reload page of window

### Bugfixes
- ユーザー検索ダイアログでローカルユーザーを絞って検索できない問題を修正
- fix(client): MkHeader及びデッキのカラムでチャンネル一覧を選択したとき、最大5個までしか表示されない
- 管理画面の広告を10個以上見えるように
- Moderation note が保存できない
- ユーザーのハッシュタグ検索が機能していないのを修正

## 13.6.1 (2023/02/12)

### Improvements
- アニメーションを少なくする設定の時、MkPageHeaderのタブアニメーションを無効化
- Backend: activitypub情報がcorsでブロックされないようヘッダーを追加
- enhance: レートリミットを0%にできるように
- チャンネル内Renoteを行えるように

### Bugfixes
- Client: ユーザーページでアクティビティを見ることができない問題を修正

## 13.6.0 (2023/02/11)

### Improvements
- MkPageHeaderをごっそり変えた
  * モバイルではヘッダーは上下に分割され、下段にタブが表示されるように
  * iconOnlyのタブ項目がアクティブな場合にはタブのタイトルを表示するように
  * メインタイムラインではタイトルを表示しない
  * メインタイムラインかつモバイルで表示される左上のアバターを選択するとアカウントメニューが開くように
- ユーザーページのノート一覧をタブとして分離
- コンディショナルロールもバッジとして表示可能に
- enhance(client): ロールをより簡単に付与できるように
- enhance(client): 一度見たノートのRenoteは省略して表示するように
- enhance(client): 迷惑になる可能性のある投稿を行う前に警告を表示
- リアクションの数が多い場合の表示を改善
- 一部のMFM構文をopt-outに

### Bugfixes
- Client: ユーザーページでタブがほとんど見れないことがないように

## 13.5.6 (2023/02/10)

### Improvements
- 非ログイン時にMiAuthを踏んだ際にMiAuthであることを表示する
- /auth/のUIをアップデート
- 利用規約同意UIの調整
- クロップ時の質問を分かりやすく

### Bugfixes
- fix: prevent clipping audio plyr's tooltip

## 13.5.4 (2023/02/09)

### Improvements
- Server: UIのHTML（ノートなどの特別なページを除く）のキャッシュ時間を15秒から30秒に
- i/notificationsのレートリミットを緩和

### Bugfixes
- fix(client): validate url to improve security
- fix(client): dateの初期値が正常に入らない時がある

## 13.5.3 (2023/02/09)

### Improvements
- Client: デッキにチャンネルカラムを追加

## 13.5.2 (2023/02/08)

### Changes
- Revert: perf(client): do not render custom emojis in user names

### Bugfixes
- Client: register_note_view_interruptor not working
- Client: ログイントークンの再生成が出来ない

## 13.5.0 (2023/02/08)

### Changes
- perf(client): do not render custom emojis in user names

### Improvements
- Client: disableShowingAnimatedImagesのデフォルト値をprefers-reduced-motionにする
- enhance(client): tweak medialist style

### Bugfixes
- fix docker health check
- Client: MkEmojiPickerでもChromeで検索ダイアログで変換確定するとそのまま検索されてしまうのを修正
- fix(mfm): default degree not used in rotate
- fix(server): validate urls from ap to improve security

## 13.4.0 (2023/02/05)

### Improvements
- ロールにアイコンを設定してユーザー名の横に表示できるように
- feat: timeline page for non-login users
- 実績の単なるラッキーの獲得確立を調整
- Add Thai language support

### Bugfixes
- fix(server): 自分のノートをお気に入りに登録しても実績解除される問題を修正
- fix(server): clean up file in FileServer
- fix(server): Deny UNIX domain socket
- fix(server): validate filename and emoji name to improve security
- fix(client): validate input response in aiscript
- fix(client): add webhook delete button
- fix(client): tweak notification style
- fix(client): インラインコードを折り返して表示する

## 13.3.3 (2023/02/04)

### Bugfixes
- Server: improve security

## 13.3.2 (2023/02/04)

### Improvements
- 外部メディアプロキシへの対応を強化しました
  外部メディアプロキシのFastify実装を作りました
  https://github.com/misskey-dev/media-proxy
- Server: improve performance

### Bugfixes
- Client: validate urls to improve security

## 13.3.1 (2023/02/04)

### Bugfixes
- Client: カスタム絵文字にアニメーション画像を再生しない設定が適用されていない問題を修正
- Client: オートコンプリートでUnicode絵文字がカスタム絵文字として表示されてしまうのを修正
- Client: Fix Vue-plyr CORS issue
- Client: validate urls to improve security

## 13.3.0 (2023/02/03)
### Changes
- twitter/github/discord連携機能が削除されました
- ハッシュタグごとのチャートが削除されました
- syslogのサポートが削除されました

### Improvements
- ロールで広告の非表示が有効になっている場合は最初から広告を非表示にするように

## 13.2.6 (2023/02/01)
### Changes
- docker-compose.ymlをdocker-compose.yml.exampleにしました。docker-compose.ymlとしてコピーしてから使用してください。

### Improvements
- 絵文字ピッカーのパフォーマンスを改善
- AiScriptを0.12.4に更新

### Bugfixes
- Server: リレーと通信できない問題を修正
- Client: classicモード使用時にwindowサイズによってdefaultに変更された後に、windowサイズが元に戻ったらclassicに戻すように修正 #9669
- Client: Chromeで検索ダイアログで変換確定するとそのまま検索されてしまう問題を修正

## 13.2.4 (2023/01/27)
### Improvements
- リモートカスタム絵文字表示時のパフォーマンスを改善
- Default to `animation: false` when prefers-reduced-motion is set
- リアクション履歴が公開なら、ログインしていなくても表示できるように
- tweak blur setting
- tweak custom emoji cache

### Bugfixes
- fix aggregation of retention
- ダッシュボードでオンラインユーザー数が表示されない問題を修正
- フォロー申請・フォローのボタンが、通知から消えている問題を修正

## 13.2.3 (2023/01/26)
### Improvements
- カスタム絵文字の更新をリアルタイムで反映するように

### Bugfixes
- turnstile-failed: missing-input-secret

## 13.2.2 (2023/01/25)
### Improvements
- サーバーのパフォーマンスを改善

### Bugfixes
- サインイン時に誤ったレートリミットがかかることがある問題を修正
- MFMのposition、rotate、scaleで小数が使えない問題を修正

## 13.2.1 (2023/01/24)
### Improvements
- デザインの調整
- サーバーのパフォーマンスを改善

## 13.2.0 (2023/01/23)

### Improvements
- onlyServer / onlyQueue オプションを復活
- 他人の実績閲覧時は獲得条件を表示しないように
- アニメーション減らすオプション有効時はリアクションのアニメーションを無効に
- カスタム絵文字一覧のパフォーマンスを改善

### Bugfixes
- Aiscript: button is not defined

## 13.1.7 (2023/01/22)

### Improvements
- 新たな実績を追加
- MFMにscaleタグを追加

## 13.1.4 (2023/01/22)

### Improvements
- 新たな実績を追加

### Bugfixes
- Client: ローカリゼーション更新時にリロードが繰り返されることがあるのを修正

## 13.1.3 (2023/01/22)

### Bugfixes
- Client: リアクションのカスタム絵文字の表示の問題を修正

## 13.1.2 (2023/01/22)

### Bugfixes
- Client: リアクションのカスタム絵文字の表示の問題を修正

## 13.1.1 (2023/01/22)

### Improvements
- ローカルのカスタム絵文字を表示する際のパフォーマンスを改善
- Client: 瞬間的に大量の実績を解除した際の挙動を改善

### Bugfixes
- Client: アップデート時にローカリゼーションデータが更新されないことがあるのを修正

## 13.1.0 (2023/01/21)

### Improvements
- 実績機能
- Playのプリセットを追加
- Playのscriptの文字数制限を緩和
- AiScript GUIの強化
- リアクション一覧詳細ダイアログを表示できるように
- 存在しないカスタム絵文字をテキストで表示するように
- Alt text in image viewer
- ジョブキューのプロセスとWebサーバーのプロセスを分離

### Bugfixes
- playを削除する手段がなかったのを修正
- The … button on notes does nothing when not logged in
- twitterと連携するときに autwh is not a function になるのを修正

## 13.0.0 (2023/01/16)

### TL;DR
- New features (Role system, Misskey Play, New widgets, New charts, 🍪👈, etc)
- Rewriten backend
- Better performance (backend and frontend)
- Various usability improvements
- Various UI tweaks

### Notable features
- ロール機能
	- 従来より柔軟にユーザーのポリシーを管理できます。例えば、「インスタンスのパトロンはアンテナを30個まで作れる」「基本的にLTLは見れないが、許可した人だけ見れる」「招待制インスタンスだけどユーザーなら誰でも他者を招待できる」のような運用はもちろん、「ローカルユーザーかつアカウント作成から1日未満のユーザーはパブリックな投稿を行えない」のように複数条件を組み合わせて、自動でロールを付与する設定も可能です。
- Misskey Play
	- 従来の動的なPagesに代わる、新しいプラットフォームです。動的なコンテンツ(アプリケーション)に特化していて、Pagesに比べてはるかに柔軟なアプリケーションを作成可能です。

### Changes
#### For server admins
- Node.js 18.x or later is required
- PostgreSQL 15.x is required
	- Misskey not using 15 specific features at 13.0.0, but may do so in the future.
	- Docker環境でPostgreSQLのアップデートを行う際のガイドはこちら: https://github.com/misskey-dev/misskey/pull/9641#issue-1536336620
- Elasticsearchのサポートが削除されました
	- 代わりに今後任意の検索プロバイダを設定できる仕組みを構想しています。その仕組みを使えば今まで通りElasticsearchも利用できます
- Yarnからpnpmに移行されました
  corepackの有効化を推奨します: `sudo corepack enable`
- インスタンスブロックはサブドメインにも適用されるようになります
- ロールの導入に伴い、いくつかの機能がロールと統合されました
	- モデレーターはロールに統合されました。今までのモデレーター情報は失われるため、予めモデレーター一覧を記録しておき、アップデート後にモデレーターロールを作りアサインし直してください。
	- サイレンスはロールに統合されました。今までのユーザーは恩赦されるため、予めサイレンス一覧を記録しておくのをおすすめします。
	- ユーザーごとのドライブ容量設定はロールに統合されました。
	- インスタンスデフォルトのドライブ容量設定はロールに統合されました。アップデート後、ベースロールもしくはコンディショナルロールでドライブ容量を編集してください。
	- LTL/GTLの解放状態はロールに統合されました。
- Dockerの実行をrootで行わないようにしました。Dockerかつオブジェクトストレージを使用していない場合は`chown -hR 991.991 ./files`を実行してください。
  https://github.com/misskey-dev/misskey/pull/9560

#### For users
- ノートのウォッチ機能が削除されました
- アンケートに投票された際に通知が作成されなくなりました
- ノートの数式埋め込みが削除されました
- 新たに動的なPagesを作ることはできなくなりました
	- 代わりにAiScriptを用いてより柔軟に動的なコンテンツを作成できるMisskey Play機能が実装されています。
- AiScriptが0.12.2にアップデートされました
	- 0.12.xの変更点についてはこちら https://github.com/syuilo/aiscript/blob/master/CHANGELOG.md#0120
	- 0.12.x未満のプラグインは読み込むことはできません
- iOS15以下のデバイスはサポートされなくなりました
- Firefox110以下はサポートされなくなりました
  - 109でもContainerQueriesのフラグを有効にする事で問題なく使用できます

#### For app developers
- API: metaのレスポンスに`emojis`プロパティが含まれなくなりました
	- カスタム絵文字一覧情報を取得するには、`emojis`エンドポイントにリクエストします
- API: カスタム絵文字エンティティに`url`プロパティが含まれなくなりました
	- 絵文字画像を表示するには、`<instance host>/emoji/<emoji name>.webp`にリクエストすると画像が返ります。
	- e.g. `https://p1.a9z.dev/emoji/misskey.webp`
	- remote: `https://p1.a9z.dev/emoji/syuilo_birth_present@mk.f72u.net.webp`
- API: `user`および`note`エンティティに`emojis`プロパティが含まれなくなりました
- API: `user`エンティティに`avatarColor`および`bannerColor`プロパティが含まれなくなりました
- API: `instance`エンティティに`latestStatus`、`lastCommunicatedAt`、`latestRequestSentAt`プロパティが含まれなくなりました
- API: `instance`エンティティの`caughtAt`は`firstRetrievedAt`に名前が変わりました

### Improvements
- Role system @syuilo
- Misskey Play @syuilo
- Introduce retention-rate aggregation @syuilo
- Make possible to export favorited notes @syuilo
- Add per user pv chart @syuilo
- Push notification of Antenna note @tamaina
- AVIF support @tamaina
- Add Cloudflare Turnstile CAPTCHA support @CyberRex0
- レートリミットをユーザーごとに調整可能に @syuilo
- 非モデレーターでも、権限を持つロールをアサインされたユーザーはインスタンスの招待コードを発行できるように @syuilo
- 非モデレーターでも、権限を持つロールをアサインされたユーザーはカスタム絵文字の追加、編集、削除を行えるように @syuilo
- クリップおよびクリップ内のノートの作成可能数を設定可能に @syuilo
- ユーザーリストおよびユーザーリスト内のユーザーの作成可能数を設定可能に @syuilo
- ハードワードミュートの最大文字数を設定可能に @syuilo
- Webhookの作成可能数を設定可能に @syuilo
- ノートをピン留めできる数を設定可能に @syuilo
- Server: signToActivityPubGet is set to true by default @syuilo
- Server: improve syslog performance @syuilo
- Server: Use undici instead of node-fetch and got @tamaina
- Server: Judge instance block by endsWith @tamaina
- Server: improve note scoring for featured notes @CyberRex0
- Server: アンケート選択肢の文字数制限を緩和 @syuilo
- Server: プロフィールの文字数制限を緩和 @syuilo
- Server: add rate limits for some endpoints @syuilo
- Server: improve stats api performance @syuilo
- Server: improve nodeinfo performance @syuilo
- Server: delete outdated notifications regularly to improve db performance @syuilo
- Server: delete outdated hard-mutes regularly to improve db performance @syuilo
- Server: delete outdated notes of antenna regularly to improve db performance @syuilo
- Server: improve activitypub deliver performance @syuilo
- Client: use tabler-icons instead of fontawesome to better design @syuilo
- Client: Add new gabber kick sounds (thanks for noizenecio)
- Client: Add link to user RSS feed in profile menu @ssmucny
- Client: Compress non-animated PNG files @saschanaz
- Client: YouTube window player @sim1222
- Client: show readable error when rate limit exceeded @syuilo
- Client: enhance dashboard of control panel @syuilo
- Client: Vite is upgraded to v4 @syuilo, @tamaina
- Client: HMR is available while yarn dev @tamaina
- Client: Implement the button to subscribe push notification @tamaina
- Client: Implement the toggle to or not to close push notifications when notifications or messages are read @tamaina
- Client: show Unicode emoji tooltip with its name in MkReactionsViewer.reaction @saschanaz
- Client: OpenSearch support @SoniEx2 @chaoticryptidz
- Client: Support remote objects in search @SoniEx2
- Client: user activity page @syuilo
- Client: Make widgets of universal/classic sync between devices @tamaina
- Client: add user list widget @syuilo
- Client: Add AiScript App widget
- Client: add profile widget @syuilo
- Client: add instance info widget @syuilo
- Client: Improve RSS widget @tamaina
- Client: add heatmap of daily active users to about page @syuilo
- Client: introduce fluent emoji @syuilo
- Client: add new theme @syuilo
- Client: add new mfm function (position, fg, bg) @syuilo
- Client: show fireworks when visit user who today is birthday @syuilo
- Client: show bot warning on screen when logged in as bot account @syuilo
- Client: AiScriptからカスタム絵文字一覧を参照できるように @syuilo
- Client: improve overall performance of client @syuilo
- Client: ui tweaks @syuilo
- Client: clicker game @syuilo

### Bugfixes
- Server: Fix @tensorflow/tfjs-core's MODULE_NOT_FOUND error @ikuradon
- Server: 引用内の文章がnyaizeされてしまう問題を修正 @kabo2468
- Server: Bug fix for Pinned Users lookup on instance @squidicuzz
- Server: Fix peers API returning suspended instances @ineffyble
- Server: trim long text of note from ap @syuilo
- Server: Ap inboxの最大ペイロードサイズを64kbに制限 @syuilo
- Server: アンテナの作成数上限を追加 @syuilo
- Server: pages/likeのエラーIDが重複しているのを修正 @syuilo
- Server: pages/updateのパラメータによってはsummaryの値が更新されないのを修正 @syuilo
- Server: Escape SQL LIKE @mei23
- Server: 特定のPNG画像のアップロードに失敗する問題を修正 @usbharu
- Server: 非公開のクリップのURLでOGPレンダリングされる問題を修正 @syuilo
- Server: アンテナタイムライン（ストリーミング）が、フォローしていないユーザーの鍵投稿も拾ってしまう @syuilo
- Server: follow request list api pagination @sim1222
- Server: ドライブ容量超過時のエラーが適切にレスポンスされない問題を修正 @syuilo
- Client: パスワードマネージャーなどでユーザー名がオートコンプリートされない問題を修正 @massongit
- Client: 日付形式の文字列などがカスタム絵文字として表示されるのを修正 @syuilo
- Client: case insensitive emoji search @saschanaz
- Client: 画面の幅が狭いとウィジェットドロワーを閉じる手段がなくなるのを修正 @syuilo
- Client: InAppウィンドウが操作できなくなることがあるのを修正 @tamaina
- Client: use proxied image for instance icon @syuilo
- Client: Webhookの編集画面で、内容を保存することができない問題を修正 @m-hayabusa
- Client: Page編集でブロックの移動が行えない問題を修正 @syuilo
- Client: update emoji picker immediately on all input @saschanaz
- Client: チャートのツールチップが画面に残ることがあるのを修正 @syuilo
- Client: fix wrong link in tutorial @syuilo

### Special thanks
- All contributors
- All who have created instances for the beta test
- All who participated in the beta test

## 12.119.1 (2022/12/03)
### Bugfixes
- Server: Mitigate AP reference chain DoS vector @skehmatics

## 12.119.0 (2022/09/10)

### Improvements
- Client: Add following badge to user preview popup @nvisser
- Client: mobile twitter url can be used as widget @caipira113
- Client: Improve clock widget @syuilo

### Bugfixes
- マイグレーションに失敗する問題を修正
- Server: 他人の通知を既読にできる可能性があるのを修正 @syuilo
- Client: アクセストークン管理画面、アカウント管理画面表示できないのを修正 @futchitwo

## 12.118.1 (2022/08/08)

### Bugfixes
- Client: can not show some setting pages @syuilo

## 12.118.0 (2022/08/07)

### Improvements
- Client: 設定のバックアップ/リストア機能
- Client: Add vi-VN language support
- Client: Add unix time widget @syuilo

### Bugfixes
- Server: リモートユーザーを正しくブロックできるように修正する @xianonn
- Client: 一度作ったwebhookの設定画面を開こうとするとページがフリーズする @syuilo
- Client: MiAuth認証ページが機能していない @syuilo
- Client: 一部のアプリからファイルを投稿フォームへドロップできない場合がある問題を修正 @m-hayabusa

## 12.117.1 (2022/07/19)

### Improvements
- Client: UIのブラッシュアップ @syuilo

### Bugfixes
- Server: ファイルのアップロードに失敗することがある問題を修正 @acid-chicken
- Client: リアクションピッカーがアプリ内ウィンドウの後ろに表示されてしまう問題を修正 @syuilo
- Client: ユーザー情報の取得の再試行を修正 @xianonn
- Client: MFMチートシートの挙動を修正 @syuilo
- Client: 「インスタンスからのお知らせを受け取る」の設定を変更できない問題を修正 @syuilo

## 12.117.0 (2022/07/18)

### Improvements
- Client: ウィンドウを最大化できるように @syuilo
- Client: Shiftキーを押した状態でリンクをクリックするとアプリ内ウィンドウで開くように @syuilo
- Client: デッキを使用している際、Ctrlキーを押した状態でリンクをクリックするとページ遷移を強制できるように @syuilo
- Client: UIのブラッシュアップ @syuilo

## 12.116.1 (2022/07/17)

### Bugfixes
- Client: デッキUI時に ページで表示 ボタンが機能しない問題を修正 @syuilo
- Error During Migration Run to 12.111.x

## 12.116.0 (2022/07/16)

### Improvements
- Client: registry editor @syuilo
- Client: UIのブラッシュアップ @syuilo

### Bugfixes
- Error During Migration Run to 12.111.x
- Server: TypeError: Cannot convert undefined or null to object @syuilo

## 12.115.0 (2022/07/16)

### Improvements
- Client: Deckのプロファイル切り替えを簡単に @syuilo
- Client: UIのブラッシュアップ @syuilo

## 12.114.0 (2022/07/15)

### Improvements
- RSSティッカーで表示順序をシャッフルできるように @syuilo

### Bugfixes
- クライアントが起動しなくなることがある問題を修正 @syuilo

## 12.113.0 (2022/07/13)

### Improvements
- Support <plain> syntax for MFM

### Bugfixes
- Server: Fix crash at startup if TensorFlow is not supported @mei23
- Client: URLエンコードされたルーティングを修正

## 12.112.3 (2022/07/09)

### Improvements
- Make active email validation configurable

### Bugfixes
- Server: Fix Attempts to update all notifications @mei23

## 12.112.2 (2022/07/08)

### Bugfixes
- Fix Docker doesn't work @mei23
  Still not working on arm64 environment. (See 12.112.0)

## 12.112.1 (2022/07/07)
same as 12.112.0

## 12.112.0 (2022/07/07)

### Known issues
- 現在arm64環境ではインストールに失敗します。これは次のバージョンで修正される予定です。

### Changes
- ハイライトがみつけるに統合されました
- カスタム絵文字ページはインスタンス情報ページに統合されました
- 連合ページはインスタンス情報ページに統合されました
- メンション一覧ページは通知一覧ページに統合されました
- ダイレクト投稿一覧ページは通知一覧ページに統合されました
- メニューからアンテナタイムラインを表示する方法は廃止され、タイムライン上部のアイコンからアクセスするようになりました
- メニューからリストタイムラインを表示する方法は廃止され、タイムライン上部のアイコンからアクセスするようになりました

### Improvements
- Server: Allow GET method for some endpoints @syuilo
- Server: Auto NSFW detection @syuilo
- Server: Add rate limit to i/notifications @tamaina
- Client: Improve control panel @syuilo
- Client: Show warning in control panel when there is an unresolved abuse report @syuilo
- Client: Statusbars @syuilo
- Client: Add instance-cloud widget @syuilo
- Client: Add rss-ticker widget @syuilo
- Client: Removing entries from a clip @futchitwo
- Client: Poll highlights in explore page @syuilo
- Client: Improve deck UI @syuilo
- Client: Word mute also checks content warnings @Johann150
- Client: メニューからページをリロードできるように @syuilo
- Client: Improve emoji picker performance @syuilo
- Client: For notes with specified visibility, show recipients when hovering over visibility symbol. @Johann150
- Client: Make widgets available again on a tablet @syuilo
- ユーザーにモデレーションメモを残せる機能 @syuilo
- Make possible to delete an account by admin @syuilo
- Improve player detection in URL preview @mei23
- Add Badge Image to Push Notification #8012 @tamaina
- Server: Improve performance
- Server: Supports IPv6 on Redis transport. @mei23
  IPv4/IPv6 is used by default. You can tune this behavior via `redis.family`.
- Server: Add possibility to log IP addresses of users @syuilo
- Add additional drive capacity change support @CyberRex0

### Bugfixes
- Server: Fix GenerateVideoThumbnail failed @mei23
- Server: Ensure temp directory cleanup @Johann150
- favicons of federated instances not showing @syuilo
- Admin: The checkbox for blocking an instance works again @Johann150
- Client: Prevent access to user pages when not logged in @pixeldesu @Johann150
- Client: Disable some hotkeys (e.g. for creating a post) for not logged in users @pixeldesu
- Client: Ask users that are not logged in to log in when trying to vote in a poll @Johann150
- Instance mutes also apply in antennas etc. @Johann150

## 12.111.1 (2022/06/13)

### Bugfixes
- some fixes of multiple notification read @tamaina
- some GenerateVideoThumbnail failed @Johann150
- Client: デッキでウィジェットの情報が保存されない問題を修正 @syuilo
- Client: ギャラリーの投稿を開こうとすると編集画面が表示される @futchitwo

## 12.111.0 (2022/06/11)
### Note
- Node.js 16.15.0 or later is required

### Improvements
- Supports Unicode Emoji 14.0 @mei23
- プッシュ通知を複数アカウント対応に #7667 @tamaina
- プッシュ通知にクリックやactionを設定 #7667 @tamaina
- ドライブに画像ファイルをアップロードするときオリジナル画像を破棄してwebpublicのみ保持するオプション @tamaina
- Server: always remove completed tasks of job queue @Johann150
- Client: アバターの設定で画像をクロップできるように @syuilo
- Client: make emoji stand out more on reaction button @Johann150
- Client: display URL of QR code for TOTP registration @tamaina
- Client: render quote renote CWs as MFM @pixeldesu
- API: notifications/readは配列でも受け付けるように #7667 @tamaina
- API: ユーザー検索で、クエリがusernameの条件を満たす場合はusernameもLIKE検索するように @tamaina
- MFM: Allow speed changes in all animated MFMs @Johann150
- The theme color is now better validated. @Johann150
  Your own theme color may be unset if it was in an invalid format.
  Admins should check their instance settings if in doubt.
- Perform port diagnosis at startup only when Listen fails @mei23
- Rate limiting is now also usable for non-authenticated users. @Johann150 @mei23
  Admins should make sure the reverse proxy sets the `X-Forwarded-For` header to the original address.

### Bugfixes
- Server: keep file order of note attachement @Johann150
- Server: fix missing foreign key for reports leading to reports page being unusable @Johann150
- Server: fix internal in-memory caching @Johann150
- Server: prevent crash when processing certain PNGs @syuilo
- Server: Fix unable to generate video thumbnails @mei23
- Server: Fix `Cannot find module` issue @mei23
- Federation: Add rel attribute to host-meta @mei23
- Federation: add id for activitypub follows @Johann150
- Federation: use `source` instead of `_misskey_content` @Johann150
- Federation: ensure resolver does not fetch local resources via HTTP(S) @Johann150
- Federation: correctly render empty note text @Johann150
- Federation: Fix quote renotes containing no text being federated correctly @Johann150
- Federation: remove duplicate br tag/newline @Johann150
- Federation: add missing authorization checks @Johann150
- Client: fix profile picture height in mentions @tamaina
- Client: fix abuse reports page to be able to show all reports @Johann150
- Client: fix settings page @tamaina
- Client: fix profile tabs @futchitwo
- Client: fix popout URL @futchitwo
- Client: correctly handle MiAuth URLs with query string @sn0w
- Client: ノート詳細ページの新しいノートを表示する機能の動作が正しくなるように修正する @xianonn
- MFM: more animated functions support `speed` parameter @futchitwo
- MFM: limit large MFM @Johann150

## 12.110.1 (2022/04/23)

### Bugfixes
- Fix GOP rendering @syuilo
- Improve performance of antenna, clip, and list @xianonn

## 12.110.0 (2022/04/11)

### Improvements
- Improve webhook @syuilo
- Client: Show loading icon on splash screen @syuilo

### Bugfixes
- API: parameter validation of users/show was wrong
- Federation: リモートインスタンスへのダイレクト投稿が届かない問題を修正 @syuilo

## 12.109.2 (2022/04/03)

### Bugfixes
- API: admin/update-meta was not working @syuilo
- Client: テーマを切り替えたり読み込んだりするとmeta[name="theme-color"]のcontentがundefinedになる問題を修正 @tamaina

## 12.109.1 (2022/04/02)

### Bugfixes
- API: Renoteが行えない問題を修正

## 12.109.0 (2022/04/02)

### Improvements
- Webhooks @syuilo
- Bull Dashboardを組み込み、ジョブキューの確認や操作を行えるように @syuilo
  - Bull Dashboardを開くには、最初だけ一旦ログアウトしてから再度管理者権限を持つアカウントでログインする必要があります
- Check that installed Node.js version fulfills version requirement @ThatOneCalculator
- Server: overall performance improvements @syuilo
- Federation: avoid duplicate activity delivery @Johann150
- Federation: limit federation of reactions on direct notes @Johann150
- Client: タッチパッド・タッチスクリーンでのデッキの操作性を向上 @tamaina

### Bugfixes
- email address validation was not working @ybw2016v
- API: fix endpoint endpoint @Johann150
- API: fix admin/meta endpoint @syuilo
- API: improved validation and documentation for endpoints that accept different variants of input @Johann150
- API: `notes/create`: The `mediaIds` property is now deprecated. @Johann150
  - Use `fileIds` instead, it has the same behaviour.
- Client: URIエンコーディングが異常でdecodeURIComponentが失敗するとURLが表示できなくなる問題を修正 @tamaina

## 12.108.1 (2022/03/12)

### Bugfixes
- リレーが動作しない問題を修正 @xianonn
- ulidを使用していると動作しない問題を修正 @syuilo
- 外部からOGPが正しく取得できない問題を修正 @syuilo
- instance can not get the files from other instance when there are items in allowedPrivateNetworks in .config/default.yml @ybw2016v

## 12.108.0 (2022/03/09)

### NOTE
このバージョンからNode v16.14.0以降が必要です

### Changes
- ノートの最大文字数を設定できる機能が廃止され、デフォルトで一律3000文字になりました @syuilo
- Misskey can no longer terminate HTTPS connections. @Johann150
  - If you did not use a reverse proxy (e.g. nginx) before, you will probably need to adjust
    your configuration file and set up a reverse proxy. The `https` configuration key is no
    longer recognized!

### Improvements
- インスタンスデフォルトテーマを設定できるように @syuilo
- ミュートに期限を設定できるように @syuilo
- アンケートが終了したときに通知が作成されるように @syuilo
- プロフィールの追加情報を最大16まで保存できるように @syuilo
- 連合チャートにPub&Subを追加 @syuilo
- 連合チャートにActiveを追加 @syuilo
- デフォルトで10秒以上時間がかかるデータベースへのクエリは中断されるように @syuilo
	- 設定ファイルの`db.extra`に`statement_timeout`を設定することでタイムアウト時間を変更できます
- Client: スプラッシュスクリーンにインスタンスのアイコンを表示するように @syuilo

### Bugfixes
- Client: リアクションピッカーの高さが低くなったまま戻らないことがあるのを修正 @syuilo
- Client: ユーザー名オートコンプリートが正しく動作しない問題を修正 @syuilo
- Client: タッチ操作だとウィジェットの編集がしにくいのを修正 @xianonn
- Client: register_note_view_interruptor()が動かないのを修正 @syuilo
- Client: iPhone X以降(?)でページの内容が全て表示しきれないのを修正 @tamaina
- Client: fix image caption on mobile @nullobsi

## 12.107.0 (2022/02/12)

### Improvements
- クライアント: テーマを追加 @syuilo

### Bugfixes
- API: stats APIで内部エラーが発生する問題を修正 @syuilo
- クライアント: ソフトミュートですべてがマッチしてしまう場合があるのを修正 @tamaina
- クライアント: デバイスのスクリーンのセーフエリアを考慮するように @syuilo
- クライアント: 一部環境でサイドバーの投稿ボタンが表示されない問題を修正 @syuilo

## 12.106.3 (2022/02/11)

### Improvements
- クライアント: スマートフォンでの余白を調整 @syuilo

### Bugfixes
- クライアント: ノートの詳細が表示されない問題を修正 @syuilo

## 12.106.2 (2022/02/11)

### Bugfixes
- クライアント: 削除したノートがタイムラインから自動で消えない問題を修正 @syuilo
- クライアント: リアクション数が正しくないことがある問題を修正 @syuilo
- 一部環境でマイグレーションが動作しない問題を修正 @syuilo

## 12.106.1 (2022/02/11)

### Bugfixes
- クライアント: ワードミュートが保存できない問題を修正 @syuilo

## 12.106.0 (2022/02/11)

### Improvements
- Improve federation chart @syuilo
- クライアント: リアクションピッカーのサイズを設定できるように @syuilo
- クライアント: リアクションピッカーの幅、高さ制限を緩和 @syuilo
- Docker: Update to Node v16.13.2 @mei23
- Update dependencies

### Bugfixes
- validate regular expressions in word mutes @Johann150

## 12.105.0 (2022/02/09)

### Improvements
- インスタンスのテーマカラーを設定できるように @syuilo

### Bugfixes
- 一部環境でマイグレーションが失敗する問題を修正 @syuilo

## 12.104.0 (2022/02/09)

### Note
ビルドする前に`yarn clean`を実行してください。

このリリースはマイグレーションの規模が大きいため、インスタンスによってはマイグレーションに時間がかかる可能性があります。
マイグレーションが終わらない場合は、チャートの情報はリセットされてしまいますが`__chart__`で始まるテーブルの**レコード**を全て削除(テーブル自体は消さないでください)してから再度試す方法もあります。

### Improvements
- チャートエンジンの強化 @syuilo
	- テーブルサイズの削減
	- notes/instance/perUserNotesチャートに添付ファイル付きノートの数を追加
	- activeUsersチャートに新しい項目を追加
	- federationチャートに新しい項目を追加
	- apRequestチャートを追加
	- networkチャート廃止
- クライアント: 自インスタンス情報ページでチャートを見れるように @syuilo
- クライアント: デバイスの種類を手動指定できるように @syuilo
- クライアント: UIのアイコンを更新 @syuilo
- クライアント: UIのアイコンをセルフホスティングするように @syuilo
- NodeInfo のユーザー数と投稿数の内容を見直す @xianonn

### Bugfixes
- Client: タイムライン種別を切り替えると「新しいノートがあります」の表示が残留してしまうのを修正 @tamaina
- Client: UIのサイズがおかしくなる問題の修正 @tamaina
- Client: Setting instance information of notes to always show breaks the timeline @Johann150
- Client: 環境に依っては返信する際のカーソル位置が正しくない問題を修正 @syuilo
- Client: コントロールパネルのユーザー、ファイルにて、インスタンスの表示範囲切り替えが機能しない問題を修正 @syuilo
- Client: アップデートお知らせダイアログが出ないのを修正 @syuilo
- Client: Follows/Followers Visibility changes won't be saved unless clicking on an other checkbox @Johann150
- API: Fix API cast @mei23
- add instance favicon where it's missing @solfisher
- チャートの定期resyncが動作していない問題を修正 @syuilo

## 12.103.1 (2022/02/02)

### Bugfixes
- クライアント: ツールチップの表示位置が正しくない問題を修正

## 12.103.0 (2022/02/02)

### Improvements
- クライアント: 連合インスタンスページからインスタンス情報再取得を行えるように

### Bugfixes
- クライアント: 投稿のNSFW画像を表示したあとにリアクションが更新されると画像が非表示になる問題を修正
- クライアント: 「クリップ」ページが開かない問題を修正
- クライアント: トレンドウィジェットが動作しないのを修正
- クライアント: フェデレーションウィジェットが動作しないのを修正
- クライアント: リアクション設定で絵文字ピッカーが開かないのを修正
- クライアント: DMページでメンションが含まれる問題を修正
- クライアント: 投稿フォームのハッシュタグ保持フィールドが動作しない問題を修正
- クライアント: サイドビューが動かないのを修正
- クライアント: ensure that specified users does not get duplicates
- Add `img-src` and `media-src` directives to `Content-Security-Policy` for
  files and media proxy

## 12.102.1 (2022/01/27)
### Bugfixes
- チャットが表示できない問題を修正

## 12.102.0 (2022/01/27)

### NOTE
アップデート後、一部カスタム絵文字が表示できなくなる場合があります。その場合、一旦絵文字管理ページから絵文字を一括エクスポートし、再度コントロールパネルから一括インポートすると直ります。
⚠ 12.102.0以前にエクスポートされたzipとは互換性がありません。アップデートしてからエクスポートを行なってください。

### Changes
- Room機能が削除されました
  - 後日別リポジトリとして復活予定です
- リバーシ機能が削除されました
  - 後日別リポジトリとして復活予定です
- Chat UIが削除されました
- ノートに添付できるファイルの数が16に増えました
- カスタム絵文字にSVGを指定した場合、PNGに変換されて表示されるようになりました

### Improvements
- カスタム絵文字一括編集機能
- カスタム絵文字一括インポート
- 投稿フォームで一時的に投稿するアカウントを切り替えられるように
- Unifying Misskey-specific IRIs in JSON-LD `@context`
- クライアントのパフォーマンス向上
- セキュリティの向上

### Bugfixes
- アップロードエラー時の処理を修正

## 12.101.1 (2021/12/29)

### Bugfixes
- SVG絵文字が表示できないのを修正
- エクスポートした絵文字の拡張子がfalseになることがあるのを修正

## 12.101.0 (2021/12/29)

### Improvements
- クライアント: ノートプレビューの精度を改善
- クライアント: MFM sparkleエフェクトの改善
- クライアント: デザインの調整
- セキュリティの向上

### Bugfixes
- クライアント: 一部のコンポーネントが裏に隠れるのを修正
- fix html blockquote conversion

## 12.100.2 (2021/12/18)

### Bugfixes
- クライアント: Deckカラムの増減がページをリロードするまで正しく反映されない問題を修正
- クライアント: 一部のコンポーネントが裏に隠れるのを修正
- クライアント: カスタム絵文字一覧ページの負荷が高いのを修正

## 12.100.1 (2021/12/17)

### Bugfixes
- クライアント: デザインの調整

## 12.100.0 (2021/12/17)

### Improvements
- クライアント: モバイルでの各種メニュー、リアクションピッカーの表示を改善

### Bugfixes
- クライアント: 一部のコンポーネントが裏に隠れるのを修正

## 12.99.3 (2021/12/14)
### Bugfixes
- クライアント: オートコンプリートがダイアログの裏に隠れる問題を修正

## 12.99.2 (2021/12/14)

## 12.99.1 (2021/12/14)

## 12.99.0 (2021/12/14)

### Improvements
- Added a user-level instance mute in user settings
- フォローエクスポートでミュートしているユーザーを含めないオプションを追加
- フォローエクスポートで使われていないアカウントを含めないオプションを追加
- カスタム絵文字エクスポート機能
- チャートのパフォーマンスの改善
- グループから抜けられるように

### Bugfixes
- クライアント: タッチ機能付きディスプレイを使っていてマウス操作をしている場合に一部機能が動作しない問題を修正
- クライアント: クリップの設定を編集できない問題を修正
- クライアント: メニューなどがウィンドウの裏に隠れる問題を修正

## 12.98.0 (2021/12/03)

### Improvements
- API: /antennas/notes API で日付による絞り込みができるように
- クライアント: アンケートに投票する際に確認ダイアログを出すように
- クライアント: Renoteなノート詳細ページから元のノートページに遷移できるように
- クライアント: 画像ポップアップでクリックで閉じられるように
- クライアント: デザインの調整
- フォロワーを解除できる機能

### Bugfixes
- クライアント: LTLやGTLが無効になっている場合でもUI上にタブが表示される問題を修正
- クライアント: ログインにおいてパスワードが誤っている際のエラーメッセージが正しく表示されない問題を修正
- クライアント: リアクションツールチップ、Renoteツールチップのユーザーの並び順を修正
- クライアント: サウンドのマスターボリュームが正しく保存されない問題を修正
- クライアント: 一部環境において通知が表示されると操作不能になる問題を修正
- クライアント: モバイルでタップしたときにツールチップが表示される問題を修正
- クライアント: リモートインスタンスのノートに返信するとき、対象のノートにそのリモートインスタンス内のユーザーへのメンションが含まれていると、返信テキスト内にローカルユーザーへのメンションとして引き継がれてしまう場合がある問題を修正
- クライアント: 画像ビューワーで全体表示した時に上側の一部しか表示されない画像がある問題を修正
- API: ユーザーを取得時に条件によっては内部エラーになる問題を修正

### Changes
- クライアント: ノートにモデレーターバッジを表示するのを廃止

## 12.97.0 (2021/11/19)

### Improvements
- クライアント: 返信先やRenoteに対しても自動折りたたみされるように
- クライアント: 長いスレッドの表示を改善
- クライアント: 翻訳にもMFMを適用し、元の文章の改行などを保持するように
- クライアント: アカウント削除に確認ダイアログを出すように

### Bugfixes
- クライアント: ユーザー検索の「全て」が動作しない問題を修正
- クライアント: リアクション一覧、Renote一覧ツールチップのスタイルを修正

## 12.96.1 (2021/11/13)
### Improvements
- npm scriptの互換性を向上

## 12.96.0 (2021/11/13)

### Improvements
- フォロー/フォロワーを非公開にできるように
- インスタンスプロフィールレンダリング ready
- 通知のリアクションアイコンをホバーで拡大できるように
- RenoteボタンをホバーでRenoteしたユーザー一覧を表示するように
- 返信の際にメンションを含めるように
- 通報があったときに管理者へEメールで通知されるように
- メールアドレスのバリデーションを強化

### Bugfixes
- アカウント削除処理があると高負荷になる問題を修正
- クライアント: 長いメニューが画面からはみ出す問題を修正
- クライアント: コントロールパネルのジョブキューに個々のジョブが表示されないのを修正
- クライアント: fix missing i18n string
- fix html conversion issue with code blocks

### Changes
- ノートにモバイルからの投稿か否かの情報を含めないように

## 12.95.0 (2021/10/31)

### Improvements
- スレッドミュート機能

### Bugfixes
- リレー向けのActivityが一部実装で除外されてしまうことがあるのを修正
- 削除したノートやユーザーがリモートから参照されると復活することがあるのを修正
- クライアント: ページ編集時のドロップダウンメニューなどが動作しない問題を修正
- クライアント: コントロールパネルのカスタム絵文字タブが切り替わらないように見える問題を修正
- API: ユーザー情報の hasUnreadChannel が常に false になっている問題を修正

## 12.94.1 (2021/10/25)

### Improvements

### Bugfixes
- クライアント: ユーザーページのナビゲーションが失敗する問題を修正

## 12.94.0 (2021/10/25)

### Improvements
- クライアント: 画像ビューアを強化
- クライアント: メンションにユーザーのアバターを表示するように
- クライアント: デザインの調整
- クライアント: twemojiをセルフホスティングするように

### Bugfixes
- クライアント: CWで画像が隠されたとき、画像の高さがおかしいことになる問題を修正

### NOTE
- このバージョンから、iOS 15未満のサポートがされなくなります。対象のバージョンをお使いの方は、iOSのバージョンアップを行ってください。

## 12.93.2 (2021/10/23)

### Bugfixes
- クライアント: ウィジェットを追加できない問題を修正

## 12.93.1 (2021/10/23)

### Bugfixes
- クライアント: 通知上でローカルのリアクションが表示されないのを修正

## 12.93.0 (2021/10/23)

### Improvements
- クライアント: コントロールパネルのパフォーマンスを改善
- クライアント: 自分のリアクション一覧を見れるように
	- 設定により、リアクション一覧を全員に公開することも可能
- クライアント: ユーザー検索の精度を強化
- クライアント: 新しいライトテーマを追加
- クライアント: 新しいダークテーマを追加
- API: ユーザーのリアクション一覧を取得する users/reactions を追加
- API: users/search および users/search-by-username-and-host を強化
- ミュート及びブロックのインポートを行えるように
- クライアント: /share のクエリでリプライやファイル等の情報を渡せるように
- チャートのsyncを毎日0時に自動で行うように

### Bugfixes
- クライアント: テーマの管理が行えない問題を修正
- API: アプリケーション通知が取得できない問題を修正
- クライアント: リモートノートで意図せずローカルカスタム絵文字が使われてしまうことがあるのを修正
- ActivityPub: not reacted な Undo.Like がinboxに滞留するのを修正

### Changes
- 連合の考慮に問題があることなどが分かったため、モデレーターをブロックできない仕様を廃止しました
- データベースにログを保存しないようになりました
	- ログを永続化したい場合はsyslogを利用してください

## 12.92.0 (2021/10/16)

### Improvements
- アカウント登録にメールアドレスの設定を必須にするオプション
- クライアント: 全体的なUIのブラッシュアップ
- クライアント: MFM関数構文のサジェストを実装
- クライアント: ノート本文を投稿フォーム内でプレビューできるように
- クライアント: 未読の通知のみ表示する機能
- クライアント: 通知ページで通知の種類によるフィルタ
- クライアント: アニメーションを減らす設定の適用範囲を拡充
- クライアント: 新しいダークテーマを追加
- クライアント: テーマコンパイラに hue と saturate 関数を追加
- ActivityPub: HTML -> MFMの変換を強化
- API: グループから抜ける users/groups/leave エンドポイントを実装
- API: i/notifications に unreadOnly オプションを追加
- API: ap系のエンドポイントをログイン必須化+レートリミット追加
- MFM: Add tag syntaxes of bold <b></b> and strikethrough <s></s>

### Bugfixes
- Fix createDeleteAccountJob
- admin inbox queue does not show individual jobs
- クライアント: ヘッダーのタブが折り返される問題を修正
- クライアント: ヘッダーにタブが表示されている状態でタイトルをクリックしたときにタブ選択が表示されるのを修正
- クライアント: ユーザーページのタブが機能していない問題を修正
- クライアント: ピン留めユーザーの設定項目がない問題を修正
- クライアント: Deck UIにおいて、重ねたカラムの片方を畳んだ状態で右に出すと表示が壊れる問題を修正
- API: 管理者およびモデレーターをブロックできてしまう問題を修正
- MFM: Mentions in the link label are parsed as text
- MFM: Add a property to the URL node indicating whether it was enclosed in <>
- MFM: Disallows < and > in hashtags

### Changes
- 保守性やユーザビリティの観点から、Misskeyのコマンドラインオプションが削除されました。
	- 必要であれば、代わりに環境変数で設定することができます
- MFM: パフォーマンス、保守性、構文誤認識抑制の観点から、旧関数構文のサポートが削除されました。
	- 旧構文(`[foo bar]`)を使用せず、現行の構文(`$[foo bar]`)を使用してください。

## 12.91.0 (2021/09/22)

### Improvements
- ActivityPub: リモートユーザーのDeleteアクティビティに対応
- ActivityPub: add resolver check for blocked instance
- ActivityPub: deliverキューのメモリ使用量を削減
- API: 管理者用アカウント削除APIを実装(/admin/accounts/delete)
	- リモートユーザーの削除も可能に
- アカウントが凍結された場合に、凍結された旨を表示してからログアウトするように
- 凍結されたアカウントにログインしようとしたときに、凍結されている旨を表示するように
- リスト、アンテナタイムラインを個別ページとして分割
- UIの改善
- MFMにsparklesエフェクトを追加
- 非ログイン自は更新ダイアログを出さないように
- クライアント起動時、アップデートが利用可能な場合エラー表示およびダイアログ表示しないように

### Bugfixes
- アカウントデータのエクスポート/インポート処理ができない問題を修正
- アンテナの既読が付かない問題を修正
- popupで設定ページを表示すると、アカウントの削除ページにアクセスすることができない問題を修正
- "問題が発生しました"ウィンドウを開くと☓ボタンがなくて閉じれない問題を修正

## 12.90.1 (2021/09/05)

### Bugfixes
- Dockerfileを修正
- ノート翻訳時に公開範囲が考慮されていない問題を修正

## 12.90.0 (2021/09/04)

### Improvements
- 藍モード、および藍ウィジェット
	- クライアントに藍ちゃんを召喚することができるようになりました。
- URLからのアップロード, APの添付ファイル, 外部ファイルのプロキシ等では、Privateアドレス等へのリクエストは拒否されるようになりました。
	- developmentで動作している場合は、この制限は適用されません。
	- Proxy使用時には、この制限は適用されません。
		Proxy使用時に同等の制限を行いたい場合は、Proxy側で設定を行う必要があります。
	- `default.yml`にて`allowedPrivateNetworks`にCIDRを追加することにより、宛先ネットワークを指定してこの制限から除外することが出来ます。
- アップロード, ダウンロード出来るファイルサイズにハードリミットが適用されるようになりました。(約250MB)
	- `default.yml`にて`maxFileSize`を変更することにより、制限値を変更することが出来ます。

### Bugfixes
- 管理者が最初にサインアップするページでログインされないのを修正
- CWを維持する設定を復活
- クライアントの表示を修正

## 12.89.2 (2021/08/24)

### Bugfixes
- カスタムCSSを有効にしているとエラーになる問題を修正

## 12.89.1 (2021/08/24)

### Improvements
- クライアントのデザインの調整

### Bugfixes
- 翻訳でDeepLのProアカウントに対応していない問題を修正
- インスタンス設定でDeepLのAuth Keyが空で表示される問題を修正
- セキュリティの向上

## 12.89.0 (2021/08/21)

### Improvements
- アカウント削除の安定性を向上
- 絵文字オートコンプリートの挙動を改修
- localStorageのaccountsはindexedDBで保持するように
- ActivityPub: ジョブキューの試行タイミングを調整 (#7635)
- API: sw/unregisterを追加
- ワードミュートのドキュメントを追加
- クライアントのデザインの調整
- 依存関係の更新

### Bugfixes
- チャンネルを作成しているとアカウントを削除できないのを修正
- ノートの「削除して編集」をするとアンケートの選択肢が[object Object]になる問題を修正

## 12.88.0 (2021/08/17)

### Features
- ノートの翻訳機能を追加
  - 有効にするには、サーバー管理者がDeepLの無料アカウントを登録し、取得した認証キーを「インスタンス設定 > その他 > DeepL Auth Key」に設定する必要があります。
- Misskey更新時にダイアログを表示するように
- ジョブキューウィジェットに警報音を鳴らす設定を追加

### Improvements
- ブロックの挙動を改修
	- ブロックされたユーザーがブロックしたユーザーに対してアクション出来ないようになりました。詳細はドキュメントをご確認ください。
- UIデザインの調整
- データベースのインデックスを最適化
- Proxy使用時にKeep-Aliveをサポート
- DNSキャッシュでネガティブキャッシュをサポート
- 依存関係の更新

### Bugfixes
- タッチ操作でウィンドウを閉じることができない問題を修正
- Renoteされた時刻が投稿された時刻のように表示される問題を修正
- コントロールパネルでファイルを削除した際の表示を修正
- ActivityPub: 長いユーザーの名前や自己紹介の対応

## 12.87.0 (2021/08/12)

### Improvements
- 絵文字オートコンプリートで一文字目は最近使った絵文字をサジェストするように
- 絵文字オートコンプリートのパフォーマンスを改善
- about-misskeyページにドキュメントへのリンクを追加
- Docker: Node.jsを16.6.2に
- 依存関係の更新
- 翻訳の更新

### Bugfixes
- Misskey更新時、テーマキャッシュの影響でスタイルがおかしくなる問題を修正

## 12.86.0 (2021/08/11)

### Improvements
- ドキュメントの更新
	- ドキュメントにchangelogを追加
- ぼかし効果のオプションを追加
- Vueを3.2.1に更新
- UIの調整

### Bugfixes
- ハッシュタグ入力が空のときに#が付くのを修正
- フォローリクエストのEメール通知を修正<|MERGE_RESOLUTION|>--- conflicted
+++ resolved
@@ -1,23 +1,21 @@
+<!--
 ## 13.x.x (unreleased)
 
 ### General
 -
 
 ### Client
-- フォロー/フォロワーを非公開としている場合、表示は「0」ではなく鍵アイコンを表示するように
+-
 
 ### Server
 -
 
-<<<<<<< HEAD
 -->
 
 ## 13.13.1 (unreleased)
-=======
-## 13.13.1
->>>>>>> a787219c
 
 ### Client
+- フォロー/フォロワーを非公開としている場合、表示は「0」ではなく鍵アイコンを表示するように
 - Fix: タブがアクティブな間はstreamが切断されないように
 
 ### General
