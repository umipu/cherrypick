<!--
## 2023.x.x (unreleased)

### General
-

### Client
-

### Server
-

-->

## 2023.x.x (unreleased)

### General
<<<<<<< HEAD
=======
- Feat: アンテナでローカルの投稿のみ収集できるようになりました
>>>>>>> 19668763

### Client
- Enhance: TLの返信表示オプションを記憶するように
- Feat: プラグイン・テーマを外部サイトから直接インストールできるようになりました
	- 外部サイトでの実装が必要です。詳細は Misskey Hub をご覧ください（TODO）

### Server
- Enhance: ストリーミングAPIのパフォーマンスを向上

## 2023.10.1
### General
- Enhance: ローカルタイムライン、ソーシャルタイムラインで返信を含むかどうか設定可能に

### Client
- Fix: 絵文字ピッカーで横に長いカスタム絵文字が見切れる問題を修正

### Server
- Fix: フォローしているユーザーからの自分の投稿への返信がタイムラインに含まれない問題を修正
- Fix: users/notesでセンシティブチャンネルの投稿が含まれる場合がある問題を修正

## 2023.10.0
### NOTE
- 2023.9.2で導入されたノート編集機能はクオリティの高い実装が困難であることが判明したため撤回されました
- アップデートを行うと、タイムラインが一時的にリセットされます
	- アンテナ内のノートも含む
- ソフトミュート設定はクライアントではなくサーバー側に保存されるようになったため、アップデートを行うとソフトミュートの設定がリセットされます

### Changes
- API: users/notes, notes/local-timeline で fileType 指定はできなくなりました
- API: notes/featured でページネーションは他APIと同様 untilId を使って行うようになりました

### General
- Feat: ユーザーごとに他ユーザーへの返信をタイムラインに含めるか設定可能になりました
- Feat: ユーザーリスト内のメンバーごとに他ユーザーへの返信をユーザーリストタイムラインに含めるか設定可能になりました
- Feat: ユーザーごとのハイライト
- Feat: プライバシーポリシー・運営者情報（Impressum）の指定が可能になりました
	- プライバシーポリシーはサーバー登録時に同意確認が入ります
- Feat: タイムラインがリアルタイム更新中に広告を挿入できるようになりました
	- デフォルトは無効
	- 頻度はコントロールパネルから設定できます。運営中のサーバーのTLの流速を見て、最適な値を指定してください。
- Enhance: ソフトワードミュートとハードワードミュートは統合されました
- Enhance: モデレーションログ機能の強化
- Enhance: ローカリゼーションの更新
- Enhance: 依存関係の更新
- Fix: ダイレクト投稿をリノートできてしまう問題を修正
- Fix: ユーザーリストTLにチャンネル投稿が含まれる問題を修正

### Client
- Feat: 「ファイルの詳細」ページを追加
	- ドライブのファイルの拡大プレビューができるように
	- ファイルが添付されたノートの一覧が表示できるように
- Enhance: 二要素認証のバックアップコード一覧をテキストファイルでダウンロード可能に
- Enhance: 動画再生時のデフォルトボリュームを30%に
- Fix: リアクションしたユーザ一覧のUIが稀に左上に残ってしまう不具合を修正

### Server
- Enhance: drive/files/attached-notes がページネーションに対応しました
- Enhance: タイムライン取得時のパフォーマンスを大幅に向上
- Enhance: ハイライト取得時のパフォーマンスを大幅に向上
- Enhance: トレンドハッシュタグ取得時のパフォーマンスを大幅に向上
- Enhance: WebSocket接続が多い場合のパフォーマンスを向上
- Enhance: 不要なPostgreSQLのインデックスを削除しパフォーマンスを向上
- Fix: 連合なしアンケートに投票をするとUpdateがリモートに配信されてしまうのを修正
- Fix: nodeinfoにおいてCORS用のヘッダーが設定されていないのを修正
- Fix: 同じ種類のTLのストリーミングを複数接続できない問題を修正
- Fix: アンテナTLを途中までしかページネーションできなくなることがある問題を修正
- Fix: 「ファイル付きのみ」のTLでファイル無しの新着ノートが流れる問題を修正
- Fix: プロセスが終了しない、あるいは非常に時間がかかる問題を修正

## 2023.9.3
### General
- Enhance: ノートの翻訳機能の利用可否をロールで設定可能に

### Client
- Enhance: AiScriptでホストのアドレスを参照する定数`SERVER_URL`を追加
- Enhance: モデレーションログ機能の強化
- Enhance: ローカリゼーションの更新

### Server
- Fix: Redisに古いバージョンのキャッシュが残っている場合、キャッシュが消えるまでの間通知が届かなくなる問題を修正
- Fix: 後方互換性の修正

## 2023.9.2

### General
- Feat: ノートの編集をできるように
	- ロールで編集可否を設定可能
- Feat: 通知を種類ごとに 全員から受け取る/フォロー中のユーザーのみ受け取る/フォロワーのみ受け取る/相互のみ受け取る/指定したリストのメンバーのみ受け取る/受け取らない から選べるように
- Enhance: タイムラインからRenoteを除外するオプションを追加
- Enhance: ユーザーページのノート一覧でRenoteを除外できるように
- Enhance: タイムラインでファイルが添付されたノートのみ表示するオプションを追加
- Enhance: モデレーションログ機能の強化
- Enhance: 依存関係の更新
- Enhance: ローカリゼーションの更新

### Client
- Enhance: Plugin:register_post_form_actionを用いてCWを取得・変更できるように
- Enhance: admin/ad/listにて掲載中の広告が絞り込めるように
- Enhance: AiScriptにリモートサーバーのAPIを叩く用の関数を追加（`Mk:apiExternal`）

### Server
- Enhance: MasterプロセスのPIDを書き出せるように
- Enhance: admin/ad/createにてレスポンス200、設定した広告情報を返すように

## 2023.9.1

### General
- Enhance: モデレーションログ機能の強化

### Client
- Fix: ノートのメニューにある「詳細」ボタンの表示がログイン/ログアウト状態で統一されていない問題を修正

### Server
- Fix: お知らせのページネーションが機能しない
- Fix: 「ユーザーの新規投稿」の通知設定を切り替えるとサーバー内部エラーが出る

## 2023.9.0

### Note
- meilisearchを使用する場合、v1.2以上が必要です

### General
- Feat: OAuth 2.0のサポート
- Feat: お知らせ機能の強化
	- ユーザー個別のお知らせを作成可能に
	- お知らせのバナー表示やダイアログ表示が可能に
	- お知らせのアイコンを設定可能に
- Feat: チャンネルをセンシティブ指定できるようになりました
	- センシティブチャンネルのNoteのReNoteはデフォルトでHome TLに流れるようになりました
	- センシティブチャンネルのノートはユーザープロフィールに表示されません
- Feat: 二要素認証のバックアップコードが生成されるようになりました
	- ref. https://github.com/MisskeyIO/misskey/pull/121
- Feat: 二要素認証でパスキーをサポートするようになりました
- Feat: 指定したユーザーが投稿したときに通知できるようになりました
- Feat: プロフィールでのリンク検証
- Feat: モデレーションログ機能
- Feat: 通知をテストできるようになりました
- Feat: PWAのアイコンが設定できるようになりました
- Enhance: サーバー名の略称が設定できるようになりました
- Enhance: アンテナの受信ソースに指定したユーザを除外するものを追加
- Enhance: 二要素認証設定時のセキュリティを強化
	- パスワード入力が必要な操作を行う際、二要素認証が有効であれば確認コードの入力も必要になりました
- Enhance: manifest.jsonをオーバーライド可能に
- Enhance: 依存関係の更新
- Enhance: ローカリゼーションの更新

### Client
- Feat: 任意のユーザーリストをタイムラインページにピン留めできるように
	- 設定->クライアント設定->全般 から設定可能です
- Feat: Playで直接投稿フォームを埋め込めるように(`Ui:C:postForm`)
- Feat: クライアントを起動している間、デバイスの画面が自動でオフになるのを防ぐオプションを追加
- Feat: 新しい実績を追加
- Enhance: ノート詳細ページでリノート一覧、リアクション一覧タブを追加
	- ノートのメニューからは当該項目は消えました
- Enhance: センシティブなメディアを目立たせる設定を追加
- Enhance: プロフィールにその人が作ったPlayの一覧出せるように
- Enhance: メニューのスイッチの動作を改善
- Enhance: 絵文字ピッカーの検索の表示件数を100件に増加
- Enhance: 投稿フォームのプレビューの表示状態を記憶するように
- Enhance: ユーザーメニューでスイッチでユーザーリストに追加・削除できるように
- Enhance: 自分が押したリアクションのデザインを改善
- Enhance: ノート検索にローカルのみ検索可能なオプションの追加
- Enhance: Renote自体を通報できるように
- Enhance: データセーバーモードの強化
- Enhance: Renoteを管理者権限で削除可能に
- Enhance: `$[rainbow ]`記法が、動きのあるMFMが無効になっていても使用できるようになりました
- Enhance: Playの操作を行うAPI TokenをAPIコンソールから発行できるように
- Enhance: リアクションの表示サイズをより大きくできるように
- Enhance: AiScriptを0.16.0に更新
- Enhance: AiScriptからMisskeyサーバーAPIを呼び出す際の制限を撤廃
- Enhance: AiScriptで`LOCALE`として現在の設定言語を取得できるように
- Enhance: Mk:apiが失敗した時にエラー型の値（AiScript 0.16.0で追加）を返すように
- Enhance: ScratchpadでAsync:系関数やボタンのコールバックなどのエラーにもダイアログを出すように（試験的なためPlayなどには未実装）
- Enhance: ノート詳細ページ読み込み時のパフォーマンスが向上しました
- Enhance: タイムラインでリスト/アンテナ選択時のパフォーマンスを改善
- Enhance: 「Moderation note」、「Add moderation note」をローカライズできるように
- Enhance: プラグインのソースコードを確認・コピーできるように
- Enhance: 細かなデザインの調整
- Fix: サーバー情報画面(`/instance-info/{domain}`)でブロックができないのを修正
- Fix: 未読のお知らせの「わかった」をクリック・タップしてもその場で「わかった」が消えない問題を修正
- Fix: iOSで画面を回転させるとテキストサイズが変わる問題を修正
- Fix: word mute for sub note is not applied
- Fix: タイムラインを下にスクロールしてノート画面に移動して再び戻ったら以前のスクロール位置を失う問題を修正
- Fix: Misskeyプラグインをインストールする際のAiScriptバージョンのチェックが0.14.0以降に対応していない問題を修正
- Fix: 他のサーバーのユーザーへ「メッセージを送信」した時の初期テキストのメンションが間違っている問題を修正
- Fix: 環境によってはMisskey Webが開けない問題を修正
- Fix: プラグインの権限リストが見れない問題を修正
- Fix: 複数の階層があるメニューで、短くタップすると正常に動かない場合がある問題を修正
- Fix: アニメーションがオフのとき、スマホで子メニューの選択ができない問題を修正
- Fix: ドロワーメニューで、親メニュー項目をマウスでホバーすると子メニューが表示されてしまう問題を修正
- Fix: AiScriptでMk:apiが外部と通信できる問題を修正

### Server
- Change: cacheRemoteFilesの初期値はfalseになりました
- Enhance: ファイルアップロード時等にファイル名の拡張子を修正する関数(correctFilename)の挙動を改善
- Enhance: Webhookのペイロードにサーバーのurlが含まれるようになりました
- Enhance: Webhook設定でsecretを空に出来るように
- Enhance: 使われていないアンテナの自動停止を設定可能に
- Enhance: nodeinfo 2.1対応
- Enhance: 自分へのメンション一覧を取得する際のパフォーマンスを向上
- Enhance: Docker環境でjemallocを使用することでメモリ使用量を削減
- Enhance: ID生成方式としてaidxを追加、かつデフォルトに
- Enhance: Add address bind config option (outgoingAddress)
- Fix: MK_ONLY_SERVERオプションを指定した際にクラッシュする問題を修正
- Fix: notes/reactionsのページネーションが機能しない問題を修正
- Fix: ノート検索 `notes/search` にてhostを指定した際に検索結果に反映されるように
- Fix: 一部のfeatured noteを照会できない問題を修正
- Fix: muteがapiからのuser list timeline取得で機能しない問題を修正
- Fix: ジョブキュー管理画面の認証を回避できる問題を修正
- Fix: 一部のサーバー内部エラーがスタックトレースを返さないように修正
- Fix: 一部のリモートユーザーをフォローすることができない問題を修正

## 13.14.2

### Client
- リストTLで、ユーザーが追加・削除されてもTLを初期化しないように
- URL取得変数を関数に変更　CURRENT_URL -> Mk:url()
- Fix: モバイル表示のときページ下部がナビゲーションバーに隠れる問題を修正
- Fix: 一部モーダルダイアログでスクロールできない問題を修正
- Fix: Selecting all emojis in Custom emoji is impossible
- Fix: PhotoSwipeによるメモリリークの修正

### Server
- Fix: APIのオフセットが壊れていたせいで「もっと見る」でもっと見れない問題を修正
- Fix: 外部サーバーの投稿がタイムラインに表示されないことがある問題を修正

## 13.14.1

### General
- 招待機能を改善しました
  * 過去に発行した招待コードを確認できるようになりました  
  * ロールごとに招待コードの発行数制限と制限対象期間、有効期限を設定できるようになりました  
  * 招待コードを作成したユーザーと使用したユーザーを確認できるようになりました  
- ユーザーにロールが期限付きでアサインされている場合、その期限をユーザーのモデレーションページで確認できるようになりました
- identicon生成を無効にしてパフォーマンスを向上させることができるようになりました
- サーバーのマシン情報の公開を無効にしてパフォーマンスを向上させることができるようになりました

### Client
- deck UIのカラムのメニューからアンテナとリストの編集画面を開けるように
- ドライブファイルのメニューで画像をクロップできるように
- 画像を動画と同様に簡単に隠せるように
- Enhance: ノートの埋め込みが複数画像と動画を表示されるように
- オリジナル画像を保持せずにアップロードする場合webpでアップロードされるように(Safari以外)
- 見たことのあるRenoteを省略して表示をオンのときに自分のnoteのrenoteを省略するように
- フォルダーやファイルに対しても開発者モード使用時、IDをコピーできるように
- 引用対象を「もっと見る」で展開した場合、「閉じる」で畳めるように
- プロフィールURLをコピーできるボタンを追加 #11190
- `CURRENT_URL`で現在表示中のURLを取得できるように(AiScript)
- ユーザーのContextMenuに「アンテナに追加」ボタンを追加
- フォローやお気に入り登録をしていないチャンネルを開く時は概要ページを開くように
- 画面ビューワをタップした場合、マウスクリックと同様に画像ビューワを閉じるように
- オフライン時の画面にリロードボタンを追加
- Renote時に公開範囲のデフォルト設定が適用されるように
- Deckで非ルートページにアクセスした際に簡易UIで表示しない設定を追加
- ロール設定画面でロールIDを確認できるように
- コンテキストメニュー表示時のパフォーマンスを改善
- フォロー/フォロワー非公開時の表示を改善
- 本文にMFMが含まれている場合に自動でたたまれる機能が、返信先や引用RNにも適用されるように
  - position は対象外になりました
- AiScriptを0.15.0に更新
- Fix: サーバーメトリクスが90度傾いている
- Fix: 非ログイン時にクレデンシャルが必要なページに行くとエラーが出る問題を修正
- Fix: sparkle内にリンクを入れるとクリック不能になる問題の修正
- Fix: ZenUIでポップアップの表示位置がおかしい問題を修正
- Fix: ページ遷移でスクロール位置が保持されない問題を修正
- Fix: フォルダーのページネーションが機能しない #11180
- Fix: 長い文章を投稿する際、プレビューが画面からはみ出る問題を修正
- Fix: システムフォント設定が正しく反映されない問題を修正
- Fix: アンケート終了時のプッシュ通知が正しく表示されない問題を修正
- Fix: MasterVolumeが0の時だけでなく各通知音の音量設定が0のときも、HTMLAudioElement.playが実行されないように変更

### Server
- JSON.parse の回数を削減することで、ストリーミングのパフォーマンスを向上しました
- nsfwjs のモデルロードを排他することで、重複ロードによってメモリ使用量が増加しないように
- 連合の配送ジョブのパフォーマンスを向上（ロック機構の見直し、Redisキャッシュの活用）
- featuredノートのsignedGet回数を減らしました
- ActivityPubの署名用鍵長を2048bitに変更しパフォーマンスを向上(新規アカウントのみ)
- リモートサーバーのセンシティブなファイルのキャッシュだけを無効化できるオプションを追加
- MeilisearchにIndexするノートの範囲を設定できるように
- Export notes with file detail
- Add unix socket support
- 設定ファイルでioredisの全てのオプションを指定可能に
- Fix: エクスポートしたカスタム絵文字のzipが大きいと読み込めない問題を修正
- Fix: リモートサーバーに無意味なActivityPubの配信を行うことがあるのを修正
- Fix: Remove Meilisearch index when notes are deleted
- Fix: 非英語環境でのPostgreSQLのエラーハンドリングを修正
- Fix: インスタンスのアイコンがbase64の場合の挙動を修正
- Fix: ローカルの `Person` を指す `acct` URI を解析するときのバグを修正しました
- Fix: 無効化されたアンテナが再度有効化されないことがある問題を修正

## 13.13.2

### General
- エラー時や項目が存在しないときなどのアイコン画像をサーバー管理者が設定できるように
- ロールが付与されているユーザーリストを非公開にできるように
- サーバーの負荷が非常に高いため、ユーザー統計表示機能を削除しました

### Client
- Fix: タブがバックグラウンドでもstreamが切断されないように

### Server
- Fix: キャッシュが溜まり続けないように

## 13.13.1

### Client
- Fix: タブがアクティブな間はstreamが切断されないように

### Server
- Fix: api/metaで`TypeError: JSON5.parse is not a function`エラーが発生する問題を修正

## 13.13.0

### General
- カスタム絵文字ごとにそれをリアクションとして使えるロールを設定できるように
- カスタム絵文字ごとに連合するかどうか設定できるように
- カスタム絵文字ごとにセンシティブフラグを設定できるように
- センシティブなカスタム絵文字のリアクションを受け入れない設定が可能に
- タイムラインにフォロイーの行った他人へのリプライを含めるかどうかの設定をアカウントに保存するのをやめるように
	- 今後はAPI呼び出し時およびストリーミング接続時に設定するようになります
- リストを公開できるようになりました

### Client
- リアクションの取り消し/変更時に確認ダイアログを出すように
- 開発者モードを追加
- AiScriptを0.13.3に更新
- Deck UIを使用している場合、`/`以外にアクセスした際にZen UIで表示するように
	- メインカラムを設置していない場合の問題を解決
- ハッシュタグのノート一覧ページから、そのハッシュタグで投稿するボタンを追加
- アカウント初期設定ウィザードに戻るボタンを追加
- アカウントの初期設定ウィザードにあとでボタンを追加
- サーバーにカスタム絵文字の種類が多い場合のパフォーマンスの改善
- Fix: URLプレビューで情報が取得できなかった際の挙動を修正
- Fix: Safari、Firefoxでの新規登録時、パスワードマネージャーにメールアドレスが登録されていた挙動を修正
- Fix: ロールタイムラインが無効でも投稿が流れてしまう問題の修正
- Fix: ロールタイムラインにて全ての投稿が流れてしまう問題の修正
- Fix: 「アクセストークンの管理」画面でアプリの情報が表示されない問題の修正
- Fix: Firefoxにおける絵文字ピッカーのTabキーフォーカス問題の修正
- Fix: フォローボタンがテーマのカラースキームによって視認性が悪くなる問題を修正
  - 新しいプロパティ `fgOnWhite` が追加されました

### Server
- bullをbull-mqにアップグレードし、ジョブキューのパフォーマンスを改善
- ストリーミングのパフォーマンスを改善
- Fix: 無効化されたアンテナにアクセスがあった際に再度有効化するように
- Fix: お知らせの画像URLを空にできない問題を修正
- Fix: i/notificationsのsinceIdが機能しない問題を修正
- Fix: pageのピン留めを解除することができない問題を修正

## 13.12.2

## NOTE
Meilisearchの設定に`index`が必要になりました。値はMisskeyサーバーのホスト名にすることをお勧めします(アルファベット、ハイフン、アンダーバーのみ使用可能)。例: `misskey-io`
過去に作成された`notes`インデックスは、`<index名>---notes`にリネームが必要です。例: `misskey-io---notes`

### General
- 投稿したコンテンツのAIによる学習を軽減するオプションを追加

### Client
- ユーザーを指定してのノート検索が可能に
- アカウント初期設定ウィザードにプライバシー設定を追加
- リテンション率チャートに折れ線グラフを追加
- Fix: ブラーエフェクトを有効にしている状態で高負荷になる問題を修正
- Fix: Pageにおいて画像ブロックに画像を設定できない問題を修正
- Fix: カラーバーがリプライには表示されないのを修正
- Fix: チャンネル内の検索ボックスが挙動不審な問題を修正
- Fix: リテンションチャートのレンダリングを修正
- Fix: リアクションエフェクトのレンダリングの問題を修正

### Server
- センシティブワードの登録にAnd、正規表現が使用できるようになりました。
- Fix: ひとつのMeilisearchサーバーを複数のMisskeyサーバーで使えない問題を修正

## 13.12.1

### Client
- プロフィール画面におけるモデレーションノートの表示を調整
- Fix: 一部ダイアログが表示されない問題を修正
- Fix: MkUserInfoのフォローボタンが変な位置にある問題を修正

### Server
- Fix: リモートサーバーの情報が更新できない問題を修正
- Fix: 13.11を経験しない状態で13.12にアップデートした場合ユーザープロフィール関連の画像が消失する問題を修正

## 13.12.0

### NOTE
- Node.js 18.16.0以上が必要になりました

### General
- アカウントの引っ越し（フォロワー引き継ぎ）に対応
- Meilisearchを全文検索に使用できるようになりました
  * 「フォロワーのみ」の投稿は検索結果に表示されません。
- 新規登録前に簡潔なルールをユーザーに表示できる、サーバールール機能を追加
- ユーザーへの自分用メモ機能
  * ユーザーに対して、自分だけが見られるメモを追加できるようになりました。  
    （自分自身に対してもメモを追加できます。）
  * ユーザーメニューから追加できます。  
    （デスクトップ表示ではusernameの右側のボタンからも追加可能）
- チャンネルに色を設定できるようになりました。各ノートに設定した色のインジケーターが表示されます。
- チャンネルをアーカイブできるようになりました。
	* アーカイブすると、チャンネル一覧や検索結果に表示されなくなり、新たな書き込みもできなくなります。
- アンテナのエクスポート・インポートができるようになりました
- ロールタイムラインをロールごとに表示するかどうかの選択できるようになりました。
	* デフォルトがオフになるので、ロールタイムラインを表示する場合はオンにしてください。
- ロールに強制的にNSFWを付与するポリシーを追加
	* アップロード済みのファイルはNSFWにならない為注意してください。
- モデレーションノートがユーザーのプロフィールページからも閲覧および編集できるようになりました。
- カスタム絵文字のライセンスを複数でセットできるようになりました。
- 管理者が予約ユーザー名を設定できるようになりました。
- Fix: フォローリクエストの通知が残る問題を修正

### Client
- アカウント作成時に初期設定ウィザードを表示するように
- チャンネル内検索ができるように
- チャンネル検索ですべてのチャンネルの取得/表示ができるように
- 通知の表示をカスタマイズできるように
- ドライブのファイル一覧から直接ノートを作成できるように
- ノートメニューからRenoteしたユーザーの一覧を見れるように
- コントロールパネルのカスタム絵文字ページおよびaboutのカスタム絵文字の検索インプットで、`:emojiname1::emojiname2:`のように検索して絵文字を検索できるように
  * 絵文字ピッカーから入力可能になります
- データセーバーモードを追加
  * 画像が全て隠れた状態で表示されるようになります
- 閲覧注意設定された画像は表示した状態でもそれが閲覧注意だと分かる表示をするように
- モデレーターはノートに添付された画像上から直接NSFW設定できるように
- 1枚だけのメディアリストの画像のアスペクト比を画像に応じて縦長にするように
- プロフィール設定「追加情報」の項目の削除と並び替えができるように
- 新しい実績を追加
- AiScriptを0.13.2に更新
- Fix: AiScript APIのMk:dialogで何も返していなかったのをNULLを返すように修正
- Fix: 1:1ではない画像のリアクション通知バッジが左や上に寄ってしまっていたのを中央に来るように修正
- Fix: リアクションをホバーした時のユーザーリストで猫耳が切れてしまっていた問題を修正
- Fix: NSFWメディアの上に表示された｢もっと見る｣ボタンが押しづらい問題を修正

### Server
- channel/searchのqueryが空の場合に全てのチャンネルを返すように変更
- 環境変数MISSKEY_CONFIG_YMLで設定ファイルをdefault.ymlから変更可能に
- Fix: 他のサーバーの情報が取得できないことがある問題を修正
- Fix: エクスポートデータの拡張子がunknownになる問題を修正
- Fix: Content-Dispositionのパースでエラーが発生した場合にダウンロードが完了しない問題を修正
- Fix: API: i/update avatarIdとbannerIdにnullを渡した時、画像がリセットされない問題を修正
- Fix: .wav, .flacが再生できない問題を修正（新しくアップロードされたファイルのみ修正が適用されます）
- Fix: 凍結されたユーザーが一部APIのレスポンスに含まれる問題を修正
- Fix: メモリの使用量を`used - buffers - cached`ではなく`total - available`で求めるように（環境によって正常に計測できていなかったため）

## 13.11.3

### General
- 指定したロールを持つユーザーのノートのみが流れるロールタイムラインを追加
	- Deckのカラムとしても追加可能
- カスタム絵文字関連の改善
  * ノートなどに含まれるemojis（populateEmojiの結果）は（プロキシされたURLではなく）オリジナルのURLを指すように
  * MFMでx3/x4もしくはscale.x/yが2.5以上に指定されていた場合にはオリジナル品質の絵文字を使用するように
- カスタム絵文字でリアクションできないことがある問題を修正

### Client
- チャンネルのピン留めされたノートの順番が正しくない問題を修正

### Server
- フォローインポートなどでの大量のフォロー等操作をキューイングするように #10544 @nmkj-io
- Misskey Webでのサーバーサイドエラー画面を改善
- Misskey Webでのサーバーサイドエラーのログが残るように
- ノート作成時のアンテナ追加パフォーマンスを改善
- アンテナとロールTLのuntil/sinceプロパティが動くように

## 13.11.2

### Note
- 13.11.0または13.11.1から13.11.2以降にアップデートする場合、Redisのカスタム絵文字のキャッシュを削除する必要があります(https://github.com/misskey-dev/misskey/issues/10502#issuecomment-1502790755 参照)

### General
- チャンネルの検索用ページの追加

### Client
- 常に広告を見られるオプションを追加
- ユーザーページの画像一覧が表示されない問題を修正
- webhook, 連携アプリ一覧でコンテンツが重複して表示される問題を修正
- iPhoneで絵文字ピッカーの表示が崩れる問題を修正
- iPhoneでウィジェットドロワーの「ウィジェットを編集」が押しにくい問題を修正
- 投稿フォームのデザインを調整
- ギャラリーの人気の投稿が無限にページングされる問題を修正

### Server
- channels/search Endpoint APIの追加
- APIパラメータサイズ上限を32kbから1mbに緩和
- プッシュ通知送信時のパフォーマンスを改善
- ローカルのカスタム絵文字のキャッシュが効いていなかった問題を修正
- アンテナのノート、チャンネルのノート、通知が正常に作成できないことがある問題を修正
- ストリーミングのLTLチャンネルでサーバー側にエラーログが出るのを修正

### Service Worker
- 「通知が既読になったらプッシュ通知を削除する」を復活
  * 「プッシュ通知が更新されました」の挙動を変えた（ホストとバージョンを表示するようにし、一定時間後の削除は行わないように）
- プッシュ通知が実績を解除 (achievementEarned) に対応
- プッシュ通知のアクションから既存のクライアントの投稿フォームを開くことになった際の挙動を修正
- たくさんのプッシュ通知を閉じた際、その通知の数だけnotifications/mark-all-as-readを叩くのをやめるように

## 13.11.1

### General
- チャンネルの投稿を過去までさかのぼれるように

### Client
- PWA時の絵文字ピッカーの位置をホームバーに重ならないように調整
- リスト管理の画面でリストが無限に読み込まれる問題を修正
- 自分のクリップが無限に読み込まれる問題を修正
- チャンネルのお気に入りが無限に読み込まれる問題を修正
- さがすのローカルユーザー（ピンどめ）が無限に生成される問題を修正
- チャンネルを新規作成できない問題を修正
- ユーザープレビューが表示されない問題を修正

### Server
- 通知読み込みでエラーが発生する場合がある問題を修正
- リアクションできないことがある問題を修正
- IDをaid以外に設定している場合の問題を修正
- 連合しているインスタンスについて予期せず配送が全て停止されることがある問題を修正

## 13.11.0

### NOTE
- このバージョンからRedis 7.xが必要です。
- アップデートを行うと全ての通知およびアンテナのノートはリセットされます。

### General
- チャンネルをお気に入りに登録できるように
  - タイムラインのアンテナ選択などでは、フォローしているアンテナの代わりにお気に入りしたアンテナが表示されるようになっています。チャンネルをお気に入りに登録するには、当該チャンネルのページ→概要→⭐️のボタンを押します。
- チャンネルにノートをピン留めできるように

### Client
- 投稿フォームのデザインを改善
- 検索ページでURLを入力した際に照会したときと同等の挙動をするように
- ノートのリアクションを大きく表示するオプションを追加
- ギャラリー一覧にメディア表示と同じように NSFW 設定を反映するように（ホバーで表示）
- オブジェクトストレージの設定画面を分かりやすく
- 広告・お知らせが新規登録時に増殖しないように
-　「にゃああああああああああああああ！！！！！！！！！！！！」 (`isCat`) 有効時にアバターに表示される猫耳について挙動を変更
  - 「UIにぼかし効果を使用」 (`useBlurEffect`) で次の挙動が有効になります
	  - 猫耳のアバター内部部分をぼかしでマスク表示してより猫耳っぽく見えるように
	- 「UIのアニメーションを減らす」 (`reduceAnimation`) で猫耳を撫でられなくなります
- Add Minimizing ("folding") of windows
- 「データセーバー」モードを追加
- 非NSFWメディアが隠れている際にも「閲覧注意」が出てしまう問題を修正

### Server
- PostgreSQLのレプリケーション対応
	- 設定ファイルの `dbReplications` および `dbSlaves` にて設定できます
- イベント用Redisを別サーバーに分離できるように
- ジョブキュー用Redisを別サーバーに分離できるように
- サーバーの全体的なパフォーマンスを向上
- ノート作成時のパフォーマンスを向上
- アンテナのタイムライン取得時のパフォーマンスを向上
- チャンネルのタイムライン取得時のパフォーマンスを向上
- 通知に関する全体的なパフォーマンスを向上
- webhookがcontent-type text/plain;charset=UTF-8 で飛んでくる問題を修正

## 13.10.3

### Changes
- オブジェクトストレージのリージョン指定が必須になりました
  - リージョンの指定の無いサービスは us-east-1 を設定してください
  - 値が空の場合は設定ファイルまたは環境変数の使用を試みます
    - e.g. ~/aws/config, AWS_REGION

### General
- コンディショナルロールの条件に「投稿数が～以下」「投稿数が～以上」を追加
- リアクション非対応AP実装からのLikeアクティビティの解釈を👍から♥に

### Client
- クリップボタンをノートアクションに追加できるように
- センシティブワードの一覧にピン留めユーザーのIDが表示される問題を修正

### Server
- リモートユーザーのチャート生成を無効にするオプションを追加
- リモートサーバーのチャート生成を無効にするオプションを追加
- ドライブのチャートはローカルユーザーのみ生成するように
- 空のアンテナが作成できるのを修正

## 13.10.2

### Server
- 絵文字を編集すると保存できないことがある問題を修正

### Client
- ドライブファイルのメニューが正常に動作しない問題を修正

## 13.10.1

### Client
- Misskey PlayのPlayボタンを押した時にエラーが発生する問題を修正

## 13.10.0

### General
- ユーザーごとにRenoteをミュートできるように
- ノートごとに絵文字リアクションを受け取るか設定できるように
- クリップをお気に入りに登録できるように
- ノート検索の利用可否をロールで制御可能に(デフォルトでオフ)
- ロールの並び順を設定可能に
- カスタム絵文字にライセンス情報を付与できるように
- 指定した文字列を含む投稿の公開範囲をホームにできるように
- 使われてないアンテナは自動停止されるように

### Client
- 設定から自分のロールを確認できるように
- 広告一覧ページを追加
- ドライブクリーナーを追加
- DM作成時にメンションも含むように
- フォロー申請のボタンのデザインを改善
- 付箋ウィジェットの高さを設定可能に
- APオブジェクトを入力してフェッチする機能とユーザーやノートの検索機能を分離
- ナビゲーションバーの項目に「プロフィール」を追加できるように
- ナビゲーションバーのカスタマイズをドラッグ&ドロップで行えるように
- ジョブキューの再試行をワンクリックでできるように
- AiScriptを0.13.1に更新
- oEmbedをサポートしているウェブサイトのプレビューができるように
	- YouTubeをoEmbedでロードし、プレビューで共有ボタンを押すとOSの共有画面がでるように
	- ([FirefoxでSpotifyのプレビューを開けるとフルサイズじゃなくプレビューサイズだけ再生できる問題](https://bugzilla.mozilla.org/show_bug.cgi?id=1792395)があります)
	- (すでにブラウザーでキャッシュされたリンクに対しては以前のプレビュー行動が行われてます。その場合、ブラウザーのキャッシュをクリアしてまた試してください。)
- プロフィールで設定した情報が削除できない問題を修正
- ロールで広告を無効にするとadmin/adsでプレビューがでてこない問題を修正
- /api-consoleページにアクセスすると404が出る問題を修正
- Safariでプラグインが複数ある場合に正常に読み込まれない問題を修正
- Bookwyrmのユーザーのプロフィールページで「リモートで表示」をタップしても反応がない問題を修正
- 非ログイン時の「Misskeyについて」の表示を修正
- PC版にて「設定」「コントロールパネル」のリンクを2度以上続けてクリックした際に空白のページが表示される問題を修正

### Server
- OpenAPIエンドポイントを復旧
- WebP/AVIF/JPEGのweb公開用画像は、サーバーサイドではJPEGではなくWebPに変換するように
- アニメーション画像のサムネイルを生成するように
- アクティブユーザー数チャートの記録上限値を拡張
- Playのソースコード上限文字数を2倍に拡張
- 配送先サーバーが410 Goneで応答してきた場合は自動で配送停止をするように
- avatarBlurHash/bannerBlurHashの型をstringに限定
- タイムライン取得時のパフォーマンスを改善
- SMTP Login id length is too short
- API上で`visibility`を`followers`に設定してrenoteすると連合や削除で不具合が発生する問題を修正
- AWS S3からのファイル削除でNoSuchKeyエラーが出ると進めらない状態になる問題を修正
- `disableCache: true`を設定している場合に絵文字管理操作でエラーが出る問題を修正
- リテンション分析が上手く機能しないことがあるのを修正
- 空のアンテナが作成できないように修正
- 特定の条件で通報が見れない問題を修正
- 絵文字の名前に任意の文字が使用できる問題を修正

## 13.9.2 (2023/03/06)

### Improvements
- クリップ、チャンネルページに共有ボタンを追加
- チャンネルでタイムライン上部に投稿フォームを表示するかどうかのオプションを追加
- ブラウザでメディアプロキシ(/proxy)からファイルを保存した際に、なるべくオリジナルのファイル名を継承するように
- ドライブの「URLからアップロード」で、content-dispositionのfilenameがあればそれをファイル名に
- Identiconがローカルとリモートで同じになるように
  - これまでのIdenticonは異なる画像になります
- サーバーのパフォーマンスを改善

### Bugfixes
- ロールの権限で「一般ユーザー」のロールがいきなり設定できない問題を修正
- ユーザーページのバッジ表示を適切に折り返すように @arrow2nd
- fix(client): みつけるのロール一覧でコンディショナルロールが含まれるのを修正
- macOSでDev Containerが動作しない問題を修正 @RyotaK

## 13.9.1 (2023/03/03)

### Bugfixes
- ノートに添付したファイルが表示されない場合があるのを修正

## 13.9.0 (2023/03/03)

### Improvements
- 時限ロール
- アンテナでCWも検索対象にするように
- ノートの操作部をホバー時のみ表示するオプションを追加
- サウンドを追加
- enhance(client): MFMのx2, scale, positionが含まれていたらノートをたたむように
- サーバーのパフォーマンスを改善

### Bugfixes
- 外部メディアプロキシ使用時にアバタークロップができない問題を修正
- fix(server): メールアドレス更新時にバリデーションが正しく行われていないのを修正
- fix(server): チャンネルでミュートが正しく機能していないのを修正
- プッシュ通知でカスタム絵文字リアクションを表示できなかった問題を修正

## 13.8.1 (2023/02/26)

### Bugfixes
- モバイルでドロワーメニューが表示されない問題を修正

## 13.8.0 (2023/02/26)

### Improvements
- チャンネル内ハイライト
- ホームタイムラインのパフォーマンスを改善
- renoteした際の表示を改善
- バックグラウンドで一定時間経過したらページネーションのアイテム更新をしない
- enhance(client): MkUrlPreviewの閉じるボタンを見やすく
- Add dialog to remove follower
- enhance(client): improve clip menu ux
- 検索画面の統合
- enhance(client): ノートメニューからユーザーメニューを開けるように
- photoswipe 表示時に戻る操作をしても前の画面に戻らないように

### Bugfixes
- Windows環境でswcを使うと正しくビルドできない問題の修正
- fix(client): Android ChromeでPWAとしてインストールできない問題を修正
- 未知のユーザーが deleteActor されたら処理をスキップする
- fix(server): notes/createで、fileIdsと見つかったファイルの数が異なる場合はエラーにする
- fix(server): notes/createのバリデーションが機能していないのを修正
- fix(server): エラーのスタックトレースは返さないように

## 13.7.5 (2023/02/24)

### Note
13.7.0以前から直接このバージョンにアップデートする場合は全ての通知が削除**されません。**

### Improvements
- 紛らわしいため公開範囲の「ローカルのみ」オプションの名称を「連合なし」に変更
- Frontend: スマホ・タブレットの場合、チャンネルの投稿フォームに自動でフォーカスしないように

### Bugfixes
- 全ての通知が削除されてしまうのを修正

## 13.7.3 (2023/02/23)

### Note
~~13.7.0以前から直接このバージョンにアップデートする場合は全ての通知が削除**されません。**~~

### Improvements

### Bugfixes
- Client: 「キャッシュを削除」した後、ローカルのカスタム絵文字が表示されなくなるされなくなる問題を修正
- Client: 通知設定画面で以前からグループの招待を有効化していた場合、通知の表示に失敗する問題の修正
- Client: 通知設定画面に古いトグルが残っていた問題を修正

## 13.7.2 (2023/02/23)

### Note
13.7.0以前からアップデートする場合は全ての通知が削除されます。

### Improvements
- enhance: make pwa icon maskable
- chore(client): tweak custom emoji size

### Bugfixes
- マイグレーションが失敗することがあるのを修正

## 13.7.1 (2023/02/23)

### Improvements
- pnpm buildではswcを使うように

### Bugfixes
- NODE_ENV=productionでビルドできないのを修正

## 13.7.0 (2023/02/22)

### Changes
- チャット機能が削除されました

### Improvements
- Server: URLプレビュー（summaly）はプロキシを通すように
- Client: 2FA設定のUIをまともにした
- セキュリティキーの名前を変更できるように
- enhance(client): add quiz preset for play
- 広告開始時期を設定できるように
- みつけるで公開ロール一覧とそのメンバーを閲覧できるように
- enhance(client): MFMのx3, x4が含まれていたらノートをたたむように
- enhance(client): make possible to reload page of window

### Bugfixes
- ユーザー検索ダイアログでローカルユーザーを絞って検索できない問題を修正
- fix(client): MkHeader及びデッキのカラムでチャンネル一覧を選択したとき、最大5個までしか表示されない
- 管理画面の広告を10個以上見えるように
- Moderation note が保存できない
- ユーザーのハッシュタグ検索が機能していないのを修正

## 13.6.1 (2023/02/12)

### Improvements
- アニメーションを少なくする設定の時、MkPageHeaderのタブアニメーションを無効化
- Backend: activitypub情報がcorsでブロックされないようヘッダーを追加
- enhance: レートリミットを0%にできるように
- チャンネル内Renoteを行えるように

### Bugfixes
- Client: ユーザーページでアクティビティを見ることができない問題を修正

## 13.6.0 (2023/02/11)

### Improvements
- MkPageHeaderをごっそり変えた
  * モバイルではヘッダーは上下に分割され、下段にタブが表示されるように
  * iconOnlyのタブ項目がアクティブな場合にはタブのタイトルを表示するように
  * メインタイムラインではタイトルを表示しない
  * メインタイムラインかつモバイルで表示される左上のアバターを選択するとアカウントメニューが開くように
- ユーザーページのノート一覧をタブとして分離
- コンディショナルロールもバッジとして表示可能に
- enhance(client): ロールをより簡単に付与できるように
- enhance(client): 一度見たノートのRenoteは省略して表示するように
- enhance(client): 迷惑になる可能性のある投稿を行う前に警告を表示
- リアクションの数が多い場合の表示を改善
- 一部のMFM構文をopt-outに

### Bugfixes
- Client: ユーザーページでタブがほとんど見れないことがないように

## 13.5.6 (2023/02/10)

### Improvements
- 非ログイン時にMiAuthを踏んだ際にMiAuthであることを表示する
- /auth/のUIをアップデート
- 利用規約同意UIの調整
- クロップ時の質問を分かりやすく

### Bugfixes
- fix: prevent clipping audio plyr's tooltip

## 13.5.4 (2023/02/09)

### Improvements
- Server: UIのHTML（ノートなどの特別なページを除く）のキャッシュ時間を15秒から30秒に
- i/notificationsのレートリミットを緩和

### Bugfixes
- fix(client): validate url to improve security
- fix(client): dateの初期値が正常に入らない時がある

## 13.5.3 (2023/02/09)

### Improvements
- Client: デッキにチャンネルカラムを追加

## 13.5.2 (2023/02/08)

### Changes
- Revert: perf(client): do not render custom emojis in user names

### Bugfixes
- Client: register_note_view_interruptor not working
- Client: ログイントークンの再生成が出来ない

## 13.5.0 (2023/02/08)

### Changes
- perf(client): do not render custom emojis in user names

### Improvements
- Client: disableShowingAnimatedImagesのデフォルト値をprefers-reduced-motionにする
- enhance(client): tweak medialist style

### Bugfixes
- fix docker health check
- Client: MkEmojiPickerでもChromeで検索ダイアログで変換確定するとそのまま検索されてしまうのを修正
- fix(mfm): default degree not used in rotate
- fix(server): validate urls from ap to improve security

## 13.4.0 (2023/02/05)

### Improvements
- ロールにアイコンを設定してユーザー名の横に表示できるように
- feat: timeline page for non-login users
- 実績の単なるラッキーの獲得確立を調整
- Add Thai language support

### Bugfixes
- fix(server): 自分のノートをお気に入りに登録しても実績解除される問題を修正
- fix(server): clean up file in FileServer
- fix(server): Deny UNIX domain socket
- fix(server): validate filename and emoji name to improve security
- fix(client): validate input response in aiscript
- fix(client): add webhook delete button
- fix(client): tweak notification style
- fix(client): インラインコードを折り返して表示する

## 13.3.3 (2023/02/04)

### Bugfixes
- Server: improve security

## 13.3.2 (2023/02/04)

### Improvements
- 外部メディアプロキシへの対応を強化しました
  外部メディアプロキシのFastify実装を作りました
  https://github.com/misskey-dev/media-proxy
- Server: improve performance

### Bugfixes
- Client: validate urls to improve security

## 13.3.1 (2023/02/04)

### Bugfixes
- Client: カスタム絵文字にアニメーション画像を再生しない設定が適用されていない問題を修正
- Client: オートコンプリートでUnicode絵文字がカスタム絵文字として表示されてしまうのを修正
- Client: Fix Vue-plyr CORS issue
- Client: validate urls to improve security

## 13.3.0 (2023/02/03)
### Changes
- twitter/github/discord連携機能が削除されました
- ハッシュタグごとのチャートが削除されました
- syslogのサポートが削除されました

### Improvements
- ロールで広告の非表示が有効になっている場合は最初から広告を非表示にするように

## 13.2.6 (2023/02/01)
### Changes
- docker-compose.ymlをdocker-compose.yml.exampleにしました。docker-compose.ymlとしてコピーしてから使用してください。

### Improvements
- 絵文字ピッカーのパフォーマンスを改善
- AiScriptを0.12.4に更新

### Bugfixes
- Server: リレーと通信できない問題を修正
- Client: classicモード使用時にwindowサイズによってdefaultに変更された後に、windowサイズが元に戻ったらclassicに戻すように修正 #9669
- Client: Chromeで検索ダイアログで変換確定するとそのまま検索されてしまう問題を修正

## 13.2.4 (2023/01/27)
### Improvements
- リモートカスタム絵文字表示時のパフォーマンスを改善
- Default to `animation: false` when prefers-reduced-motion is set
- リアクション履歴が公開なら、ログインしていなくても表示できるように
- tweak blur setting
- tweak custom emoji cache

### Bugfixes
- fix aggregation of retention
- ダッシュボードでオンラインユーザー数が表示されない問題を修正
- フォロー申請・フォローのボタンが、通知から消えている問題を修正

## 13.2.3 (2023/01/26)
### Improvements
- カスタム絵文字の更新をリアルタイムで反映するように

### Bugfixes
- turnstile-failed: missing-input-secret

## 13.2.2 (2023/01/25)
### Improvements
- サーバーのパフォーマンスを改善

### Bugfixes
- サインイン時に誤ったレートリミットがかかることがある問題を修正
- MFMのposition、rotate、scaleで小数が使えない問題を修正

## 13.2.1 (2023/01/24)
### Improvements
- デザインの調整
- サーバーのパフォーマンスを改善

## 13.2.0 (2023/01/23)

### Improvements
- onlyServer / onlyQueue オプションを復活
- 他人の実績閲覧時は獲得条件を表示しないように
- アニメーション減らすオプション有効時はリアクションのアニメーションを無効に
- カスタム絵文字一覧のパフォーマンスを改善

### Bugfixes
- Aiscript: button is not defined

## 13.1.7 (2023/01/22)

### Improvements
- 新たな実績を追加
- MFMにscaleタグを追加

## 13.1.4 (2023/01/22)

### Improvements
- 新たな実績を追加

### Bugfixes
- Client: ローカリゼーション更新時にリロードが繰り返されることがあるのを修正

## 13.1.3 (2023/01/22)

### Bugfixes
- Client: リアクションのカスタム絵文字の表示の問題を修正

## 13.1.2 (2023/01/22)

### Bugfixes
- Client: リアクションのカスタム絵文字の表示の問題を修正

## 13.1.1 (2023/01/22)

### Improvements
- ローカルのカスタム絵文字を表示する際のパフォーマンスを改善
- Client: 瞬間的に大量の実績を解除した際の挙動を改善

### Bugfixes
- Client: アップデート時にローカリゼーションデータが更新されないことがあるのを修正

## 13.1.0 (2023/01/21)

### Improvements
- 実績機能
- Playのプリセットを追加
- Playのscriptの文字数制限を緩和
- AiScript GUIの強化
- リアクション一覧詳細ダイアログを表示できるように
- 存在しないカスタム絵文字をテキストで表示するように
- Alt text in image viewer
- ジョブキューのプロセスとWebサーバーのプロセスを分離

### Bugfixes
- playを削除する手段がなかったのを修正
- The … button on notes does nothing when not logged in
- twitterと連携するときに autwh is not a function になるのを修正

## 13.0.0 (2023/01/16)

### TL;DR
- New features (Role system, Misskey Play, New widgets, New charts, 🍪👈, etc)
- Rewriten backend
- Better performance (backend and frontend)
- Various usability improvements
- Various UI tweaks

### Notable features
- ロール機能
	- 従来より柔軟にユーザーのポリシーを管理できます。例えば、「インスタンスのパトロンはアンテナを30個まで作れる」「基本的にLTLは見れないが、許可した人だけ見れる」「招待制インスタンスだけどユーザーなら誰でも他者を招待できる」のような運用はもちろん、「ローカルユーザーかつアカウント作成から1日未満のユーザーはパブリックな投稿を行えない」のように複数条件を組み合わせて、自動でロールを付与する設定も可能です。
- Misskey Play
	- 従来の動的なPagesに代わる、新しいプラットフォームです。動的なコンテンツ(アプリケーション)に特化していて、Pagesに比べてはるかに柔軟なアプリケーションを作成可能です。

### Changes
#### For server admins
- Node.js 18.x or later is required
- PostgreSQL 15.x is required
	- Misskey not using 15 specific features at 13.0.0, but may do so in the future.
	- Docker環境でPostgreSQLのアップデートを行う際のガイドはこちら: https://github.com/misskey-dev/misskey/pull/9641#issue-1536336620
- Elasticsearchのサポートが削除されました
	- 代わりに今後任意の検索プロバイダを設定できる仕組みを構想しています。その仕組みを使えば今まで通りElasticsearchも利用できます
- Yarnからpnpmに移行されました
  corepackの有効化を推奨します: `sudo corepack enable`
- インスタンスブロックはサブドメインにも適用されるようになります
- ロールの導入に伴い、いくつかの機能がロールと統合されました
	- モデレーターはロールに統合されました。今までのモデレーター情報は失われるため、予めモデレーター一覧を記録しておき、アップデート後にモデレーターロールを作りアサインし直してください。
	- サイレンスはロールに統合されました。今までのユーザーは恩赦されるため、予めサイレンス一覧を記録しておくのをおすすめします。
	- ユーザーごとのドライブ容量設定はロールに統合されました。
	- インスタンスデフォルトのドライブ容量設定はロールに統合されました。アップデート後、ベースロールもしくはコンディショナルロールでドライブ容量を編集してください。
	- LTL/GTLの解放状態はロールに統合されました。
- Dockerの実行をrootで行わないようにしました。Dockerかつオブジェクトストレージを使用していない場合は`chown -hR 991.991 ./files`を実行してください。
  https://github.com/misskey-dev/misskey/pull/9560

#### For users
- ノートのウォッチ機能が削除されました
- アンケートに投票された際に通知が作成されなくなりました
- ノートの数式埋め込みが削除されました
- 新たに動的なPagesを作ることはできなくなりました
	- 代わりにAiScriptを用いてより柔軟に動的なコンテンツを作成できるMisskey Play機能が実装されています。
- AiScriptが0.12.2にアップデートされました
	- 0.12.xの変更点についてはこちら https://github.com/syuilo/aiscript/blob/master/CHANGELOG.md#0120
	- 0.12.x未満のプラグインは読み込むことはできません
- iOS15以下のデバイスはサポートされなくなりました
- Firefox110以下はサポートされなくなりました
  - 109でもContainerQueriesのフラグを有効にする事で問題なく使用できます

#### For app developers
- API: metaのレスポンスに`emojis`プロパティが含まれなくなりました
	- カスタム絵文字一覧情報を取得するには、`emojis`エンドポイントにリクエストします
- API: カスタム絵文字エンティティに`url`プロパティが含まれなくなりました
	- 絵文字画像を表示するには、`<instance host>/emoji/<emoji name>.webp`にリクエストすると画像が返ります。
	- e.g. `https://p1.a9z.dev/emoji/misskey.webp`
	- remote: `https://p1.a9z.dev/emoji/syuilo_birth_present@mk.f72u.net.webp`
- API: `user`および`note`エンティティに`emojis`プロパティが含まれなくなりました
- API: `user`エンティティに`avatarColor`および`bannerColor`プロパティが含まれなくなりました
- API: `instance`エンティティに`latestStatus`、`lastCommunicatedAt`、`latestRequestSentAt`プロパティが含まれなくなりました
- API: `instance`エンティティの`caughtAt`は`firstRetrievedAt`に名前が変わりました

### Improvements
- Role system @syuilo
- Misskey Play @syuilo
- Introduce retention-rate aggregation @syuilo
- Make possible to export favorited notes @syuilo
- Add per user pv chart @syuilo
- Push notification of Antenna note @tamaina
- AVIF support @tamaina
- Add Cloudflare Turnstile CAPTCHA support @CyberRex0
- レートリミットをユーザーごとに調整可能に @syuilo
- 非モデレーターでも、権限を持つロールをアサインされたユーザーはインスタンスの招待コードを発行できるように @syuilo
- 非モデレーターでも、権限を持つロールをアサインされたユーザーはカスタム絵文字の追加、編集、削除を行えるように @syuilo
- クリップおよびクリップ内のノートの作成可能数を設定可能に @syuilo
- ユーザーリストおよびユーザーリスト内のユーザーの作成可能数を設定可能に @syuilo
- ハードワードミュートの最大文字数を設定可能に @syuilo
- Webhookの作成可能数を設定可能に @syuilo
- ノートをピン留めできる数を設定可能に @syuilo
- Server: signToActivityPubGet is set to true by default @syuilo
- Server: improve syslog performance @syuilo
- Server: Use undici instead of node-fetch and got @tamaina
- Server: Judge instance block by endsWith @tamaina
- Server: improve note scoring for featured notes @CyberRex0
- Server: アンケート選択肢の文字数制限を緩和 @syuilo
- Server: プロフィールの文字数制限を緩和 @syuilo
- Server: add rate limits for some endpoints @syuilo
- Server: improve stats api performance @syuilo
- Server: improve nodeinfo performance @syuilo
- Server: delete outdated notifications regularly to improve db performance @syuilo
- Server: delete outdated hard-mutes regularly to improve db performance @syuilo
- Server: delete outdated notes of antenna regularly to improve db performance @syuilo
- Server: improve activitypub deliver performance @syuilo
- Client: use tabler-icons instead of fontawesome to better design @syuilo
- Client: Add new gabber kick sounds (thanks for noizenecio)
- Client: Add link to user RSS feed in profile menu @ssmucny
- Client: Compress non-animated PNG files @saschanaz
- Client: YouTube window player @sim1222
- Client: show readable error when rate limit exceeded @syuilo
- Client: enhance dashboard of control panel @syuilo
- Client: Vite is upgraded to v4 @syuilo, @tamaina
- Client: HMR is available while yarn dev @tamaina
- Client: Implement the button to subscribe push notification @tamaina
- Client: Implement the toggle to or not to close push notifications when notifications or messages are read @tamaina
- Client: show Unicode emoji tooltip with its name in MkReactionsViewer.reaction @saschanaz
- Client: OpenSearch support @SoniEx2 @chaoticryptidz
- Client: Support remote objects in search @SoniEx2
- Client: user activity page @syuilo
- Client: Make widgets of universal/classic sync between devices @tamaina
- Client: add user list widget @syuilo
- Client: Add AiScript App widget
- Client: add profile widget @syuilo
- Client: add instance info widget @syuilo
- Client: Improve RSS widget @tamaina
- Client: add heatmap of daily active users to about page @syuilo
- Client: introduce fluent emoji @syuilo
- Client: add new theme @syuilo
- Client: add new mfm function (position, fg, bg) @syuilo
- Client: show fireworks when visit user who today is birthday @syuilo
- Client: show bot warning on screen when logged in as bot account @syuilo
- Client: AiScriptからカスタム絵文字一覧を参照できるように @syuilo
- Client: improve overall performance of client @syuilo
- Client: ui tweaks @syuilo
- Client: clicker game @syuilo

### Bugfixes
- Server: Fix @tensorflow/tfjs-core's MODULE_NOT_FOUND error @ikuradon
- Server: 引用内の文章がnyaizeされてしまう問題を修正 @kabo2468
- Server: Bug fix for Pinned Users lookup on instance @squidicuzz
- Server: Fix peers API returning suspended instances @ineffyble
- Server: trim long text of note from ap @syuilo
- Server: Ap inboxの最大ペイロードサイズを64kbに制限 @syuilo
- Server: アンテナの作成数上限を追加 @syuilo
- Server: pages/likeのエラーIDが重複しているのを修正 @syuilo
- Server: pages/updateのパラメータによってはsummaryの値が更新されないのを修正 @syuilo
- Server: Escape SQL LIKE @mei23
- Server: 特定のPNG画像のアップロードに失敗する問題を修正 @usbharu
- Server: 非公開のクリップのURLでOGPレンダリングされる問題を修正 @syuilo
- Server: アンテナタイムライン（ストリーミング）が、フォローしていないユーザーの鍵投稿も拾ってしまう @syuilo
- Server: follow request list api pagination @sim1222
- Server: ドライブ容量超過時のエラーが適切にレスポンスされない問題を修正 @syuilo
- Client: パスワードマネージャーなどでユーザー名がオートコンプリートされない問題を修正 @massongit
- Client: 日付形式の文字列などがカスタム絵文字として表示されるのを修正 @syuilo
- Client: case insensitive emoji search @saschanaz
- Client: 画面の幅が狭いとウィジェットドロワーを閉じる手段がなくなるのを修正 @syuilo
- Client: InAppウィンドウが操作できなくなることがあるのを修正 @tamaina
- Client: use proxied image for instance icon @syuilo
- Client: Webhookの編集画面で、内容を保存することができない問題を修正 @m-hayabusa
- Client: Page編集でブロックの移動が行えない問題を修正 @syuilo
- Client: update emoji picker immediately on all input @saschanaz
- Client: チャートのツールチップが画面に残ることがあるのを修正 @syuilo
- Client: fix wrong link in tutorial @syuilo

### Special thanks
- All contributors
- All who have created instances for the beta test
- All who participated in the beta test

## 12.119.1 (2022/12/03)
### Bugfixes
- Server: Mitigate AP reference chain DoS vector @skehmatics

## 12.119.0 (2022/09/10)

### Improvements
- Client: Add following badge to user preview popup @nvisser
- Client: mobile twitter url can be used as widget @caipira113
- Client: Improve clock widget @syuilo

### Bugfixes
- マイグレーションに失敗する問題を修正
- Server: 他人の通知を既読にできる可能性があるのを修正 @syuilo
- Client: アクセストークン管理画面、アカウント管理画面表示できないのを修正 @futchitwo

## 12.118.1 (2022/08/08)

### Bugfixes
- Client: can not show some setting pages @syuilo

## 12.118.0 (2022/08/07)

### Improvements
- Client: 設定のバックアップ/リストア機能
- Client: Add vi-VN language support
- Client: Add unix time widget @syuilo

### Bugfixes
- Server: リモートユーザーを正しくブロックできるように修正する @xianonn
- Client: 一度作ったwebhookの設定画面を開こうとするとページがフリーズする @syuilo
- Client: MiAuth認証ページが機能していない @syuilo
- Client: 一部のアプリからファイルを投稿フォームへドロップできない場合がある問題を修正 @m-hayabusa

## 12.117.1 (2022/07/19)

### Improvements
- Client: UIのブラッシュアップ @syuilo

### Bugfixes
- Server: ファイルのアップロードに失敗することがある問題を修正 @acid-chicken
- Client: リアクションピッカーがアプリ内ウィンドウの後ろに表示されてしまう問題を修正 @syuilo
- Client: ユーザー情報の取得の再試行を修正 @xianonn
- Client: MFMチートシートの挙動を修正 @syuilo
- Client: 「インスタンスからのお知らせを受け取る」の設定を変更できない問題を修正 @syuilo

## 12.117.0 (2022/07/18)

### Improvements
- Client: ウィンドウを最大化できるように @syuilo
- Client: Shiftキーを押した状態でリンクをクリックするとアプリ内ウィンドウで開くように @syuilo
- Client: デッキを使用している際、Ctrlキーを押した状態でリンクをクリックするとページ遷移を強制できるように @syuilo
- Client: UIのブラッシュアップ @syuilo

## 12.116.1 (2022/07/17)

### Bugfixes
- Client: デッキUI時に ページで表示 ボタンが機能しない問題を修正 @syuilo
- Error During Migration Run to 12.111.x

## 12.116.0 (2022/07/16)

### Improvements
- Client: registry editor @syuilo
- Client: UIのブラッシュアップ @syuilo

### Bugfixes
- Error During Migration Run to 12.111.x
- Server: TypeError: Cannot convert undefined or null to object @syuilo

## 12.115.0 (2022/07/16)

### Improvements
- Client: Deckのプロファイル切り替えを簡単に @syuilo
- Client: UIのブラッシュアップ @syuilo

## 12.114.0 (2022/07/15)

### Improvements
- RSSティッカーで表示順序をシャッフルできるように @syuilo

### Bugfixes
- クライアントが起動しなくなることがある問題を修正 @syuilo

## 12.113.0 (2022/07/13)

### Improvements
- Support <plain> syntax for MFM

### Bugfixes
- Server: Fix crash at startup if TensorFlow is not supported @mei23
- Client: URLエンコードされたルーティングを修正

## 12.112.3 (2022/07/09)

### Improvements
- Make active email validation configurable

### Bugfixes
- Server: Fix Attempts to update all notifications @mei23

## 12.112.2 (2022/07/08)

### Bugfixes
- Fix Docker doesn't work @mei23
  Still not working on arm64 environment. (See 12.112.0)

## 12.112.1 (2022/07/07)
same as 12.112.0

## 12.112.0 (2022/07/07)

### Known issues
- 現在arm64環境ではインストールに失敗します。これは次のバージョンで修正される予定です。

### Changes
- ハイライトがみつけるに統合されました
- カスタム絵文字ページはインスタンス情報ページに統合されました
- 連合ページはインスタンス情報ページに統合されました
- メンション一覧ページは通知一覧ページに統合されました
- ダイレクト投稿一覧ページは通知一覧ページに統合されました
- メニューからアンテナタイムラインを表示する方法は廃止され、タイムライン上部のアイコンからアクセスするようになりました
- メニューからリストタイムラインを表示する方法は廃止され、タイムライン上部のアイコンからアクセスするようになりました

### Improvements
- Server: Allow GET method for some endpoints @syuilo
- Server: Auto NSFW detection @syuilo
- Server: Add rate limit to i/notifications @tamaina
- Client: Improve control panel @syuilo
- Client: Show warning in control panel when there is an unresolved abuse report @syuilo
- Client: Statusbars @syuilo
- Client: Add instance-cloud widget @syuilo
- Client: Add rss-ticker widget @syuilo
- Client: Removing entries from a clip @futchitwo
- Client: Poll highlights in explore page @syuilo
- Client: Improve deck UI @syuilo
- Client: Word mute also checks content warnings @Johann150
- Client: メニューからページをリロードできるように @syuilo
- Client: Improve emoji picker performance @syuilo
- Client: For notes with specified visibility, show recipients when hovering over visibility symbol. @Johann150
- Client: Make widgets available again on a tablet @syuilo
- ユーザーにモデレーションメモを残せる機能 @syuilo
- Make possible to delete an account by admin @syuilo
- Improve player detection in URL preview @mei23
- Add Badge Image to Push Notification #8012 @tamaina
- Server: Improve performance
- Server: Supports IPv6 on Redis transport. @mei23
  IPv4/IPv6 is used by default. You can tune this behavior via `redis.family`.
- Server: Add possibility to log IP addresses of users @syuilo
- Add additional drive capacity change support @CyberRex0

### Bugfixes
- Server: Fix GenerateVideoThumbnail failed @mei23
- Server: Ensure temp directory cleanup @Johann150
- favicons of federated instances not showing @syuilo
- Admin: The checkbox for blocking an instance works again @Johann150
- Client: Prevent access to user pages when not logged in @pixeldesu @Johann150
- Client: Disable some hotkeys (e.g. for creating a post) for not logged in users @pixeldesu
- Client: Ask users that are not logged in to log in when trying to vote in a poll @Johann150
- Instance mutes also apply in antennas etc. @Johann150

## 12.111.1 (2022/06/13)

### Bugfixes
- some fixes of multiple notification read @tamaina
- some GenerateVideoThumbnail failed @Johann150
- Client: デッキでウィジェットの情報が保存されない問題を修正 @syuilo
- Client: ギャラリーの投稿を開こうとすると編集画面が表示される @futchitwo

## 12.111.0 (2022/06/11)
### Note
- Node.js 16.15.0 or later is required

### Improvements
- Supports Unicode Emoji 14.0 @mei23
- プッシュ通知を複数アカウント対応に #7667 @tamaina
- プッシュ通知にクリックやactionを設定 #7667 @tamaina
- ドライブに画像ファイルをアップロードするときオリジナル画像を破棄してwebpublicのみ保持するオプション @tamaina
- Server: always remove completed tasks of job queue @Johann150
- Client: アバターの設定で画像をクロップできるように @syuilo
- Client: make emoji stand out more on reaction button @Johann150
- Client: display URL of QR code for TOTP registration @tamaina
- Client: render quote renote CWs as MFM @pixeldesu
- API: notifications/readは配列でも受け付けるように #7667 @tamaina
- API: ユーザー検索で、クエリがusernameの条件を満たす場合はusernameもLIKE検索するように @tamaina
- MFM: Allow speed changes in all animated MFMs @Johann150
- The theme color is now better validated. @Johann150
  Your own theme color may be unset if it was in an invalid format.
  Admins should check their instance settings if in doubt.
- Perform port diagnosis at startup only when Listen fails @mei23
- Rate limiting is now also usable for non-authenticated users. @Johann150 @mei23
  Admins should make sure the reverse proxy sets the `X-Forwarded-For` header to the original address.

### Bugfixes
- Server: keep file order of note attachement @Johann150
- Server: fix missing foreign key for reports leading to reports page being unusable @Johann150
- Server: fix internal in-memory caching @Johann150
- Server: prevent crash when processing certain PNGs @syuilo
- Server: Fix unable to generate video thumbnails @mei23
- Server: Fix `Cannot find module` issue @mei23
- Federation: Add rel attribute to host-meta @mei23
- Federation: add id for activitypub follows @Johann150
- Federation: use `source` instead of `_misskey_content` @Johann150
- Federation: ensure resolver does not fetch local resources via HTTP(S) @Johann150
- Federation: correctly render empty note text @Johann150
- Federation: Fix quote renotes containing no text being federated correctly @Johann150
- Federation: remove duplicate br tag/newline @Johann150
- Federation: add missing authorization checks @Johann150
- Client: fix profile picture height in mentions @tamaina
- Client: fix abuse reports page to be able to show all reports @Johann150
- Client: fix settings page @tamaina
- Client: fix profile tabs @futchitwo
- Client: fix popout URL @futchitwo
- Client: correctly handle MiAuth URLs with query string @sn0w
- Client: ノート詳細ページの新しいノートを表示する機能の動作が正しくなるように修正する @xianonn
- MFM: more animated functions support `speed` parameter @futchitwo
- MFM: limit large MFM @Johann150

## 12.110.1 (2022/04/23)

### Bugfixes
- Fix GOP rendering @syuilo
- Improve performance of antenna, clip, and list @xianonn

## 12.110.0 (2022/04/11)

### Improvements
- Improve webhook @syuilo
- Client: Show loading icon on splash screen @syuilo

### Bugfixes
- API: parameter validation of users/show was wrong
- Federation: リモートインスタンスへのダイレクト投稿が届かない問題を修正 @syuilo

## 12.109.2 (2022/04/03)

### Bugfixes
- API: admin/update-meta was not working @syuilo
- Client: テーマを切り替えたり読み込んだりするとmeta[name="theme-color"]のcontentがundefinedになる問題を修正 @tamaina

## 12.109.1 (2022/04/02)

### Bugfixes
- API: Renoteが行えない問題を修正

## 12.109.0 (2022/04/02)

### Improvements
- Webhooks @syuilo
- Bull Dashboardを組み込み、ジョブキューの確認や操作を行えるように @syuilo
  - Bull Dashboardを開くには、最初だけ一旦ログアウトしてから再度管理者権限を持つアカウントでログインする必要があります
- Check that installed Node.js version fulfills version requirement @ThatOneCalculator
- Server: overall performance improvements @syuilo
- Federation: avoid duplicate activity delivery @Johann150
- Federation: limit federation of reactions on direct notes @Johann150
- Client: タッチパッド・タッチスクリーンでのデッキの操作性を向上 @tamaina

### Bugfixes
- email address validation was not working @ybw2016v
- API: fix endpoint endpoint @Johann150
- API: fix admin/meta endpoint @syuilo
- API: improved validation and documentation for endpoints that accept different variants of input @Johann150
- API: `notes/create`: The `mediaIds` property is now deprecated. @Johann150
  - Use `fileIds` instead, it has the same behaviour.
- Client: URIエンコーディングが異常でdecodeURIComponentが失敗するとURLが表示できなくなる問題を修正 @tamaina

## 12.108.1 (2022/03/12)

### Bugfixes
- リレーが動作しない問題を修正 @xianonn
- ulidを使用していると動作しない問題を修正 @syuilo
- 外部からOGPが正しく取得できない問題を修正 @syuilo
- instance can not get the files from other instance when there are items in allowedPrivateNetworks in .config/default.yml @ybw2016v

## 12.108.0 (2022/03/09)

### NOTE
このバージョンからNode v16.14.0以降が必要です

### Changes
- ノートの最大文字数を設定できる機能が廃止され、デフォルトで一律3000文字になりました @syuilo
- Misskey can no longer terminate HTTPS connections. @Johann150
  - If you did not use a reverse proxy (e.g. nginx) before, you will probably need to adjust
    your configuration file and set up a reverse proxy. The `https` configuration key is no
    longer recognized!

### Improvements
- インスタンスデフォルトテーマを設定できるように @syuilo
- ミュートに期限を設定できるように @syuilo
- アンケートが終了したときに通知が作成されるように @syuilo
- プロフィールの追加情報を最大16まで保存できるように @syuilo
- 連合チャートにPub&Subを追加 @syuilo
- 連合チャートにActiveを追加 @syuilo
- デフォルトで10秒以上時間がかかるデータベースへのクエリは中断されるように @syuilo
	- 設定ファイルの`db.extra`に`statement_timeout`を設定することでタイムアウト時間を変更できます
- Client: スプラッシュスクリーンにインスタンスのアイコンを表示するように @syuilo

### Bugfixes
- Client: リアクションピッカーの高さが低くなったまま戻らないことがあるのを修正 @syuilo
- Client: ユーザー名オートコンプリートが正しく動作しない問題を修正 @syuilo
- Client: タッチ操作だとウィジェットの編集がしにくいのを修正 @xianonn
- Client: register_note_view_interruptor()が動かないのを修正 @syuilo
- Client: iPhone X以降(?)でページの内容が全て表示しきれないのを修正 @tamaina
- Client: fix image caption on mobile @nullobsi

## 12.107.0 (2022/02/12)

### Improvements
- クライアント: テーマを追加 @syuilo

### Bugfixes
- API: stats APIで内部エラーが発生する問題を修正 @syuilo
- クライアント: ソフトミュートですべてがマッチしてしまう場合があるのを修正 @tamaina
- クライアント: デバイスのスクリーンのセーフエリアを考慮するように @syuilo
- クライアント: 一部環境でサイドバーの投稿ボタンが表示されない問題を修正 @syuilo

## 12.106.3 (2022/02/11)

### Improvements
- クライアント: スマートフォンでの余白を調整 @syuilo

### Bugfixes
- クライアント: ノートの詳細が表示されない問題を修正 @syuilo

## 12.106.2 (2022/02/11)

### Bugfixes
- クライアント: 削除したノートがタイムラインから自動で消えない問題を修正 @syuilo
- クライアント: リアクション数が正しくないことがある問題を修正 @syuilo
- 一部環境でマイグレーションが動作しない問題を修正 @syuilo

## 12.106.1 (2022/02/11)

### Bugfixes
- クライアント: ワードミュートが保存できない問題を修正 @syuilo

## 12.106.0 (2022/02/11)

### Improvements
- Improve federation chart @syuilo
- クライアント: リアクションピッカーのサイズを設定できるように @syuilo
- クライアント: リアクションピッカーの幅、高さ制限を緩和 @syuilo
- Docker: Update to Node v16.13.2 @mei23
- Update dependencies

### Bugfixes
- validate regular expressions in word mutes @Johann150

## 12.105.0 (2022/02/09)

### Improvements
- インスタンスのテーマカラーを設定できるように @syuilo

### Bugfixes
- 一部環境でマイグレーションが失敗する問題を修正 @syuilo

## 12.104.0 (2022/02/09)

### Note
ビルドする前に`yarn clean`を実行してください。

このリリースはマイグレーションの規模が大きいため、インスタンスによってはマイグレーションに時間がかかる可能性があります。
マイグレーションが終わらない場合は、チャートの情報はリセットされてしまいますが`__chart__`で始まるテーブルの**レコード**を全て削除(テーブル自体は消さないでください)してから再度試す方法もあります。

### Improvements
- チャートエンジンの強化 @syuilo
	- テーブルサイズの削減
	- notes/instance/perUserNotesチャートに添付ファイル付きノートの数を追加
	- activeUsersチャートに新しい項目を追加
	- federationチャートに新しい項目を追加
	- apRequestチャートを追加
	- networkチャート廃止
- クライアント: 自インスタンス情報ページでチャートを見れるように @syuilo
- クライアント: デバイスの種類を手動指定できるように @syuilo
- クライアント: UIのアイコンを更新 @syuilo
- クライアント: UIのアイコンをセルフホスティングするように @syuilo
- NodeInfo のユーザー数と投稿数の内容を見直す @xianonn

### Bugfixes
- Client: タイムライン種別を切り替えると「新しいノートがあります」の表示が残留してしまうのを修正 @tamaina
- Client: UIのサイズがおかしくなる問題の修正 @tamaina
- Client: Setting instance information of notes to always show breaks the timeline @Johann150
- Client: 環境に依っては返信する際のカーソル位置が正しくない問題を修正 @syuilo
- Client: コントロールパネルのユーザー、ファイルにて、インスタンスの表示範囲切り替えが機能しない問題を修正 @syuilo
- Client: アップデートお知らせダイアログが出ないのを修正 @syuilo
- Client: Follows/Followers Visibility changes won't be saved unless clicking on an other checkbox @Johann150
- API: Fix API cast @mei23
- add instance favicon where it's missing @solfisher
- チャートの定期resyncが動作していない問題を修正 @syuilo

## 12.103.1 (2022/02/02)

### Bugfixes
- クライアント: ツールチップの表示位置が正しくない問題を修正

## 12.103.0 (2022/02/02)

### Improvements
- クライアント: 連合インスタンスページからインスタンス情報再取得を行えるように

### Bugfixes
- クライアント: 投稿のNSFW画像を表示したあとにリアクションが更新されると画像が非表示になる問題を修正
- クライアント: 「クリップ」ページが開かない問題を修正
- クライアント: トレンドウィジェットが動作しないのを修正
- クライアント: フェデレーションウィジェットが動作しないのを修正
- クライアント: リアクション設定で絵文字ピッカーが開かないのを修正
- クライアント: DMページでメンションが含まれる問題を修正
- クライアント: 投稿フォームのハッシュタグ保持フィールドが動作しない問題を修正
- クライアント: サイドビューが動かないのを修正
- クライアント: ensure that specified users does not get duplicates
- Add `img-src` and `media-src` directives to `Content-Security-Policy` for
  files and media proxy

## 12.102.1 (2022/01/27)
### Bugfixes
- チャットが表示できない問題を修正

## 12.102.0 (2022/01/27)

### NOTE
アップデート後、一部カスタム絵文字が表示できなくなる場合があります。その場合、一旦絵文字管理ページから絵文字を一括エクスポートし、再度コントロールパネルから一括インポートすると直ります。
⚠ 12.102.0以前にエクスポートされたzipとは互換性がありません。アップデートしてからエクスポートを行なってください。

### Changes
- Room機能が削除されました
  - 後日別リポジトリとして復活予定です
- リバーシ機能が削除されました
  - 後日別リポジトリとして復活予定です
- Chat UIが削除されました
- ノートに添付できるファイルの数が16に増えました
- カスタム絵文字にSVGを指定した場合、PNGに変換されて表示されるようになりました

### Improvements
- カスタム絵文字一括編集機能
- カスタム絵文字一括インポート
- 投稿フォームで一時的に投稿するアカウントを切り替えられるように
- Unifying Misskey-specific IRIs in JSON-LD `@context`
- クライアントのパフォーマンス向上
- セキュリティの向上

### Bugfixes
- アップロードエラー時の処理を修正

## 12.101.1 (2021/12/29)

### Bugfixes
- SVG絵文字が表示できないのを修正
- エクスポートした絵文字の拡張子がfalseになることがあるのを修正

## 12.101.0 (2021/12/29)

### Improvements
- クライアント: ノートプレビューの精度を改善
- クライアント: MFM sparkleエフェクトの改善
- クライアント: デザインの調整
- セキュリティの向上

### Bugfixes
- クライアント: 一部のコンポーネントが裏に隠れるのを修正
- fix html blockquote conversion

## 12.100.2 (2021/12/18)

### Bugfixes
- クライアント: Deckカラムの増減がページをリロードするまで正しく反映されない問題を修正
- クライアント: 一部のコンポーネントが裏に隠れるのを修正
- クライアント: カスタム絵文字一覧ページの負荷が高いのを修正

## 12.100.1 (2021/12/17)

### Bugfixes
- クライアント: デザインの調整

## 12.100.0 (2021/12/17)

### Improvements
- クライアント: モバイルでの各種メニュー、リアクションピッカーの表示を改善

### Bugfixes
- クライアント: 一部のコンポーネントが裏に隠れるのを修正

## 12.99.3 (2021/12/14)
### Bugfixes
- クライアント: オートコンプリートがダイアログの裏に隠れる問題を修正

## 12.99.2 (2021/12/14)

## 12.99.1 (2021/12/14)

## 12.99.0 (2021/12/14)

### Improvements
- Added a user-level instance mute in user settings
- フォローエクスポートでミュートしているユーザーを含めないオプションを追加
- フォローエクスポートで使われていないアカウントを含めないオプションを追加
- カスタム絵文字エクスポート機能
- チャートのパフォーマンスの改善
- グループから抜けられるように

### Bugfixes
- クライアント: タッチ機能付きディスプレイを使っていてマウス操作をしている場合に一部機能が動作しない問題を修正
- クライアント: クリップの設定を編集できない問題を修正
- クライアント: メニューなどがウィンドウの裏に隠れる問題を修正

## 12.98.0 (2021/12/03)

### Improvements
- API: /antennas/notes API で日付による絞り込みができるように
- クライアント: アンケートに投票する際に確認ダイアログを出すように
- クライアント: Renoteなノート詳細ページから元のノートページに遷移できるように
- クライアント: 画像ポップアップでクリックで閉じられるように
- クライアント: デザインの調整
- フォロワーを解除できる機能

### Bugfixes
- クライアント: LTLやGTLが無効になっている場合でもUI上にタブが表示される問題を修正
- クライアント: ログインにおいてパスワードが誤っている際のエラーメッセージが正しく表示されない問題を修正
- クライアント: リアクションツールチップ、Renoteツールチップのユーザーの並び順を修正
- クライアント: サウンドのマスターボリュームが正しく保存されない問題を修正
- クライアント: 一部環境において通知が表示されると操作不能になる問題を修正
- クライアント: モバイルでタップしたときにツールチップが表示される問題を修正
- クライアント: リモートインスタンスのノートに返信するとき、対象のノートにそのリモートインスタンス内のユーザーへのメンションが含まれていると、返信テキスト内にローカルユーザーへのメンションとして引き継がれてしまう場合がある問題を修正
- クライアント: 画像ビューワーで全体表示した時に上側の一部しか表示されない画像がある問題を修正
- API: ユーザーを取得時に条件によっては内部エラーになる問題を修正

### Changes
- クライアント: ノートにモデレーターバッジを表示するのを廃止

## 12.97.0 (2021/11/19)

### Improvements
- クライアント: 返信先やRenoteに対しても自動折りたたみされるように
- クライアント: 長いスレッドの表示を改善
- クライアント: 翻訳にもMFMを適用し、元の文章の改行などを保持するように
- クライアント: アカウント削除に確認ダイアログを出すように

### Bugfixes
- クライアント: ユーザー検索の「全て」が動作しない問題を修正
- クライアント: リアクション一覧、Renote一覧ツールチップのスタイルを修正

## 12.96.1 (2021/11/13)
### Improvements
- npm scriptの互換性を向上

## 12.96.0 (2021/11/13)

### Improvements
- フォロー/フォロワーを非公開にできるように
- インスタンスプロフィールレンダリング ready
- 通知のリアクションアイコンをホバーで拡大できるように
- RenoteボタンをホバーでRenoteしたユーザー一覧を表示するように
- 返信の際にメンションを含めるように
- 通報があったときに管理者へEメールで通知されるように
- メールアドレスのバリデーションを強化

### Bugfixes
- アカウント削除処理があると高負荷になる問題を修正
- クライアント: 長いメニューが画面からはみ出す問題を修正
- クライアント: コントロールパネルのジョブキューに個々のジョブが表示されないのを修正
- クライアント: fix missing i18n string
- fix html conversion issue with code blocks

### Changes
- ノートにモバイルからの投稿か否かの情報を含めないように

## 12.95.0 (2021/10/31)

### Improvements
- スレッドミュート機能

### Bugfixes
- リレー向けのActivityが一部実装で除外されてしまうことがあるのを修正
- 削除したノートやユーザーがリモートから参照されると復活することがあるのを修正
- クライアント: ページ編集時のドロップダウンメニューなどが動作しない問題を修正
- クライアント: コントロールパネルのカスタム絵文字タブが切り替わらないように見える問題を修正
- API: ユーザー情報の hasUnreadChannel が常に false になっている問題を修正

## 12.94.1 (2021/10/25)

### Improvements

### Bugfixes
- クライアント: ユーザーページのナビゲーションが失敗する問題を修正

## 12.94.0 (2021/10/25)

### Improvements
- クライアント: 画像ビューアを強化
- クライアント: メンションにユーザーのアバターを表示するように
- クライアント: デザインの調整
- クライアント: twemojiをセルフホスティングするように

### Bugfixes
- クライアント: CWで画像が隠されたとき、画像の高さがおかしいことになる問題を修正

### NOTE
- このバージョンから、iOS 15未満のサポートがされなくなります。対象のバージョンをお使いの方は、iOSのバージョンアップを行ってください。

## 12.93.2 (2021/10/23)

### Bugfixes
- クライアント: ウィジェットを追加できない問題を修正

## 12.93.1 (2021/10/23)

### Bugfixes
- クライアント: 通知上でローカルのリアクションが表示されないのを修正

## 12.93.0 (2021/10/23)

### Improvements
- クライアント: コントロールパネルのパフォーマンスを改善
- クライアント: 自分のリアクション一覧を見れるように
	- 設定により、リアクション一覧を全員に公開することも可能
- クライアント: ユーザー検索の精度を強化
- クライアント: 新しいライトテーマを追加
- クライアント: 新しいダークテーマを追加
- API: ユーザーのリアクション一覧を取得する users/reactions を追加
- API: users/search および users/search-by-username-and-host を強化
- ミュート及びブロックのインポートを行えるように
- クライアント: /share のクエリでリプライやファイル等の情報を渡せるように
- チャートのsyncを毎日0時に自動で行うように

### Bugfixes
- クライアント: テーマの管理が行えない問題を修正
- API: アプリケーション通知が取得できない問題を修正
- クライアント: リモートノートで意図せずローカルカスタム絵文字が使われてしまうことがあるのを修正
- ActivityPub: not reacted な Undo.Like がinboxに滞留するのを修正

### Changes
- 連合の考慮に問題があることなどが分かったため、モデレーターをブロックできない仕様を廃止しました
- データベースにログを保存しないようになりました
	- ログを永続化したい場合はsyslogを利用してください

## 12.92.0 (2021/10/16)

### Improvements
- アカウント登録にメールアドレスの設定を必須にするオプション
- クライアント: 全体的なUIのブラッシュアップ
- クライアント: MFM関数構文のサジェストを実装
- クライアント: ノート本文を投稿フォーム内でプレビューできるように
- クライアント: 未読の通知のみ表示する機能
- クライアント: 通知ページで通知の種類によるフィルタ
- クライアント: アニメーションを減らす設定の適用範囲を拡充
- クライアント: 新しいダークテーマを追加
- クライアント: テーマコンパイラに hue と saturate 関数を追加
- ActivityPub: HTML -> MFMの変換を強化
- API: グループから抜ける users/groups/leave エンドポイントを実装
- API: i/notifications に unreadOnly オプションを追加
- API: ap系のエンドポイントをログイン必須化+レートリミット追加
- MFM: Add tag syntaxes of bold <b></b> and strikethrough <s></s>

### Bugfixes
- Fix createDeleteAccountJob
- admin inbox queue does not show individual jobs
- クライアント: ヘッダーのタブが折り返される問題を修正
- クライアント: ヘッダーにタブが表示されている状態でタイトルをクリックしたときにタブ選択が表示されるのを修正
- クライアント: ユーザーページのタブが機能していない問題を修正
- クライアント: ピン留めユーザーの設定項目がない問題を修正
- クライアント: Deck UIにおいて、重ねたカラムの片方を畳んだ状態で右に出すと表示が壊れる問題を修正
- API: 管理者およびモデレーターをブロックできてしまう問題を修正
- MFM: Mentions in the link label are parsed as text
- MFM: Add a property to the URL node indicating whether it was enclosed in <>
- MFM: Disallows < and > in hashtags

### Changes
- 保守性やユーザビリティの観点から、Misskeyのコマンドラインオプションが削除されました。
	- 必要であれば、代わりに環境変数で設定することができます
- MFM: パフォーマンス、保守性、構文誤認識抑制の観点から、旧関数構文のサポートが削除されました。
	- 旧構文(`[foo bar]`)を使用せず、現行の構文(`$[foo bar]`)を使用してください。

## 12.91.0 (2021/09/22)

### Improvements
- ActivityPub: リモートユーザーのDeleteアクティビティに対応
- ActivityPub: add resolver check for blocked instance
- ActivityPub: deliverキューのメモリ使用量を削減
- API: 管理者用アカウント削除APIを実装(/admin/accounts/delete)
	- リモートユーザーの削除も可能に
- アカウントが凍結された場合に、凍結された旨を表示してからログアウトするように
- 凍結されたアカウントにログインしようとしたときに、凍結されている旨を表示するように
- リスト、アンテナタイムラインを個別ページとして分割
- UIの改善
- MFMにsparklesエフェクトを追加
- 非ログイン自は更新ダイアログを出さないように
- クライアント起動時、アップデートが利用可能な場合エラー表示およびダイアログ表示しないように

### Bugfixes
- アカウントデータのエクスポート/インポート処理ができない問題を修正
- アンテナの既読が付かない問題を修正
- popupで設定ページを表示すると、アカウントの削除ページにアクセスすることができない問題を修正
- "問題が発生しました"ウィンドウを開くと☓ボタンがなくて閉じれない問題を修正

## 12.90.1 (2021/09/05)

### Bugfixes
- Dockerfileを修正
- ノート翻訳時に公開範囲が考慮されていない問題を修正

## 12.90.0 (2021/09/04)

### Improvements
- 藍モード、および藍ウィジェット
	- クライアントに藍ちゃんを召喚することができるようになりました。
- URLからのアップロード, APの添付ファイル, 外部ファイルのプロキシ等では、Privateアドレス等へのリクエストは拒否されるようになりました。
	- developmentで動作している場合は、この制限は適用されません。
	- Proxy使用時には、この制限は適用されません。
		Proxy使用時に同等の制限を行いたい場合は、Proxy側で設定を行う必要があります。
	- `default.yml`にて`allowedPrivateNetworks`にCIDRを追加することにより、宛先ネットワークを指定してこの制限から除外することが出来ます。
- アップロード, ダウンロード出来るファイルサイズにハードリミットが適用されるようになりました。(約250MB)
	- `default.yml`にて`maxFileSize`を変更することにより、制限値を変更することが出来ます。

### Bugfixes
- 管理者が最初にサインアップするページでログインされないのを修正
- CWを維持する設定を復活
- クライアントの表示を修正

## 12.89.2 (2021/08/24)

### Bugfixes
- カスタムCSSを有効にしているとエラーになる問題を修正

## 12.89.1 (2021/08/24)

### Improvements
- クライアントのデザインの調整

### Bugfixes
- 翻訳でDeepLのProアカウントに対応していない問題を修正
- インスタンス設定でDeepLのAuth Keyが空で表示される問題を修正
- セキュリティの向上

## 12.89.0 (2021/08/21)

### Improvements
- アカウント削除の安定性を向上
- 絵文字オートコンプリートの挙動を改修
- localStorageのaccountsはindexedDBで保持するように
- ActivityPub: ジョブキューの試行タイミングを調整 (#7635)
- API: sw/unregisterを追加
- ワードミュートのドキュメントを追加
- クライアントのデザインの調整
- 依存関係の更新

### Bugfixes
- チャンネルを作成しているとアカウントを削除できないのを修正
- ノートの「削除して編集」をするとアンケートの選択肢が[object Object]になる問題を修正

## 12.88.0 (2021/08/17)

### Features
- ノートの翻訳機能を追加
  - 有効にするには、サーバー管理者がDeepLの無料アカウントを登録し、取得した認証キーを「インスタンス設定 > その他 > DeepL Auth Key」に設定する必要があります。
- Misskey更新時にダイアログを表示するように
- ジョブキューウィジェットに警報音を鳴らす設定を追加

### Improvements
- ブロックの挙動を改修
	- ブロックされたユーザーがブロックしたユーザーに対してアクション出来ないようになりました。詳細はドキュメントをご確認ください。
- UIデザインの調整
- データベースのインデックスを最適化
- Proxy使用時にKeep-Aliveをサポート
- DNSキャッシュでネガティブキャッシュをサポート
- 依存関係の更新

### Bugfixes
- タッチ操作でウィンドウを閉じることができない問題を修正
- Renoteされた時刻が投稿された時刻のように表示される問題を修正
- コントロールパネルでファイルを削除した際の表示を修正
- ActivityPub: 長いユーザーの名前や自己紹介の対応

## 12.87.0 (2021/08/12)

### Improvements
- 絵文字オートコンプリートで一文字目は最近使った絵文字をサジェストするように
- 絵文字オートコンプリートのパフォーマンスを改善
- about-misskeyページにドキュメントへのリンクを追加
- Docker: Node.jsを16.6.2に
- 依存関係の更新
- 翻訳の更新

### Bugfixes
- Misskey更新時、テーマキャッシュの影響でスタイルがおかしくなる問題を修正

## 12.86.0 (2021/08/11)

### Improvements
- ドキュメントの更新
	- ドキュメントにchangelogを追加
- ぼかし効果のオプションを追加
- Vueを3.2.1に更新
- UIの調整

### Bugfixes
- ハッシュタグ入力が空のときに#が付くのを修正
- フォローリクエストのEメール通知を修正<|MERGE_RESOLUTION|>--- conflicted
+++ resolved
@@ -15,10 +15,7 @@
 ## 2023.x.x (unreleased)
 
 ### General
-<<<<<<< HEAD
-=======
 - Feat: アンテナでローカルの投稿のみ収集できるようになりました
->>>>>>> 19668763
 
 ### Client
 - Enhance: TLの返信表示オプションを記憶するように
