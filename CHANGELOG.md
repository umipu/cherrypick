--- conflicted
+++ resolved
@@ -13,6 +13,9 @@
 -->
 
 ## 13.x.x (unreleased)
+
+### General
+- プレイにAPI Tokenを要求できる関数を追加
 
 ### Client
 - Fix: サーバーメトリクスが90度傾いている
@@ -22,11 +25,7 @@
 ### General
 - エラー時や項目が存在しないときなどのアイコン画像をサーバー管理者が設定できるように
 - ロールが付与されているユーザーリストを非公開にできるように
-<<<<<<< HEAD
-- プレイにAPI Tokenを要求できる関数を追加
-=======
 - サーバーの負荷が非常に高いため、ユーザー統計表示機能を削除しました
->>>>>>> 8c7bcdf9
 
 ### Client
 - Fix: タブがバックグラウンドでもstreamが切断されないように
