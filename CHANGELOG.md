<!--
## 13.x.x (unreleased)

### General
-

### Client
-

### Server
-

-->

## 13.14.1

### General
- 招待機能を改善しました
  * 過去に発行した招待コードを確認できるようになりました  
  * ロールごとに招待コードの発行数制限と制限対象期間、有効期限を設定できるようになりました  
  * 招待コードを作成したユーザーと使用したユーザーを確認できるようになりました  
<<<<<<< HEAD
- 通報の即時解決機能の追加
=======
- ユーザーにロールが期限付きでアサインされている場合、その期限をユーザーのモデレーションページで確認できるようになりました
- identicon生成を無効にしてパフォーマンスを向上させることができるようになりました
- サーバーのマシン情報の公開を無効にしてパフォーマンスを向上させることができるようになりました
>>>>>>> 7097d553

### Client
- deck UIのカラムのメニューからアンテナとリストの編集画面を開けるように
- ドライブファイルのメニューで画像をクロップできるように
- 画像を動画と同様に簡単に隠せるように
- Enhance: ノートの埋め込みが複数画像と動画を表示されるように
- オリジナル画像を保持せずにアップロードする場合webpでアップロードされるように(Safari以外)
- 見たことのあるRenoteを省略して表示をオンのときに自分のnoteのrenoteを省略するように
- フォルダーやファイルに対しても開発者モード使用時、IDをコピーできるように
- 引用対象を「もっと見る」で展開した場合、「閉じる」で畳めるように
- プロフィールURLをコピーできるボタンを追加 #11190
- `CURRENT_URL`で現在表示中のURLを取得できるように(AiScript)
- ユーザーのContextMenuに「アンテナに追加」ボタンを追加
- フォローやお気に入り登録をしていないチャンネルを開く時は概要ページを開くように
- 画面ビューワをタップした場合、マウスクリックと同様に画像ビューワを閉じるように
- オフライン時の画面にリロードボタンを追加
- Renote時に公開範囲のデフォルト設定が適用されるように
- Deckで非ルートページにアクセスした際に簡易UIで表示しない設定を追加
- ロール設定画面でロールIDを確認できるように
- コンテキストメニュー表示時のパフォーマンスを改善
- フォロー/フォロワー非公開時の表示を改善
- 本文にMFMが含まれている場合に自動でたたまれる機能が、返信先や引用RNにも適用されるように
  - position は対象外になりました
- AiScriptを0.15.0に更新
- Fix: サーバーメトリクスが90度傾いている
- Fix: 非ログイン時にクレデンシャルが必要なページに行くとエラーが出る問題を修正
- Fix: sparkle内にリンクを入れるとクリック不能になる問題の修正
- Fix: ZenUIでポップアップの表示位置がおかしい問題を修正
- Fix: ページ遷移でスクロール位置が保持されない問題を修正
- Fix: フォルダーのページネーションが機能しない #11180
- Fix: 長い文章を投稿する際、プレビューが画面からはみ出る問題を修正
- Fix: システムフォント設定が正しく反映されない問題を修正
- Fix: アンケート終了時のプッシュ通知が正しく表示されない問題を修正
- Fix: MasterVolumeが0の時だけでなく各通知音の音量設定が0のときも、HTMLAudioElement.playが実行されないように変更

### Server
- JSON.parse の回数を削減することで、ストリーミングのパフォーマンスを向上しました
- nsfwjs のモデルロードを排他することで、重複ロードによってメモリ使用量が増加しないように
- 連合の配送ジョブのパフォーマンスを向上（ロック機構の見直し、Redisキャッシュの活用）
- featuredノートのsignedGet回数を減らしました
- ActivityPubの署名用鍵長を2048bitに変更しパフォーマンスを向上(新規アカウントのみ)
- リモートサーバーのセンシティブなファイルのキャッシュだけを無効化できるオプションを追加
- MeilisearchにIndexするノートの範囲を設定できるように
- Export notes with file detail
- Add unix socket support
- 設定ファイルでioredisの全てのオプションを指定可能に
- Fix: エクスポートしたカスタム絵文字のzipが大きいと読み込めない問題を修正
- Fix: リモートサーバーに無意味なActivityPubの配信を行うことがあるのを修正
- Fix: Remove Meilisearch index when notes are deleted
- Fix: 非英語環境でのPostgreSQLのエラーハンドリングを修正
- Fix: インスタンスのアイコンがbase64の場合の挙動を修正
- Fix: ローカルの `Person` を指す `acct` URI を解析するときのバグを修正しました
- Fix: 無効化されたアンテナが再度有効化されないことがある問題を修正

## 13.13.2

### General
- エラー時や項目が存在しないときなどのアイコン画像をサーバー管理者が設定できるように
- ロールが付与されているユーザーリストを非公開にできるように
- サーバーの負荷が非常に高いため、ユーザー統計表示機能を削除しました

### Client
- Fix: タブがバックグラウンドでもstreamが切断されないように

### Server
- Fix: キャッシュが溜まり続けないように

## 13.13.1

### Client
- Fix: タブがアクティブな間はstreamが切断されないように

### Server
- Fix: api/metaで`TypeError: JSON5.parse is not a function`エラーが発生する問題を修正

## 13.13.0

### General
- カスタム絵文字ごとにそれをリアクションとして使えるロールを設定できるように
- カスタム絵文字ごとに連合するかどうか設定できるように
- カスタム絵文字ごとにセンシティブフラグを設定できるように
- センシティブなカスタム絵文字のリアクションを受け入れない設定が可能に
- タイムラインにフォロイーの行った他人へのリプライを含めるかどうかの設定をアカウントに保存するのをやめるように
	- 今後はAPI呼び出し時およびストリーミング接続時に設定するようになります
- リストを公開できるようになりました

### Client
- リアクションの取り消し/変更時に確認ダイアログを出すように
- 開発者モードを追加
- AiScriptを0.13.3に更新
- Deck UIを使用している場合、`/`以外にアクセスした際にZen UIで表示するように
	- メインカラムを設置していない場合の問題を解決
- ハッシュタグのノート一覧ページから、そのハッシュタグで投稿するボタンを追加
- アカウント初期設定ウィザードに戻るボタンを追加
- アカウントの初期設定ウィザードにあとでボタンを追加
- サーバーにカスタム絵文字の種類が多い場合のパフォーマンスの改善
- Fix: URLプレビューで情報が取得できなかった際の挙動を修正
- Fix: Safari、Firefoxでの新規登録時、パスワードマネージャーにメールアドレスが登録されていた挙動を修正
- Fix: ロールタイムラインが無効でも投稿が流れてしまう問題の修正
- Fix: ロールタイムラインにて全ての投稿が流れてしまう問題の修正
- Fix: 「アクセストークンの管理」画面でアプリの情報が表示されない問題の修正
- Fix: Firefoxにおける絵文字ピッカーのTabキーフォーカス問題の修正
- Fix: フォローボタンがテーマのカラースキームによって視認性が悪くなる問題を修正
  - 新しいプロパティ `fgOnWhite` が追加されました

### Server
- bullをbull-mqにアップグレードし、ジョブキューのパフォーマンスを改善
- ストリーミングのパフォーマンスを改善
- Fix: 無効化されたアンテナにアクセスがあった際に再度有効化するように
- Fix: お知らせの画像URLを空にできない問題を修正
- Fix: i/notificationsのsinceIdが機能しない問題を修正
- Fix: pageのピン留めを解除することができない問題を修正

## 13.12.2

## NOTE
Meilisearchの設定に`index`が必要になりました。値はMisskeyサーバーのホスト名にすることをお勧めします(アルファベット、ハイフン、アンダーバーのみ使用可能)。例: `misskey-io`
過去に作成された`notes`インデックスは、`<index名>---notes`にリネームが必要です。例: `misskey-io---notes`

### General
- 投稿したコンテンツのAIによる学習を軽減するオプションを追加

### Client
- ユーザーを指定してのノート検索が可能に
- アカウント初期設定ウィザードにプライバシー設定を追加
- リテンション率チャートに折れ線グラフを追加
- Fix: ブラーエフェクトを有効にしている状態で高負荷になる問題を修正
- Fix: Pageにおいて画像ブロックに画像を設定できない問題を修正
- Fix: カラーバーがリプライには表示されないのを修正
- Fix: チャンネル内の検索ボックスが挙動不審な問題を修正
- Fix: リテンションチャートのレンダリングを修正
- Fix: リアクションエフェクトのレンダリングの問題を修正

### Server
- センシティブワードの登録にAnd、正規表現が使用できるようになりました。
- Fix: ひとつのMeilisearchサーバーを複数のMisskeyサーバーで使えない問題を修正

## 13.12.1

### Client
- プロフィール画面におけるモデレーションノートの表示を調整
- Fix: 一部ダイアログが表示されない問題を修正
- Fix: MkUserInfoのフォローボタンが変な位置にある問題を修正

### Server
- Fix: リモートサーバーの情報が更新できない問題を修正
- Fix: 13.11を経験しない状態で13.12にアップデートした場合ユーザープロフィール関連の画像が消失する問題を修正

## 13.12.0

### NOTE
- Node.js 18.16.0以上が必要になりました

### General
- アカウントの引っ越し（フォロワー引き継ぎ）に対応
- Meilisearchを全文検索に使用できるようになりました
  * 「フォロワーのみ」の投稿は検索結果に表示されません。
- 新規登録前に簡潔なルールをユーザーに表示できる、サーバールール機能を追加
- ユーザーへの自分用メモ機能
  * ユーザーに対して、自分だけが見られるメモを追加できるようになりました。  
    （自分自身に対してもメモを追加できます。）
  * ユーザーメニューから追加できます。  
    （デスクトップ表示ではusernameの右側のボタンからも追加可能）
- チャンネルに色を設定できるようになりました。各ノートに設定した色のインジケーターが表示されます。
- チャンネルをアーカイブできるようになりました。
	* アーカイブすると、チャンネル一覧や検索結果に表示されなくなり、新たな書き込みもできなくなります。
- アンテナのエクスポート・インポートができるようになりました
- ロールタイムラインをロールごとに表示するかどうかの選択できるようになりました。
	* デフォルトがオフになるので、ロールタイムラインを表示する場合はオンにしてください。
- ロールに強制的にNSFWを付与するポリシーを追加
	* アップロード済みのファイルはNSFWにならない為注意してください。
- モデレーションノートがユーザーのプロフィールページからも閲覧および編集できるようになりました。
- カスタム絵文字のライセンスを複数でセットできるようになりました。
- 管理者が予約ユーザー名を設定できるようになりました。
- Fix: フォローリクエストの通知が残る問題を修正

### Client
- アカウント作成時に初期設定ウィザードを表示するように
- チャンネル内検索ができるように
- チャンネル検索ですべてのチャンネルの取得/表示ができるように
- 通知の表示をカスタマイズできるように
- ドライブのファイル一覧から直接ノートを作成できるように
- ノートメニューからRenoteしたユーザーの一覧を見れるように
- コントロールパネルのカスタム絵文字ページおよびaboutのカスタム絵文字の検索インプットで、`:emojiname1::emojiname2:`のように検索して絵文字を検索できるように
  * 絵文字ピッカーから入力可能になります
- データセーバーモードを追加
  * 画像が全て隠れた状態で表示されるようになります
- 閲覧注意設定された画像は表示した状態でもそれが閲覧注意だと分かる表示をするように
- モデレーターはノートに添付された画像上から直接NSFW設定できるように
- 1枚だけのメディアリストの画像のアスペクト比を画像に応じて縦長にするように
- プロフィール設定「追加情報」の項目の削除と並び替えができるように
- 新しい実績を追加
- AiScriptを0.13.2に更新
- Fix: AiScript APIのMk:dialogで何も返していなかったのをNULLを返すように修正
- Fix: 1:1ではない画像のリアクション通知バッジが左や上に寄ってしまっていたのを中央に来るように修正
- Fix: リアクションをホバーした時のユーザーリストで猫耳が切れてしまっていた問題を修正
- Fix: NSFWメディアの上に表示された｢もっと見る｣ボタンが押しづらい問題を修正

### Server
- channel/searchのqueryが空の場合に全てのチャンネルを返すように変更
- 環境変数MISSKEY_CONFIG_YMLで設定ファイルをdefault.ymlから変更可能に
- Fix: 他のサーバーの情報が取得できないことがある問題を修正
- Fix: エクスポートデータの拡張子がunknownになる問題を修正
- Fix: Content-Dispositionのパースでエラーが発生した場合にダウンロードが完了しない問題を修正
- Fix: API: i/update avatarIdとbannerIdにnullを渡した時、画像がリセットされない問題を修正
- Fix: .wav, .flacが再生できない問題を修正（新しくアップロードされたファイルのみ修正が適用されます）
- Fix: 凍結されたユーザーが一部APIのレスポンスに含まれる問題を修正
- Fix: メモリの使用量を`used - buffers - cached`ではなく`total - available`で求めるように（環境によって正常に計測できていなかったため）

## 13.11.3

### General
- 指定したロールを持つユーザーのノートのみが流れるロールタイムラインを追加
	- Deckのカラムとしても追加可能
- カスタム絵文字関連の改善
  * ノートなどに含まれるemojis（populateEmojiの結果）は（プロキシされたURLではなく）オリジナルのURLを指すように
  * MFMでx3/x4もしくはscale.x/yが2.5以上に指定されていた場合にはオリジナル品質の絵文字を使用するように
- カスタム絵文字でリアクションできないことがある問題を修正

### Client
- チャンネルのピン留めされたノートの順番が正しくない問題を修正

### Server
- フォローインポートなどでの大量のフォロー等操作をキューイングするように #10544 @nmkj-io
- Misskey Webでのサーバーサイドエラー画面を改善
- Misskey Webでのサーバーサイドエラーのログが残るように
- ノート作成時のアンテナ追加パフォーマンスを改善
- アンテナとロールTLのuntil/sinceプロパティが動くように

## 13.11.2

### Note
- 13.11.0または13.11.1から13.11.2以降にアップデートする場合、Redisのカスタム絵文字のキャッシュを削除する必要があります(https://github.com/misskey-dev/misskey/issues/10502#issuecomment-1502790755 参照)

### General
- チャンネルの検索用ページの追加

### Client
- 常に広告を見られるオプションを追加
- ユーザーページの画像一覧が表示されない問題を修正
- webhook, 連携アプリ一覧でコンテンツが重複して表示される問題を修正
- iPhoneで絵文字ピッカーの表示が崩れる問題を修正
- iPhoneでウィジェットドロワーの「ウィジェットを編集」が押しにくい問題を修正
- 投稿フォームのデザインを調整
- ギャラリーの人気の投稿が無限にページングされる問題を修正

### Server
- channels/search Endpoint APIの追加
- APIパラメータサイズ上限を32kbから1mbに緩和
- プッシュ通知送信時のパフォーマンスを改善
- ローカルのカスタム絵文字のキャッシュが効いていなかった問題を修正
- アンテナのノート、チャンネルのノート、通知が正常に作成できないことがある問題を修正
- ストリーミングのLTLチャンネルでサーバー側にエラーログが出るのを修正

### Service Worker
- 「通知が既読になったらプッシュ通知を削除する」を復活
  * 「プッシュ通知が更新されました」の挙動を変えた（ホストとバージョンを表示するようにし、一定時間後の削除は行わないように）
- プッシュ通知が実績を解除 (achievementEarned) に対応
- プッシュ通知のアクションから既存のクライアントの投稿フォームを開くことになった際の挙動を修正
- たくさんのプッシュ通知を閉じた際、その通知の数だけnotifications/mark-all-as-readを叩くのをやめるように

## 13.11.1

### General
- チャンネルの投稿を過去までさかのぼれるように

### Client
- PWA時の絵文字ピッカーの位置をホームバーに重ならないように調整
- リスト管理の画面でリストが無限に読み込まれる問題を修正
- 自分のクリップが無限に読み込まれる問題を修正
- チャンネルのお気に入りが無限に読み込まれる問題を修正
- さがすのローカルユーザー（ピンどめ）が無限に生成される問題を修正
- チャンネルを新規作成できない問題を修正
- ユーザープレビューが表示されない問題を修正

### Server
- 通知読み込みでエラーが発生する場合がある問題を修正
- リアクションできないことがある問題を修正
- IDをaid以外に設定している場合の問題を修正
- 連合しているインスタンスについて予期せず配送が全て停止されることがある問題を修正

## 13.11.0

### NOTE
- このバージョンからRedis 7.xが必要です。
- アップデートを行うと全ての通知およびアンテナのノートはリセットされます。

### General
- チャンネルをお気に入りに登録できるように
  - タイムラインのアンテナ選択などでは、フォローしているアンテナの代わりにお気に入りしたアンテナが表示されるようになっています。チャンネルをお気に入りに登録するには、当該チャンネルのページ→概要→⭐️のボタンを押します。
- チャンネルにノートをピン留めできるように

### Client
- 投稿フォームのデザインを改善
- 検索ページでURLを入力した際に照会したときと同等の挙動をするように
- ノートのリアクションを大きく表示するオプションを追加
- ギャラリー一覧にメディア表示と同じように NSFW 設定を反映するように（ホバーで表示）
- オブジェクトストレージの設定画面を分かりやすく
- 広告・お知らせが新規登録時に増殖しないように
-　「にゃああああああああああああああ！！！！！！！！！！！！」 (`isCat`) 有効時にアバターに表示される猫耳について挙動を変更
  - 「UIにぼかし効果を使用」 (`useBlurEffect`) で次の挙動が有効になります
	  - 猫耳のアバター内部部分をぼかしでマスク表示してより猫耳っぽく見えるように
	- 「UIのアニメーションを減らす」 (`reduceAnimation`) で猫耳を撫でられなくなります
- Add Minimizing ("folding") of windows
- 「データセーバー」モードを追加
- 非NSFWメディアが隠れている際にも「閲覧注意」が出てしまう問題を修正

### Server
- PostgreSQLのレプリケーション対応
	- 設定ファイルの `dbReplications` および `dbSlaves` にて設定できます
- イベント用Redisを別サーバーに分離できるように
- ジョブキュー用Redisを別サーバーに分離できるように
- サーバーの全体的なパフォーマンスを向上
- ノート作成時のパフォーマンスを向上
- アンテナのタイムライン取得時のパフォーマンスを向上
- チャンネルのタイムライン取得時のパフォーマンスを向上
- 通知に関する全体的なパフォーマンスを向上
- webhookがcontent-type text/plain;charset=UTF-8 で飛んでくる問題を修正

## 13.10.3

### Changes
- オブジェクトストレージのリージョン指定が必須になりました
  - リージョンの指定の無いサービスは us-east-1 を設定してください
  - 値が空の場合は設定ファイルまたは環境変数の使用を試みます
    - e.g. ~/aws/config, AWS_REGION

### General
- コンディショナルロールの条件に「投稿数が～以下」「投稿数が～以上」を追加
- リアクション非対応AP実装からのLikeアクティビティの解釈を👍から♥に

### Client
- クリップボタンをノートアクションに追加できるように
- センシティブワードの一覧にピン留めユーザーのIDが表示される問題を修正

### Server
- リモートユーザーのチャート生成を無効にするオプションを追加
- リモートサーバーのチャート生成を無効にするオプションを追加
- ドライブのチャートはローカルユーザーのみ生成するように
- 空のアンテナが作成できるのを修正

## 13.10.2

### Server
- 絵文字を編集すると保存できないことがある問題を修正

### Client
- ドライブファイルのメニューが正常に動作しない問題を修正

## 13.10.1

### Client
- Misskey PlayのPlayボタンを押した時にエラーが発生する問題を修正

## 13.10.0

### General
- ユーザーごとにRenoteをミュートできるように
- ノートごとに絵文字リアクションを受け取るか設定できるように
- クリップをお気に入りに登録できるように
- ノート検索の利用可否をロールで制御可能に(デフォルトでオフ)
- ロールの並び順を設定可能に
- カスタム絵文字にライセンス情報を付与できるように
- 指定した文字列を含む投稿の公開範囲をホームにできるように
- 使われてないアンテナは自動停止されるように

### Client
- 設定から自分のロールを確認できるように
- 広告一覧ページを追加
- ドライブクリーナーを追加
- DM作成時にメンションも含むように
- フォロー申請のボタンのデザインを改善
- 付箋ウィジェットの高さを設定可能に
- APオブジェクトを入力してフェッチする機能とユーザーやノートの検索機能を分離
- ナビゲーションバーの項目に「プロフィール」を追加できるように
- ナビゲーションバーのカスタマイズをドラッグ&ドロップで行えるように
- ジョブキューの再試行をワンクリックでできるように
- AiScriptを0.13.1に更新
- oEmbedをサポートしているウェブサイトのプレビューができるように
	- YouTubeをoEmbedでロードし、プレビューで共有ボタンを押すとOSの共有画面がでるように
	- ([FirefoxでSpotifyのプレビューを開けるとフルサイズじゃなくプレビューサイズだけ再生できる問題](https://bugzilla.mozilla.org/show_bug.cgi?id=1792395)があります)
	- (すでにブラウザーでキャッシュされたリンクに対しては以前のプレビュー行動が行われてます。その場合、ブラウザーのキャッシュをクリアしてまた試してください。)
- プロフィールで設定した情報が削除できない問題を修正
- ロールで広告を無効にするとadmin/adsでプレビューがでてこない問題を修正
- /api-consoleページにアクセスすると404が出る問題を修正
- Safariでプラグインが複数ある場合に正常に読み込まれない問題を修正
- Bookwyrmのユーザーのプロフィールページで「リモートで表示」をタップしても反応がない問題を修正
- 非ログイン時の「Misskeyについて」の表示を修正
- PC版にて「設定」「コントロールパネル」のリンクを2度以上続けてクリックした際に空白のページが表示される問題を修正

### Server
- OpenAPIエンドポイントを復旧
- WebP/AVIF/JPEGのweb公開用画像は、サーバーサイドではJPEGではなくWebPに変換するように
- アニメーション画像のサムネイルを生成するように
- アクティブユーザー数チャートの記録上限値を拡張
- Playのソースコード上限文字数を2倍に拡張
- 配送先サーバーが410 Goneで応答してきた場合は自動で配送停止をするように
- avatarBlurHash/bannerBlurHashの型をstringに限定
- タイムライン取得時のパフォーマンスを改善
- SMTP Login id length is too short
- API上で`visibility`を`followers`に設定してrenoteすると連合や削除で不具合が発生する問題を修正
- AWS S3からのファイル削除でNoSuchKeyエラーが出ると進めらない状態になる問題を修正
- `disableCache: true`を設定している場合に絵文字管理操作でエラーが出る問題を修正
- リテンション分析が上手く機能しないことがあるのを修正
- 空のアンテナが作成できないように修正
- 特定の条件で通報が見れない問題を修正
- 絵文字の名前に任意の文字が使用できる問題を修正

## 13.9.2 (2023/03/06)

### Improvements
- クリップ、チャンネルページに共有ボタンを追加
- チャンネルでタイムライン上部に投稿フォームを表示するかどうかのオプションを追加
- ブラウザでメディアプロキシ(/proxy)からファイルを保存した際に、なるべくオリジナルのファイル名を継承するように
- ドライブの「URLからアップロード」で、content-dispositionのfilenameがあればそれをファイル名に
- Identiconがローカルとリモートで同じになるように
  - これまでのIdenticonは異なる画像になります
- サーバーのパフォーマンスを改善

### Bugfixes
- ロールの権限で「一般ユーザー」のロールがいきなり設定できない問題を修正
- ユーザーページのバッジ表示を適切に折り返すように @arrow2nd
- fix(client): みつけるのロール一覧でコンディショナルロールが含まれるのを修正
- macOSでDev Containerが動作しない問題を修正 @RyotaK

## 13.9.1 (2023/03/03)

### Bugfixes
- ノートに添付したファイルが表示されない場合があるのを修正

## 13.9.0 (2023/03/03)

### Improvements
- 時限ロール
- アンテナでCWも検索対象にするように
- ノートの操作部をホバー時のみ表示するオプションを追加
- サウンドを追加
- enhance(client): MFMのx2, scale, positionが含まれていたらノートをたたむように
- サーバーのパフォーマンスを改善

### Bugfixes
- 外部メディアプロキシ使用時にアバタークロップができない問題を修正
- fix(server): メールアドレス更新時にバリデーションが正しく行われていないのを修正
- fix(server): チャンネルでミュートが正しく機能していないのを修正
- プッシュ通知でカスタム絵文字リアクションを表示できなかった問題を修正

## 13.8.1 (2023/02/26)

### Bugfixes
- モバイルでドロワーメニューが表示されない問題を修正

## 13.8.0 (2023/02/26)

### Improvements
- チャンネル内ハイライト
- ホームタイムラインのパフォーマンスを改善
- renoteした際の表示を改善
- バックグラウンドで一定時間経過したらページネーションのアイテム更新をしない
- enhance(client): MkUrlPreviewの閉じるボタンを見やすく
- Add dialog to remove follower
- enhance(client): improve clip menu ux
- 検索画面の統合
- enhance(client): ノートメニューからユーザーメニューを開けるように
- photoswipe 表示時に戻る操作をしても前の画面に戻らないように

### Bugfixes
- Windows環境でswcを使うと正しくビルドできない問題の修正
- fix(client): Android ChromeでPWAとしてインストールできない問題を修正
- 未知のユーザーが deleteActor されたら処理をスキップする
- fix(server): notes/createで、fileIdsと見つかったファイルの数が異なる場合はエラーにする
- fix(server): notes/createのバリデーションが機能していないのを修正
- fix(server): エラーのスタックトレースは返さないように

## 13.7.5 (2023/02/24)

### Note
13.7.0以前から直接このバージョンにアップデートする場合は全ての通知が削除**されません。**

### Improvements
- 紛らわしいため公開範囲の「ローカルのみ」オプションの名称を「連合なし」に変更
- Frontend: スマホ・タブレットの場合、チャンネルの投稿フォームに自動でフォーカスしないように

### Bugfixes
- 全ての通知が削除されてしまうのを修正

## 13.7.3 (2023/02/23)

### Note
~~13.7.0以前から直接このバージョンにアップデートする場合は全ての通知が削除**されません。**~~

### Improvements

### Bugfixes
- Client: 「キャッシュを削除」した後、ローカルのカスタム絵文字が表示されなくなるされなくなる問題を修正
- Client: 通知設定画面で以前からグループの招待を有効化していた場合、通知の表示に失敗する問題の修正
- Client: 通知設定画面に古いトグルが残っていた問題を修正

## 13.7.2 (2023/02/23)

### Note
13.7.0以前からアップデートする場合は全ての通知が削除されます。

### Improvements
- enhance: make pwa icon maskable
- chore(client): tweak custom emoji size

### Bugfixes
- マイグレーションが失敗することがあるのを修正

## 13.7.1 (2023/02/23)

### Improvements
- pnpm buildではswcを使うように

### Bugfixes
- NODE_ENV=productionでビルドできないのを修正

## 13.7.0 (2023/02/22)

### Changes
- チャット機能が削除されました

### Improvements
- Server: URLプレビュー（summaly）はプロキシを通すように
- Client: 2FA設定のUIをまともにした
- セキュリティキーの名前を変更できるように
- enhance(client): add quiz preset for play
- 広告開始時期を設定できるように
- みつけるで公開ロール一覧とそのメンバーを閲覧できるように
- enhance(client): MFMのx3, x4が含まれていたらノートをたたむように
- enhance(client): make possible to reload page of window

### Bugfixes
- ユーザー検索ダイアログでローカルユーザーを絞って検索できない問題を修正
- fix(client): MkHeader及びデッキのカラムでチャンネル一覧を選択したとき、最大5個までしか表示されない
- 管理画面の広告を10個以上見えるように
- Moderation note が保存できない
- ユーザーのハッシュタグ検索が機能していないのを修正

## 13.6.1 (2023/02/12)

### Improvements
- アニメーションを少なくする設定の時、MkPageHeaderのタブアニメーションを無効化
- Backend: activitypub情報がcorsでブロックされないようヘッダーを追加
- enhance: レートリミットを0%にできるように
- チャンネル内Renoteを行えるように

### Bugfixes
- Client: ユーザーページでアクティビティを見ることができない問題を修正

## 13.6.0 (2023/02/11)

### Improvements
- MkPageHeaderをごっそり変えた
  * モバイルではヘッダーは上下に分割され、下段にタブが表示されるように
  * iconOnlyのタブ項目がアクティブな場合にはタブのタイトルを表示するように
  * メインタイムラインではタイトルを表示しない
  * メインタイムラインかつモバイルで表示される左上のアバターを選択するとアカウントメニューが開くように
- ユーザーページのノート一覧をタブとして分離
- コンディショナルロールもバッジとして表示可能に
- enhance(client): ロールをより簡単に付与できるように
- enhance(client): 一度見たノートのRenoteは省略して表示するように
- enhance(client): 迷惑になる可能性のある投稿を行う前に警告を表示
- リアクションの数が多い場合の表示を改善
- 一部のMFM構文をopt-outに

### Bugfixes
- Client: ユーザーページでタブがほとんど見れないことがないように

## 13.5.6 (2023/02/10)

### Improvements
- 非ログイン時にMiAuthを踏んだ際にMiAuthであることを表示する
- /auth/のUIをアップデート
- 利用規約同意UIの調整
- クロップ時の質問を分かりやすく

### Bugfixes
- fix: prevent clipping audio plyr's tooltip

## 13.5.4 (2023/02/09)

### Improvements
- Server: UIのHTML（ノートなどの特別なページを除く）のキャッシュ時間を15秒から30秒に
- i/notificationsのレートリミットを緩和

### Bugfixes
- fix(client): validate url to improve security
- fix(client): dateの初期値が正常に入らない時がある

## 13.5.3 (2023/02/09)

### Improvements
- Client: デッキにチャンネルカラムを追加

## 13.5.2 (2023/02/08)

### Changes
- Revert: perf(client): do not render custom emojis in user names

### Bugfixes
- Client: register_note_view_interruptor not working
- Client: ログイントークンの再生成が出来ない

## 13.5.0 (2023/02/08)

### Changes
- perf(client): do not render custom emojis in user names

### Improvements
- Client: disableShowingAnimatedImagesのデフォルト値をprefers-reduced-motionにする
- enhance(client): tweak medialist style

### Bugfixes
- fix docker health check
- Client: MkEmojiPickerでもChromeで検索ダイアログで変換確定するとそのまま検索されてしまうのを修正
- fix(mfm): default degree not used in rotate
- fix(server): validate urls from ap to improve security

## 13.4.0 (2023/02/05)

### Improvements
- ロールにアイコンを設定してユーザー名の横に表示できるように
- feat: timeline page for non-login users
- 実績の単なるラッキーの獲得確立を調整
- Add Thai language support

### Bugfixes
- fix(server): 自分のノートをお気に入りに登録しても実績解除される問題を修正
- fix(server): clean up file in FileServer
- fix(server): Deny UNIX domain socket
- fix(server): validate filename and emoji name to improve security
- fix(client): validate input response in aiscript
- fix(client): add webhook delete button
- fix(client): tweak notification style
- fix(client): インラインコードを折り返して表示する

## 13.3.3 (2023/02/04)

### Bugfixes
- Server: improve security

## 13.3.2 (2023/02/04)

### Improvements
- 外部メディアプロキシへの対応を強化しました
  外部メディアプロキシのFastify実装を作りました
  https://github.com/misskey-dev/media-proxy
- Server: improve performance

### Bugfixes
- Client: validate urls to improve security

## 13.3.1 (2023/02/04)

### Bugfixes
- Client: カスタム絵文字にアニメーション画像を再生しない設定が適用されていない問題を修正
- Client: オートコンプリートでUnicode絵文字がカスタム絵文字として表示されてしまうのを修正
- Client: Fix Vue-plyr CORS issue
- Client: validate urls to improve security

## 13.3.0 (2023/02/03)
### Changes
- twitter/github/discord連携機能が削除されました
- ハッシュタグごとのチャートが削除されました
- syslogのサポートが削除されました

### Improvements
- ロールで広告の非表示が有効になっている場合は最初から広告を非表示にするように

## 13.2.6 (2023/02/01)
### Changes
- docker-compose.ymlをdocker-compose.yml.exampleにしました。docker-compose.ymlとしてコピーしてから使用してください。

### Improvements
- 絵文字ピッカーのパフォーマンスを改善
- AiScriptを0.12.4に更新

### Bugfixes
- Server: リレーと通信できない問題を修正
- Client: classicモード使用時にwindowサイズによってdefaultに変更された後に、windowサイズが元に戻ったらclassicに戻すように修正 #9669
- Client: Chromeで検索ダイアログで変換確定するとそのまま検索されてしまう問題を修正

## 13.2.4 (2023/01/27)
### Improvements
- リモートカスタム絵文字表示時のパフォーマンスを改善
- Default to `animation: false` when prefers-reduced-motion is set
- リアクション履歴が公開なら、ログインしていなくても表示できるように
- tweak blur setting
- tweak custom emoji cache

### Bugfixes
- fix aggregation of retention
- ダッシュボードでオンラインユーザー数が表示されない問題を修正
- フォロー申請・フォローのボタンが、通知から消えている問題を修正

## 13.2.3 (2023/01/26)
### Improvements
- カスタム絵文字の更新をリアルタイムで反映するように

### Bugfixes
- turnstile-failed: missing-input-secret

## 13.2.2 (2023/01/25)
### Improvements
- サーバーのパフォーマンスを改善

### Bugfixes
- サインイン時に誤ったレートリミットがかかることがある問題を修正
- MFMのposition、rotate、scaleで小数が使えない問題を修正

## 13.2.1 (2023/01/24)
### Improvements
- デザインの調整
- サーバーのパフォーマンスを改善

## 13.2.0 (2023/01/23)

### Improvements
- onlyServer / onlyQueue オプションを復活
- 他人の実績閲覧時は獲得条件を表示しないように
- アニメーション減らすオプション有効時はリアクションのアニメーションを無効に
- カスタム絵文字一覧のパフォーマンスを改善

### Bugfixes
- Aiscript: button is not defined

## 13.1.7 (2023/01/22)

### Improvements
- 新たな実績を追加
- MFMにscaleタグを追加

## 13.1.4 (2023/01/22)

### Improvements
- 新たな実績を追加

### Bugfixes
- Client: ローカリゼーション更新時にリロードが繰り返されることがあるのを修正

## 13.1.3 (2023/01/22)

### Bugfixes
- Client: リアクションのカスタム絵文字の表示の問題を修正

## 13.1.2 (2023/01/22)

### Bugfixes
- Client: リアクションのカスタム絵文字の表示の問題を修正

## 13.1.1 (2023/01/22)

### Improvements
- ローカルのカスタム絵文字を表示する際のパフォーマンスを改善
- Client: 瞬間的に大量の実績を解除した際の挙動を改善

### Bugfixes
- Client: アップデート時にローカリゼーションデータが更新されないことがあるのを修正

## 13.1.0 (2023/01/21)

### Improvements
- 実績機能
- Playのプリセットを追加
- Playのscriptの文字数制限を緩和
- AiScript GUIの強化
- リアクション一覧詳細ダイアログを表示できるように
- 存在しないカスタム絵文字をテキストで表示するように
- Alt text in image viewer
- ジョブキューのプロセスとWebサーバーのプロセスを分離

### Bugfixes
- playを削除する手段がなかったのを修正
- The … button on notes does nothing when not logged in
- twitterと連携するときに autwh is not a function になるのを修正

## 13.0.0 (2023/01/16)

### TL;DR
- New features (Role system, Misskey Play, New widgets, New charts, 🍪👈, etc)
- Rewriten backend
- Better performance (backend and frontend)
- Various usability improvements
- Various UI tweaks

### Notable features
- ロール機能
	- 従来より柔軟にユーザーのポリシーを管理できます。例えば、「インスタンスのパトロンはアンテナを30個まで作れる」「基本的にLTLは見れないが、許可した人だけ見れる」「招待制インスタンスだけどユーザーなら誰でも他者を招待できる」のような運用はもちろん、「ローカルユーザーかつアカウント作成から1日未満のユーザーはパブリックな投稿を行えない」のように複数条件を組み合わせて、自動でロールを付与する設定も可能です。
- Misskey Play
	- 従来の動的なPagesに代わる、新しいプラットフォームです。動的なコンテンツ(アプリケーション)に特化していて、Pagesに比べてはるかに柔軟なアプリケーションを作成可能です。

### Changes
#### For server admins
- Node.js 18.x or later is required
- PostgreSQL 15.x is required
	- Misskey not using 15 specific features at 13.0.0, but may do so in the future.
	- Docker環境でPostgreSQLのアップデートを行う際のガイドはこちら: https://github.com/misskey-dev/misskey/pull/9641#issue-1536336620
- Elasticsearchのサポートが削除されました
	- 代わりに今後任意の検索プロバイダを設定できる仕組みを構想しています。その仕組みを使えば今まで通りElasticsearchも利用できます
- Yarnからpnpmに移行されました
  corepackの有効化を推奨します: `sudo corepack enable`
- インスタンスブロックはサブドメインにも適用されるようになります
- ロールの導入に伴い、いくつかの機能がロールと統合されました
	- モデレーターはロールに統合されました。今までのモデレーター情報は失われるため、予めモデレーター一覧を記録しておき、アップデート後にモデレーターロールを作りアサインし直してください。
	- サイレンスはロールに統合されました。今までのユーザーは恩赦されるため、予めサイレンス一覧を記録しておくのをおすすめします。
	- ユーザーごとのドライブ容量設定はロールに統合されました。
	- インスタンスデフォルトのドライブ容量設定はロールに統合されました。アップデート後、ベースロールもしくはコンディショナルロールでドライブ容量を編集してください。
	- LTL/GTLの解放状態はロールに統合されました。
- Dockerの実行をrootで行わないようにしました。Dockerかつオブジェクトストレージを使用していない場合は`chown -hR 991.991 ./files`を実行してください。
  https://github.com/misskey-dev/misskey/pull/9560

#### For users
- ノートのウォッチ機能が削除されました
- アンケートに投票された際に通知が作成されなくなりました
- ノートの数式埋め込みが削除されました
- 新たに動的なPagesを作ることはできなくなりました
	- 代わりにAiScriptを用いてより柔軟に動的なコンテンツを作成できるMisskey Play機能が実装されています。
- AiScriptが0.12.2にアップデートされました
	- 0.12.xの変更点についてはこちら https://github.com/syuilo/aiscript/blob/master/CHANGELOG.md#0120
	- 0.12.x未満のプラグインは読み込むことはできません
- iOS15以下のデバイスはサポートされなくなりました
- Firefox110以下はサポートされなくなりました
  - 109でもContainerQueriesのフラグを有効にする事で問題なく使用できます

#### For app developers
- API: metaのレスポンスに`emojis`プロパティが含まれなくなりました
	- カスタム絵文字一覧情報を取得するには、`emojis`エンドポイントにリクエストします
- API: カスタム絵文字エンティティに`url`プロパティが含まれなくなりました
	- 絵文字画像を表示するには、`<instance host>/emoji/<emoji name>.webp`にリクエストすると画像が返ります。
	- e.g. `https://p1.a9z.dev/emoji/misskey.webp`
	- remote: `https://p1.a9z.dev/emoji/syuilo_birth_present@mk.f72u.net.webp`
- API: `user`および`note`エンティティに`emojis`プロパティが含まれなくなりました
- API: `user`エンティティに`avatarColor`および`bannerColor`プロパティが含まれなくなりました
- API: `instance`エンティティに`latestStatus`、`lastCommunicatedAt`、`latestRequestSentAt`プロパティが含まれなくなりました
- API: `instance`エンティティの`caughtAt`は`firstRetrievedAt`に名前が変わりました

### Improvements
- Role system @syuilo
- Misskey Play @syuilo
- Introduce retention-rate aggregation @syuilo
- Make possible to export favorited notes @syuilo
- Add per user pv chart @syuilo
- Push notification of Antenna note @tamaina
- AVIF support @tamaina
- Add Cloudflare Turnstile CAPTCHA support @CyberRex0
- レートリミットをユーザーごとに調整可能に @syuilo
- 非モデレーターでも、権限を持つロールをアサインされたユーザーはインスタンスの招待コードを発行できるように @syuilo
- 非モデレーターでも、権限を持つロールをアサインされたユーザーはカスタム絵文字の追加、編集、削除を行えるように @syuilo
- クリップおよびクリップ内のノートの作成可能数を設定可能に @syuilo
- ユーザーリストおよびユーザーリスト内のユーザーの作成可能数を設定可能に @syuilo
- ハードワードミュートの最大文字数を設定可能に @syuilo
- Webhookの作成可能数を設定可能に @syuilo
- ノートをピン留めできる数を設定可能に @syuilo
- Server: signToActivityPubGet is set to true by default @syuilo
- Server: improve syslog performance @syuilo
- Server: Use undici instead of node-fetch and got @tamaina
- Server: Judge instance block by endsWith @tamaina
- Server: improve note scoring for featured notes @CyberRex0
- Server: アンケート選択肢の文字数制限を緩和 @syuilo
- Server: プロフィールの文字数制限を緩和 @syuilo
- Server: add rate limits for some endpoints @syuilo
- Server: improve stats api performance @syuilo
- Server: improve nodeinfo performance @syuilo
- Server: delete outdated notifications regularly to improve db performance @syuilo
- Server: delete outdated hard-mutes regularly to improve db performance @syuilo
- Server: delete outdated notes of antenna regularly to improve db performance @syuilo
- Server: improve activitypub deliver performance @syuilo
- Client: use tabler-icons instead of fontawesome to better design @syuilo
- Client: Add new gabber kick sounds (thanks for noizenecio)
- Client: Add link to user RSS feed in profile menu @ssmucny
- Client: Compress non-animated PNG files @saschanaz
- Client: YouTube window player @sim1222
- Client: show readable error when rate limit exceeded @syuilo
- Client: enhance dashboard of control panel @syuilo
- Client: Vite is upgraded to v4 @syuilo, @tamaina
- Client: HMR is available while yarn dev @tamaina
- Client: Implement the button to subscribe push notification @tamaina
- Client: Implement the toggle to or not to close push notifications when notifications or messages are read @tamaina
- Client: show Unicode emoji tooltip with its name in MkReactionsViewer.reaction @saschanaz
- Client: OpenSearch support @SoniEx2 @chaoticryptidz
- Client: Support remote objects in search @SoniEx2
- Client: user activity page @syuilo
- Client: Make widgets of universal/classic sync between devices @tamaina
- Client: add user list widget @syuilo
- Client: Add AiScript App widget
- Client: add profile widget @syuilo
- Client: add instance info widget @syuilo
- Client: Improve RSS widget @tamaina
- Client: add heatmap of daily active users to about page @syuilo
- Client: introduce fluent emoji @syuilo
- Client: add new theme @syuilo
- Client: add new mfm function (position, fg, bg) @syuilo
- Client: show fireworks when visit user who today is birthday @syuilo
- Client: show bot warning on screen when logged in as bot account @syuilo
- Client: AiScriptからカスタム絵文字一覧を参照できるように @syuilo
- Client: improve overall performance of client @syuilo
- Client: ui tweaks @syuilo
- Client: clicker game @syuilo

### Bugfixes
- Server: Fix @tensorflow/tfjs-core's MODULE_NOT_FOUND error @ikuradon
- Server: 引用内の文章がnyaizeされてしまう問題を修正 @kabo2468
- Server: Bug fix for Pinned Users lookup on instance @squidicuzz
- Server: Fix peers API returning suspended instances @ineffyble
- Server: trim long text of note from ap @syuilo
- Server: Ap inboxの最大ペイロードサイズを64kbに制限 @syuilo
- Server: アンテナの作成数上限を追加 @syuilo
- Server: pages/likeのエラーIDが重複しているのを修正 @syuilo
- Server: pages/updateのパラメータによってはsummaryの値が更新されないのを修正 @syuilo
- Server: Escape SQL LIKE @mei23
- Server: 特定のPNG画像のアップロードに失敗する問題を修正 @usbharu
- Server: 非公開のクリップのURLでOGPレンダリングされる問題を修正 @syuilo
- Server: アンテナタイムライン（ストリーミング）が、フォローしていないユーザーの鍵投稿も拾ってしまう @syuilo
- Server: follow request list api pagination @sim1222
- Server: ドライブ容量超過時のエラーが適切にレスポンスされない問題を修正 @syuilo
- Client: パスワードマネージャーなどでユーザー名がオートコンプリートされない問題を修正 @massongit
- Client: 日付形式の文字列などがカスタム絵文字として表示されるのを修正 @syuilo
- Client: case insensitive emoji search @saschanaz
- Client: 画面の幅が狭いとウィジェットドロワーを閉じる手段がなくなるのを修正 @syuilo
- Client: InAppウィンドウが操作できなくなることがあるのを修正 @tamaina
- Client: use proxied image for instance icon @syuilo
- Client: Webhookの編集画面で、内容を保存することができない問題を修正 @m-hayabusa
- Client: Page編集でブロックの移動が行えない問題を修正 @syuilo
- Client: update emoji picker immediately on all input @saschanaz
- Client: チャートのツールチップが画面に残ることがあるのを修正 @syuilo
- Client: fix wrong link in tutorial @syuilo

### Special thanks
- All contributors
- All who have created instances for the beta test
- All who participated in the beta test

## 12.119.1 (2022/12/03)
### Bugfixes
- Server: Mitigate AP reference chain DoS vector @skehmatics

## 12.119.0 (2022/09/10)

### Improvements
- Client: Add following badge to user preview popup @nvisser
- Client: mobile twitter url can be used as widget @caipira113
- Client: Improve clock widget @syuilo

### Bugfixes
- マイグレーションに失敗する問題を修正
- Server: 他人の通知を既読にできる可能性があるのを修正 @syuilo
- Client: アクセストークン管理画面、アカウント管理画面表示できないのを修正 @futchitwo

## 12.118.1 (2022/08/08)

### Bugfixes
- Client: can not show some setting pages @syuilo

## 12.118.0 (2022/08/07)

### Improvements
- Client: 設定のバックアップ/リストア機能
- Client: Add vi-VN language support
- Client: Add unix time widget @syuilo

### Bugfixes
- Server: リモートユーザーを正しくブロックできるように修正する @xianonn
- Client: 一度作ったwebhookの設定画面を開こうとするとページがフリーズする @syuilo
- Client: MiAuth認証ページが機能していない @syuilo
- Client: 一部のアプリからファイルを投稿フォームへドロップできない場合がある問題を修正 @m-hayabusa

## 12.117.1 (2022/07/19)

### Improvements
- Client: UIのブラッシュアップ @syuilo

### Bugfixes
- Server: ファイルのアップロードに失敗することがある問題を修正 @acid-chicken
- Client: リアクションピッカーがアプリ内ウィンドウの後ろに表示されてしまう問題を修正 @syuilo
- Client: ユーザー情報の取得の再試行を修正 @xianonn
- Client: MFMチートシートの挙動を修正 @syuilo
- Client: 「インスタンスからのお知らせを受け取る」の設定を変更できない問題を修正 @syuilo

## 12.117.0 (2022/07/18)

### Improvements
- Client: ウィンドウを最大化できるように @syuilo
- Client: Shiftキーを押した状態でリンクをクリックするとアプリ内ウィンドウで開くように @syuilo
- Client: デッキを使用している際、Ctrlキーを押した状態でリンクをクリックするとページ遷移を強制できるように @syuilo
- Client: UIのブラッシュアップ @syuilo

## 12.116.1 (2022/07/17)

### Bugfixes
- Client: デッキUI時に ページで表示 ボタンが機能しない問題を修正 @syuilo
- Error During Migration Run to 12.111.x

## 12.116.0 (2022/07/16)

### Improvements
- Client: registry editor @syuilo
- Client: UIのブラッシュアップ @syuilo

### Bugfixes
- Error During Migration Run to 12.111.x
- Server: TypeError: Cannot convert undefined or null to object @syuilo

## 12.115.0 (2022/07/16)

### Improvements
- Client: Deckのプロファイル切り替えを簡単に @syuilo
- Client: UIのブラッシュアップ @syuilo

## 12.114.0 (2022/07/15)

### Improvements
- RSSティッカーで表示順序をシャッフルできるように @syuilo

### Bugfixes
- クライアントが起動しなくなることがある問題を修正 @syuilo

## 12.113.0 (2022/07/13)

### Improvements
- Support <plain> syntax for MFM

### Bugfixes
- Server: Fix crash at startup if TensorFlow is not supported @mei23
- Client: URLエンコードされたルーティングを修正

## 12.112.3 (2022/07/09)

### Improvements
- Make active email validation configurable

### Bugfixes
- Server: Fix Attempts to update all notifications @mei23

## 12.112.2 (2022/07/08)

### Bugfixes
- Fix Docker doesn't work @mei23
  Still not working on arm64 environment. (See 12.112.0)

## 12.112.1 (2022/07/07)
same as 12.112.0

## 12.112.0 (2022/07/07)

### Known issues
- 現在arm64環境ではインストールに失敗します。これは次のバージョンで修正される予定です。

### Changes
- ハイライトがみつけるに統合されました
- カスタム絵文字ページはインスタンス情報ページに統合されました
- 連合ページはインスタンス情報ページに統合されました
- メンション一覧ページは通知一覧ページに統合されました
- ダイレクト投稿一覧ページは通知一覧ページに統合されました
- メニューからアンテナタイムラインを表示する方法は廃止され、タイムライン上部のアイコンからアクセスするようになりました
- メニューからリストタイムラインを表示する方法は廃止され、タイムライン上部のアイコンからアクセスするようになりました

### Improvements
- Server: Allow GET method for some endpoints @syuilo
- Server: Auto NSFW detection @syuilo
- Server: Add rate limit to i/notifications @tamaina
- Client: Improve control panel @syuilo
- Client: Show warning in control panel when there is an unresolved abuse report @syuilo
- Client: Statusbars @syuilo
- Client: Add instance-cloud widget @syuilo
- Client: Add rss-ticker widget @syuilo
- Client: Removing entries from a clip @futchitwo
- Client: Poll highlights in explore page @syuilo
- Client: Improve deck UI @syuilo
- Client: Word mute also checks content warnings @Johann150
- Client: メニューからページをリロードできるように @syuilo
- Client: Improve emoji picker performance @syuilo
- Client: For notes with specified visibility, show recipients when hovering over visibility symbol. @Johann150
- Client: Make widgets available again on a tablet @syuilo
- ユーザーにモデレーションメモを残せる機能 @syuilo
- Make possible to delete an account by admin @syuilo
- Improve player detection in URL preview @mei23
- Add Badge Image to Push Notification #8012 @tamaina
- Server: Improve performance
- Server: Supports IPv6 on Redis transport. @mei23
  IPv4/IPv6 is used by default. You can tune this behavior via `redis.family`.
- Server: Add possibility to log IP addresses of users @syuilo
- Add additional drive capacity change support @CyberRex0

### Bugfixes
- Server: Fix GenerateVideoThumbnail failed @mei23
- Server: Ensure temp directory cleanup @Johann150
- favicons of federated instances not showing @syuilo
- Admin: The checkbox for blocking an instance works again @Johann150
- Client: Prevent access to user pages when not logged in @pixeldesu @Johann150
- Client: Disable some hotkeys (e.g. for creating a post) for not logged in users @pixeldesu
- Client: Ask users that are not logged in to log in when trying to vote in a poll @Johann150
- Instance mutes also apply in antennas etc. @Johann150

## 12.111.1 (2022/06/13)

### Bugfixes
- some fixes of multiple notification read @tamaina
- some GenerateVideoThumbnail failed @Johann150
- Client: デッキでウィジェットの情報が保存されない問題を修正 @syuilo
- Client: ギャラリーの投稿を開こうとすると編集画面が表示される @futchitwo

## 12.111.0 (2022/06/11)
### Note
- Node.js 16.15.0 or later is required

### Improvements
- Supports Unicode Emoji 14.0 @mei23
- プッシュ通知を複数アカウント対応に #7667 @tamaina
- プッシュ通知にクリックやactionを設定 #7667 @tamaina
- ドライブに画像ファイルをアップロードするときオリジナル画像を破棄してwebpublicのみ保持するオプション @tamaina
- Server: always remove completed tasks of job queue @Johann150
- Client: アバターの設定で画像をクロップできるように @syuilo
- Client: make emoji stand out more on reaction button @Johann150
- Client: display URL of QR code for TOTP registration @tamaina
- Client: render quote renote CWs as MFM @pixeldesu
- API: notifications/readは配列でも受け付けるように #7667 @tamaina
- API: ユーザー検索で、クエリがusernameの条件を満たす場合はusernameもLIKE検索するように @tamaina
- MFM: Allow speed changes in all animated MFMs @Johann150
- The theme color is now better validated. @Johann150
  Your own theme color may be unset if it was in an invalid format.
  Admins should check their instance settings if in doubt.
- Perform port diagnosis at startup only when Listen fails @mei23
- Rate limiting is now also usable for non-authenticated users. @Johann150 @mei23
  Admins should make sure the reverse proxy sets the `X-Forwarded-For` header to the original address.

### Bugfixes
- Server: keep file order of note attachement @Johann150
- Server: fix missing foreign key for reports leading to reports page being unusable @Johann150
- Server: fix internal in-memory caching @Johann150
- Server: prevent crash when processing certain PNGs @syuilo
- Server: Fix unable to generate video thumbnails @mei23
- Server: Fix `Cannot find module` issue @mei23
- Federation: Add rel attribute to host-meta @mei23
- Federation: add id for activitypub follows @Johann150
- Federation: use `source` instead of `_misskey_content` @Johann150
- Federation: ensure resolver does not fetch local resources via HTTP(S) @Johann150
- Federation: correctly render empty note text @Johann150
- Federation: Fix quote renotes containing no text being federated correctly @Johann150
- Federation: remove duplicate br tag/newline @Johann150
- Federation: add missing authorization checks @Johann150
- Client: fix profile picture height in mentions @tamaina
- Client: fix abuse reports page to be able to show all reports @Johann150
- Client: fix settings page @tamaina
- Client: fix profile tabs @futchitwo
- Client: fix popout URL @futchitwo
- Client: correctly handle MiAuth URLs with query string @sn0w
- Client: ノート詳細ページの新しいノートを表示する機能の動作が正しくなるように修正する @xianonn
- MFM: more animated functions support `speed` parameter @futchitwo
- MFM: limit large MFM @Johann150

## 12.110.1 (2022/04/23)

### Bugfixes
- Fix GOP rendering @syuilo
- Improve performance of antenna, clip, and list @xianonn

## 12.110.0 (2022/04/11)

### Improvements
- Improve webhook @syuilo
- Client: Show loading icon on splash screen @syuilo

### Bugfixes
- API: parameter validation of users/show was wrong
- Federation: リモートインスタンスへのダイレクト投稿が届かない問題を修正 @syuilo

## 12.109.2 (2022/04/03)

### Bugfixes
- API: admin/update-meta was not working @syuilo
- Client: テーマを切り替えたり読み込んだりするとmeta[name="theme-color"]のcontentがundefinedになる問題を修正 @tamaina

## 12.109.1 (2022/04/02)

### Bugfixes
- API: Renoteが行えない問題を修正

## 12.109.0 (2022/04/02)

### Improvements
- Webhooks @syuilo
- Bull Dashboardを組み込み、ジョブキューの確認や操作を行えるように @syuilo
  - Bull Dashboardを開くには、最初だけ一旦ログアウトしてから再度管理者権限を持つアカウントでログインする必要があります
- Check that installed Node.js version fulfills version requirement @ThatOneCalculator
- Server: overall performance improvements @syuilo
- Federation: avoid duplicate activity delivery @Johann150
- Federation: limit federation of reactions on direct notes @Johann150
- Client: タッチパッド・タッチスクリーンでのデッキの操作性を向上 @tamaina

### Bugfixes
- email address validation was not working @ybw2016v
- API: fix endpoint endpoint @Johann150
- API: fix admin/meta endpoint @syuilo
- API: improved validation and documentation for endpoints that accept different variants of input @Johann150
- API: `notes/create`: The `mediaIds` property is now deprecated. @Johann150
  - Use `fileIds` instead, it has the same behaviour.
- Client: URIエンコーディングが異常でdecodeURIComponentが失敗するとURLが表示できなくなる問題を修正 @tamaina

## 12.108.1 (2022/03/12)

### Bugfixes
- リレーが動作しない問題を修正 @xianonn
- ulidを使用していると動作しない問題を修正 @syuilo
- 外部からOGPが正しく取得できない問題を修正 @syuilo
- instance can not get the files from other instance when there are items in allowedPrivateNetworks in .config/default.yml @ybw2016v

## 12.108.0 (2022/03/09)

### NOTE
このバージョンからNode v16.14.0以降が必要です

### Changes
- ノートの最大文字数を設定できる機能が廃止され、デフォルトで一律3000文字になりました @syuilo
- Misskey can no longer terminate HTTPS connections. @Johann150
  - If you did not use a reverse proxy (e.g. nginx) before, you will probably need to adjust
    your configuration file and set up a reverse proxy. The `https` configuration key is no
    longer recognized!

### Improvements
- インスタンスデフォルトテーマを設定できるように @syuilo
- ミュートに期限を設定できるように @syuilo
- アンケートが終了したときに通知が作成されるように @syuilo
- プロフィールの追加情報を最大16まで保存できるように @syuilo
- 連合チャートにPub&Subを追加 @syuilo
- 連合チャートにActiveを追加 @syuilo
- デフォルトで10秒以上時間がかかるデータベースへのクエリは中断されるように @syuilo
	- 設定ファイルの`db.extra`に`statement_timeout`を設定することでタイムアウト時間を変更できます
- Client: スプラッシュスクリーンにインスタンスのアイコンを表示するように @syuilo

### Bugfixes
- Client: リアクションピッカーの高さが低くなったまま戻らないことがあるのを修正 @syuilo
- Client: ユーザー名オートコンプリートが正しく動作しない問題を修正 @syuilo
- Client: タッチ操作だとウィジェットの編集がしにくいのを修正 @xianonn
- Client: register_note_view_interruptor()が動かないのを修正 @syuilo
- Client: iPhone X以降(?)でページの内容が全て表示しきれないのを修正 @tamaina
- Client: fix image caption on mobile @nullobsi

## 12.107.0 (2022/02/12)

### Improvements
- クライアント: テーマを追加 @syuilo

### Bugfixes
- API: stats APIで内部エラーが発生する問題を修正 @syuilo
- クライアント: ソフトミュートですべてがマッチしてしまう場合があるのを修正 @tamaina
- クライアント: デバイスのスクリーンのセーフエリアを考慮するように @syuilo
- クライアント: 一部環境でサイドバーの投稿ボタンが表示されない問題を修正 @syuilo

## 12.106.3 (2022/02/11)

### Improvements
- クライアント: スマートフォンでの余白を調整 @syuilo

### Bugfixes
- クライアント: ノートの詳細が表示されない問題を修正 @syuilo

## 12.106.2 (2022/02/11)

### Bugfixes
- クライアント: 削除したノートがタイムラインから自動で消えない問題を修正 @syuilo
- クライアント: リアクション数が正しくないことがある問題を修正 @syuilo
- 一部環境でマイグレーションが動作しない問題を修正 @syuilo

## 12.106.1 (2022/02/11)

### Bugfixes
- クライアント: ワードミュートが保存できない問題を修正 @syuilo

## 12.106.0 (2022/02/11)

### Improvements
- Improve federation chart @syuilo
- クライアント: リアクションピッカーのサイズを設定できるように @syuilo
- クライアント: リアクションピッカーの幅、高さ制限を緩和 @syuilo
- Docker: Update to Node v16.13.2 @mei23
- Update dependencies

### Bugfixes
- validate regular expressions in word mutes @Johann150

## 12.105.0 (2022/02/09)

### Improvements
- インスタンスのテーマカラーを設定できるように @syuilo

### Bugfixes
- 一部環境でマイグレーションが失敗する問題を修正 @syuilo

## 12.104.0 (2022/02/09)

### Note
ビルドする前に`yarn clean`を実行してください。

このリリースはマイグレーションの規模が大きいため、インスタンスによってはマイグレーションに時間がかかる可能性があります。
マイグレーションが終わらない場合は、チャートの情報はリセットされてしまいますが`__chart__`で始まるテーブルの**レコード**を全て削除(テーブル自体は消さないでください)してから再度試す方法もあります。

### Improvements
- チャートエンジンの強化 @syuilo
	- テーブルサイズの削減
	- notes/instance/perUserNotesチャートに添付ファイル付きノートの数を追加
	- activeUsersチャートに新しい項目を追加
	- federationチャートに新しい項目を追加
	- apRequestチャートを追加
	- networkチャート廃止
- クライアント: 自インスタンス情報ページでチャートを見れるように @syuilo
- クライアント: デバイスの種類を手動指定できるように @syuilo
- クライアント: UIのアイコンを更新 @syuilo
- クライアント: UIのアイコンをセルフホスティングするように @syuilo
- NodeInfo のユーザー数と投稿数の内容を見直す @xianonn

### Bugfixes
- Client: タイムライン種別を切り替えると「新しいノートがあります」の表示が残留してしまうのを修正 @tamaina
- Client: UIのサイズがおかしくなる問題の修正 @tamaina
- Client: Setting instance information of notes to always show breaks the timeline @Johann150
- Client: 環境に依っては返信する際のカーソル位置が正しくない問題を修正 @syuilo
- Client: コントロールパネルのユーザー、ファイルにて、インスタンスの表示範囲切り替えが機能しない問題を修正 @syuilo
- Client: アップデートお知らせダイアログが出ないのを修正 @syuilo
- Client: Follows/Followers Visibility changes won't be saved unless clicking on an other checkbox @Johann150
- API: Fix API cast @mei23
- add instance favicon where it's missing @solfisher
- チャートの定期resyncが動作していない問題を修正 @syuilo

## 12.103.1 (2022/02/02)

### Bugfixes
- クライアント: ツールチップの表示位置が正しくない問題を修正

## 12.103.0 (2022/02/02)

### Improvements
- クライアント: 連合インスタンスページからインスタンス情報再取得を行えるように

### Bugfixes
- クライアント: 投稿のNSFW画像を表示したあとにリアクションが更新されると画像が非表示になる問題を修正
- クライアント: 「クリップ」ページが開かない問題を修正
- クライアント: トレンドウィジェットが動作しないのを修正
- クライアント: フェデレーションウィジェットが動作しないのを修正
- クライアント: リアクション設定で絵文字ピッカーが開かないのを修正
- クライアント: DMページでメンションが含まれる問題を修正
- クライアント: 投稿フォームのハッシュタグ保持フィールドが動作しない問題を修正
- クライアント: サイドビューが動かないのを修正
- クライアント: ensure that specified users does not get duplicates
- Add `img-src` and `media-src` directives to `Content-Security-Policy` for
  files and media proxy

## 12.102.1 (2022/01/27)
### Bugfixes
- チャットが表示できない問題を修正

## 12.102.0 (2022/01/27)

### NOTE
アップデート後、一部カスタム絵文字が表示できなくなる場合があります。その場合、一旦絵文字管理ページから絵文字を一括エクスポートし、再度コントロールパネルから一括インポートすると直ります。
⚠ 12.102.0以前にエクスポートされたzipとは互換性がありません。アップデートしてからエクスポートを行なってください。

### Changes
- Room機能が削除されました
  - 後日別リポジトリとして復活予定です
- リバーシ機能が削除されました
  - 後日別リポジトリとして復活予定です
- Chat UIが削除されました
- ノートに添付できるファイルの数が16に増えました
- カスタム絵文字にSVGを指定した場合、PNGに変換されて表示されるようになりました

### Improvements
- カスタム絵文字一括編集機能
- カスタム絵文字一括インポート
- 投稿フォームで一時的に投稿するアカウントを切り替えられるように
- Unifying Misskey-specific IRIs in JSON-LD `@context`
- クライアントのパフォーマンス向上
- セキュリティの向上

### Bugfixes
- アップロードエラー時の処理を修正

## 12.101.1 (2021/12/29)

### Bugfixes
- SVG絵文字が表示できないのを修正
- エクスポートした絵文字の拡張子がfalseになることがあるのを修正

## 12.101.0 (2021/12/29)

### Improvements
- クライアント: ノートプレビューの精度を改善
- クライアント: MFM sparkleエフェクトの改善
- クライアント: デザインの調整
- セキュリティの向上

### Bugfixes
- クライアント: 一部のコンポーネントが裏に隠れるのを修正
- fix html blockquote conversion

## 12.100.2 (2021/12/18)

### Bugfixes
- クライアント: Deckカラムの増減がページをリロードするまで正しく反映されない問題を修正
- クライアント: 一部のコンポーネントが裏に隠れるのを修正
- クライアント: カスタム絵文字一覧ページの負荷が高いのを修正

## 12.100.1 (2021/12/17)

### Bugfixes
- クライアント: デザインの調整

## 12.100.0 (2021/12/17)

### Improvements
- クライアント: モバイルでの各種メニュー、リアクションピッカーの表示を改善

### Bugfixes
- クライアント: 一部のコンポーネントが裏に隠れるのを修正

## 12.99.3 (2021/12/14)
### Bugfixes
- クライアント: オートコンプリートがダイアログの裏に隠れる問題を修正

## 12.99.2 (2021/12/14)

## 12.99.1 (2021/12/14)

## 12.99.0 (2021/12/14)

### Improvements
- Added a user-level instance mute in user settings
- フォローエクスポートでミュートしているユーザーを含めないオプションを追加
- フォローエクスポートで使われていないアカウントを含めないオプションを追加
- カスタム絵文字エクスポート機能
- チャートのパフォーマンスの改善
- グループから抜けられるように

### Bugfixes
- クライアント: タッチ機能付きディスプレイを使っていてマウス操作をしている場合に一部機能が動作しない問題を修正
- クライアント: クリップの設定を編集できない問題を修正
- クライアント: メニューなどがウィンドウの裏に隠れる問題を修正

## 12.98.0 (2021/12/03)

### Improvements
- API: /antennas/notes API で日付による絞り込みができるように
- クライアント: アンケートに投票する際に確認ダイアログを出すように
- クライアント: Renoteなノート詳細ページから元のノートページに遷移できるように
- クライアント: 画像ポップアップでクリックで閉じられるように
- クライアント: デザインの調整
- フォロワーを解除できる機能

### Bugfixes
- クライアント: LTLやGTLが無効になっている場合でもUI上にタブが表示される問題を修正
- クライアント: ログインにおいてパスワードが誤っている際のエラーメッセージが正しく表示されない問題を修正
- クライアント: リアクションツールチップ、Renoteツールチップのユーザーの並び順を修正
- クライアント: サウンドのマスターボリュームが正しく保存されない問題を修正
- クライアント: 一部環境において通知が表示されると操作不能になる問題を修正
- クライアント: モバイルでタップしたときにツールチップが表示される問題を修正
- クライアント: リモートインスタンスのノートに返信するとき、対象のノートにそのリモートインスタンス内のユーザーへのメンションが含まれていると、返信テキスト内にローカルユーザーへのメンションとして引き継がれてしまう場合がある問題を修正
- クライアント: 画像ビューワーで全体表示した時に上側の一部しか表示されない画像がある問題を修正
- API: ユーザーを取得時に条件によっては内部エラーになる問題を修正

### Changes
- クライアント: ノートにモデレーターバッジを表示するのを廃止

## 12.97.0 (2021/11/19)

### Improvements
- クライアント: 返信先やRenoteに対しても自動折りたたみされるように
- クライアント: 長いスレッドの表示を改善
- クライアント: 翻訳にもMFMを適用し、元の文章の改行などを保持するように
- クライアント: アカウント削除に確認ダイアログを出すように

### Bugfixes
- クライアント: ユーザー検索の「全て」が動作しない問題を修正
- クライアント: リアクション一覧、Renote一覧ツールチップのスタイルを修正

## 12.96.1 (2021/11/13)
### Improvements
- npm scriptの互換性を向上

## 12.96.0 (2021/11/13)

### Improvements
- フォロー/フォロワーを非公開にできるように
- インスタンスプロフィールレンダリング ready
- 通知のリアクションアイコンをホバーで拡大できるように
- RenoteボタンをホバーでRenoteしたユーザー一覧を表示するように
- 返信の際にメンションを含めるように
- 通報があったときに管理者へEメールで通知されるように
- メールアドレスのバリデーションを強化

### Bugfixes
- アカウント削除処理があると高負荷になる問題を修正
- クライアント: 長いメニューが画面からはみ出す問題を修正
- クライアント: コントロールパネルのジョブキューに個々のジョブが表示されないのを修正
- クライアント: fix missing i18n string
- fix html conversion issue with code blocks

### Changes
- ノートにモバイルからの投稿か否かの情報を含めないように

## 12.95.0 (2021/10/31)

### Improvements
- スレッドミュート機能

### Bugfixes
- リレー向けのActivityが一部実装で除外されてしまうことがあるのを修正
- 削除したノートやユーザーがリモートから参照されると復活することがあるのを修正
- クライアント: ページ編集時のドロップダウンメニューなどが動作しない問題を修正
- クライアント: コントロールパネルのカスタム絵文字タブが切り替わらないように見える問題を修正
- API: ユーザー情報の hasUnreadChannel が常に false になっている問題を修正

## 12.94.1 (2021/10/25)

### Improvements

### Bugfixes
- クライアント: ユーザーページのナビゲーションが失敗する問題を修正

## 12.94.0 (2021/10/25)

### Improvements
- クライアント: 画像ビューアを強化
- クライアント: メンションにユーザーのアバターを表示するように
- クライアント: デザインの調整
- クライアント: twemojiをセルフホスティングするように

### Bugfixes
- クライアント: CWで画像が隠されたとき、画像の高さがおかしいことになる問題を修正

### NOTE
- このバージョンから、iOS 15未満のサポートがされなくなります。対象のバージョンをお使いの方は、iOSのバージョンアップを行ってください。

## 12.93.2 (2021/10/23)

### Bugfixes
- クライアント: ウィジェットを追加できない問題を修正

## 12.93.1 (2021/10/23)

### Bugfixes
- クライアント: 通知上でローカルのリアクションが表示されないのを修正

## 12.93.0 (2021/10/23)

### Improvements
- クライアント: コントロールパネルのパフォーマンスを改善
- クライアント: 自分のリアクション一覧を見れるように
	- 設定により、リアクション一覧を全員に公開することも可能
- クライアント: ユーザー検索の精度を強化
- クライアント: 新しいライトテーマを追加
- クライアント: 新しいダークテーマを追加
- API: ユーザーのリアクション一覧を取得する users/reactions を追加
- API: users/search および users/search-by-username-and-host を強化
- ミュート及びブロックのインポートを行えるように
- クライアント: /share のクエリでリプライやファイル等の情報を渡せるように
- チャートのsyncを毎日0時に自動で行うように

### Bugfixes
- クライアント: テーマの管理が行えない問題を修正
- API: アプリケーション通知が取得できない問題を修正
- クライアント: リモートノートで意図せずローカルカスタム絵文字が使われてしまうことがあるのを修正
- ActivityPub: not reacted な Undo.Like がinboxに滞留するのを修正

### Changes
- 連合の考慮に問題があることなどが分かったため、モデレーターをブロックできない仕様を廃止しました
- データベースにログを保存しないようになりました
	- ログを永続化したい場合はsyslogを利用してください

## 12.92.0 (2021/10/16)

### Improvements
- アカウント登録にメールアドレスの設定を必須にするオプション
- クライアント: 全体的なUIのブラッシュアップ
- クライアント: MFM関数構文のサジェストを実装
- クライアント: ノート本文を投稿フォーム内でプレビューできるように
- クライアント: 未読の通知のみ表示する機能
- クライアント: 通知ページで通知の種類によるフィルタ
- クライアント: アニメーションを減らす設定の適用範囲を拡充
- クライアント: 新しいダークテーマを追加
- クライアント: テーマコンパイラに hue と saturate 関数を追加
- ActivityPub: HTML -> MFMの変換を強化
- API: グループから抜ける users/groups/leave エンドポイントを実装
- API: i/notifications に unreadOnly オプションを追加
- API: ap系のエンドポイントをログイン必須化+レートリミット追加
- MFM: Add tag syntaxes of bold <b></b> and strikethrough <s></s>

### Bugfixes
- Fix createDeleteAccountJob
- admin inbox queue does not show individual jobs
- クライアント: ヘッダーのタブが折り返される問題を修正
- クライアント: ヘッダーにタブが表示されている状態でタイトルをクリックしたときにタブ選択が表示されるのを修正
- クライアント: ユーザーページのタブが機能していない問題を修正
- クライアント: ピン留めユーザーの設定項目がない問題を修正
- クライアント: Deck UIにおいて、重ねたカラムの片方を畳んだ状態で右に出すと表示が壊れる問題を修正
- API: 管理者およびモデレーターをブロックできてしまう問題を修正
- MFM: Mentions in the link label are parsed as text
- MFM: Add a property to the URL node indicating whether it was enclosed in <>
- MFM: Disallows < and > in hashtags

### Changes
- 保守性やユーザビリティの観点から、Misskeyのコマンドラインオプションが削除されました。
	- 必要であれば、代わりに環境変数で設定することができます
- MFM: パフォーマンス、保守性、構文誤認識抑制の観点から、旧関数構文のサポートが削除されました。
	- 旧構文(`[foo bar]`)を使用せず、現行の構文(`$[foo bar]`)を使用してください。

## 12.91.0 (2021/09/22)

### Improvements
- ActivityPub: リモートユーザーのDeleteアクティビティに対応
- ActivityPub: add resolver check for blocked instance
- ActivityPub: deliverキューのメモリ使用量を削減
- API: 管理者用アカウント削除APIを実装(/admin/accounts/delete)
	- リモートユーザーの削除も可能に
- アカウントが凍結された場合に、凍結された旨を表示してからログアウトするように
- 凍結されたアカウントにログインしようとしたときに、凍結されている旨を表示するように
- リスト、アンテナタイムラインを個別ページとして分割
- UIの改善
- MFMにsparklesエフェクトを追加
- 非ログイン自は更新ダイアログを出さないように
- クライアント起動時、アップデートが利用可能な場合エラー表示およびダイアログ表示しないように

### Bugfixes
- アカウントデータのエクスポート/インポート処理ができない問題を修正
- アンテナの既読が付かない問題を修正
- popupで設定ページを表示すると、アカウントの削除ページにアクセスすることができない問題を修正
- "問題が発生しました"ウィンドウを開くと☓ボタンがなくて閉じれない問題を修正

## 12.90.1 (2021/09/05)

### Bugfixes
- Dockerfileを修正
- ノート翻訳時に公開範囲が考慮されていない問題を修正

## 12.90.0 (2021/09/04)

### Improvements
- 藍モード、および藍ウィジェット
	- クライアントに藍ちゃんを召喚することができるようになりました。
- URLからのアップロード, APの添付ファイル, 外部ファイルのプロキシ等では、Privateアドレス等へのリクエストは拒否されるようになりました。
	- developmentで動作している場合は、この制限は適用されません。
	- Proxy使用時には、この制限は適用されません。
		Proxy使用時に同等の制限を行いたい場合は、Proxy側で設定を行う必要があります。
	- `default.yml`にて`allowedPrivateNetworks`にCIDRを追加することにより、宛先ネットワークを指定してこの制限から除外することが出来ます。
- アップロード, ダウンロード出来るファイルサイズにハードリミットが適用されるようになりました。(約250MB)
	- `default.yml`にて`maxFileSize`を変更することにより、制限値を変更することが出来ます。

### Bugfixes
- 管理者が最初にサインアップするページでログインされないのを修正
- CWを維持する設定を復活
- クライアントの表示を修正

## 12.89.2 (2021/08/24)

### Bugfixes
- カスタムCSSを有効にしているとエラーになる問題を修正

## 12.89.1 (2021/08/24)

### Improvements
- クライアントのデザインの調整

### Bugfixes
- 翻訳でDeepLのProアカウントに対応していない問題を修正
- インスタンス設定でDeepLのAuth Keyが空で表示される問題を修正
- セキュリティの向上

## 12.89.0 (2021/08/21)

### Improvements
- アカウント削除の安定性を向上
- 絵文字オートコンプリートの挙動を改修
- localStorageのaccountsはindexedDBで保持するように
- ActivityPub: ジョブキューの試行タイミングを調整 (#7635)
- API: sw/unregisterを追加
- ワードミュートのドキュメントを追加
- クライアントのデザインの調整
- 依存関係の更新

### Bugfixes
- チャンネルを作成しているとアカウントを削除できないのを修正
- ノートの「削除して編集」をするとアンケートの選択肢が[object Object]になる問題を修正

## 12.88.0 (2021/08/17)

### Features
- ノートの翻訳機能を追加
  - 有効にするには、サーバー管理者がDeepLの無料アカウントを登録し、取得した認証キーを「インスタンス設定 > その他 > DeepL Auth Key」に設定する必要があります。
- Misskey更新時にダイアログを表示するように
- ジョブキューウィジェットに警報音を鳴らす設定を追加

### Improvements
- ブロックの挙動を改修
	- ブロックされたユーザーがブロックしたユーザーに対してアクション出来ないようになりました。詳細はドキュメントをご確認ください。
- UIデザインの調整
- データベースのインデックスを最適化
- Proxy使用時にKeep-Aliveをサポート
- DNSキャッシュでネガティブキャッシュをサポート
- 依存関係の更新

### Bugfixes
- タッチ操作でウィンドウを閉じることができない問題を修正
- Renoteされた時刻が投稿された時刻のように表示される問題を修正
- コントロールパネルでファイルを削除した際の表示を修正
- ActivityPub: 長いユーザーの名前や自己紹介の対応

## 12.87.0 (2021/08/12)

### Improvements
- 絵文字オートコンプリートで一文字目は最近使った絵文字をサジェストするように
- 絵文字オートコンプリートのパフォーマンスを改善
- about-misskeyページにドキュメントへのリンクを追加
- Docker: Node.jsを16.6.2に
- 依存関係の更新
- 翻訳の更新

### Bugfixes
- Misskey更新時、テーマキャッシュの影響でスタイルがおかしくなる問題を修正

## 12.86.0 (2021/08/11)

### Improvements
- ドキュメントの更新
	- ドキュメントにchangelogを追加
- ぼかし効果のオプションを追加
- Vueを3.2.1に更新
- UIの調整

### Bugfixes
- ハッシュタグ入力が空のときに#が付くのを修正
- フォローリクエストのEメール通知を修正<|MERGE_RESOLUTION|>--- conflicted
+++ resolved
@@ -11,6 +11,11 @@
 -
 
 -->
+
+## 13.x.x (unreleased)
+
+### General
+- 通報の即時解決機能の追加
 
 ## 13.14.1
 
@@ -19,13 +24,9 @@
   * 過去に発行した招待コードを確認できるようになりました  
   * ロールごとに招待コードの発行数制限と制限対象期間、有効期限を設定できるようになりました  
   * 招待コードを作成したユーザーと使用したユーザーを確認できるようになりました  
-<<<<<<< HEAD
-- 通報の即時解決機能の追加
-=======
 - ユーザーにロールが期限付きでアサインされている場合、その期限をユーザーのモデレーションページで確認できるようになりました
 - identicon生成を無効にしてパフォーマンスを向上させることができるようになりました
 - サーバーのマシン情報の公開を無効にしてパフォーマンスを向上させることができるようになりました
->>>>>>> 7097d553
 
 ### Client
 - deck UIのカラムのメニューからアンテナとリストの編集画面を開けるように
