<!--
## 13.x.x (unreleased)

### General
-

### Client
-

### Server
-

-->

<<<<<<< HEAD
## 13.13.2 (unreleased)

### General
- プレイにAPI Tokenを要求できる関数を追加
=======
## 13.13.2

### General
- エラー時や項目が存在しないときなどのアイコン画像をサーバー管理者が設定できるように
- ロールが付与されているユーザーリストを非公開にできるように

### Client
- Fix: タブがバックグラウンドでもstreamが切断されないように

### Server
- Fix: キャッシュが溜まり続けないように
>>>>>>> fa7fd9ce

## 13.13.1

### Client
- Fix: タブがアクティブな間はstreamが切断されないように

### Server
- Fix: api/metaで`TypeError: JSON5.parse is not a function`エラーが発生する問題を修正

## 13.13.0

### General
- カスタム絵文字ごとにそれをリアクションとして使えるロールを設定できるように
- カスタム絵文字ごとに連合するかどうか設定できるように
- カスタム絵文字ごとにセンシティブフラグを設定できるように
- センシティブなカスタム絵文字のリアクションを受け入れない設定が可能に
- タイムラインにフォロイーの行った他人へのリプライを含めるかどうかの設定をアカウントに保存するのをやめるように
	- 今後はAPI呼び出し時およびストリーミング接続時に設定するようになります
- リストを公開できるようになりました

### Client
- リアクションの取り消し/変更時に確認ダイアログを出すように
- 開発者モードを追加
- AiScriptを0.13.3に更新
- Deck UIを使用している場合、`/`以外にアクセスした際にZen UIで表示するように
	- メインカラムを設置していない場合の問題を解決
- ハッシュタグのノート一覧ページから、そのハッシュタグで投稿するボタンを追加
- アカウント初期設定ウィザードに戻るボタンを追加
- アカウントの初期設定ウィザードにあとでボタンを追加
- サーバーにカスタム絵文字の種類が多い場合のパフォーマンスの改善
- Fix: URLプレビューで情報が取得できなかった際の挙動を修正
- Fix: Safari、Firefoxでの新規登録時、パスワードマネージャーにメールアドレスが登録されていた挙動を修正
- Fix: ロールタイムラインが無効でも投稿が流れてしまう問題の修正
- Fix: ロールタイムラインにて全ての投稿が流れてしまう問題の修正
- Fix: 「アクセストークンの管理」画面でアプリの情報が表示されない問題の修正
- Fix: Firefoxにおける絵文字ピッカーのTabキーフォーカス問題の修正
- Fix: フォローボタンがテーマのカラースキームによって視認性が悪くなる問題を修正
  - 新しいプロパティ `fgOnWhite` が追加されました

### Server
- bullをbull-mqにアップグレードし、ジョブキューのパフォーマンスを改善
- ストリーミングのパフォーマンスを改善
- Fix: 無効化されたアンテナにアクセスがあった際に再度有効化するように
- Fix: お知らせの画像URLを空にできない問題を修正
- Fix: i/notificationsのsinceIdが機能しない問題を修正
- Fix: pageのピン留めを解除することができない問題を修正

## 13.12.2

## NOTE
Meilisearchの設定に`index`が必要になりました。値はMisskeyサーバーのホスト名にすることをお勧めします(アルファベット、ハイフン、アンダーバーのみ使用可能)。例: `misskey-io`
過去に作成された`notes`インデックスは、`<index名>---notes`にリネームが必要です。例: `misskey-io---notes`

### General
- 投稿したコンテンツのAIによる学習を軽減するオプションを追加

### Client
- ユーザーを指定してのノート検索が可能に
- アカウント初期設定ウィザードにプライバシー設定を追加
- リテンション率チャートに折れ線グラフを追加
- Fix: ブラーエフェクトを有効にしている状態で高負荷になる問題を修正
- Fix: Pageにおいて画像ブロックに画像を設定できない問題を修正
- Fix: カラーバーがリプライには表示されないのを修正
- Fix: チャンネル内の検索ボックスが挙動不審な問題を修正
- Fix: リテンションチャートのレンダリングを修正
- Fix: リアクションエフェクトのレンダリングの問題を修正

### Server
- センシティブワードの登録にAnd、正規表現が使用できるようになりました。
- Fix: ひとつのMeilisearchサーバーを複数のMisskeyサーバーで使えない問題を修正

## 13.12.1

### Client
- プロフィール画面におけるモデレーションノートの表示を調整
- Fix: 一部ダイアログが表示されない問題を修正
- Fix: MkUserInfoのフォローボタンが変な位置にある問題を修正

### Server
- Fix: リモートサーバーの情報が更新できない問題を修正
- Fix: 13.11を経験しない状態で13.12にアップデートした場合ユーザープロフィール関連の画像が消失する問題を修正

## 13.12.0

### NOTE
- Node.js 18.16.0以上が必要になりました

### General
- アカウントの引っ越し（フォロワー引き継ぎ）に対応
- Meilisearchを全文検索に使用できるようになりました
  * 「フォロワーのみ」の投稿は検索結果に表示されません。
- 新規登録前に簡潔なルールをユーザーに表示できる、サーバールール機能を追加
- ユーザーへの自分用メモ機能
  * ユーザーに対して、自分だけが見られるメモを追加できるようになりました。  
    （自分自身に対してもメモを追加できます。）
  * ユーザーメニューから追加できます。  
    （デスクトップ表示ではusernameの右側のボタンからも追加可能）
- チャンネルに色を設定できるようになりました。各ノートに設定した色のインジケーターが表示されます。
- チャンネルをアーカイブできるようになりました。
	* アーカイブすると、チャンネル一覧や検索結果に表示されなくなり、新たな書き込みもできなくなります。
- アンテナのエクスポート・インポートができるようになりました
- ロールタイムラインをロールごとに表示するかどうかの選択できるようになりました。
	* デフォルトがオフになるので、ロールタイムラインを表示する場合はオンにしてください。
- ロールに強制的にNSFWを付与するポリシーを追加
	* アップロード済みのファイルはNSFWにならない為注意してください。
- モデレーションノートがユーザーのプロフィールページからも閲覧および編集できるようになりました。
- カスタム絵文字のライセンスを複数でセットできるようになりました。
- 管理者が予約ユーザー名を設定できるようになりました。
- Fix: フォローリクエストの通知が残る問題を修正

### Client
- アカウント作成時に初期設定ウィザードを表示するように
- チャンネル内検索ができるように
- チャンネル検索ですべてのチャンネルの取得/表示ができるように
- 通知の表示をカスタマイズできるように
- ドライブのファイル一覧から直接ノートを作成できるように
- ノートメニューからRenoteしたユーザーの一覧を見れるように
- コントロールパネルのカスタム絵文字ページおよびaboutのカスタム絵文字の検索インプットで、`:emojiname1::emojiname2:`のように検索して絵文字を検索できるように
  * 絵文字ピッカーから入力可能になります
- データセーバーモードを追加
  * 画像が全て隠れた状態で表示されるようになります
- 閲覧注意設定された画像は表示した状態でもそれが閲覧注意だと分かる表示をするように
- モデレーターはノートに添付された画像上から直接NSFW設定できるように
- 1枚だけのメディアリストの画像のアスペクト比を画像に応じて縦長にするように
- プロフィール設定「追加情報」の項目の削除と並び替えができるように
- 新しい実績を追加
- AiScriptを0.13.2に更新
- Fix: AiScript APIのMk:dialogで何も返していなかったのをNULLを返すように修正
- Fix: 1:1ではない画像のリアクション通知バッジが左や上に寄ってしまっていたのを中央に来るように修正
- Fix: リアクションをホバーした時のユーザーリストで猫耳が切れてしまっていた問題を修正
- Fix: NSFWメディアの上に表示された｢もっと見る｣ボタンが押しづらい問題を修正

### Server
- channel/searchのqueryが空の場合に全てのチャンネルを返すように変更
- 環境変数MISSKEY_CONFIG_YMLで設定ファイルをdefault.ymlから変更可能に
- Fix: 他のサーバーの情報が取得できないことがある問題を修正
- Fix: エクスポートデータの拡張子がunknownになる問題を修正
- Fix: Content-Dispositionのパースでエラーが発生した場合にダウンロードが完了しない問題を修正
- Fix: API: i/update avatarIdとbannerIdにnullを渡した時、画像がリセットされない問題を修正
- Fix: .wav, .flacが再生できない問題を修正（新しくアップロードされたファイルのみ修正が適用されます）
- Fix: 凍結されたユーザーが一部APIのレスポンスに含まれる問題を修正
- Fix: メモリの使用量を`used - buffers - cached`ではなく`total - available`で求めるように（環境によって正常に計測できていなかったため）

## 13.11.3

### General
- 指定したロールを持つユーザーのノートのみが流れるロールタイムラインを追加
	- Deckのカラムとしても追加可能
- カスタム絵文字関連の改善
  * ノートなどに含まれるemojis（populateEmojiの結果）は（プロキシされたURLではなく）オリジナルのURLを指すように
  * MFMでx3/x4もしくはscale.x/yが2.5以上に指定されていた場合にはオリジナル品質の絵文字を使用するように
- カスタム絵文字でリアクションできないことがある問題を修正

### Client
- チャンネルのピン留めされたノートの順番が正しくない問題を修正

### Server
- フォローインポートなどでの大量のフォロー等操作をキューイングするように #10544 @nmkj-io
- Misskey Webでのサーバーサイドエラー画面を改善
- Misskey Webでのサーバーサイドエラーのログが残るように
- ノート作成時のアンテナ追加パフォーマンスを改善
- アンテナとロールTLのuntil/sinceプロパティが動くように

## 13.11.2

### Note
- 13.11.0または13.11.1から13.11.2以降にアップデートする場合、Redisのカスタム絵文字のキャッシュを削除する必要があります(https://github.com/misskey-dev/misskey/issues/10502#issuecomment-1502790755 参照)

### General
- チャンネルの検索用ページの追加

### Client
- 常に広告を見られるオプションを追加
- ユーザーページの画像一覧が表示されない問題を修正
- webhook, 連携アプリ一覧でコンテンツが重複して表示される問題を修正
- iPhoneで絵文字ピッカーの表示が崩れる問題を修正
- iPhoneでウィジェットドロワーの「ウィジェットを編集」が押しにくい問題を修正
- 投稿フォームのデザインを調整
- ギャラリーの人気の投稿が無限にページングされる問題を修正

### Server
- channels/search Endpoint APIの追加
- APIパラメータサイズ上限を32kbから1mbに緩和
- プッシュ通知送信時のパフォーマンスを改善
- ローカルのカスタム絵文字のキャッシュが効いていなかった問題を修正
- アンテナのノート、チャンネルのノート、通知が正常に作成できないことがある問題を修正
- ストリーミングのLTLチャンネルでサーバー側にエラーログが出るのを修正

### Service Worker
- 「通知が既読になったらプッシュ通知を削除する」を復活
  * 「プッシュ通知が更新されました」の挙動を変えた（ホストとバージョンを表示するようにし、一定時間後の削除は行わないように）
- プッシュ通知が実績を解除 (achievementEarned) に対応
- プッシュ通知のアクションから既存のクライアントの投稿フォームを開くことになった際の挙動を修正
- たくさんのプッシュ通知を閉じた際、その通知の数だけnotifications/mark-all-as-readを叩くのをやめるように

## 13.11.1

### General
- チャンネルの投稿を過去までさかのぼれるように

### Client
- PWA時の絵文字ピッカーの位置をホームバーに重ならないように調整
- リスト管理の画面でリストが無限に読み込まれる問題を修正
- 自分のクリップが無限に読み込まれる問題を修正
- チャンネルのお気に入りが無限に読み込まれる問題を修正
- さがすのローカルユーザー（ピンどめ）が無限に生成される問題を修正
- チャンネルを新規作成できない問題を修正
- ユーザープレビューが表示されない問題を修正

### Server
- 通知読み込みでエラーが発生する場合がある問題を修正
- リアクションできないことがある問題を修正
- IDをaid以外に設定している場合の問題を修正
- 連合しているインスタンスについて予期せず配送が全て停止されることがある問題を修正

## 13.11.0

### NOTE
- このバージョンからRedis 7.xが必要です。
- アップデートを行うと全ての通知およびアンテナのノートはリセットされます。

### General
- チャンネルをお気に入りに登録できるように
  - タイムラインのアンテナ選択などでは、フォローしているアンテナの代わりにお気に入りしたアンテナが表示されるようになっています。チャンネルをお気に入りに登録するには、当該チャンネルのページ→概要→⭐️のボタンを押します。
- チャンネルにノートをピン留めできるように

### Client
- 投稿フォームのデザインを改善
- 検索ページでURLを入力した際に照会したときと同等の挙動をするように
- ノートのリアクションを大きく表示するオプションを追加
- ギャラリー一覧にメディア表示と同じように NSFW 設定を反映するように（ホバーで表示）
- オブジェクトストレージの設定画面を分かりやすく
- 広告・お知らせが新規登録時に増殖しないように
-　「にゃああああああああああああああ！！！！！！！！！！！！」 (`isCat`) 有効時にアバターに表示される猫耳について挙動を変更
  - 「UIにぼかし効果を使用」 (`useBlurEffect`) で次の挙動が有効になります
	  - 猫耳のアバター内部部分をぼかしでマスク表示してより猫耳っぽく見えるように
	- 「UIのアニメーションを減らす」 (`reduceAnimation`) で猫耳を撫でられなくなります
- Add Minimizing ("folding") of windows
- 「データセーバー」モードを追加
- 非NSFWメディアが隠れている際にも「閲覧注意」が出てしまう問題を修正

### Server
- PostgreSQLのレプリケーション対応
	- 設定ファイルの `dbReplications` および `dbSlaves` にて設定できます
- イベント用Redisを別サーバーに分離できるように
- ジョブキュー用Redisを別サーバーに分離できるように
- サーバーの全体的なパフォーマンスを向上
- ノート作成時のパフォーマンスを向上
- アンテナのタイムライン取得時のパフォーマンスを向上
- チャンネルのタイムライン取得時のパフォーマンスを向上
- 通知に関する全体的なパフォーマンスを向上
- webhookがcontent-type text/plain;charset=UTF-8 で飛んでくる問題を修正

## 13.10.3

### Changes
- オブジェクトストレージのリージョン指定が必須になりました
  - リージョンの指定の無いサービスは us-east-1 を設定してください
  - 値が空の場合は設定ファイルまたは環境変数の使用を試みます
    - e.g. ~/aws/config, AWS_REGION

### General
- コンディショナルロールの条件に「投稿数が～以下」「投稿数が～以上」を追加
- リアクション非対応AP実装からのLikeアクティビティの解釈を👍から♥に

### Client
- クリップボタンをノートアクションに追加できるように
- センシティブワードの一覧にピン留めユーザーのIDが表示される問題を修正

### Server
- リモートユーザーのチャート生成を無効にするオプションを追加
- リモートサーバーのチャート生成を無効にするオプションを追加
- ドライブのチャートはローカルユーザーのみ生成するように
- 空のアンテナが作成できるのを修正

## 13.10.2

### Server
- 絵文字を編集すると保存できないことがある問題を修正

### Client
- ドライブファイルのメニューが正常に動作しない問題を修正

## 13.10.1

### Client
- Misskey PlayのPlayボタンを押した時にエラーが発生する問題を修正

## 13.10.0

### General
- ユーザーごとにRenoteをミュートできるように
- ノートごとに絵文字リアクションを受け取るか設定できるように
- クリップをお気に入りに登録できるように
- ノート検索の利用可否をロールで制御可能に(デフォルトでオフ)
- ロールの並び順を設定可能に
- カスタム絵文字にライセンス情報を付与できるように
- 指定した文字列を含む投稿の公開範囲をホームにできるように
- 使われてないアンテナは自動停止されるように

### Client
- 設定から自分のロールを確認できるように
- 広告一覧ページを追加
- ドライブクリーナーを追加
- DM作成時にメンションも含むように
- フォロー申請のボタンのデザインを改善
- 付箋ウィジェットの高さを設定可能に
- APオブジェクトを入力してフェッチする機能とユーザーやノートの検索機能を分離
- ナビゲーションバーの項目に「プロフィール」を追加できるように
- ナビゲーションバーのカスタマイズをドラッグ&ドロップで行えるように
- ジョブキューの再試行をワンクリックでできるように
- AiScriptを0.13.1に更新
- oEmbedをサポートしているウェブサイトのプレビューができるように
	- YouTubeをoEmbedでロードし、プレビューで共有ボタンを押すとOSの共有画面がでるように
	- ([FirefoxでSpotifyのプレビューを開けるとフルサイズじゃなくプレビューサイズだけ再生できる問題](https://bugzilla.mozilla.org/show_bug.cgi?id=1792395)があります)
	- (すでにブラウザーでキャッシュされたリンクに対しては以前のプレビュー行動が行われてます。その場合、ブラウザーのキャッシュをクリアしてまた試してください。)
- プロフィールで設定した情報が削除できない問題を修正
- ロールで広告を無効にするとadmin/adsでプレビューがでてこない問題を修正
- /api-consoleページにアクセスすると404が出る問題を修正
- Safariでプラグインが複数ある場合に正常に読み込まれない問題を修正
- Bookwyrmのユーザーのプロフィールページで「リモートで表示」をタップしても反応がない問題を修正
- 非ログイン時の「Misskeyについて」の表示を修正
- PC版にて「設定」「コントロールパネル」のリンクを2度以上続けてクリックした際に空白のページが表示される問題を修正

### Server
- OpenAPIエンドポイントを復旧
- WebP/AVIF/JPEGのweb公開用画像は、サーバーサイドではJPEGではなくWebPに変換するように
- アニメーション画像のサムネイルを生成するように
- アクティブユーザー数チャートの記録上限値を拡張
- Playのソースコード上限文字数を2倍に拡張
- 配送先サーバーが410 Goneで応答してきた場合は自動で配送停止をするように
- avatarBlurHash/bannerBlurHashの型をstringに限定
- タイムライン取得時のパフォーマンスを改善
- SMTP Login id length is too short
- API上で`visibility`を`followers`に設定してrenoteすると連合や削除で不具合が発生する問題を修正
- AWS S3からのファイル削除でNoSuchKeyエラーが出ると進めらない状態になる問題を修正
- `disableCache: true`を設定している場合に絵文字管理操作でエラーが出る問題を修正
- リテンション分析が上手く機能しないことがあるのを修正
- 空のアンテナが作成できないように修正
- 特定の条件で通報が見れない問題を修正
- 絵文字の名前に任意の文字が使用できる問題を修正

## 13.9.2 (2023/03/06)

### Improvements
- クリップ、チャンネルページに共有ボタンを追加
- チャンネルでタイムライン上部に投稿フォームを表示するかどうかのオプションを追加
- ブラウザでメディアプロキシ(/proxy)からファイルを保存した際に、なるべくオリジナルのファイル名を継承するように
- ドライブの「URLからアップロード」で、content-dispositionのfilenameがあればそれをファイル名に
- Identiconがローカルとリモートで同じになるように
  - これまでのIdenticonは異なる画像になります
- サーバーのパフォーマンスを改善

### Bugfixes
- ロールの権限で「一般ユーザー」のロールがいきなり設定できない問題を修正
- ユーザーページのバッジ表示を適切に折り返すように @arrow2nd
- fix(client): みつけるのロール一覧でコンディショナルロールが含まれるのを修正
- macOSでDev Containerが動作しない問題を修正 @RyotaK

## 13.9.1 (2023/03/03)

### Bugfixes
- ノートに添付したファイルが表示されない場合があるのを修正

## 13.9.0 (2023/03/03)

### Improvements
- 時限ロール
- アンテナでCWも検索対象にするように
- ノートの操作部をホバー時のみ表示するオプションを追加
- サウンドを追加
- enhance(client): MFMのx2, scale, positionが含まれていたらノートをたたむように
- サーバーのパフォーマンスを改善

### Bugfixes
- 外部メディアプロキシ使用時にアバタークロップができない問題を修正
- fix(server): メールアドレス更新時にバリデーションが正しく行われていないのを修正
- fix(server): チャンネルでミュートが正しく機能していないのを修正
- プッシュ通知でカスタム絵文字リアクションを表示できなかった問題を修正

## 13.8.1 (2023/02/26)

### Bugfixes
- モバイルでドロワーメニューが表示されない問題を修正

## 13.8.0 (2023/02/26)

### Improvements
- チャンネル内ハイライト
- ホームタイムラインのパフォーマンスを改善
- renoteした際の表示を改善
- バックグラウンドで一定時間経過したらページネーションのアイテム更新をしない
- enhance(client): MkUrlPreviewの閉じるボタンを見やすく
- Add dialog to remove follower
- enhance(client): improve clip menu ux
- 検索画面の統合
- enhance(client): ノートメニューからユーザーメニューを開けるように
- photoswipe 表示時に戻る操作をしても前の画面に戻らないように

### Bugfixes
- Windows環境でswcを使うと正しくビルドできない問題の修正
- fix(client): Android ChromeでPWAとしてインストールできない問題を修正
- 未知のユーザーが deleteActor されたら処理をスキップする
- fix(server): notes/createで、fileIdsと見つかったファイルの数が異なる場合はエラーにする
- fix(server): notes/createのバリデーションが機能していないのを修正
- fix(server): エラーのスタックトレースは返さないように

## 13.7.5 (2023/02/24)

### Note
13.7.0以前から直接このバージョンにアップデートする場合は全ての通知が削除**されません。**

### Improvements
- 紛らわしいため公開範囲の「ローカルのみ」オプションの名称を「連合なし」に変更
- Frontend: スマホ・タブレットの場合、チャンネルの投稿フォームに自動でフォーカスしないように

### Bugfixes
- 全ての通知が削除されてしまうのを修正

## 13.7.3 (2023/02/23)

### Note
~~13.7.0以前から直接このバージョンにアップデートする場合は全ての通知が削除**されません。**~~

### Improvements

### Bugfixes
- Client: 「キャッシュを削除」した後、ローカルのカスタム絵文字が表示されなくなるされなくなる問題を修正
- Client: 通知設定画面で以前からグループの招待を有効化していた場合、通知の表示に失敗する問題の修正
- Client: 通知設定画面に古いトグルが残っていた問題を修正

## 13.7.2 (2023/02/23)

### Note
13.7.0以前からアップデートする場合は全ての通知が削除されます。

### Improvements
- enhance: make pwa icon maskable
- chore(client): tweak custom emoji size

### Bugfixes
- マイグレーションが失敗することがあるのを修正

## 13.7.1 (2023/02/23)

### Improvements
- pnpm buildではswcを使うように

### Bugfixes
- NODE_ENV=productionでビルドできないのを修正

## 13.7.0 (2023/02/22)

### Changes
- チャット機能が削除されました

### Improvements
- Server: URLプレビュー（summaly）はプロキシを通すように
- Client: 2FA設定のUIをまともにした
- セキュリティキーの名前を変更できるように
- enhance(client): add quiz preset for play
- 広告開始時期を設定できるように
- みつけるで公開ロール一覧とそのメンバーを閲覧できるように
- enhance(client): MFMのx3, x4が含まれていたらノートをたたむように
- enhance(client): make possible to reload page of window

### Bugfixes
- ユーザー検索ダイアログでローカルユーザーを絞って検索できない問題を修正
- fix(client): MkHeader及びデッキのカラムでチャンネル一覧を選択したとき、最大5個までしか表示されない
- 管理画面の広告を10個以上見えるように
- Moderation note が保存できない
- ユーザーのハッシュタグ検索が機能していないのを修正

## 13.6.1 (2023/02/12)

### Improvements
- アニメーションを少なくする設定の時、MkPageHeaderのタブアニメーションを無効化
- Backend: activitypub情報がcorsでブロックされないようヘッダーを追加
- enhance: レートリミットを0%にできるように
- チャンネル内Renoteを行えるように

### Bugfixes
- Client: ユーザーページでアクティビティを見ることができない問題を修正

## 13.6.0 (2023/02/11)

### Improvements
- MkPageHeaderをごっそり変えた
  * モバイルではヘッダーは上下に分割され、下段にタブが表示されるように
  * iconOnlyのタブ項目がアクティブな場合にはタブのタイトルを表示するように
  * メインタイムラインではタイトルを表示しない
  * メインタイムラインかつモバイルで表示される左上のアバターを選択するとアカウントメニューが開くように
- ユーザーページのノート一覧をタブとして分離
- コンディショナルロールもバッジとして表示可能に
- enhance(client): ロールをより簡単に付与できるように
- enhance(client): 一度見たノートのRenoteは省略して表示するように
- enhance(client): 迷惑になる可能性のある投稿を行う前に警告を表示
- リアクションの数が多い場合の表示を改善
- 一部のMFM構文をopt-outに

### Bugfixes
- Client: ユーザーページでタブがほとんど見れないことがないように

## 13.5.6 (2023/02/10)

### Improvements
- 非ログイン時にMiAuthを踏んだ際にMiAuthであることを表示する
- /auth/のUIをアップデート
- 利用規約同意UIの調整
- クロップ時の質問を分かりやすく

### Bugfixes
- fix: prevent clipping audio plyr's tooltip

## 13.5.4 (2023/02/09)

### Improvements
- Server: UIのHTML（ノートなどの特別なページを除く）のキャッシュ時間を15秒から30秒に
- i/notificationsのレートリミットを緩和

### Bugfixes
- fix(client): validate url to improve security
- fix(client): dateの初期値が正常に入らない時がある

## 13.5.3 (2023/02/09)

### Improvements
- Client: デッキにチャンネルカラムを追加

## 13.5.2 (2023/02/08)

### Changes
- Revert: perf(client): do not render custom emojis in user names

### Bugfixes
- Client: register_note_view_interruptor not working
- Client: ログイントークンの再生成が出来ない

## 13.5.0 (2023/02/08)

### Changes
- perf(client): do not render custom emojis in user names

### Improvements
- Client: disableShowingAnimatedImagesのデフォルト値をprefers-reduced-motionにする
- enhance(client): tweak medialist style

### Bugfixes
- fix docker health check
- Client: MkEmojiPickerでもChromeで検索ダイアログで変換確定するとそのまま検索されてしまうのを修正
- fix(mfm): default degree not used in rotate
- fix(server): validate urls from ap to improve security

## 13.4.0 (2023/02/05)

### Improvements
- ロールにアイコンを設定してユーザー名の横に表示できるように
- feat: timeline page for non-login users
- 実績の単なるラッキーの獲得確立を調整
- Add Thai language support

### Bugfixes
- fix(server): 自分のノートをお気に入りに登録しても実績解除される問題を修正
- fix(server): clean up file in FileServer
- fix(server): Deny UNIX domain socket
- fix(server): validate filename and emoji name to improve security
- fix(client): validate input response in aiscript
- fix(client): add webhook delete button
- fix(client): tweak notification style
- fix(client): インラインコードを折り返して表示する

## 13.3.3 (2023/02/04)

### Bugfixes
- Server: improve security

## 13.3.2 (2023/02/04)

### Improvements
- 外部メディアプロキシへの対応を強化しました
  外部メディアプロキシのFastify実装を作りました
  https://github.com/misskey-dev/media-proxy
- Server: improve performance

### Bugfixes
- Client: validate urls to improve security

## 13.3.1 (2023/02/04)

### Bugfixes
- Client: カスタム絵文字にアニメーション画像を再生しない設定が適用されていない問題を修正
- Client: オートコンプリートでUnicode絵文字がカスタム絵文字として表示されてしまうのを修正
- Client: Fix Vue-plyr CORS issue
- Client: validate urls to improve security

## 13.3.0 (2023/02/03)
### Changes
- twitter/github/discord連携機能が削除されました
- ハッシュタグごとのチャートが削除されました
- syslogのサポートが削除されました

### Improvements
- ロールで広告の非表示が有効になっている場合は最初から広告を非表示にするように

## 13.2.6 (2023/02/01)
### Changes
- docker-compose.ymlをdocker-compose.yml.exampleにしました。docker-compose.ymlとしてコピーしてから使用してください。

### Improvements
- 絵文字ピッカーのパフォーマンスを改善
- AiScriptを0.12.4に更新

### Bugfixes
- Server: リレーと通信できない問題を修正
- Client: classicモード使用時にwindowサイズによってdefaultに変更された後に、windowサイズが元に戻ったらclassicに戻すように修正 #9669
- Client: Chromeで検索ダイアログで変換確定するとそのまま検索されてしまう問題を修正

## 13.2.4 (2023/01/27)
### Improvements
- リモートカスタム絵文字表示時のパフォーマンスを改善
- Default to `animation: false` when prefers-reduced-motion is set
- リアクション履歴が公開なら、ログインしていなくても表示できるように
- tweak blur setting
- tweak custom emoji cache

### Bugfixes
- fix aggregation of retention
- ダッシュボードでオンラインユーザー数が表示されない問題を修正
- フォロー申請・フォローのボタンが、通知から消えている問題を修正

## 13.2.3 (2023/01/26)
### Improvements
- カスタム絵文字の更新をリアルタイムで反映するように

### Bugfixes
- turnstile-failed: missing-input-secret

## 13.2.2 (2023/01/25)
### Improvements
- サーバーのパフォーマンスを改善

### Bugfixes
- サインイン時に誤ったレートリミットがかかることがある問題を修正
- MFMのposition、rotate、scaleで小数が使えない問題を修正

## 13.2.1 (2023/01/24)
### Improvements
- デザインの調整
- サーバーのパフォーマンスを改善

## 13.2.0 (2023/01/23)

### Improvements
- onlyServer / onlyQueue オプションを復活
- 他人の実績閲覧時は獲得条件を表示しないように
- アニメーション減らすオプション有効時はリアクションのアニメーションを無効に
- カスタム絵文字一覧のパフォーマンスを改善

### Bugfixes
- Aiscript: button is not defined

## 13.1.7 (2023/01/22)

### Improvements
- 新たな実績を追加
- MFMにscaleタグを追加

## 13.1.4 (2023/01/22)

### Improvements
- 新たな実績を追加

### Bugfixes
- Client: ローカリゼーション更新時にリロードが繰り返されることがあるのを修正

## 13.1.3 (2023/01/22)

### Bugfixes
- Client: リアクションのカスタム絵文字の表示の問題を修正

## 13.1.2 (2023/01/22)

### Bugfixes
- Client: リアクションのカスタム絵文字の表示の問題を修正

## 13.1.1 (2023/01/22)

### Improvements
- ローカルのカスタム絵文字を表示する際のパフォーマンスを改善
- Client: 瞬間的に大量の実績を解除した際の挙動を改善

### Bugfixes
- Client: アップデート時にローカリゼーションデータが更新されないことがあるのを修正

## 13.1.0 (2023/01/21)

### Improvements
- 実績機能
- Playのプリセットを追加
- Playのscriptの文字数制限を緩和
- AiScript GUIの強化
- リアクション一覧詳細ダイアログを表示できるように
- 存在しないカスタム絵文字をテキストで表示するように
- Alt text in image viewer
- ジョブキューのプロセスとWebサーバーのプロセスを分離

### Bugfixes
- playを削除する手段がなかったのを修正
- The … button on notes does nothing when not logged in
- twitterと連携するときに autwh is not a function になるのを修正

## 13.0.0 (2023/01/16)

### TL;DR
- New features (Role system, Misskey Play, New widgets, New charts, 🍪👈, etc)
- Rewriten backend
- Better performance (backend and frontend)
- Various usability improvements
- Various UI tweaks

### Notable features
- ロール機能
	- 従来より柔軟にユーザーのポリシーを管理できます。例えば、「インスタンスのパトロンはアンテナを30個まで作れる」「基本的にLTLは見れないが、許可した人だけ見れる」「招待制インスタンスだけどユーザーなら誰でも他者を招待できる」のような運用はもちろん、「ローカルユーザーかつアカウント作成から1日未満のユーザーはパブリックな投稿を行えない」のように複数条件を組み合わせて、自動でロールを付与する設定も可能です。
- Misskey Play
	- 従来の動的なPagesに代わる、新しいプラットフォームです。動的なコンテンツ(アプリケーション)に特化していて、Pagesに比べてはるかに柔軟なアプリケーションを作成可能です。

### Changes
#### For server admins
- Node.js 18.x or later is required
- PostgreSQL 15.x is required
	- Misskey not using 15 specific features at 13.0.0, but may do so in the future.
	- Docker環境でPostgreSQLのアップデートを行う際のガイドはこちら: https://github.com/misskey-dev/misskey/pull/9641#issue-1536336620
- Elasticsearchのサポートが削除されました
	- 代わりに今後任意の検索プロバイダを設定できる仕組みを構想しています。その仕組みを使えば今まで通りElasticsearchも利用できます
- Yarnからpnpmに移行されました
  corepackの有効化を推奨します: `sudo corepack enable`
- インスタンスブロックはサブドメインにも適用されるようになります
- ロールの導入に伴い、いくつかの機能がロールと統合されました
	- モデレーターはロールに統合されました。今までのモデレーター情報は失われるため、予めモデレーター一覧を記録しておき、アップデート後にモデレーターロールを作りアサインし直してください。
	- サイレンスはロールに統合されました。今までのユーザーは恩赦されるため、予めサイレンス一覧を記録しておくのをおすすめします。
	- ユーザーごとのドライブ容量設定はロールに統合されました。
	- インスタンスデフォルトのドライブ容量設定はロールに統合されました。アップデート後、ベースロールもしくはコンディショナルロールでドライブ容量を編集してください。
	- LTL/GTLの解放状態はロールに統合されました。
- Dockerの実行をrootで行わないようにしました。Dockerかつオブジェクトストレージを使用していない場合は`chown -hR 991.991 ./files`を実行してください。
  https://github.com/misskey-dev/misskey/pull/9560

#### For users
- ノートのウォッチ機能が削除されました
- アンケートに投票された際に通知が作成されなくなりました
- ノートの数式埋め込みが削除されました
- 新たに動的なPagesを作ることはできなくなりました
	- 代わりにAiScriptを用いてより柔軟に動的なコンテンツを作成できるMisskey Play機能が実装されています。
- AiScriptが0.12.2にアップデートされました
	- 0.12.xの変更点についてはこちら https://github.com/syuilo/aiscript/blob/master/CHANGELOG.md#0120
	- 0.12.x未満のプラグインは読み込むことはできません
- iOS15以下のデバイスはサポートされなくなりました
- Firefox110以下はサポートされなくなりました
  - 109でもContainerQueriesのフラグを有効にする事で問題なく使用できます

#### For app developers
- API: metaのレスポンスに`emojis`プロパティが含まれなくなりました
	- カスタム絵文字一覧情報を取得するには、`emojis`エンドポイントにリクエストします
- API: カスタム絵文字エンティティに`url`プロパティが含まれなくなりました
	- 絵文字画像を表示するには、`<instance host>/emoji/<emoji name>.webp`にリクエストすると画像が返ります。
	- e.g. `https://p1.a9z.dev/emoji/misskey.webp`
	- remote: `https://p1.a9z.dev/emoji/syuilo_birth_present@mk.f72u.net.webp`
- API: `user`および`note`エンティティに`emojis`プロパティが含まれなくなりました
- API: `user`エンティティに`avatarColor`および`bannerColor`プロパティが含まれなくなりました
- API: `instance`エンティティに`latestStatus`、`lastCommunicatedAt`、`latestRequestSentAt`プロパティが含まれなくなりました
- API: `instance`エンティティの`caughtAt`は`firstRetrievedAt`に名前が変わりました

### Improvements
- Role system @syuilo
- Misskey Play @syuilo
- Introduce retention-rate aggregation @syuilo
- Make possible to export favorited notes @syuilo
- Add per user pv chart @syuilo
- Push notification of Antenna note @tamaina
- AVIF support @tamaina
- Add Cloudflare Turnstile CAPTCHA support @CyberRex0
- レートリミットをユーザーごとに調整可能に @syuilo
- 非モデレーターでも、権限を持つロールをアサインされたユーザーはインスタンスの招待コードを発行できるように @syuilo
- 非モデレーターでも、権限を持つロールをアサインされたユーザーはカスタム絵文字の追加、編集、削除を行えるように @syuilo
- クリップおよびクリップ内のノートの作成可能数を設定可能に @syuilo
- ユーザーリストおよびユーザーリスト内のユーザーの作成可能数を設定可能に @syuilo
- ハードワードミュートの最大文字数を設定可能に @syuilo
- Webhookの作成可能数を設定可能に @syuilo
- ノートをピン留めできる数を設定可能に @syuilo
- Server: signToActivityPubGet is set to true by default @syuilo
- Server: improve syslog performance @syuilo
- Server: Use undici instead of node-fetch and got @tamaina
- Server: Judge instance block by endsWith @tamaina
- Server: improve note scoring for featured notes @CyberRex0
- Server: アンケート選択肢の文字数制限を緩和 @syuilo
- Server: プロフィールの文字数制限を緩和 @syuilo
- Server: add rate limits for some endpoints @syuilo
- Server: improve stats api performance @syuilo
- Server: improve nodeinfo performance @syuilo
- Server: delete outdated notifications regularly to improve db performance @syuilo
- Server: delete outdated hard-mutes regularly to improve db performance @syuilo
- Server: delete outdated notes of antenna regularly to improve db performance @syuilo
- Server: improve activitypub deliver performance @syuilo
- Client: use tabler-icons instead of fontawesome to better design @syuilo
- Client: Add new gabber kick sounds (thanks for noizenecio)
- Client: Add link to user RSS feed in profile menu @ssmucny
- Client: Compress non-animated PNG files @saschanaz
- Client: YouTube window player @sim1222
- Client: show readable error when rate limit exceeded @syuilo
- Client: enhance dashboard of control panel @syuilo
- Client: Vite is upgraded to v4 @syuilo, @tamaina
- Client: HMR is available while yarn dev @tamaina
- Client: Implement the button to subscribe push notification @tamaina
- Client: Implement the toggle to or not to close push notifications when notifications or messages are read @tamaina
- Client: show Unicode emoji tooltip with its name in MkReactionsViewer.reaction @saschanaz
- Client: OpenSearch support @SoniEx2 @chaoticryptidz
- Client: Support remote objects in search @SoniEx2
- Client: user activity page @syuilo
- Client: Make widgets of universal/classic sync between devices @tamaina
- Client: add user list widget @syuilo
- Client: Add AiScript App widget
- Client: add profile widget @syuilo
- Client: add instance info widget @syuilo
- Client: Improve RSS widget @tamaina
- Client: add heatmap of daily active users to about page @syuilo
- Client: introduce fluent emoji @syuilo
- Client: add new theme @syuilo
- Client: add new mfm function (position, fg, bg) @syuilo
- Client: show fireworks when visit user who today is birthday @syuilo
- Client: show bot warning on screen when logged in as bot account @syuilo
- Client: AiScriptからカスタム絵文字一覧を参照できるように @syuilo
- Client: improve overall performance of client @syuilo
- Client: ui tweaks @syuilo
- Client: clicker game @syuilo

### Bugfixes
- Server: Fix @tensorflow/tfjs-core's MODULE_NOT_FOUND error @ikuradon
- Server: 引用内の文章がnyaizeされてしまう問題を修正 @kabo2468
- Server: Bug fix for Pinned Users lookup on instance @squidicuzz
- Server: Fix peers API returning suspended instances @ineffyble
- Server: trim long text of note from ap @syuilo
- Server: Ap inboxの最大ペイロードサイズを64kbに制限 @syuilo
- Server: アンテナの作成数上限を追加 @syuilo
- Server: pages/likeのエラーIDが重複しているのを修正 @syuilo
- Server: pages/updateのパラメータによってはsummaryの値が更新されないのを修正 @syuilo
- Server: Escape SQL LIKE @mei23
- Server: 特定のPNG画像のアップロードに失敗する問題を修正 @usbharu
- Server: 非公開のクリップのURLでOGPレンダリングされる問題を修正 @syuilo
- Server: アンテナタイムライン（ストリーミング）が、フォローしていないユーザーの鍵投稿も拾ってしまう @syuilo
- Server: follow request list api pagination @sim1222
- Server: ドライブ容量超過時のエラーが適切にレスポンスされない問題を修正 @syuilo
- Client: パスワードマネージャーなどでユーザー名がオートコンプリートされない問題を修正 @massongit
- Client: 日付形式の文字列などがカスタム絵文字として表示されるのを修正 @syuilo
- Client: case insensitive emoji search @saschanaz
- Client: 画面の幅が狭いとウィジェットドロワーを閉じる手段がなくなるのを修正 @syuilo
- Client: InAppウィンドウが操作できなくなることがあるのを修正 @tamaina
- Client: use proxied image for instance icon @syuilo
- Client: Webhookの編集画面で、内容を保存することができない問題を修正 @m-hayabusa
- Client: Page編集でブロックの移動が行えない問題を修正 @syuilo
- Client: update emoji picker immediately on all input @saschanaz
- Client: チャートのツールチップが画面に残ることがあるのを修正 @syuilo
- Client: fix wrong link in tutorial @syuilo

### Special thanks
- All contributors
- All who have created instances for the beta test
- All who participated in the beta test

## 12.119.1 (2022/12/03)
### Bugfixes
- Server: Mitigate AP reference chain DoS vector @skehmatics

## 12.119.0 (2022/09/10)

### Improvements
- Client: Add following badge to user preview popup @nvisser
- Client: mobile twitter url can be used as widget @caipira113
- Client: Improve clock widget @syuilo

### Bugfixes
- マイグレーションに失敗する問題を修正
- Server: 他人の通知を既読にできる可能性があるのを修正 @syuilo
- Client: アクセストークン管理画面、アカウント管理画面表示できないのを修正 @futchitwo

## 12.118.1 (2022/08/08)

### Bugfixes
- Client: can not show some setting pages @syuilo

## 12.118.0 (2022/08/07)

### Improvements
- Client: 設定のバックアップ/リストア機能
- Client: Add vi-VN language support
- Client: Add unix time widget @syuilo

### Bugfixes
- Server: リモートユーザーを正しくブロックできるように修正する @xianonn
- Client: 一度作ったwebhookの設定画面を開こうとするとページがフリーズする @syuilo
- Client: MiAuth認証ページが機能していない @syuilo
- Client: 一部のアプリからファイルを投稿フォームへドロップできない場合がある問題を修正 @m-hayabusa

## 12.117.1 (2022/07/19)

### Improvements
- Client: UIのブラッシュアップ @syuilo

### Bugfixes
- Server: ファイルのアップロードに失敗することがある問題を修正 @acid-chicken
- Client: リアクションピッカーがアプリ内ウィンドウの後ろに表示されてしまう問題を修正 @syuilo
- Client: ユーザー情報の取得の再試行を修正 @xianonn
- Client: MFMチートシートの挙動を修正 @syuilo
- Client: 「インスタンスからのお知らせを受け取る」の設定を変更できない問題を修正 @syuilo

## 12.117.0 (2022/07/18)

### Improvements
- Client: ウィンドウを最大化できるように @syuilo
- Client: Shiftキーを押した状態でリンクをクリックするとアプリ内ウィンドウで開くように @syuilo
- Client: デッキを使用している際、Ctrlキーを押した状態でリンクをクリックするとページ遷移を強制できるように @syuilo
- Client: UIのブラッシュアップ @syuilo

## 12.116.1 (2022/07/17)

### Bugfixes
- Client: デッキUI時に ページで表示 ボタンが機能しない問題を修正 @syuilo
- Error During Migration Run to 12.111.x

## 12.116.0 (2022/07/16)

### Improvements
- Client: registry editor @syuilo
- Client: UIのブラッシュアップ @syuilo

### Bugfixes
- Error During Migration Run to 12.111.x
- Server: TypeError: Cannot convert undefined or null to object @syuilo

## 12.115.0 (2022/07/16)

### Improvements
- Client: Deckのプロファイル切り替えを簡単に @syuilo
- Client: UIのブラッシュアップ @syuilo

## 12.114.0 (2022/07/15)

### Improvements
- RSSティッカーで表示順序をシャッフルできるように @syuilo

### Bugfixes
- クライアントが起動しなくなることがある問題を修正 @syuilo

## 12.113.0 (2022/07/13)

### Improvements
- Support <plain> syntax for MFM

### Bugfixes
- Server: Fix crash at startup if TensorFlow is not supported @mei23
- Client: URLエンコードされたルーティングを修正

## 12.112.3 (2022/07/09)

### Improvements
- Make active email validation configurable

### Bugfixes
- Server: Fix Attempts to update all notifications @mei23

## 12.112.2 (2022/07/08)

### Bugfixes
- Fix Docker doesn't work @mei23
  Still not working on arm64 environment. (See 12.112.0)

## 12.112.1 (2022/07/07)
same as 12.112.0

## 12.112.0 (2022/07/07)

### Known issues
- 現在arm64環境ではインストールに失敗します。これは次のバージョンで修正される予定です。

### Changes
- ハイライトがみつけるに統合されました
- カスタム絵文字ページはインスタンス情報ページに統合されました
- 連合ページはインスタンス情報ページに統合されました
- メンション一覧ページは通知一覧ページに統合されました
- ダイレクト投稿一覧ページは通知一覧ページに統合されました
- メニューからアンテナタイムラインを表示する方法は廃止され、タイムライン上部のアイコンからアクセスするようになりました
- メニューからリストタイムラインを表示する方法は廃止され、タイムライン上部のアイコンからアクセスするようになりました

### Improvements
- Server: Allow GET method for some endpoints @syuilo
- Server: Auto NSFW detection @syuilo
- Server: Add rate limit to i/notifications @tamaina
- Client: Improve control panel @syuilo
- Client: Show warning in control panel when there is an unresolved abuse report @syuilo
- Client: Statusbars @syuilo
- Client: Add instance-cloud widget @syuilo
- Client: Add rss-ticker widget @syuilo
- Client: Removing entries from a clip @futchitwo
- Client: Poll highlights in explore page @syuilo
- Client: Improve deck UI @syuilo
- Client: Word mute also checks content warnings @Johann150
- Client: メニューからページをリロードできるように @syuilo
- Client: Improve emoji picker performance @syuilo
- Client: For notes with specified visibility, show recipients when hovering over visibility symbol. @Johann150
- Client: Make widgets available again on a tablet @syuilo
- ユーザーにモデレーションメモを残せる機能 @syuilo
- Make possible to delete an account by admin @syuilo
- Improve player detection in URL preview @mei23
- Add Badge Image to Push Notification #8012 @tamaina
- Server: Improve performance
- Server: Supports IPv6 on Redis transport. @mei23
  IPv4/IPv6 is used by default. You can tune this behavior via `redis.family`.
- Server: Add possibility to log IP addresses of users @syuilo
- Add additional drive capacity change support @CyberRex0

### Bugfixes
- Server: Fix GenerateVideoThumbnail failed @mei23
- Server: Ensure temp directory cleanup @Johann150
- favicons of federated instances not showing @syuilo
- Admin: The checkbox for blocking an instance works again @Johann150
- Client: Prevent access to user pages when not logged in @pixeldesu @Johann150
- Client: Disable some hotkeys (e.g. for creating a post) for not logged in users @pixeldesu
- Client: Ask users that are not logged in to log in when trying to vote in a poll @Johann150
- Instance mutes also apply in antennas etc. @Johann150

## 12.111.1 (2022/06/13)

### Bugfixes
- some fixes of multiple notification read @tamaina
- some GenerateVideoThumbnail failed @Johann150
- Client: デッキでウィジェットの情報が保存されない問題を修正 @syuilo
- Client: ギャラリーの投稿を開こうとすると編集画面が表示される @futchitwo

## 12.111.0 (2022/06/11)
### Note
- Node.js 16.15.0 or later is required

### Improvements
- Supports Unicode Emoji 14.0 @mei23
- プッシュ通知を複数アカウント対応に #7667 @tamaina
- プッシュ通知にクリックやactionを設定 #7667 @tamaina
- ドライブに画像ファイルをアップロードするときオリジナル画像を破棄してwebpublicのみ保持するオプション @tamaina
- Server: always remove completed tasks of job queue @Johann150
- Client: アバターの設定で画像をクロップできるように @syuilo
- Client: make emoji stand out more on reaction button @Johann150
- Client: display URL of QR code for TOTP registration @tamaina
- Client: render quote renote CWs as MFM @pixeldesu
- API: notifications/readは配列でも受け付けるように #7667 @tamaina
- API: ユーザー検索で、クエリがusernameの条件を満たす場合はusernameもLIKE検索するように @tamaina
- MFM: Allow speed changes in all animated MFMs @Johann150
- The theme color is now better validated. @Johann150
  Your own theme color may be unset if it was in an invalid format.
  Admins should check their instance settings if in doubt.
- Perform port diagnosis at startup only when Listen fails @mei23
- Rate limiting is now also usable for non-authenticated users. @Johann150 @mei23
  Admins should make sure the reverse proxy sets the `X-Forwarded-For` header to the original address.

### Bugfixes
- Server: keep file order of note attachement @Johann150
- Server: fix missing foreign key for reports leading to reports page being unusable @Johann150
- Server: fix internal in-memory caching @Johann150
- Server: prevent crash when processing certain PNGs @syuilo
- Server: Fix unable to generate video thumbnails @mei23
- Server: Fix `Cannot find module` issue @mei23
- Federation: Add rel attribute to host-meta @mei23
- Federation: add id for activitypub follows @Johann150
- Federation: use `source` instead of `_misskey_content` @Johann150
- Federation: ensure resolver does not fetch local resources via HTTP(S) @Johann150
- Federation: correctly render empty note text @Johann150
- Federation: Fix quote renotes containing no text being federated correctly @Johann150
- Federation: remove duplicate br tag/newline @Johann150
- Federation: add missing authorization checks @Johann150
- Client: fix profile picture height in mentions @tamaina
- Client: fix abuse reports page to be able to show all reports @Johann150
- Client: fix settings page @tamaina
- Client: fix profile tabs @futchitwo
- Client: fix popout URL @futchitwo
- Client: correctly handle MiAuth URLs with query string @sn0w
- Client: ノート詳細ページの新しいノートを表示する機能の動作が正しくなるように修正する @xianonn
- MFM: more animated functions support `speed` parameter @futchitwo
- MFM: limit large MFM @Johann150

## 12.110.1 (2022/04/23)

### Bugfixes
- Fix GOP rendering @syuilo
- Improve performance of antenna, clip, and list @xianonn

## 12.110.0 (2022/04/11)

### Improvements
- Improve webhook @syuilo
- Client: Show loading icon on splash screen @syuilo

### Bugfixes
- API: parameter validation of users/show was wrong
- Federation: リモートインスタンスへのダイレクト投稿が届かない問題を修正 @syuilo

## 12.109.2 (2022/04/03)

### Bugfixes
- API: admin/update-meta was not working @syuilo
- Client: テーマを切り替えたり読み込んだりするとmeta[name="theme-color"]のcontentがundefinedになる問題を修正 @tamaina

## 12.109.1 (2022/04/02)

### Bugfixes
- API: Renoteが行えない問題を修正

## 12.109.0 (2022/04/02)

### Improvements
- Webhooks @syuilo
- Bull Dashboardを組み込み、ジョブキューの確認や操作を行えるように @syuilo
  - Bull Dashboardを開くには、最初だけ一旦ログアウトしてから再度管理者権限を持つアカウントでログインする必要があります
- Check that installed Node.js version fulfills version requirement @ThatOneCalculator
- Server: overall performance improvements @syuilo
- Federation: avoid duplicate activity delivery @Johann150
- Federation: limit federation of reactions on direct notes @Johann150
- Client: タッチパッド・タッチスクリーンでのデッキの操作性を向上 @tamaina

### Bugfixes
- email address validation was not working @ybw2016v
- API: fix endpoint endpoint @Johann150
- API: fix admin/meta endpoint @syuilo
- API: improved validation and documentation for endpoints that accept different variants of input @Johann150
- API: `notes/create`: The `mediaIds` property is now deprecated. @Johann150
  - Use `fileIds` instead, it has the same behaviour.
- Client: URIエンコーディングが異常でdecodeURIComponentが失敗するとURLが表示できなくなる問題を修正 @tamaina

## 12.108.1 (2022/03/12)

### Bugfixes
- リレーが動作しない問題を修正 @xianonn
- ulidを使用していると動作しない問題を修正 @syuilo
- 外部からOGPが正しく取得できない問題を修正 @syuilo
- instance can not get the files from other instance when there are items in allowedPrivateNetworks in .config/default.yml @ybw2016v

## 12.108.0 (2022/03/09)

### NOTE
このバージョンからNode v16.14.0以降が必要です

### Changes
- ノートの最大文字数を設定できる機能が廃止され、デフォルトで一律3000文字になりました @syuilo
- Misskey can no longer terminate HTTPS connections. @Johann150
  - If you did not use a reverse proxy (e.g. nginx) before, you will probably need to adjust
    your configuration file and set up a reverse proxy. The `https` configuration key is no
    longer recognized!

### Improvements
- インスタンスデフォルトテーマを設定できるように @syuilo
- ミュートに期限を設定できるように @syuilo
- アンケートが終了したときに通知が作成されるように @syuilo
- プロフィールの追加情報を最大16まで保存できるように @syuilo
- 連合チャートにPub&Subを追加 @syuilo
- 連合チャートにActiveを追加 @syuilo
- デフォルトで10秒以上時間がかかるデータベースへのクエリは中断されるように @syuilo
	- 設定ファイルの`db.extra`に`statement_timeout`を設定することでタイムアウト時間を変更できます
- Client: スプラッシュスクリーンにインスタンスのアイコンを表示するように @syuilo

### Bugfixes
- Client: リアクションピッカーの高さが低くなったまま戻らないことがあるのを修正 @syuilo
- Client: ユーザー名オートコンプリートが正しく動作しない問題を修正 @syuilo
- Client: タッチ操作だとウィジェットの編集がしにくいのを修正 @xianonn
- Client: register_note_view_interruptor()が動かないのを修正 @syuilo
- Client: iPhone X以降(?)でページの内容が全て表示しきれないのを修正 @tamaina
- Client: fix image caption on mobile @nullobsi

## 12.107.0 (2022/02/12)

### Improvements
- クライアント: テーマを追加 @syuilo

### Bugfixes
- API: stats APIで内部エラーが発生する問題を修正 @syuilo
- クライアント: ソフトミュートですべてがマッチしてしまう場合があるのを修正 @tamaina
- クライアント: デバイスのスクリーンのセーフエリアを考慮するように @syuilo
- クライアント: 一部環境でサイドバーの投稿ボタンが表示されない問題を修正 @syuilo

## 12.106.3 (2022/02/11)

### Improvements
- クライアント: スマートフォンでの余白を調整 @syuilo

### Bugfixes
- クライアント: ノートの詳細が表示されない問題を修正 @syuilo

## 12.106.2 (2022/02/11)

### Bugfixes
- クライアント: 削除したノートがタイムラインから自動で消えない問題を修正 @syuilo
- クライアント: リアクション数が正しくないことがある問題を修正 @syuilo
- 一部環境でマイグレーションが動作しない問題を修正 @syuilo

## 12.106.1 (2022/02/11)

### Bugfixes
- クライアント: ワードミュートが保存できない問題を修正 @syuilo

## 12.106.0 (2022/02/11)

### Improvements
- Improve federation chart @syuilo
- クライアント: リアクションピッカーのサイズを設定できるように @syuilo
- クライアント: リアクションピッカーの幅、高さ制限を緩和 @syuilo
- Docker: Update to Node v16.13.2 @mei23
- Update dependencies

### Bugfixes
- validate regular expressions in word mutes @Johann150

## 12.105.0 (2022/02/09)

### Improvements
- インスタンスのテーマカラーを設定できるように @syuilo

### Bugfixes
- 一部環境でマイグレーションが失敗する問題を修正 @syuilo

## 12.104.0 (2022/02/09)

### Note
ビルドする前に`yarn clean`を実行してください。

このリリースはマイグレーションの規模が大きいため、インスタンスによってはマイグレーションに時間がかかる可能性があります。
マイグレーションが終わらない場合は、チャートの情報はリセットされてしまいますが`__chart__`で始まるテーブルの**レコード**を全て削除(テーブル自体は消さないでください)してから再度試す方法もあります。

### Improvements
- チャートエンジンの強化 @syuilo
	- テーブルサイズの削減
	- notes/instance/perUserNotesチャートに添付ファイル付きノートの数を追加
	- activeUsersチャートに新しい項目を追加
	- federationチャートに新しい項目を追加
	- apRequestチャートを追加
	- networkチャート廃止
- クライアント: 自インスタンス情報ページでチャートを見れるように @syuilo
- クライアント: デバイスの種類を手動指定できるように @syuilo
- クライアント: UIのアイコンを更新 @syuilo
- クライアント: UIのアイコンをセルフホスティングするように @syuilo
- NodeInfo のユーザー数と投稿数の内容を見直す @xianonn

### Bugfixes
- Client: タイムライン種別を切り替えると「新しいノートがあります」の表示が残留してしまうのを修正 @tamaina
- Client: UIのサイズがおかしくなる問題の修正 @tamaina
- Client: Setting instance information of notes to always show breaks the timeline @Johann150
- Client: 環境に依っては返信する際のカーソル位置が正しくない問題を修正 @syuilo
- Client: コントロールパネルのユーザー、ファイルにて、インスタンスの表示範囲切り替えが機能しない問題を修正 @syuilo
- Client: アップデートお知らせダイアログが出ないのを修正 @syuilo
- Client: Follows/Followers Visibility changes won't be saved unless clicking on an other checkbox @Johann150
- API: Fix API cast @mei23
- add instance favicon where it's missing @solfisher
- チャートの定期resyncが動作していない問題を修正 @syuilo

## 12.103.1 (2022/02/02)

### Bugfixes
- クライアント: ツールチップの表示位置が正しくない問題を修正

## 12.103.0 (2022/02/02)

### Improvements
- クライアント: 連合インスタンスページからインスタンス情報再取得を行えるように

### Bugfixes
- クライアント: 投稿のNSFW画像を表示したあとにリアクションが更新されると画像が非表示になる問題を修正
- クライアント: 「クリップ」ページが開かない問題を修正
- クライアント: トレンドウィジェットが動作しないのを修正
- クライアント: フェデレーションウィジェットが動作しないのを修正
- クライアント: リアクション設定で絵文字ピッカーが開かないのを修正
- クライアント: DMページでメンションが含まれる問題を修正
- クライアント: 投稿フォームのハッシュタグ保持フィールドが動作しない問題を修正
- クライアント: サイドビューが動かないのを修正
- クライアント: ensure that specified users does not get duplicates
- Add `img-src` and `media-src` directives to `Content-Security-Policy` for
  files and media proxy

## 12.102.1 (2022/01/27)
### Bugfixes
- チャットが表示できない問題を修正

## 12.102.0 (2022/01/27)

### NOTE
アップデート後、一部カスタム絵文字が表示できなくなる場合があります。その場合、一旦絵文字管理ページから絵文字を一括エクスポートし、再度コントロールパネルから一括インポートすると直ります。
⚠ 12.102.0以前にエクスポートされたzipとは互換性がありません。アップデートしてからエクスポートを行なってください。

### Changes
- Room機能が削除されました
  - 後日別リポジトリとして復活予定です
- リバーシ機能が削除されました
  - 後日別リポジトリとして復活予定です
- Chat UIが削除されました
- ノートに添付できるファイルの数が16に増えました
- カスタム絵文字にSVGを指定した場合、PNGに変換されて表示されるようになりました

### Improvements
- カスタム絵文字一括編集機能
- カスタム絵文字一括インポート
- 投稿フォームで一時的に投稿するアカウントを切り替えられるように
- Unifying Misskey-specific IRIs in JSON-LD `@context`
- クライアントのパフォーマンス向上
- セキュリティの向上

### Bugfixes
- アップロードエラー時の処理を修正

## 12.101.1 (2021/12/29)

### Bugfixes
- SVG絵文字が表示できないのを修正
- エクスポートした絵文字の拡張子がfalseになることがあるのを修正

## 12.101.0 (2021/12/29)

### Improvements
- クライアント: ノートプレビューの精度を改善
- クライアント: MFM sparkleエフェクトの改善
- クライアント: デザインの調整
- セキュリティの向上

### Bugfixes
- クライアント: 一部のコンポーネントが裏に隠れるのを修正
- fix html blockquote conversion

## 12.100.2 (2021/12/18)

### Bugfixes
- クライアント: Deckカラムの増減がページをリロードするまで正しく反映されない問題を修正
- クライアント: 一部のコンポーネントが裏に隠れるのを修正
- クライアント: カスタム絵文字一覧ページの負荷が高いのを修正

## 12.100.1 (2021/12/17)

### Bugfixes
- クライアント: デザインの調整

## 12.100.0 (2021/12/17)

### Improvements
- クライアント: モバイルでの各種メニュー、リアクションピッカーの表示を改善

### Bugfixes
- クライアント: 一部のコンポーネントが裏に隠れるのを修正

## 12.99.3 (2021/12/14)
### Bugfixes
- クライアント: オートコンプリートがダイアログの裏に隠れる問題を修正

## 12.99.2 (2021/12/14)

## 12.99.1 (2021/12/14)

## 12.99.0 (2021/12/14)

### Improvements
- Added a user-level instance mute in user settings
- フォローエクスポートでミュートしているユーザーを含めないオプションを追加
- フォローエクスポートで使われていないアカウントを含めないオプションを追加
- カスタム絵文字エクスポート機能
- チャートのパフォーマンスの改善
- グループから抜けられるように

### Bugfixes
- クライアント: タッチ機能付きディスプレイを使っていてマウス操作をしている場合に一部機能が動作しない問題を修正
- クライアント: クリップの設定を編集できない問題を修正
- クライアント: メニューなどがウィンドウの裏に隠れる問題を修正

## 12.98.0 (2021/12/03)

### Improvements
- API: /antennas/notes API で日付による絞り込みができるように
- クライアント: アンケートに投票する際に確認ダイアログを出すように
- クライアント: Renoteなノート詳細ページから元のノートページに遷移できるように
- クライアント: 画像ポップアップでクリックで閉じられるように
- クライアント: デザインの調整
- フォロワーを解除できる機能

### Bugfixes
- クライアント: LTLやGTLが無効になっている場合でもUI上にタブが表示される問題を修正
- クライアント: ログインにおいてパスワードが誤っている際のエラーメッセージが正しく表示されない問題を修正
- クライアント: リアクションツールチップ、Renoteツールチップのユーザーの並び順を修正
- クライアント: サウンドのマスターボリュームが正しく保存されない問題を修正
- クライアント: 一部環境において通知が表示されると操作不能になる問題を修正
- クライアント: モバイルでタップしたときにツールチップが表示される問題を修正
- クライアント: リモートインスタンスのノートに返信するとき、対象のノートにそのリモートインスタンス内のユーザーへのメンションが含まれていると、返信テキスト内にローカルユーザーへのメンションとして引き継がれてしまう場合がある問題を修正
- クライアント: 画像ビューワーで全体表示した時に上側の一部しか表示されない画像がある問題を修正
- API: ユーザーを取得時に条件によっては内部エラーになる問題を修正

### Changes
- クライアント: ノートにモデレーターバッジを表示するのを廃止

## 12.97.0 (2021/11/19)

### Improvements
- クライアント: 返信先やRenoteに対しても自動折りたたみされるように
- クライアント: 長いスレッドの表示を改善
- クライアント: 翻訳にもMFMを適用し、元の文章の改行などを保持するように
- クライアント: アカウント削除に確認ダイアログを出すように

### Bugfixes
- クライアント: ユーザー検索の「全て」が動作しない問題を修正
- クライアント: リアクション一覧、Renote一覧ツールチップのスタイルを修正

## 12.96.1 (2021/11/13)
### Improvements
- npm scriptの互換性を向上

## 12.96.0 (2021/11/13)

### Improvements
- フォロー/フォロワーを非公開にできるように
- インスタンスプロフィールレンダリング ready
- 通知のリアクションアイコンをホバーで拡大できるように
- RenoteボタンをホバーでRenoteしたユーザー一覧を表示するように
- 返信の際にメンションを含めるように
- 通報があったときに管理者へEメールで通知されるように
- メールアドレスのバリデーションを強化

### Bugfixes
- アカウント削除処理があると高負荷になる問題を修正
- クライアント: 長いメニューが画面からはみ出す問題を修正
- クライアント: コントロールパネルのジョブキューに個々のジョブが表示されないのを修正
- クライアント: fix missing i18n string
- fix html conversion issue with code blocks

### Changes
- ノートにモバイルからの投稿か否かの情報を含めないように

## 12.95.0 (2021/10/31)

### Improvements
- スレッドミュート機能

### Bugfixes
- リレー向けのActivityが一部実装で除外されてしまうことがあるのを修正
- 削除したノートやユーザーがリモートから参照されると復活することがあるのを修正
- クライアント: ページ編集時のドロップダウンメニューなどが動作しない問題を修正
- クライアント: コントロールパネルのカスタム絵文字タブが切り替わらないように見える問題を修正
- API: ユーザー情報の hasUnreadChannel が常に false になっている問題を修正

## 12.94.1 (2021/10/25)

### Improvements

### Bugfixes
- クライアント: ユーザーページのナビゲーションが失敗する問題を修正

## 12.94.0 (2021/10/25)

### Improvements
- クライアント: 画像ビューアを強化
- クライアント: メンションにユーザーのアバターを表示するように
- クライアント: デザインの調整
- クライアント: twemojiをセルフホスティングするように

### Bugfixes
- クライアント: CWで画像が隠されたとき、画像の高さがおかしいことになる問題を修正

### NOTE
- このバージョンから、iOS 15未満のサポートがされなくなります。対象のバージョンをお使いの方は、iOSのバージョンアップを行ってください。

## 12.93.2 (2021/10/23)

### Bugfixes
- クライアント: ウィジェットを追加できない問題を修正

## 12.93.1 (2021/10/23)

### Bugfixes
- クライアント: 通知上でローカルのリアクションが表示されないのを修正

## 12.93.0 (2021/10/23)

### Improvements
- クライアント: コントロールパネルのパフォーマンスを改善
- クライアント: 自分のリアクション一覧を見れるように
	- 設定により、リアクション一覧を全員に公開することも可能
- クライアント: ユーザー検索の精度を強化
- クライアント: 新しいライトテーマを追加
- クライアント: 新しいダークテーマを追加
- API: ユーザーのリアクション一覧を取得する users/reactions を追加
- API: users/search および users/search-by-username-and-host を強化
- ミュート及びブロックのインポートを行えるように
- クライアント: /share のクエリでリプライやファイル等の情報を渡せるように
- チャートのsyncを毎日0時に自動で行うように

### Bugfixes
- クライアント: テーマの管理が行えない問題を修正
- API: アプリケーション通知が取得できない問題を修正
- クライアント: リモートノートで意図せずローカルカスタム絵文字が使われてしまうことがあるのを修正
- ActivityPub: not reacted な Undo.Like がinboxに滞留するのを修正

### Changes
- 連合の考慮に問題があることなどが分かったため、モデレーターをブロックできない仕様を廃止しました
- データベースにログを保存しないようになりました
	- ログを永続化したい場合はsyslogを利用してください

## 12.92.0 (2021/10/16)

### Improvements
- アカウント登録にメールアドレスの設定を必須にするオプション
- クライアント: 全体的なUIのブラッシュアップ
- クライアント: MFM関数構文のサジェストを実装
- クライアント: ノート本文を投稿フォーム内でプレビューできるように
- クライアント: 未読の通知のみ表示する機能
- クライアント: 通知ページで通知の種類によるフィルタ
- クライアント: アニメーションを減らす設定の適用範囲を拡充
- クライアント: 新しいダークテーマを追加
- クライアント: テーマコンパイラに hue と saturate 関数を追加
- ActivityPub: HTML -> MFMの変換を強化
- API: グループから抜ける users/groups/leave エンドポイントを実装
- API: i/notifications に unreadOnly オプションを追加
- API: ap系のエンドポイントをログイン必須化+レートリミット追加
- MFM: Add tag syntaxes of bold <b></b> and strikethrough <s></s>

### Bugfixes
- Fix createDeleteAccountJob
- admin inbox queue does not show individual jobs
- クライアント: ヘッダーのタブが折り返される問題を修正
- クライアント: ヘッダーにタブが表示されている状態でタイトルをクリックしたときにタブ選択が表示されるのを修正
- クライアント: ユーザーページのタブが機能していない問題を修正
- クライアント: ピン留めユーザーの設定項目がない問題を修正
- クライアント: Deck UIにおいて、重ねたカラムの片方を畳んだ状態で右に出すと表示が壊れる問題を修正
- API: 管理者およびモデレーターをブロックできてしまう問題を修正
- MFM: Mentions in the link label are parsed as text
- MFM: Add a property to the URL node indicating whether it was enclosed in <>
- MFM: Disallows < and > in hashtags

### Changes
- 保守性やユーザビリティの観点から、Misskeyのコマンドラインオプションが削除されました。
	- 必要であれば、代わりに環境変数で設定することができます
- MFM: パフォーマンス、保守性、構文誤認識抑制の観点から、旧関数構文のサポートが削除されました。
	- 旧構文(`[foo bar]`)を使用せず、現行の構文(`$[foo bar]`)を使用してください。

## 12.91.0 (2021/09/22)

### Improvements
- ActivityPub: リモートユーザーのDeleteアクティビティに対応
- ActivityPub: add resolver check for blocked instance
- ActivityPub: deliverキューのメモリ使用量を削減
- API: 管理者用アカウント削除APIを実装(/admin/accounts/delete)
	- リモートユーザーの削除も可能に
- アカウントが凍結された場合に、凍結された旨を表示してからログアウトするように
- 凍結されたアカウントにログインしようとしたときに、凍結されている旨を表示するように
- リスト、アンテナタイムラインを個別ページとして分割
- UIの改善
- MFMにsparklesエフェクトを追加
- 非ログイン自は更新ダイアログを出さないように
- クライアント起動時、アップデートが利用可能な場合エラー表示およびダイアログ表示しないように

### Bugfixes
- アカウントデータのエクスポート/インポート処理ができない問題を修正
- アンテナの既読が付かない問題を修正
- popupで設定ページを表示すると、アカウントの削除ページにアクセスすることができない問題を修正
- "問題が発生しました"ウィンドウを開くと☓ボタンがなくて閉じれない問題を修正

## 12.90.1 (2021/09/05)

### Bugfixes
- Dockerfileを修正
- ノート翻訳時に公開範囲が考慮されていない問題を修正

## 12.90.0 (2021/09/04)

### Improvements
- 藍モード、および藍ウィジェット
	- クライアントに藍ちゃんを召喚することができるようになりました。
- URLからのアップロード, APの添付ファイル, 外部ファイルのプロキシ等では、Privateアドレス等へのリクエストは拒否されるようになりました。
	- developmentで動作している場合は、この制限は適用されません。
	- Proxy使用時には、この制限は適用されません。
		Proxy使用時に同等の制限を行いたい場合は、Proxy側で設定を行う必要があります。
	- `default.yml`にて`allowedPrivateNetworks`にCIDRを追加することにより、宛先ネットワークを指定してこの制限から除外することが出来ます。
- アップロード, ダウンロード出来るファイルサイズにハードリミットが適用されるようになりました。(約250MB)
	- `default.yml`にて`maxFileSize`を変更することにより、制限値を変更することが出来ます。

### Bugfixes
- 管理者が最初にサインアップするページでログインされないのを修正
- CWを維持する設定を復活
- クライアントの表示を修正

## 12.89.2 (2021/08/24)

### Bugfixes
- カスタムCSSを有効にしているとエラーになる問題を修正

## 12.89.1 (2021/08/24)

### Improvements
- クライアントのデザインの調整

### Bugfixes
- 翻訳でDeepLのProアカウントに対応していない問題を修正
- インスタンス設定でDeepLのAuth Keyが空で表示される問題を修正
- セキュリティの向上

## 12.89.0 (2021/08/21)

### Improvements
- アカウント削除の安定性を向上
- 絵文字オートコンプリートの挙動を改修
- localStorageのaccountsはindexedDBで保持するように
- ActivityPub: ジョブキューの試行タイミングを調整 (#7635)
- API: sw/unregisterを追加
- ワードミュートのドキュメントを追加
- クライアントのデザインの調整
- 依存関係の更新

### Bugfixes
- チャンネルを作成しているとアカウントを削除できないのを修正
- ノートの「削除して編集」をするとアンケートの選択肢が[object Object]になる問題を修正

## 12.88.0 (2021/08/17)

### Features
- ノートの翻訳機能を追加
  - 有効にするには、サーバー管理者がDeepLの無料アカウントを登録し、取得した認証キーを「インスタンス設定 > その他 > DeepL Auth Key」に設定する必要があります。
- Misskey更新時にダイアログを表示するように
- ジョブキューウィジェットに警報音を鳴らす設定を追加

### Improvements
- ブロックの挙動を改修
	- ブロックされたユーザーがブロックしたユーザーに対してアクション出来ないようになりました。詳細はドキュメントをご確認ください。
- UIデザインの調整
- データベースのインデックスを最適化
- Proxy使用時にKeep-Aliveをサポート
- DNSキャッシュでネガティブキャッシュをサポート
- 依存関係の更新

### Bugfixes
- タッチ操作でウィンドウを閉じることができない問題を修正
- Renoteされた時刻が投稿された時刻のように表示される問題を修正
- コントロールパネルでファイルを削除した際の表示を修正
- ActivityPub: 長いユーザーの名前や自己紹介の対応

## 12.87.0 (2021/08/12)

### Improvements
- 絵文字オートコンプリートで一文字目は最近使った絵文字をサジェストするように
- 絵文字オートコンプリートのパフォーマンスを改善
- about-misskeyページにドキュメントへのリンクを追加
- Docker: Node.jsを16.6.2に
- 依存関係の更新
- 翻訳の更新

### Bugfixes
- Misskey更新時、テーマキャッシュの影響でスタイルがおかしくなる問題を修正

## 12.86.0 (2021/08/11)

### Improvements
- ドキュメントの更新
	- ドキュメントにchangelogを追加
- ぼかし効果のオプションを追加
- Vueを3.2.1に更新
- UIの調整

### Bugfixes
- ハッシュタグ入力が空のときに#が付くのを修正
- フォローリクエストのEメール通知を修正<|MERGE_RESOLUTION|>--- conflicted
+++ resolved
@@ -12,24 +12,18 @@
 
 -->
 
-<<<<<<< HEAD
-## 13.13.2 (unreleased)
-
-### General
-- プレイにAPI Tokenを要求できる関数を追加
-=======
 ## 13.13.2
 
 ### General
 - エラー時や項目が存在しないときなどのアイコン画像をサーバー管理者が設定できるように
 - ロールが付与されているユーザーリストを非公開にできるように
+- プレイにAPI Tokenを要求できる関数を追加
 
 ### Client
 - Fix: タブがバックグラウンドでもstreamが切断されないように
 
 ### Server
 - Fix: キャッシュが溜まり続けないように
->>>>>>> fa7fd9ce
 
 ## 13.13.1
 
