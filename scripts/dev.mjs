/*
 * SPDX-FileCopyrightText: syuilo and misskey-project
 * SPDX-License-Identifier: AGPL-3.0-only
 */

import { dirname } from 'node:path';
import { fileURLToPath } from 'node:url';
import { execa } from 'execa';

const _filename = fileURLToPath(import.meta.url);
const _dirname = dirname(_filename);

await execa('pnpm', ['clean'], {
	cwd: _dirname + '/../',
	stdout: process.stdout,
	stderr: process.stderr,
});

await Promise.all([
	execa('pnpm', ['build-pre'], {
		cwd: _dirname + '/../',
		stdout: process.stdout,
		stderr: process.stderr,
	}),
	execa('pnpm', ['build-assets'], {
		cwd: _dirname + '/../',
		stdout: process.stdout,
		stderr: process.stderr,
	}),
	execa('pnpm', ['--filter', 'cherrypick-js', 'build'], {
		cwd: _dirname + '/../',
		stdout: process.stdout,
		stderr: process.stderr,
	}),
]);

await Promise.all([
	execa('pnpm', ['--filter', 'misskey-reversi', 'build'], {
		cwd: _dirname + '/../',
		stdout: process.stdout,
		stderr: process.stderr,
	}),
	execa('pnpm', ['--filter', 'misskey-bubble-game', 'build'], {
		cwd: _dirname + '/../',
		stdout: process.stdout,
		stderr: process.stderr,
	}),
]);

execa('pnpm', ['build-pre', '--watch'], {
	cwd: _dirname + '/../',
	stdout: process.stdout,
	stderr: process.stderr,
});

execa('pnpm', ['build-assets', '--watch'], {
	cwd: _dirname + '/../',
	stdout: process.stdout,
	stderr: process.stderr,
});

execa('pnpm', ['--filter', 'backend', 'dev'], {
	cwd: _dirname + '/../',
	stdout: process.stdout,
	stderr: process.stderr,
});

<<<<<<< HEAD
execa('pnpm', ['--filter', 'frontend', process.env.CP_DEV_PREFER === 'backend' ? 'watch' : 'dev'], {
=======
execa('pnpm', ['--filter', 'frontend-shared', 'watch'], {
	cwd: _dirname + '/../',
	stdout: process.stdout,
	stderr: process.stderr,
});

execa('pnpm', ['--filter', 'frontend', process.env.MK_DEV_PREFER === 'backend' ? 'watch' : 'dev'], {
>>>>>>> 672779a1
	cwd: _dirname + '/../',
	stdout: process.stdout,
	stderr: process.stderr,
});

execa('pnpm', ['--filter', 'frontend-embed', process.env.MK_DEV_PREFER === 'backend' ? 'watch' : 'dev'], {
	cwd: _dirname + '/../',
	stdout: process.stdout,
	stderr: process.stderr,
});

execa('pnpm', ['--filter', 'sw', 'watch'], {
	cwd: _dirname + '/../',
	stdout: process.stdout,
	stderr: process.stderr,
});

execa('pnpm', ['--filter', 'cherrypick-js', 'watch'], {
	cwd: _dirname + '/../',
	stdout: process.stdout,
	stderr: process.stderr,
});

execa('pnpm', ['--filter', 'misskey-reversi', 'watch'], {
	cwd: _dirname + '/../',
	stdout: process.stdout,
	stderr: process.stderr,
});

execa('pnpm', ['--filter', 'misskey-bubble-game', 'watch'], {
	cwd: _dirname + '/../',
	stdout: process.stdout,
	stderr: process.stderr,
});<|MERGE_RESOLUTION|>--- conflicted
+++ resolved
@@ -65,23 +65,19 @@
 	stderr: process.stderr,
 });
 
-<<<<<<< HEAD
-execa('pnpm', ['--filter', 'frontend', process.env.CP_DEV_PREFER === 'backend' ? 'watch' : 'dev'], {
-=======
 execa('pnpm', ['--filter', 'frontend-shared', 'watch'], {
 	cwd: _dirname + '/../',
 	stdout: process.stdout,
 	stderr: process.stderr,
 });
 
-execa('pnpm', ['--filter', 'frontend', process.env.MK_DEV_PREFER === 'backend' ? 'watch' : 'dev'], {
->>>>>>> 672779a1
+execa('pnpm', ['--filter', 'frontend', process.env.CP_DEV_PREFER === 'backend' ? 'watch' : 'dev'], {
 	cwd: _dirname + '/../',
 	stdout: process.stdout,
 	stderr: process.stderr,
 });
 
-execa('pnpm', ['--filter', 'frontend-embed', process.env.MK_DEV_PREFER === 'backend' ? 'watch' : 'dev'], {
+execa('pnpm', ['--filter', 'frontend-embed', process.env.CP_DEV_PREFER === 'backend' ? 'watch' : 'dev'], {
 	cwd: _dirname + '/../',
 	stdout: process.stdout,
 	stderr: process.stderr,
