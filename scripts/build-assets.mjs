/*
 * SPDX-FileCopyrightText: syuilo and other misskey, cherrypick contributors
 * SPDX-License-Identifier: AGPL-3.0-only
 */

import * as fs from 'node:fs/promises';
import * as path from 'node:path';
import cssnano from 'cssnano';
import postcss from 'postcss';
import * as terser from 'terser';

import { build as buildLocales } from '../locales/index.js';
import generateDTS from '../locales/generateDTS.js';
import meta from '../package.json' assert { type: "json" };

let locales = buildLocales();

async function copyFrontendFonts() {
  await fs.cp('./packages/frontend/node_modules/three/examples/fonts', './built/_frontend_dist_/fonts', { dereference: true, recursive: true });
}

async function copyFrontendTablerIcons() {
  await fs.cp('./packages/frontend/node_modules/@tabler/icons-webfont', './built/_frontend_dist_/tabler-icons', { dereference: true, recursive: true });
}

async function copyFrontendLocales() {
  generateDTS();

  await fs.mkdir('./built/_frontend_dist_/locales', { recursive: true });

  const v = { '_version_': meta.version };

  for (const [lang, locale] of Object.entries(locales)) {
    await fs.writeFile(`./built/_frontend_dist_/locales/${lang}.${meta.version}.json`, JSON.stringify({ ...locale, ...v }), 'utf-8');
  }
}

async function copyFrontendShikiAssets() {
  await fs.cp('./packages/frontend/node_modules/shiki/dist', './built/_frontend_dist_/shiki/dist', { dereference: true, recursive: true });
  await fs.cp('./packages/frontend/node_modules/shiki/languages', './built/_frontend_dist_/shiki/languages', { dereference: true, recursive: true });
  await fs.cp('./packages/frontend/node_modules/aiscript-vscode/aiscript/syntaxes', './built/_frontend_dist_/shiki/languages', { dereference: true, recursive: true });
  await fs.cp('./packages/frontend/node_modules/shiki/themes', './built/_frontend_dist_/shiki/themes', { dereference: true, recursive: true });
}

async function copyBackendViews() {
  await fs.cp('./packages/backend/src/server/web/views', './packages/backend/built/server/web/views', { recursive: true });
}

async function buildBackendScript() {
  await fs.mkdir('./packages/backend/built/server/web', { recursive: true });

  for (const file of [
    './packages/backend/src/server/web/boot.js',
    './packages/backend/src/server/web/bios.js',
    './packages/backend/src/server/web/cli.js'
  ]) {
    let source = await fs.readFile(file, { encoding: 'utf-8' });
    source = source.replaceAll('LANGS', JSON.stringify(Object.keys(locales)));
    const { code } = await terser.minify(source, { toplevel: true });
    await fs.writeFile(`./packages/backend/built/server/web/${path.basename(file)}`, code);
  }
}

async function buildBackendStyle() {
  await fs.mkdir('./packages/backend/built/server/web', { recursive: true });

  for (const file of [
    './packages/backend/src/server/web/style.css',
    './packages/backend/src/server/web/bios.css',
    './packages/backend/src/server/web/cli.css',
    './packages/backend/src/server/web/error.css'
  ]) {
    const source = await fs.readFile(file, { encoding: 'utf-8' });
    const { css } = await postcss([cssnano({ zindex: false })]).process(source, { from: undefined });
    await fs.writeFile(`./packages/backend/built/server/web/${path.basename(file)}`, css);
  }
}

async function build() {
  await Promise.all([
    copyFrontendFonts(),
    copyFrontendTablerIcons(),
    copyFrontendLocales(),
    copyFrontendShikiAssets(),
    copyBackendViews(),
    buildBackendScript(),
    buildBackendStyle(),
  ]);
}

await build();

if (process.argv.includes("--watch")) {
<<<<<<< HEAD
	const watcher = fs.watch('./', { recursive: true });

	for await (const event of watcher) {
		const filename = event.filename?.replaceAll('\\', '/');

		if (/^packages\/[a-z]+\/src/.test(filename)) {
			await build();
		}

		if (/^locales\/[a-z]+-[A-Z]+\.yml/.test(filename)) {
=======
	const watcher = fs.watch('./locales');
	for await (const event of watcher) {
		const filename = event.filename?.replaceAll('\\', '/');
		if (/^[a-z]+-[A-Z]+\.yml/.test(filename)) {
>>>>>>> ca424df8
			locales = buildLocales();
			await copyFrontendLocales()
		}
	}
}<|MERGE_RESOLUTION|>--- conflicted
+++ resolved
@@ -91,23 +91,10 @@
 await build();
 
 if (process.argv.includes("--watch")) {
-<<<<<<< HEAD
-	const watcher = fs.watch('./', { recursive: true });
-
-	for await (const event of watcher) {
-		const filename = event.filename?.replaceAll('\\', '/');
-
-		if (/^packages\/[a-z]+\/src/.test(filename)) {
-			await build();
-		}
-
-		if (/^locales\/[a-z]+-[A-Z]+\.yml/.test(filename)) {
-=======
 	const watcher = fs.watch('./locales');
 	for await (const event of watcher) {
 		const filename = event.filename?.replaceAll('\\', '/');
 		if (/^[a-z]+-[A-Z]+\.yml/.test(filename)) {
->>>>>>> ca424df8
 			locales = buildLocales();
 			await copyFrontendLocales()
 		}
