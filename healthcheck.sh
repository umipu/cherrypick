#!/bin/bash

<<<<<<< HEAD
PORT=$(grep '^port:' /cherrypick/.config/default.yml | awk 'NR==1{print $2; exit}')
=======
# SPDX-FileCopyrightText: syuilo and other misskey contributors
# SPDX-License-Identifier: AGPL-3.0-only

PORT=$(grep '^port:' /misskey/.config/default.yml | awk 'NR==1{print $2; exit}')
>>>>>>> 007ed5c9
curl -s -S -o /dev/null "http://localhost:${PORT}"<|MERGE_RESOLUTION|>--- conflicted
+++ resolved
@@ -1,11 +1,7 @@
 #!/bin/bash
 
-<<<<<<< HEAD
-PORT=$(grep '^port:' /cherrypick/.config/default.yml | awk 'NR==1{print $2; exit}')
-=======
-# SPDX-FileCopyrightText: syuilo and other misskey contributors
+# SPDX-FileCopyrightText: syuilo and other misskey, cherrypick contributors
 # SPDX-License-Identifier: AGPL-3.0-only
 
-PORT=$(grep '^port:' /misskey/.config/default.yml | awk 'NR==1{print $2; exit}')
->>>>>>> 007ed5c9
+PORT=$(grep '^port:' /cherrypick/.config/default.yml | awk 'NR==1{print $2; exit}')
 curl -s -S -o /dev/null "http://localhost:${PORT}"